--- conflicted
+++ resolved
@@ -229,47 +229,12 @@
  */
 function ngApp(req, res) {
   if (environment.universal.preboot) {
-<<<<<<< HEAD
-    res.render(indexHtml, {
-      req,
-      res,
-      preboot: environment.universal.preboot,
-      async: environment.universal.async,
-      time: environment.universal.time,
-      baseUrl: environment.ui.nameSpace,
-      originUrl: environment.ui.baseUrl,
-      requestUrl: req.originalUrl,
-    }, (err, data) => {
-      if (hasNoValue(err) && hasValue(data)) {
-        res.locals.ssr = true;  // mark response as SSR
-        res.send(data);
-      } else if (hasValue(err) && err.code === 'ERR_HTTP_HEADERS_SENT') {
-        // When this error occurs we can't fall back to CSR because the response has already been
-        // sent. These errors occur for various reasons in universal, not all of which are in our
-        // control to solve.
-        console.warn('Warning [ERR_HTTP_HEADERS_SENT]: Tried to set headers after they were sent to the client');
-      } else {
-        console.warn('Error in SSR, serving for direct CSR.');
-        if (hasValue(err)) {
-          console.warn('Error details : ', err);
-        }
-
-        res.sendFile(indexHtml);
-      }
-    });
-  } else {
-    // If preboot is disabled, just serve the client
-    console.log('Universal off, serving for direct CSR');
-
-    res.sendFile(indexHtml);
-=======
     // Render the page to user via SSR (server side rendering)
     serverSideRender(req, res);
   } else {
     // If preboot is disabled, just serve the client
     console.log('Universal off, serving for direct client-side rendering (CSR)');
     clientSideRender(req, res);
->>>>>>> f2624fdf
   }
 }
 
@@ -292,7 +257,6 @@
     baseUrl: environment.ui.nameSpace,
     originUrl: environment.ui.baseUrl,
     requestUrl: req.originalUrl,
-    providers: [{ provide: APP_BASE_HREF, useValue: req.baseUrl }]
   }, (err, data) => {
     if (hasNoValue(err) && hasValue(data)) {
       // save server side rendered page to cache (if any are enabled)
@@ -326,13 +290,7 @@
  * @param res current response
  */
 function clientSideRender(req, res) {
-  res.render(indexHtml, {
-    req,
-    providers: [{
-      provide: APP_BASE_HREF,
-      useValue: req.baseUrl
-    }]
-  });
+  res.sendFile(indexHtml);
 }
 
 
