/**
 * *** NOTE ON IMPORTING FROM ANGULAR AND NGUNIVERSAL IN THIS FILE ***
 *
 * If your application uses third-party dependencies, you'll need to
 * either use Webpack or the Angular CLI's `bundleDependencies` feature
 * in order to adequately package them for use on the server without a
 * node_modules directory.
 *
 * However, due to the nature of the CLI's `bundleDependencies`, importing
 * Angular in this file will create a different instance of Angular than
 * the version in the compiled application code. This leads to unavoidable
 * conflicts. Therefore, please do not explicitly import from @angular or
 * @nguniversal in this file. You can export any needed resources
 * from your application's main.server.ts file, as seen below with the
 * import for `ngExpressEngine`.
 */

import 'zone.js/node';
import 'reflect-metadata';
import 'rxjs';

/* eslint-disable import/no-namespace */
import * as morgan from 'morgan';
import * as express from 'express';
<<<<<<< HEAD
import * as ejs from 'ejs';
import * as bodyParser from 'body-parser';
=======
>>>>>>> 6e53117d
import * as compression from 'compression';
import * as expressStaticGzip from 'express-static-gzip';
/* eslint-enable import/no-namespace */

import axios from 'axios';
import { createCertificate } from 'pem';
import { createServer } from 'https';
import { json } from 'body-parser';

import { existsSync, readFileSync } from 'fs';
import { join } from 'path';

import { APP_BASE_HREF } from '@angular/common';
import { enableProdMode } from '@angular/core';

import { ngExpressEngine } from '@nguniversal/express-engine';
import { REQUEST, RESPONSE } from '@nguniversal/express-engine/tokens';

import { environment } from './src/environments/environment';
import { createProxyMiddleware } from 'http-proxy-middleware';
import { hasNoValue, hasValue } from './src/app/shared/empty.util';

import { UIServerConfig } from './src/config/ui-server-config.interface';

import { ServerAppModule } from './src/main.server';

import { buildAppConfig } from './src/config/config.server';
import { APP_CONFIG, AppConfig } from './src/config/app-config.interface';
import { extendEnvironmentWithAppConfig } from './src/config/config.util';
import { logStartupMessage } from './startup-message';

/*
 * Set path for the browser application's dist folder
 */
const DIST_FOLDER = join(process.cwd(), 'dist/browser');
// Set path fir IIIF viewer.
const IIIF_VIEWER = join(process.cwd(), 'dist/iiif');

const indexHtml = existsSync(join(DIST_FOLDER, 'index.html')) ? 'index.html' : 'index';

const cookieParser = require('cookie-parser');

const appConfig: AppConfig = buildAppConfig(join(DIST_FOLDER, 'assets/config.json'));

// extend environment with app config for server
extendEnvironmentWithAppConfig(environment, appConfig);

// The Express app is exported so that it can be used by serverless Functions.
export function app() {

  const router = express.Router();

  /*
   * Create a new express application
   */
  const server = express();

  // Tell Express to trust X-FORWARDED-* headers from proxies
  // See https://expressjs.com/en/guide/behind-proxies.html
  server.set('trust proxy', environment.ui.useProxies);

  /*
   * If production mode is enabled in the environment file:
   * - Enable Angular's production mode
   * - Enable compression for SSR reponses. See [compression](https://github.com/expressjs/compression)
   */
  if (environment.production) {
    enableProdMode();
    server.use(compression({
      // only compress responses we've marked as SSR
      // otherwise, this middleware may compress files we've chosen not to compress via compression-webpack-plugin
      filter: (_, res) => res.locals.ssr,
    }));
  }

  /*
   * Enable request logging
   * See [morgan](https://github.com/expressjs/morgan)
   */
  server.use(morgan('dev'));

  /*
   * Add cookie parser middleware
   * See [morgan](https://github.com/expressjs/cookie-parser)
   */
  server.use(cookieParser());

  /*
   * Add parser for request bodies
   * See [morgan](https://github.com/expressjs/body-parser)
   */
  server.use(json());

  // Our Universal express-engine (found @ https://github.com/angular/universal/tree/master/modules/express-engine)
  server.engine('html', (_, options, callback) =>
    ngExpressEngine({
      bootstrap: ServerAppModule,
      providers: [
        {
          provide: REQUEST,
          useValue: (options as any).req,
        },
        {
          provide: RESPONSE,
          useValue: (options as any).req.res,
        },
        {
          provide: APP_CONFIG,
          useValue: environment
        }
      ]
    })(_, (options as any), callback)
  );

  server.engine('ejs', ejs.renderFile);

  /*
   * Register the view engines for html and ejs
   */
  server.set('view engine', 'html');
  server.set('view engine', 'ejs');

  /**
   * Serve the robots.txt ejs template, filling in the origin variable
   */
  server.get('/robots.txt', (req, res) => {
    res.setHeader('content-type', 'text/plain');
    res.render('assets/robots.txt.ejs', {
      'origin': req.protocol + '://' + req.headers.host
    });
  });

  /*
   * Set views folder path to directory where template files are stored
   */
  server.set('views', DIST_FOLDER);

  /**
   * Proxy the sitemaps
   */
  router.use('/sitemap**', createProxyMiddleware({
    target: `${environment.rest.baseUrl}/sitemaps`,
    pathRewrite: path => path.replace(environment.ui.nameSpace, '/'),
    changeOrigin: true
  }));

  /**
   * Checks if the rateLimiter property is present
   * When it is present, the rateLimiter will be enabled. When it is undefined, the rateLimiter will be disabled.
   */
  if (hasValue((environment.ui as UIServerConfig).rateLimiter)) {
    const RateLimit = require('express-rate-limit');
    const limiter = new RateLimit({
      windowMs: (environment.ui as UIServerConfig).rateLimiter.windowMs,
      max: (environment.ui as UIServerConfig).rateLimiter.max
    });
    server.use(limiter);
  }

  /*
   * Serve static resources (images, i18n messages, …)
   * Handle pre-compressed files with [express-static-gzip](https://github.com/tkoenig89/express-static-gzip)
   */
  router.get('*.*', cacheControl, expressStaticGzip(DIST_FOLDER, {
    index: false,
    enableBrotli: true,
    orderPreference: ['br', 'gzip'],
  }));

  /*
  * Fallthrough to the IIIF viewer (must be included in the build).
  */
  router.use('/iiif', express.static(IIIF_VIEWER, { index: false }));

  /**
   * Checking server status
   */
  server.get('/app/health', healthCheck);

  // Register the ngApp callback function to handle incoming requests
  router.get('*', ngApp);

  server.use(environment.ui.nameSpace, router);

  return server;
}

/*
 * The callback function to serve server side angular
 */
function ngApp(req, res) {
  if (environment.universal.preboot) {
    res.render(indexHtml, {
      req,
      res,
      preboot: environment.universal.preboot,
      async: environment.universal.async,
      time: environment.universal.time,
      baseUrl: environment.ui.nameSpace,
      originUrl: environment.ui.baseUrl,
      requestUrl: req.originalUrl,
      providers: [{ provide: APP_BASE_HREF, useValue: req.baseUrl }]
    }, (err, data) => {
      if (hasNoValue(err) && hasValue(data)) {
        res.locals.ssr = true;  // mark response as SSR
        res.send(data);
      } else if (hasValue(err) && err.code === 'ERR_HTTP_HEADERS_SENT') {
        // When this error occurs we can't fall back to CSR because the response has already been
        // sent. These errors occur for various reasons in universal, not all of which are in our
        // control to solve.
        console.warn('Warning [ERR_HTTP_HEADERS_SENT]: Tried to set headers after they were sent to the client');
      } else {
        console.warn('Error in SSR, serving for direct CSR.');
        if (hasValue(err)) {
          console.warn('Error details : ', err);
        }
        res.render(indexHtml, {
          req,
          providers: [{
            provide: APP_BASE_HREF,
            useValue: req.baseUrl
          }]
        });
      }
    });
  } else {
    // If preboot is disabled, just serve the client
    console.log('Universal off, serving for direct CSR');
    res.render(indexHtml, {
      req,
      providers: [{
        provide: APP_BASE_HREF,
        useValue: req.baseUrl
      }]
    });
  }
}

/*
 * Adds a cache control header to the response
 * The cache control value can be configured in the environments file and defaults to max-age=60
 */
function cacheControl(req, res, next) {
  // instruct browser to revalidate
  res.header('Cache-Control', environment.cache.control || 'max-age=60');
  next();
}

/*
 * Callback function for when the server has started
 */
function serverStarted() {
  console.log(`[${new Date().toTimeString()}] Listening at ${environment.ui.baseUrl}`);
}

/*
 * Create an HTTPS server with the configured port and host
 * @param keys SSL credentials
 */
function createHttpsServer(keys) {
  createServer({
    key: keys.serviceKey,
    cert: keys.certificate
  }, app).listen(environment.ui.port, environment.ui.host, () => {
    serverStarted();
  });
}

function run() {
  const port = environment.ui.port || 4000;
  const host = environment.ui.host || '/';

  // Start up the Node server
  const server = app();
  server.listen(port, host, () => {
    serverStarted();
  });
}

function start() {
  logStartupMessage(environment);

  /*
  * If SSL is enabled
  * - Read credentials from configuration files
  * - Call script to start an HTTPS server with these credentials
  * When SSL is disabled
  * - Start an HTTP server on the configured port and host
  */
  if (environment.ui.ssl) {
    let serviceKey;
    try {
      serviceKey = readFileSync('./config/ssl/key.pem');
    } catch (e) {
      console.warn('Service key not found at ./config/ssl/key.pem');
    }

    let certificate;
    try {
      certificate = readFileSync('./config/ssl/cert.pem');
    } catch (e) {
      console.warn('Certificate not found at ./config/ssl/key.pem');
    }

    if (serviceKey && certificate) {
      createHttpsServer({
        serviceKey: serviceKey,
        certificate: certificate
      });
    } else {
      console.warn('Disabling certificate validation and proceeding with a self-signed certificate. If this is a production server, it is recommended that you configure a valid certificate instead.');

      process.env.NODE_TLS_REJECT_UNAUTHORIZED = '0'; // lgtm[js/disabling-certificate-validation]

      createCertificate({
        days: 1,
        selfSigned: true
      }, (error, keys) => {
        createHttpsServer(keys);
      });
    }
  } else {
    run();
  }
}

/*
 * The callback function to serve health check requests
 */
function healthCheck(req, res) {
  const baseUrl = `${environment.rest.baseUrl}${environment.actuators.endpointPath}`;
  axios.get(baseUrl)
    .then((response) => {
      res.status(response.status).send(response.data);
    })
    .catch((error) => {
      res.status(error.response.status).send({
        error: error.message
      });
    });
}
// Webpack will replace 'require' with '__webpack_require__'
// '__non_webpack_require__' is a proxy to Node 'require'
// The below code is to ensure that the server is run only when not requiring the bundle.
declare const __non_webpack_require__: NodeRequire;
const mainModule = __non_webpack_require__.main;
const moduleFilename = (mainModule && mainModule.filename) || '';
if (moduleFilename === __filename || moduleFilename.includes('iisnode')) {
  start();
}

export * from './src/main.server';<|MERGE_RESOLUTION|>--- conflicted
+++ resolved
@@ -22,11 +22,7 @@
 /* eslint-disable import/no-namespace */
 import * as morgan from 'morgan';
 import * as express from 'express';
-<<<<<<< HEAD
 import * as ejs from 'ejs';
-import * as bodyParser from 'body-parser';
-=======
->>>>>>> 6e53117d
 import * as compression from 'compression';
 import * as expressStaticGzip from 'express-static-gzip';
 /* eslint-enable import/no-namespace */
