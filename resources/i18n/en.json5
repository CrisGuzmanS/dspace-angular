--- conflicted
+++ resolved
@@ -813,16 +813,11 @@
   "item.page.link.simple": "Simple item page",
 
   "item.page.person.search.title": "Articles by this author",
-<<<<<<< HEAD
+
   "item.page.related-items.view-more": "Show {{ amount }} more",
+
   "item.page.related-items.view-less": "Hide last {{ amount }}",
-=======
-
-  "item.page.related-items.view-more": "View more",
-
-  "item.page.related-items.view-less": "View less",
-
->>>>>>> 7f44c775
+
   "item.page.subject": "Keywords",
 
   "item.page.uri": "URI",
