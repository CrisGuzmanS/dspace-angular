--- conflicted
+++ resolved
@@ -394,17 +394,17 @@
 
 
 
-<<<<<<< HEAD
   "collection.source.update.notifications.error.content": "The provided settings have been tested and didn't work.",
 
   "collection.source.update.notifications.error.title": "Server Error",
-=======
+
+
+
   "communityList.tabTitle": "DSpace - Community List",
 
   "communityList.title": "List of Communities",
 
   "communityList.showMore": "Show More",
->>>>>>> 4b67dbf1
 
 
 
