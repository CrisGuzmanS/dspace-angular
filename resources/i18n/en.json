--- conflicted
+++ resolved
@@ -34,17 +34,6 @@
   "nav": {
     "home": "Home"
   },
-<<<<<<< HEAD
-
-  "pagination": {
-    "results-per-page": "Results Per Page",
-    "showing": {
-      "label" : "Now showing items ",
-      "detail": "{{ range }} of {{ total }}"
-    }
-  },
-
-=======
   "pagination": {
     "results-per-page": "Results Per Page",
     "showing": {
@@ -52,7 +41,6 @@
       "detail": "{{ range }} of {{ total }}"
     }
   },
->>>>>>> d4b7f5f9
   "title": "DSpace",
   "404": {
     "help": "We can't find the page you're looking for. The page may have been moved or deleted. You can use the button below to get back to the home page. ",
