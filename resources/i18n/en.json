{
  "footer": {
    "copyright": "copyright © 2002-{{ year }}",
    "link.dspace": "DSpace software",
    "link.duraspace": "DuraSpace"
  },
  "collection": {
    "page": {
      "news": "News",
      "license": "License",
      "browse": {
        "recent": {
          "head": "Recent Submissions"
        }
      }
    },
    "form": {
      "title": "Name",
      "description": "Introductory text (HTML)",
      "abstract": "Short Description",
      "rights": "Copyright text (HTML)",
      "tableofcontents": "News (HTML)",
      "license": "License",
      "provenance": "Provenance",
      "errors": {
        "title": {
          "required": "Please enter a collection name"
        }
      }
    },
    "edit": {
      "head": "Edit Collection",
      "delete": "Delete this collection"
    },
    "create": {
      "head": "Create a Collection",
      "sub-head": "Create a Collection for Community {{ parent }}"
    },
    "delete": {
      "head": "Delete Collection",
      "text": "Are you sure you want to delete collection \"{{ dso }}\"",
      "confirm": "Confirm",
      "cancel": "Cancel",
      "notification": {
        "success": "Successfully deleted collection",
        "fail": "Collection could not be deleted"
      }
    }
  },
  "community": {
    "page": {
      "news": "News",
      "license": "License"
    },
    "sub-collection-list": {
      "head": "Collections of this Community"
    },
    "sub-community-list": {
      "head": "Communities of this Community"
    },
    "form": {
      "title": "Name",
      "description": "Introductory text (HTML)",
      "abstract": "Short Description",
      "rights": "Copyright text (HTML)",
      "tableofcontents": "News (HTML)",
      "errors": {
        "title": {
          "required": "Please enter a community name"
        }
      }
    },
    "edit": {
      "head": "Edit Community",
      "delete": "Delete this community"
    },
    "create": {
      "head": "Create a Community",
      "sub-head": "Create a Sub-Community for Community {{ parent }}"
    },
    "delete": {
      "head": "Delete Community",
      "text": "Are you sure you want to delete community \"{{ dso }}\"",
      "confirm": "Confirm",
      "cancel": "Cancel",
      "notification": {
        "success": "Successfully deleted community",
        "fail": "Community could not be deleted"
      }
    }
  },
  "item": {
    "page": {
      "author": "Author",
      "abstract": "Abstract",
      "date": "Date",
      "uri": "URI",
      "files": "Files",
      "collections": "Collections",
      "filesection": {
        "download": "Download",
        "name": "Name:",
        "format": "Format:",
        "size": "Size:",
        "description": "Description:"
      },
      "link": {
        "simple": "Simple item page",
        "full": "Full item page"
      }
    },
    "select": {
      "table": {
        "collection": "Collection",
        "author": "Author",
        "title": "Title"
      },
      "confirm": "Confirm selected"
    },
    "edit": {
      "head": "Edit Item",
      "tabs": {
        "status": {
          "head": "Item Status",
          "description": "Welcome to the item management page. From here you can withdraw, reinstate, move or delete the item. You may also update or add new metadata / bitstreams on the other tabs.",
          "title": "Item Edit -  Status",
          "labels": {
            "id": "Item Internal ID",
            "handle": "Handle",
            "lastModified": "Last Modified",
            "itemPage": "Item Page"
          },
          "buttons": {
            "authorizations": {
              "label": "Edit item's authorization policies",
              "button": "Authorizations..."
            },
            "withdraw": {
              "label": "Withdraw item from the repository",
              "button": "Withdraw..."
            },
            "reinstate": {
              "label": "Reinstate item into the repository",
              "button": "Reinstate..."
            },
            "move": {
              "label": "Move item to another collection",
              "button": "Move..."
            },
            "private": {
              "label": "Make item private",
              "button": "Make it private..."
            },
            "public": {
              "label": "Make item public",
              "button": "Make it public..."
            },
            "delete": {
              "label": "Completely expunge item",
              "button": "Permanently delete"
            },
            "mappedCollections": {
              "label": "Manage mapped collections",
              "button": "Mapped collections"
            }
          }
        },
        "bitstreams": {
          "head": "Item Bitstreams",
          "title": "Item Edit - Bitstreams"
        },
        "metadata": {
          "head": "Item Metadata",
          "title": "Item Edit -  Metadata"
        },
        "view": {
          "head": "View Item",
          "title": "Item Edit -  View"
        },
        "curate": {
          "head": "Curate",
          "title": "Item Edit - Curate"
        }
      },
      "modify.overview": {
        "field": "Field",
        "value": "Value",
        "language": "Language"
      },
      "withdraw": {
        "header": "Withdraw item: {{ id }}",
        "description": "Are you sure this item should be withdrawn from the archive?",
        "confirm": "Withdraw",
        "cancel": "Cancel",
        "success": "The item was withdrawn successfully",
        "error": "An error occurred while withdrawing the item"
      },
      "reinstate": {
        "header": "Reinstate item: {{ id }}",
        "description": "Are you sure this item should be reinstated to the archive?",
        "confirm": "Reinstate",
        "cancel": "Cancel",
        "success": "The item was reinstated successfully",
        "error": "An error occurred while reinstating the item"
      },
      "private": {
        "header": "Make item private: {{ id }}",
        "description": "Are you sure this item should be made private in the archive?",
        "confirm": "Make it Private",
        "cancel": "Cancel",
        "success": "The item is now private",
        "error": "An error occurred while making the item private"
      },
      "public": {
        "header": "Make item public: {{ id }}",
        "description": "Are you sure this item should be made public in the archive?",
        "confirm": "Make it Public",
        "cancel": "Cancel",
        "success": "The item is now public",
        "error": "An error occurred while making the item public"
      },
      "delete": {
        "header": "Delete item: {{ id }}",
        "description": "Are you sure this item should be completely deleted? Caution: At present, no tombstone would be left.",
        "confirm": "Delete",
        "cancel": "Cancel",
        "success": "The item has been deleted",
        "error": "An error occurred while deleting the item"
      },
      "metadata": {
        "add-button": "Add",
        "discard-button": "Discard",
        "reinstate-button": "Undo",
        "save-button": "Save",
        "headers": {
          "field": "Field",
          "value": "Value",
          "language": "Lang",
          "edit": "Edit"
        },
        "edit": {
          "buttons": {
            "edit": "Edit",
            "unedit": "Stop editing",
            "remove": "Remove",
            "undo": "Undo changes"
          }
        },
        "metadatafield": {
          "invalid": "Please choose a valid metadata field"
        },
        "notifications": {
          "outdated": {
            "title": "Changed outdated",
            "content": "The item you're currently working on has been changed by another user. Your current changes are discarded to prevent conflicts"
          },
          "discarded": {
            "title": "Changed discarded",
            "content": "Your changes were discarded. To reinstate your changes click the 'Undo' button"
          },
          "invalid": {
            "title": "Metadata invalid",
            "content": "Your changes were not saved. Please make sure all fields are valid before you save."
          },
          "saved": {
            "title": "Metadata saved",
            "content": "Your changes to this item's metadata were saved."
          }
        }
      }
    }
  },
  "nav": {
    "browse": {
      "header": "All of DSpace"
    },
    "community-browse": {
      "header": "By Community"
    },
    "statistics": {
      "header": "Statistics"
    },
    "login": "Log In",
    "logout": "Log Out",
    "mydspace": "MyDSpace",
    "language": "Language switch",
    "search": "Search"
  },
  "pagination": {
    "results-per-page": "Results Per Page",
    "sort-direction": "Sort Options",
    "showing": {
      "label": "Now showing ",
      "detail": "{{ range }} of {{ total }}"
    }
  },
  "sorting": {
    "score": {
      "DESC": "Relevance"
    },
    "dc.title": {
      "ASC": "Title Ascending",
      "DESC": "Title Descending"
    }
  },
  "title": "DSpace",
  "404": {
    "help": "We can't find the page you're looking for. The page may have been moved or deleted. You can use the button below to get back to the home page. ",
    "page-not-found": "page not found",
    "link": {
      "home-page": "Take me to the home page"
    }
  },
  "home": {
    "title": "DSpace Angular :: Home",
    "description": "",
    "top-level-communities": {
      "head": "Communities in DSpace",
      "help": "Select a community to browse its collections."
    }
  },
  "mydspace": {
    "title": "MyDSpace",
    "description": "",
    "new-submission-btn": "New submission",
    "results": {
      "head": "Your submissions",
      "no-results": "There were no items to show",
      "no-title": "No title",
      "no-authors": "No Authors",
      "no-date": "No Date",
      "no-abstract": "No Abstract"
    },
    "messages": {
      "title": "Messages",
      "to": "To",
      "hide-msg": "Hide message",
      "show-msg": "Show message",
      "no-messages": "No messages yet.",
      "no-content": "No content.",
      "send-btn": "Send",
      "subject-placeholder": "Subject...",
      "description-placeholder": "Insert your message here...",
      "mark-as-read": "Mark as read",
      "mark-as-unread": "Mark as unread",
      "submitter-help": "Select this option to send a message to controller.",
      "controller-help": "Select this option to send a message to item's submitter."
    },
    "show": {
      "workspace": "Your Submissions",
      "workflow": "All tasks"
    },
    "status": {
      "workflow": "Under review",
      "rejected": "Rejected",
      "validation": "Validate",
      "waiting-for-controller": "Claim",
      "in-progress": "To do",
      "accepted": "Finalized"
    },
    "view-btn": "View",
    "general": {
      "text-here": "HERE"
    },
    "upload": {
      "upload-successful": "New workspace item created. Click {{here}} for edit it.",
      "upload-multiple-successful": "{{qty}} new workspace items created.",
      "upload-failed": "Error creating new workspace. Please verify the content uploaded before retry."
    }
  },
  "search": {
    "title": "DSpace Angular :: Search",
    "description": "",
    "form": {
      "search": "Search",
      "search_dspace": "Search DSpace",
      "search_mydspace": "Search MyDSpace"
    },
    "results": {
      "head": "Search Results",
      "no-results": "Your search returned no results. Having trouble finding what you're looking for? Try putting",
      "no-results-link": "quotes around it"
    },
    "sidebar": {
      "close": "Back to results",
      "open": "Search Tools",
      "results": "results",
      "filters": {
        "title": "Filters"
      },
      "settings": {
        "title": "Settings",
        "sort-by": "Sort By",
        "rpp": "Results per page"
      }
    },
    "switch-configuration": {
      "title":"Show"
    },
    "view-switch": {
      "show-list": "Show as list",
      "show-grid": "Show as grid",
      "show-detail": "Show detail"
    },
    "filters": {
      "head": "Filters",
      "reset": "Reset filters",
      "applied": {
        "f.author": "Author",
        "f.dateIssued.min": "Start date",
        "f.dateIssued.max": "End date",
        "f.subject": "Subject",
        "f.has_content_in_original_bundle": "Has files",
        "f.namedresourcetype": "Status",
        "f.dateSubmitted": "Date submitted",
        "f.itemtype": "Type",
        "f.submitter": "Submitter"
      },
      "filter": {
        "show-more": "Show more",
        "show-less": "Collapse",
        "author": {
          "placeholder": "Author name",
          "head": "Author"
        },
        "scope": {
          "placeholder": "Scope filter",
          "head": "Scope"
        },
        "subject": {
          "placeholder": "Subject",
          "head": "Subject"
        },
        "dateIssued": {
          "max": {
            "placeholder": "Minimum Date"
          },
          "min": {
            "placeholder": "Maximum Date"
          },
          "head": "Date"
        },
        "has_content_in_original_bundle": {
          "head": "Has files"
        },
        "namedresourcetype": {
          "placeholder": "Status",
          "head": "Status"
        },
        "dateSubmitted": {
          "placeholder": "Date submitted",
          "head": "Date submitted"
        },
        "itemtype": {
          "placeholder": "Type",
          "head": "Type"
        },
        "submitter": {
          "placeholder": "Submitter",
          "head": "Submitter"
        },
        "objectpeople": {
          "placeholder": "People",
          "head": "People"
        }
      }
    }
  },
  "browse": {
    "title": "Browsing {{ collection }} by {{ field }} {{ value }}",
    "startsWith": {
      "jump": "Jump to a point in the index:",
      "choose_year": "(Choose year)",
      "choose_start": "(Choose start)",
      "type_date": "Or type in a date (year-month):",
      "type_text": "Or enter first few letters:",
      "months": {
        "none": "(Choose month)",
        "january": "January",
        "february": "February",
        "march": "March",
        "april": "April",
        "may": "May",
        "june": "June",
        "july": "July",
        "august": "August",
        "september": "September",
        "october": "October",
        "november": "November",
        "december": "December"
      },
      "submit": "Go"
    },
    "metadata": {
      "title": "Title",
      "author": "Author",
      "subject": "Subject",
      "dateissued": "Issue Date"
    },
    "comcol": {
      "head": "Browse",
      "by": {
        "title": "By Title",
        "dateissued": "By Issue Date",
        "author": "By Author",
        "subject": "By Subject"
      }
    },
    "empty": "No items to show."
  },
  "admin": {
    "registries": {
      "metadata": {
        "title": "DSpace Angular :: Metadata Registry",
        "head": "Metadata Registry",
        "description": "The metadata registry maintains a list of all metadata fields available in the repository. These fields may be divided amongst multiple schemas. However, DSpace requires the qualified Dublin Core schema.",
        "form": {
          "create": "Create metadata schema",
          "edit": "Edit metadata schema",
          "namespace": "Namespace",
          "name": "Name"
        },
        "schemas": {
          "table": {
            "id": "ID",
            "namespace": "Namespace",
            "name": "Name",
            "delete": "Delete selected"
          },
          "no-items": "No metadata schemas to show."
        }
      },
      "schema": {
        "title": "DSpace Angular :: Metadata Schema Registry",
        "head": "Metadata Schema",
        "description": "This is the metadata schema for \"{{namespace}}\".",
        "return": "Return",
        "form": {
          "create": "Create metadata field",
          "edit": "Edit metadata field",
          "element": "Element",
          "qualifier": "Qualifier",
          "scopenote": "Scope Note"
        },
        "fields": {
          "head": "Schema metadata fields",
          "table": {
            "field": "Field",
            "scopenote": "Scope Note",
            "delete": "Delete selected"
          },
          "no-items": "No metadata fields to show."
        },
        "notification": {
          "success": "Success",
          "failure": "Error",
          "created": "Successfully created metadata schema \"{{prefix}}\"",
          "edited": "Successfully edited metadata schema \"{{prefix}}\"",
          "deleted": {
            "success": "Successfully deleted {{amount}} metadata schemas",
            "failure": "Failed to delete {{amount}} metadata schemas"
          },
          "field": {
            "created": "Successfully created metadata field \"{{field}}\"",
            "edited": "Successfully edited metadata field \"{{field}}\"",
            "deleted": {
              "success": "Successfully deleted {{amount}} metadata fields",
              "failure": "Failed to delete {{amount}} metadata fields"
            }
          }
        }
      },
      "bitstream-formats": {
        "title": "DSpace Angular :: Bitstream Format Registry",
        "head": "Bitstream Format Registry",
        "description": "This list of bitstream formats provides information about known formats and their support level.",
        "formats": {
          "table": {
            "name": "Name",
            "mimetype": "MIME Type",
            "supportLevel": {
              "head": "Support Level",
              "0": "Unknown",
              "1": "Known",
              "2": "Support"
            },
            "internal": "internal"
          },
          "no-items": "No bitstream formats to show."
        }
      }
    }
  },
  "menu": {
    "header": {
      "admin": "Admin",
      "image": {
        "logo": "Repository logo"
      }
    },
    "section": {
      "pin": "Pin sidebar",
      "unpin": "Unpin sidebar",
      "new": "New",
      "new_community": "Community",
      "new_collection": "Collection",
      "new_item": "Item",
      "new_item_version": "Item Version",
      "edit": "Edit",
      "edit_community": "Community",
      "edit_collection": "Collection",
      "edit_item": "Item",
      "import": "Import",
      "import_metadata": "Metadata",
      "import_batch": "Batch Import (ZIP)",
      "export": "Export",
      "export_community": "Community",
      "export_collection": "Collection",
      "export_item": "Item",
      "export_metadata": "Metadata",
      "access_control": "Access Control",
      "access_control_people": "People",
      "access_control_groups": "Groups",
      "access_control_authorizations": "Authorizations",
      "find": "Find",
      "find_items": "Items",
      "find_withdrawn_items": "Withdrawn Items",
      "find_private_items": "Private Items",
      "registries": "Registries",
      "registries_metadata": "Metadata",
      "registries_format": "Format",
      "curation_task": "Curation Task",
      "statistics_task": "Statistics Task",
      "control_panel": "Control Panel",
      "browse_global": "All of DSpace",
      "browse_global_communities_and_collections": "Communities & Collections",
      "browse_global_by_issue_date": "By Issue Date",
      "browse_global_by_author": "By Author",
      "browse_global_by_title": "By Title",
      "browse_global_by_subject": "By Subject",
      "statistics": "Statistics",
      "browse_community": "This Community",
      "browse_community_by_issue_date": "By Issue Date",
      "browse_community_by_author": "By Author",
      "browse_community_by_title": "By Title",
      "icon": {
        "pin": "Pin sidebar",
        "unpin": "Unpin sidebar",
        "new": "New menu section",
        "edit": "Edit menu section",
        "import": "Import menu section",
        "export": "Export menu section",
        "access_control": "Access Control menu section",
        "find": "Find menu section",
        "registries": "Registries menu section",
        "curation_task": "Curation Task menu section",
        "statistics_task": "Statistics Task menu section",
        "control_panel": "Control Panel menu section"
      },
      "toggle": {
        "new": "Toggle New section",
        "edit": "Toggle Edit section",
        "import": "Toggle Import section",
        "export": "Toggle Export section",
        "access_control": "Toggle Access Control section",
        "find": "Toggle Find section",
        "registries": "Toggle Registries section",
        "curation_task": "Toggle Curation Task section",
        "statistics_task": "Toggle Statistics Task section",
        "control_panel": "Toggle Control Panel section"
      }
    }
  },
  "loading": {
    "default": "Loading...",
    "top-level-communities": "Loading top-level communities...",
    "community": "Loading community...",
    "collection": "Loading collection...",
    "sub-collections": "Loading sub-collections...",
    "sub-communities": "Loading sub-communities...",
    "recent-submissions": "Loading recent submissions...",
    "item": "Loading item...",
    "objects": "Loading...",
    "search-results": "Loading search results...",
    "mydspace-results": "Loading items...",
    "browse-by": "Loading items...",
    "browse-by-page": "Loading page..."
  },
  "error": {
    "default": "Error",
    "top-level-communities": "Error fetching top-level communities",
    "community": "Error fetching community",
    "collection": "Error fetching collection",
    "sub-collections": "Error fetching sub-collections",
    "sub-communities": "Error fetching sub-communities",
    "recent-submissions": "Error fetching recent submissions",
    "item": "Error fetching item",
    "objects": "Error fetching objects",
    "search-results": "Error fetching search results",
    "browse-by": "Error fetching items",
    "validation": {
      "pattern": "This input is restricted by the current pattern: {{ pattern }}.",
      "license": {
        "notgranted": "You must grant this license to complete your submission. If you are unable to grant this license at this time you may save your work and return later or remove the submission."
      }
    },
    "submission": {
      "sections": {
        "init-form-error": "An error occurred during section initialize, please check your input-form configuration. Details are below : <br> <br>"
      }
    }
  },
  "form": {
    "submit": "Submit",
    "cancel": "Cancel",
    "search": "Search",
    "search-help": "Click here to looking for an existing correspondence",
    "remove": "Remove",
    "clear": "Clear",
    "clear-help": "Click here to remove the selected value",
    "edit": "Edit",
    "edit-help": "Click here to edit the selected value",
    "save": "Save",
    "save-help": "Save changes",
    "first-name": "First name",
    "last-name": "Last name",
    "loading": "Loading...",
    "no-results": "No results found",
    "no-value": "No value entered",
    "group-collapse": "Collapse",
    "group-expand": "Expand",
    "group-collapse-help": "Click here to collapse",
    "group-expand-help": "Click here to expand and add more elements",
    "other-information": {
    }
  },
  "login": {
    "title": "Login",
    "form": {
      "header": "Please log in to DSpace",
      "email": "Email address",
      "forgot-password": "Have you forgotten your password?",
      "new-user": "New user? Click here to register.",
      "password": "Password",
      "submit": "Log in"
    }
  },
  "logout": {
    "title": "Logout",
    "form": {
      "header": "Log out from DSpace",
      "submit": "Log out"
    }
  },
  "auth": {
    "messages": {
      "expired": "Your session has expired. Please log in again."
    },
    "errors": {
      "invalid-user": "Invalid email address or password."
    }
  },
  "chips": {
    "remove": "Remove chip"
  },
  "dso-selector": {
    "create": {
      "community": {
        "head": "New community",
        "sub-level": "Create a new community in",
        "top-level": "Create a new top-level community"
      },
      "collection": {
        "head": "New collection"
      },
      "item": {
        "head": "New item"
      }
    },
    "edit": {
      "community": {
        "head": "Edit community"
      },
      "collection": {
        "head": "Edit collection"
      },
      "item": {
        "head": "Edit item"
      }
    },
    "placeholder": "Search for a {{ type }}",
    "no-results": "No {{ type }} found"
  },
  "submission": {
    "general":{
      "cannot_submit": "You have not the privilege to make a new submission.",
      "deposit": "Deposit",
      "discard": {
        "submit": "Discard",
        "confirm": {
          "cancel": "Cancel",
          "submit": "Yes, I'm sure",
          "title": "Discard submission",
          "info": "This operation can't be undone. Are you sure?"
        }
      },
      "save": "Save",
      "save-later": "Save for later"
    },
    "submit": {
      "title": "Submission"
    },
    "edit": {
      "title": "Edit Submission"
    },
    "mydspace": {

    },
    "sections": {

      "general": {
        "add-more": "Add more",
        "no-sections": "No options available",
        "sections_not_valid": "There are incomplete sections.",
        "collection": "Collection",
        "no-collection": "No collection found",
        "search-collection": "Search for a collection",
        "save_error_notice": "There was an issue when saving the item, please try again later.",
        "deposit_success_notice": "Submission deposited successfully.",
        "deposit_error_notice": "There was an issue when submitting the item, please try again later.",
        "discard_success_notice": "Submission discarded successfully.",
        "discard_error_notice": "There was an issue when discarding the item, please try again later.",
        "save_success_notice": "Submission saved successfully.",
        "metadata-extracted": "New metadata have been extracted and added to the <strong>{{sectionId}}</strong> section.",
        "metadata-extracted-new-section": "New <strong>{{sectionId}}</strong> section has been added to submission."
      },
      "submit.progressbar.describe.stepone": "Describe",
      "submit.progressbar.describe.steptwo": "Describe",
      "submit.progressbar.describe.stepcustom": "Describe",
      "submit.progressbar.describe.recycle": "Recycle",
      "submit.progressbar.upload": "Upload files",
      "submit.progressbar.license": "Deposit license",
      "submit.progressbar.cclicense": "Creative commons license",
      "submit.progressbar.detect-duplicate": "Potential duplicates",

      "upload": {
        "no-entry": "No",
        "no-file-uploaded": "No file uploaded yet.",
        "info": "Here you will find all the files currently in the item. You can update the fle metadata and access conditions or <strong>upload additional files just dragging & dropping them everywhere in the page</strong>",
        "drop-message": "Drop files to attach them to the item",
        "upload-successful": "Upload successful",
        "upload-failed": "Upload failed",
        "header.policy.default.nolist": "Uploaded files in the {{collectionName}} collection will be accessible according to the following group(s):",
        "header.policy.default.withlist": "Please note that uploaded files in the {{collectionName}} collection will be accessible, in addition to what is explicitly decided for the single file, with the following group(s):",
        "form": {
          "access-condition-label": "Access condition type",
          "from-label": "Access grant from",
          "from-placeholder": "From",
          "until-label": "Access grant until",
          "until-placeholder": "Until",
          "group-label": "Group",
          "group-required": "Group is required.",
          "date-required": "Date is required."
        },
        "save-metadata": "Save metadata",
        "undo": "Cancel",
        "delete": {
          "submit": "Delete",
          "confirm": {
            "cancel": "Cancel",
            "submit": "Yes, I'm sure",
            "title": "Delete bitstream",
            "info": "This operation can't be undone. Are you sure?"
          }
        }
      }
<<<<<<< HEAD
    },
    "workflow": {
      "generic": {
        "delete": "Delete",
        "delete-help": "If you would to discard this item, select \"Delete\".  You will then be asked to confirm it.",
        "edit": "Edit",
        "edit-help": "Select this option to change the item's metadata.",
        "view": "View",
        "view-help": "Select this option to view the item's metadata."
      },
      "tasks": {
        "generic": {
          "processing": "Processing...",
          "success": "Operation successful",
          "error": "Error occurred during operation...",
          "submitter": "Submitter"
        },
        "claimed": {
          "approve": "Approve",
          "approve_help": "If you have reviewed the item and it is suitable for inclusion in the collection, select \"Approve\".",
          "edit": "Edit",
          "edit_help": "Select this option to change the item's metadata.",
          "reject": {
            "submit": "Reject",
            "reason": {
              "submit": "Reject item",
              "title": "Reason",
              "info": "Please enter your reason for rejecting the submission into the box below, indicating whether the submitter may fix a problem and resubmit.",
              "placeholder": "Describe the reason of reject"
            }
          },
          "reject_help": "If you have reviewed the item and found it is <strong>not</strong> suitable for inclusion in the collection, select \"Reject\".  You will then be asked to enter a message indicating why the item is unsuitable, and whether the submitter should change something and resubmit.",
          "return": "Return to pool",
          "return_help": "Return the task to the pool so that another user may perform the task."

        },
        "pool": {
          "claim": "Claim",
          "claim_help": "Assign this task to yourself.",
          "show-detail": "Show detail",
          "hide-detail": "Hide detail"
        }
      }
=======
>>>>>>> f54a3a4d
    }
  },
  "uploader": {
    "drag-message": "Drag & Drop your files here",
    "or": ", or",
    "browse": "browse",
    "queue-lenght": "Queue length",
    "processing": "Processing"
  }
}<|MERGE_RESOLUTION|>--- conflicted
+++ resolved
@@ -874,7 +874,6 @@
           }
         }
       }
-<<<<<<< HEAD
     },
     "workflow": {
       "generic": {
@@ -918,8 +917,6 @@
           "hide-detail": "Hide detail"
         }
       }
-=======
->>>>>>> f54a3a4d
     }
   },
   "uploader": {
