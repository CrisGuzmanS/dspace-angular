{
  "footer": {
    "copyright": "copyright © 2002-{{ year }}",
    "link.dspace": "DSpace software",
    "link.duraspace": "DuraSpace"
  },
  "collection": {
    "page": {
      "news": "News",
      "license": "License",
      "browse": {
        "recent": {
          "head": "Recent Submissions"
        }
      }
    },
    "edit": {
      "name": "Name",
      "description": "Short Description",
      "introductory": "Introductory text (HTML)",
      "copyright": "Copyright text (HTML)",
      "news": "News (HTML)",
      "license": "License",
      "provenance": "Provenance",
      "submit": "Submit",
      "cancel": "Cancel",
      "required": {
        "name": "Please enter a collection name"
      }
    },
    "create": {
      "head": "Create a Collection",
      "sub-head": "Create a Collection for Community {{ parent }}"
    }
  },
  "community": {
    "page": {
      "news": "News",
      "license": "License"
    },
    "sub-collection-list": {
      "head": "Collections of this Community"
    },
<<<<<<< HEAD
    "edit": {
      "head": "Edit collction",
      "name": "Name",
      "description": "Short Description",
      "introductory": "Introductory text (HTML)",
      "copyright": "Copyright text (HTML)",
      "news": "News (HTML)",
      "submit": "Submit",
      "cancel": "Cancel",
      "required": {
        "name": "Please enter a community name"
      }
    },
    "create": {
      "head": "Create a Community",
      "sub-head": "Create a Sub-Community for Community {{ parent }}"
=======
    "sub-community-list": {
      "head": "Communities of this Community"
>>>>>>> 2055f321
    }
  },
  "item": {
    "page": {
      "author": "Author",
      "abstract": "Abstract",
      "date": "Date",
      "uri": "URI",
      "files": "Files",
      "collections": "Collections",
      "filesection": {
        "download": "Download",
        "name": "Name:",
        "format": "Format:",
        "size": "Size:",
        "description": "Description:"
      },
      "link": {
        "simple": "Simple item page",
        "full": "Full item page"
      }
    }
  },
  "nav": {
    "browse": {
      "header": "All of DSpace"
    },
    "community-browse": {
      "header": "By Community"
    },
    "statistics": {
      "header": "Statistics"
    },
    "login": "Log In",
    "logout": "Log Out",
    "language": "Language switch",
    "search": "Search"
  },
  "pagination": {
    "results-per-page": "Results Per Page",
    "sort-direction": "Sort Options",
    "showing": {
      "label": "Now showing items ",
      "detail": "{{ range }} of {{ total }}"
    }
  },
  "sorting": {
    "score": {
      "DESC": "Relevance"
    },
    "dc.title": {
      "ASC": "Title Ascending",
      "DESC": "Title Descending"
    }
  },
  "title": "DSpace",
  "404": {
    "help": "We can't find the page you're looking for. The page may have been moved or deleted. You can use the button below to get back to the home page. ",
    "page-not-found": "page not found",
    "link": {
      "home-page": "Take me to the home page"
    }
  },
  "home": {
    "title": "DSpace Angular :: Home",
    "description": "",
    "top-level-communities": {
      "head": "Communities in DSpace",
      "help": "Select a community to browse its collections."
    }
  },
  "search": {
    "title": "DSpace Angular :: Search",
    "description": "",
    "form": {
      "search": "Search",
      "search_dspace": "Search DSpace"
    },
    "results": {
      "head": "Search Results",
      "no-results": "Your search returned no results. Having trouble finding what you're looking for? Try putting",
      "no-results-link": "quotes around it"
    },
    "sidebar": {
      "close": "Back to results",
      "open": "Search Tools",
      "results": "results",
      "filters": {
        "title": "Filters"
      },
      "settings": {
        "title": "Settings",
        "sort-by": "Sort By",
        "rpp": "Results per page"
      }
    },
    "view-switch": {
      "show-list": "Show as list",
      "show-grid": "Show as grid"
    },
    "filters": {
      "head": "Filters",
      "reset": "Reset filters",
      "applied": {
        "f.author": "Author",
        "f.dateIssued.min": "Start date",
        "f.dateIssued.max": "End date",
        "f.subject": "Subject",
        "f.has_content_in_original_bundle": "Has files"
      },
      "filter": {
        "show-more": "Show more",
        "show-less": "Collapse",
        "author": {
          "placeholder": "Author name",
          "head": "Author"
        },
        "scope": {
          "placeholder": "Scope filter",
          "head": "Scope"
        },
        "subject": {
          "placeholder": "Subject",
          "head": "Subject"
        },
        "dateIssued": {
          "max": {
            "placeholder": "Minimum Date"
          },
          "min": {
            "placeholder": "Maximum Date"
          },
          "head": "Date"
        },
        "has_content_in_original_bundle": {
          "head": "Has files"
        }
      }
    }
  },
  "browse": {
    "title": "Browsing {{ collection }} by {{ field }} {{ value }}"
  },
  "admin": {
    "registries": {
      "metadata": {
        "title": "DSpace Angular :: Metadata Registry",
        "head": "Metadata Registry",
        "description": "The metadata registry maintains a list of all metadata fields available in the repository. These fields may be divided amongst multiple schemas. However, DSpace requires the qualified Dublin Core schema.",
        "schemas": {
          "table": {
            "id": "ID",
            "namespace": "Namespace",
            "name": "Name"
          },
          "no-items": "No metadata schemas to show."
        }
      },
      "schema": {
        "title": "DSpace Angular :: Metadata Schema Registry",
        "head": "Metadata Schema",
        "description": "This is the metadata schema for \"{{namespace}}\".",
        "fields": {
          "head": "Schema metadata fields",
          "table": {
            "field": "Field",
            "scopenote": "Scope Note"
          },
          "no-items": "No metadata fields to show."
        }
      },
      "bitstream-formats": {
        "title": "DSpace Angular :: Bitstream Format Registry",
        "head": "Bitstream Format Registry",
        "description": "This list of bitstream formats provides information about known formats and their support level.",
        "formats": {
          "table": {
            "name": "Name",
            "mimetype": "MIME Type",
            "supportLevel": {
              "head": "Support Level",
              "0": "Unknown",
              "1": "Known",
              "2": "Support"
            },
            "internal": "internal"
          },
          "no-items": "No bitstream formats to show."
        }
      }
    }
  },
  "menu": {
    "header": {
      "admin": "Admin",
      "image": {
        "logo": "Repository logo"
      }
    },
    "section": {
      "pin": "Pin sidebar",
      "unpin": "Unpin sidebar",
      "new": "New",
      "new_community": "Community",
      "new_collection": "Collection",
      "new_item": "Item",
      "new_item_version": "Item Version",
      "edit": "Edit",
      "edit_community": "Community",
      "edit_collection": "Collection",
      "edit_item": "Item",
      "import": "Import",
      "import_metadata": "Metadata",
      "import_batch": "Batch Import (ZIP)",
      "export": "Export",
      "export_community": "Community",
      "export_collection": "Collection",
      "export_item": "Item",
      "export_metadata": "Metadata",
      "access_control": "Access Control",
      "access_control_people": "People",
      "access_control_groups": "Groups",
      "access_control_authorizations": "Authorizations",
      "find": "Find",
      "find_items": "Items",
      "find_withdrawn_items": "Withdrawn Items",
      "find_private_items": "Private Items",
      "registries": "Registries",
      "registries_metadata": "Metadata",
      "registries_format": "Format",
      "curation_task": "Curation Task",
      "statistics_task": "Statistics Task",
      "control_panel": "Control Panel",
      "browse_global": "All of DSpace",
      "browse_global_communities_and_collections": "Communities & Collections",
      "browse_global_by_issue_date": "By Issue Date",
      "browse_global_by_author": "By Author",
      "browse_global_by_title": "By Title",
      "statistics": "Statistics",
      "browse_community": "This Community",
      "browse_community_by_issue_date": "By Issue Date",
      "browse_community_by_author": "By Author",
      "browse_community_by_title": "By Title",
      "icon": {
        "pin": "Pin sidebar",
        "unpin": "Unpin sidebar",
        "new": "New menu section",
        "edit": "Edit menu section",
        "import": "Import menu section",
        "export": "Export menu section",
        "access_control": "Access Control menu section",
        "find": "Find menu section",
        "registries": "Registries menu section",
        "curation_task": "Curation Task menu section",
        "statistics_task": "Statistics Task menu section",
        "control_panel": "Control Panel menu section"
      },
      "toggle": {
        "new": "Toggle New section",
        "edit": "Toggle Edit section",
        "import": "Toggle Import section",
        "export": "Toggle Export section",
        "access_control": "Toggle Access Control section",
        "find": "Toggle Find section",
        "registries": "Toggle Registries section",
        "curation_task": "Toggle Curation Task section",
        "statistics_task": "Toggle Statistics Task section",
        "control_panel": "Toggle Control Panel section"
      }
    }
  },
  "loading": {
    "default": "Loading...",
    "top-level-communities": "Loading top-level communities...",
    "community": "Loading community...",
    "collection": "Loading collection...",
    "sub-collections": "Loading sub-collections...",
    "sub-communities": "Loading sub-communities...",
    "recent-submissions": "Loading recent submissions...",
    "item": "Loading item...",
    "objects": "Loading...",
    "search-results": "Loading search results...",
    "browse-by": "Loading items..."
  },
  "error": {
    "default": "Error",
    "top-level-communities": "Error fetching top-level communities",
    "community": "Error fetching community",
    "collection": "Error fetching collection",
    "sub-collections": "Error fetching sub-collections",
    "sub-communities": "Error fetching sub-communities",
    "recent-submissions": "Error fetching recent submissions",
    "item": "Error fetching item",
    "objects": "Error fetching objects",
    "search-results": "Error fetching search results",
    "browse-by": "Error fetching items",
    "validation": {
      "pattern": "This input is restricted by the current pattern: {{ pattern }}.",
      "license": {
        "notgranted": "You must grant this license to complete your submission. If you are unable to grant this license at this time you may save your work and return later or remove the submission."
      }
    }
  },
  "form": {
    "submit": "Submit",
    "cancel": "Cancel",
    "search": "Search",
    "remove": "Remove",
    "first-name": "First name",
    "last-name": "Last name",
    "loading": "Loading...",
    "no-results": "No results found",
    "no-value": "No value entered",
    "group-collapse": "Collapse",
    "group-expand": "Expand",
    "group-collapse-help": "Click here to collapse",
    "group-expand-help": "Click here to expand and add more elements"
  },
  "login": {
    "title": "Login",
    "form": {
      "header": "Please log in to DSpace",
      "email": "Email address",
      "forgot-password": "Have you forgotten your password?",
      "new-user": "New user? Click here to register.",
      "password": "Password",
      "submit": "Log in"
    }
  },
  "logout": {
    "title": "Logout",
    "form": {
      "header": "Log out from DSpace",
      "submit": "Log out"
    }
  },
  "auth": {
    "messages": {
      "expired": "Your session has expired. Please log in again."
    },
    "errors": {
      "invalid-user": "Invalid email address or password."
    }
  },
  "chips": {
    "remove": "Remove chip"
  }
}<|MERGE_RESOLUTION|>--- conflicted
+++ resolved
@@ -41,7 +41,9 @@
     "sub-collection-list": {
       "head": "Collections of this Community"
     },
-<<<<<<< HEAD
+    "sub-community-list": {
+      "head": "Communities of this Community"
+    },
     "edit": {
       "head": "Edit collction",
       "name": "Name",
@@ -58,10 +60,6 @@
     "create": {
       "head": "Create a Community",
       "sub-head": "Create a Sub-Community for Community {{ parent }}"
-=======
-    "sub-community-list": {
-      "head": "Communities of this Community"
->>>>>>> 2055f321
     }
   },
   "item": {
