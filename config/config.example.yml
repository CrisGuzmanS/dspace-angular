--- conflicted
+++ resolved
@@ -362,12 +362,6 @@
   enabled: false
   mathjax: false
 
-<<<<<<< HEAD
-# Default collection/community sorting order at Advanced search, Create/update community and collection when there are not a query. 
-collectionSelectionSort:
-  sortMetadata: "dc.title"
-  sortDirection: "ASC"
-=======
 # Which vocabularies should be used for which search filters
 # and whether to show the filter in the search sidebar
 # Take a look at the filter-vocabulary-config.ts file for documentation on how the options are obtained
@@ -375,4 +369,8 @@
   - filter: 'subject'
     vocabulary: 'srsc'
     enabled: true
->>>>>>> a3e99b6a
+
+# Default collection/community sorting order at Advanced search, Create/update community and collection when there are not a query. 
+collectionSelectionSort:
+  sortMetadata: "dc.title"
+  sortDirection: "ASC"