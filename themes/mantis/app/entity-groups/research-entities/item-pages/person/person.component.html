--- conflicted
+++ resolved
@@ -4,11 +4,7 @@
 
             <div class="col-12 col-md-2 d-flex flex-md-column justify-content-between">
                 <ds-metadata-field-wrapper>
-<<<<<<< HEAD
                     <ds-thumbnail [thumbnail]="object.getThumbnail() | async"
-=======
-                    <ds-thumbnail [thumbnail]="item.getThumbnail() | async"
->>>>>>> 576b5328
                                   [defaultImage]="'assets/images/person-placeholder.svg'"></ds-thumbnail>
                 </ds-metadata-field-wrapper>
                 <div>
@@ -21,73 +17,38 @@
             <div class="col-12 col-md-10">
                 <h2 class="item-page-title-field">
                   {{'person.page.titleprefix' | translate}}<ds-metadata-values
-<<<<<<< HEAD
-                            [mdValues]="object?.allMetadata(['dc.contributor.author'])"></ds-metadata-values>
+                    [mdValues]="[object?.firstMetadata('person.familyName'), object?.firstMetadata('person.givenName')]" [separator]="', '"></ds-metadata-values>
                 </h2>
                 <div class="row">
                     <div class="col-12 col-md-6">
                         <ds-generic-item-page-field [item]="object"
-                                                    [fields]="['person.identifier.email']"
-                                                    [label]="'person.page.email'">
-                        </ds-generic-item-page-field>
-                        <ds-generic-item-page-field [item]="object"
-                                                    [fields]="['person.identifier.orcid']"
-                                                    [label]="'person.page.orcid'">
-                        </ds-generic-item-page-field>
-                        <ds-generic-item-page-field [item]="object"
-                                                    [fields]="['person.identifier.birthdate']"
-                                                    [label]="'person.page.birthdate'">
-                        </ds-generic-item-page-field>
-                        <ds-generic-item-page-field [item]="object"
-                                                    [fields]="['person.identifier.staffid']"
-                                                    [label]="'person.page.staffid'">
-                        </ds-generic-item-page-field>
-                    </div>
-                    <div class="col-12 col-md-6">
-                        <ds-generic-item-page-field [item]="object"
-                                                    [fields]="['person.identifier.jobtitle']"
-                                                    [label]="'person.page.jobtitle'">
-                        </ds-generic-item-page-field>
-                        <ds-generic-item-page-field [item]="object"
-                                                    [fields]="['person.identifier.lastname']"
-                                                    [label]="'person.page.lastname'">
-                        </ds-generic-item-page-field>
-                        <ds-generic-item-page-field [item]="object"
-                                                    [fields]="['person.identifier.firstname']"
-=======
-                    [mdValues]="[item?.firstMetadata('person.familyName'), item?.firstMetadata('person.givenName')]" [separator]="', '"></ds-metadata-values>
-                </h2>
-                <div class="row">
-                    <div class="col-12 col-md-6">
-                        <ds-generic-item-page-field [item]="item"
                                                     [fields]="['person.email']"
                                                     [label]="'person.page.email'">
                         </ds-generic-item-page-field>
-<!--                        <ds-generic-item-page-field [item]="item"-->
+<!--                        <ds-generic-item-page-field [item]="object"-->
 <!--                                                    [fields]="['person.identifier.orcid']"-->
 <!--                                                    [label]="'person.page.orcid'">-->
 <!--                        </ds-generic-item-page-field>-->
-                        <ds-generic-item-page-field [item]="item"
+                        <ds-generic-item-page-field [item]="object"
                                                     [fields]="['person.birthDate']"
                                                     [label]="'person.page.birthdate'">
                         </ds-generic-item-page-field>
-<!--                        <ds-generic-item-page-field [item]="item"-->
+<!--                        <ds-generic-item-page-field [item]="object"-->
 <!--                                                    [fields]="['person.identifier.staffid']"-->
 <!--                                                    [label]="'person.page.staffid'">-->
 <!--                        </ds-generic-item-page-field>-->
                     </div>
                     <div class="col-12 col-md-6">
-                        <ds-generic-item-page-field [item]="item"
+                        <ds-generic-item-page-field [item]="object"
                                                     [fields]="['person.jobTitle']"
                                                     [label]="'person.page.jobtitle'">
                         </ds-generic-item-page-field>
-                        <ds-generic-item-page-field [item]="item"
+                        <ds-generic-item-page-field [item]="object"
                                                     [fields]="['person.familyName']"
                                                     [label]="'person.page.lastname'">
                         </ds-generic-item-page-field>
-                        <ds-generic-item-page-field [item]="item"
+                        <ds-generic-item-page-field [item]="object"
                                                     [fields]="['person.givenName']"
->>>>>>> 576b5328
                                                     [label]="'person.page.firstname'">
                         </ds-generic-item-page-field>
                     </div>
@@ -101,13 +62,13 @@
         <div class="row">
             <ds-related-items
               class="col-12 col-md-4"
-              [parentItem]="item"
+              [parentItem]="object"
               [relationType]="'isProjectOfPerson'"
               [label]="'relationships.isProjectOf' | translate">
             </ds-related-items>
             <ds-related-items
               class="col-12 col-md-4"
-              [parentItem]="item"
+              [parentItem]="object"
               [relationType]="'isOrgUnitOfPerson'"
               [label]="'relationships.isOrgUnitOf' | translate">
             </ds-related-items>
