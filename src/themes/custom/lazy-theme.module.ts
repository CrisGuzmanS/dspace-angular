import { NgModule } from '@angular/core';
import { CommonModule } from '@angular/common';
import { AdminRegistriesModule } from '../../app/admin/admin-registries/admin-registries.module';
import { AdminSearchModule } from '../../app/admin/admin-search-page/admin-search.module';
import { AdminWorkflowModuleModule } from '../../app/admin/admin-workflow-page/admin-workflow.module';
import { BitstreamFormatsModule } from '../../app/admin/admin-registries/bitstream-formats/bitstream-formats.module';
import { BrowseByModule } from '../../app/browse-by/browse-by.module';
import { CollectionFormModule } from '../../app/collection-page/collection-form/collection-form.module';
import { CommunityFormModule } from '../../app/community-page/community-form/community-form.module';
import { CoreModule } from '../../app/core/core.module';
import { DragDropModule } from '@angular/cdk/drag-drop';
import { EditItemPageModule } from '../../app/item-page/edit-item-page/edit-item-page.module';
import { FormsModule } from '@angular/forms';
import { HttpClientModule } from '@angular/common/http';
import { IdlePreloadModule } from 'angular-idle-preload';
import { JournalEntitiesModule } from '../../app/entity-groups/journal-entities/journal-entities.module';
import { MyDspaceSearchModule } from '../../app/my-dspace-page/my-dspace-search.module';
import { MenuModule } from '../../app/shared/menu/menu.module';
import { NavbarModule } from '../../app/navbar/navbar.module';
import { NgbModule } from '@ng-bootstrap/ng-bootstrap';
import { ProfilePageModule } from '../../app/profile-page/profile-page.module';
import { RegisterEmailFormModule } from '../../app/register-email-form/register-email-form.module';
import { ResearchEntitiesModule } from '../../app/entity-groups/research-entities/research-entities.module';
import { ScrollToModule } from '@nicky-lenaers/ngx-scroll-to';
import { SearchPageModule } from '../../app/search-page/search-page.module';
import { SharedModule } from '../../app/shared/shared.module';
import { StatisticsModule } from '../../app/statistics/statistics.module';
import { StoreModule } from '@ngrx/store';
import { StoreRouterConnectingModule } from '@ngrx/router-store';
import { TranslateModule } from '@ngx-translate/core';
import { HomePageModule } from '../../app/home-page/home-page.module';
import { AppModule } from '../../app/app.module';
import { ItemPageModule } from '../../app/item-page/item-page.module';
import { RouterModule } from '@angular/router';
import { CommunityListPageModule } from '../../app/community-list-page/community-list-page.module';
import { InfoModule } from '../../app/info/info.module';
import { StatisticsPageModule } from '../../app/statistics-page/statistics-page.module';
import { CommunityPageModule } from '../../app/community-page/community-page.module';
import { CollectionPageModule } from '../../app/collection-page/collection-page.module';
import { SubmissionModule } from '../../app/submission/submission.module';
import { MyDSpacePageModule } from '../../app/my-dspace-page/my-dspace-page.module';
import { SearchModule } from '../../app/shared/search/search.module';
import { ResourcePoliciesModule } from '../../app/shared/resource-policies/resource-policies.module';
import { ComcolModule } from '../../app/shared/comcol/comcol.module';
import { RootModule } from '../../app/root.module';
import { FileSectionComponent } from './app/item-page/simple/field-components/file-section/file-section.component';
import { HomePageComponent } from './app/home-page/home-page.component';
import { RootComponent } from './app/root/root.component';
import { BrowseBySwitcherComponent } from './app/browse-by/browse-by-switcher/browse-by-switcher.component';
import { CommunityListPageComponent } from './app/community-list-page/community-list-page.component';
import { SearchPageComponent } from './app/search-page/search-page.component';
import { ConfigurationSearchPageComponent } from './app/search-page/configuration-search-page.component';
import { EndUserAgreementComponent } from './app/info/end-user-agreement/end-user-agreement.component';
import { PageNotFoundComponent } from './app/pagenotfound/pagenotfound.component';
import { ObjectNotFoundComponent } from './app/lookup-by-id/objectnotfound/objectnotfound.component';
import { ForbiddenComponent } from './app/forbidden/forbidden.component';
import { PrivacyComponent } from './app/info/privacy/privacy.component';
import {
  CollectionStatisticsPageComponent
} from './app/statistics-page/collection-statistics-page/collection-statistics-page.component';
import {
  CommunityStatisticsPageComponent
} from './app/statistics-page/community-statistics-page/community-statistics-page.component';
import { ItemStatisticsPageComponent } from './app/statistics-page/item-statistics-page/item-statistics-page.component';
import { SiteStatisticsPageComponent } from './app/statistics-page/site-statistics-page/site-statistics-page.component';
import { CommunityPageComponent } from './app/community-page/community-page.component';
import { CollectionPageComponent } from './app/collection-page/collection-page.component';
import { ItemPageComponent } from './app/item-page/simple/item-page.component';
import { FullItemPageComponent } from './app/item-page/full/full-item-page.component';
import { LoginPageComponent } from './app/login-page/login-page.component';
import { LogoutPageComponent } from './app/logout-page/logout-page.component';
import { CreateProfileComponent } from './app/register-page/create-profile/create-profile.component';
import { ForgotEmailComponent } from './app/forgot-password/forgot-password-email/forgot-email.component';
import { ForgotPasswordFormComponent } from './app/forgot-password/forgot-password-form/forgot-password-form.component';
import { ProfilePageComponent } from './app/profile-page/profile-page.component';
import { RegisterEmailComponent } from './app/register-page/register-email/register-email.component';
import { MyDSpacePageComponent } from './app/my-dspace-page/my-dspace-page.component';
import { SubmissionEditComponent } from './app/submission/edit/submission-edit.component';
import {
  SubmissionImportExternalComponent
} from './app/submission/import-external/submission-import-external.component';
import { SubmissionSubmitComponent } from './app/submission/submit/submission-submit.component';
import { WorkflowItemDeleteComponent
} from './app/workflowitems-edit-page/workflow-item-delete/workflow-item-delete.component';
import {
  WorkflowItemSendBackComponent
} from './app/workflowitems-edit-page/workflow-item-send-back/workflow-item-send-back.component';
import { BreadcrumbsComponent } from './app/breadcrumbs/breadcrumbs.component';
import { FeedbackComponent } from './app/info/feedback/feedback.component';
import { CommunityListComponent } from './app/community-list-page/community-list/community-list.component';

import { ComcolPageHandleComponent } from './app/shared/comcol-page-handle/comcol-page-handle.component';
import { AuthNavMenuComponent } from './app/shared/auth-nav-menu/auth-nav-menu.component';
import {
  ExpandableNavbarSectionComponent
} from './app/navbar/expandable-navbar-section/expandable-navbar-section.component';
import {
  EditItemTemplatePageComponent
} from './app/collection-page/edit-item-template-page/edit-item-template-page.component';
import { LoadingComponent } from './app/shared/loading/loading.component';
import { SearchResultsComponent } from './app/shared/search/search-results/search-results.component';
import { AdminSidebarComponent } from './app/admin/admin-sidebar/admin-sidebar.component';
import { ComcolPageBrowseByComponent } from './app/shared/comcol-page-browse-by/comcol-page-browse-by.component';
import { SearchSettingsComponent } from './app/shared/search/search-settings/search-settings.component';
import {
  CommunityPageSubCommunityListComponent
} from './app/community-page/sub-community-list/community-page-sub-community-list.component';
import {
  CommunityPageSubCollectionListComponent
} from './app/community-page/sub-collection-list/community-page-sub-collection-list.component';
import { ObjectListComponent } from './app/shared/object-list/object-list.component';

import { BrowseByMetadataPageComponent } from './app/browse-by/browse-by-metadata-page/browse-by-metadata-page.component';
import { BrowseByDatePageComponent } from './app/browse-by/browse-by-date-page/browse-by-date-page.component';
import { BrowseByTitlePageComponent } from './app/browse-by/browse-by-title-page/browse-by-title-page.component';
import {
  ExternalSourceEntryImportModalComponent
} from './app/shared/form/builder/ds-dynamic-form-ui/relation-lookup-modal/external-source-tab/external-source-entry-import-modal/external-source-entry-import-modal.component';
import { SharedBrowseByModule } from '../../app/shared/browse-by/shared-browse-by.module';
import { ResultsBackButtonModule } from '../../app/shared/results-back-button/results-back-button.module';
import { ItemVersionsModule } from '../../app/item-page/versions/item-versions.module';
import { ItemSharedModule } from '../../app/item-page/item-shared.module';
import { ResultsBackButtonComponent } from './app/shared/results-back-button/results-back-button.component';
<<<<<<< HEAD
import { SystemWideAlertModule } from '../../app/system-wide-alert/system-wide-alert.module';
=======
import { DsoEditMetadataComponent } from './app/dso-shared/dso-edit-metadata/dso-edit-metadata.component';
import { DsoSharedModule } from '../../app/dso-shared/dso-shared.module';
>>>>>>> 8acf7c56

const DECLARATIONS = [
  FileSectionComponent,
  HomePageComponent,
  RootComponent,
  BrowseBySwitcherComponent,
  CommunityListPageComponent,
  SearchPageComponent,
  ConfigurationSearchPageComponent,
  EndUserAgreementComponent,
  PageNotFoundComponent,
  ObjectNotFoundComponent,
  ForbiddenComponent,
  PrivacyComponent,
  CollectionStatisticsPageComponent,
  CommunityStatisticsPageComponent,
  ItemStatisticsPageComponent,
  SiteStatisticsPageComponent,
  CommunityPageComponent,
  CommunityPageSubCommunityListComponent,
  CommunityPageSubCollectionListComponent,
  CollectionPageComponent,
  ItemPageComponent,
  FullItemPageComponent,
  LoginPageComponent,
  LogoutPageComponent,
  CreateProfileComponent,
  ForgotEmailComponent,
  ForgotPasswordFormComponent,
  ProfilePageComponent,
  RegisterEmailComponent,
  MyDSpacePageComponent,
  SubmissionEditComponent,
  SubmissionImportExternalComponent,
  SubmissionSubmitComponent,
  WorkflowItemDeleteComponent,
  WorkflowItemSendBackComponent,
  BreadcrumbsComponent,
  FeedbackComponent,
  CommunityListComponent,
  ComcolPageHandleComponent,
  AuthNavMenuComponent,
  ExpandableNavbarSectionComponent,
  EditItemTemplatePageComponent,
  LoadingComponent,
  SearchResultsComponent,
  AdminSidebarComponent,
  SearchSettingsComponent,
  ComcolPageBrowseByComponent,
  ObjectListComponent,
  BrowseByMetadataPageComponent,
  BrowseByDatePageComponent,
  BrowseByTitlePageComponent,
  ExternalSourceEntryImportModalComponent,
  ResultsBackButtonComponent,
  DsoEditMetadataComponent,
];

@NgModule({
  imports: [
    AdminRegistriesModule,
    AdminSearchModule,
    AdminWorkflowModuleModule,
    AppModule,
    RootModule,
    BitstreamFormatsModule,
    BrowseByModule,
    CollectionFormModule,
    CollectionPageModule,
    CommonModule,
    CommunityFormModule,
    CommunityListPageModule,
    CommunityPageModule,
    CoreModule,
    DragDropModule,
    ItemSharedModule,
    ItemPageModule,
    EditItemPageModule,
    ItemVersionsModule,
    FormsModule,
    HomePageModule,
    HttpClientModule,
    IdlePreloadModule,
    InfoModule,
    JournalEntitiesModule,
    MenuModule,
    MyDspaceSearchModule,
    NavbarModule,
    NgbModule,
    ProfilePageModule,
    RegisterEmailFormModule,
    ResearchEntitiesModule,
    RouterModule,
    ScrollToModule,
    SearchPageModule,
    SharedModule,
    SharedBrowseByModule,
    ResultsBackButtonModule,
    StatisticsModule,
    StatisticsPageModule,
    StoreModule,
    StoreRouterConnectingModule,
    TranslateModule,
    SubmissionModule,
    MyDSpacePageModule,
    MyDspaceSearchModule,
    SearchModule,
    FormsModule,
    ResourcePoliciesModule,
    ComcolModule,
<<<<<<< HEAD
    SystemWideAlertModule
=======
    DsoSharedModule,
>>>>>>> 8acf7c56
  ],
  declarations: DECLARATIONS,
  exports: [
    CommunityPageSubCollectionListComponent
  ]
})

  /**
   * This module serves as an index for all the components in this theme.
   * It should import all other modules, so the compiler knows where to find any components referenced
   * from a component in this theme
   * It is purposefully not exported, it should never be imported anywhere else, its only purpose is
   * to give lazily loaded components a context in which they can be compiled successfully
   */
class LazyThemeModule {
}<|MERGE_RESOLUTION|>--- conflicted
+++ resolved
@@ -121,12 +121,9 @@
 import { ItemVersionsModule } from '../../app/item-page/versions/item-versions.module';
 import { ItemSharedModule } from '../../app/item-page/item-shared.module';
 import { ResultsBackButtonComponent } from './app/shared/results-back-button/results-back-button.component';
-<<<<<<< HEAD
-import { SystemWideAlertModule } from '../../app/system-wide-alert/system-wide-alert.module';
-=======
 import { DsoEditMetadataComponent } from './app/dso-shared/dso-edit-metadata/dso-edit-metadata.component';
 import { DsoSharedModule } from '../../app/dso-shared/dso-shared.module';
->>>>>>> 8acf7c56
+import { SystemWideAlertModule } from '../../app/system-wide-alert/system-wide-alert.module';
 
 const DECLARATIONS = [
   FileSectionComponent,
@@ -237,11 +234,8 @@
     FormsModule,
     ResourcePoliciesModule,
     ComcolModule,
-<<<<<<< HEAD
+    DsoSharedModule,
     SystemWideAlertModule
-=======
-    DsoSharedModule,
->>>>>>> 8acf7c56
   ],
   declarations: DECLARATIONS,
   exports: [
