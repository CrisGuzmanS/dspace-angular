import { NgModule } from '@angular/core';
import { CommonModule } from '@angular/common';
import { SharedModule } from '../../app/shared/shared.module';
import { HomeNewsComponent } from './app/home-page/home-news/home-news.component';
import { NavbarComponent } from './app/navbar/navbar.component';
import { SearchNavbarComponent } from './app/search-navbar/search-navbar.component';
import { HeaderComponent } from './app/header/header.component';
import { HeaderNavbarWrapperComponent } from './app/header-nav-wrapper/header-navbar-wrapper.component';
import { RootModule } from '../../app/root.module';
import { NavbarModule } from '../../app/navbar/navbar.module';
import { PublicationComponent } from './app/item-page/simple/item-types/publication/publication.component';
import { ItemPageModule } from '../../app/item-page/item-page.module';
import { FooterComponent } from './app/footer/footer.component';
import { JournalComponent } from './app/entity-groups/journal-entities/item-pages/journal/journal.component';
import {
  JournalIssueComponent
} from './app/entity-groups/journal-entities/item-pages/journal-issue/journal-issue.component';
import {
  JournalVolumeComponent
} from './app/entity-groups/journal-entities/item-pages/journal-volume/journal-volume.component';
import { UntypedItemComponent } from './app/item-page/simple/item-types/untyped-item/untyped-item.component';
import { ItemSharedModule } from '../../app/item-page/item-shared.module';
import {
    CreateCollectionParentSelectorComponent
} from './app/shared/dso-selector/modal-wrappers/create-collection-parent-selector/create-collection-parent-selector.component';
import {
    CreateCommunityParentSelectorComponent
} from './app/shared/dso-selector/modal-wrappers/create-community-parent-selector/create-community-parent-selector.component';
import {
    CreateItemParentSelectorComponent
} from './app/shared/dso-selector/modal-wrappers/create-item-parent-selector/create-item-parent-selector.component';
import {
    EditCollectionSelectorComponent
} from './app/shared/dso-selector/modal-wrappers/edit-collection-selector/edit-collection-selector.component';
import {
    EditCommunitySelectorComponent
} from './app/shared/dso-selector/modal-wrappers/edit-community-selector/edit-community-selector.component';
import {
    EditItemSelectorComponent
} from './app/shared/dso-selector/modal-wrappers/edit-item-selector/edit-item-selector.component';

import { CommunityListElementComponent } from './app/shared/object-list/community-list-element/community-list-element.component';
<<<<<<< HEAD
import { CollectionListElementComponent} from './app/shared/object-list/collection-list-element/collection-list-element.component';
import { ResultsBackButtonComponent } from './app/shared/results-back-button/results-back-button.component';
=======
import { CollectionListElementComponent } from './app/shared/object-list/collection-list-element/collection-list-element.component';
>>>>>>> 7a82b08b
import { CollectionDropdownComponent } from './app/shared/collection-dropdown/collection-dropdown.component';
import { SharedBrowseByModule } from '../../app/shared/browse-by/shared-browse-by.module';
import { ResultsBackButtonModule } from '../../app/shared/results-back-button/results-back-button.module';


/**
 * Add components that use a custom decorator to ENTRY_COMPONENTS as well as DECLARATIONS.
 * This will ensure that decorator gets picked up when the app loads
 */
const ENTRY_COMPONENTS = [
  JournalComponent,
  JournalIssueComponent,
  JournalVolumeComponent,
  PublicationComponent,
  UntypedItemComponent,

  CommunityListElementComponent,
  CollectionListElementComponent,
  CollectionDropdownComponent,
];

const DECLARATIONS = [
  ...ENTRY_COMPONENTS,
  HomeNewsComponent,
  HeaderComponent,
  HeaderNavbarWrapperComponent,
  NavbarComponent,
  SearchNavbarComponent,
  FooterComponent,
  CreateCollectionParentSelectorComponent,
  CreateCommunityParentSelectorComponent,
  CreateItemParentSelectorComponent,
  EditCollectionSelectorComponent,
  EditCommunitySelectorComponent,
  EditItemSelectorComponent,
  ResultsBackButtonComponent
];

@NgModule({
<<<<<<< HEAD
    imports: [
        CommonModule,
        SharedModule,
        SharedBrowseByModule,
        ResultsBackButtonModule,
        SearchModule,
        FormsModule,
        RootModule,
        NavbarModule,
        ItemPageModule,
        ItemSharedModule,
    ],
    declarations: DECLARATIONS,
    providers: [
        ...ENTRY_COMPONENTS.map((component) => ({provide: component}))
    ],
    exports: [
        ResultsBackButtonComponent
    ]
=======
  imports: [
    CommonModule,
    SharedModule,
    RootModule,
    NavbarModule,
    ItemPageModule,
    ItemSharedModule,
  ],
  declarations: DECLARATIONS,
  providers: [
    ...ENTRY_COMPONENTS.map((component) => ({ provide: component }))
  ],
>>>>>>> 7a82b08b
})
/**
 * This module is included in the main bundle that gets downloaded at first page load. So it should
 * contain only the themed components that have to be available immediately for the first page load,
 * and the minimal set of imports required to make them work. Anything you can cut from it will make
 * the initial page load faster, but may cause the page to flicker as components that were already
 * rendered server side need to be lazy-loaded again client side
 *
 * Themed EntryComponents should also be added here
 */
export class EagerThemeModule {
}<|MERGE_RESOLUTION|>--- conflicted
+++ resolved
@@ -40,12 +40,8 @@
 } from './app/shared/dso-selector/modal-wrappers/edit-item-selector/edit-item-selector.component';
 
 import { CommunityListElementComponent } from './app/shared/object-list/community-list-element/community-list-element.component';
-<<<<<<< HEAD
 import { CollectionListElementComponent} from './app/shared/object-list/collection-list-element/collection-list-element.component';
 import { ResultsBackButtonComponent } from './app/shared/results-back-button/results-back-button.component';
-=======
-import { CollectionListElementComponent } from './app/shared/object-list/collection-list-element/collection-list-element.component';
->>>>>>> 7a82b08b
 import { CollectionDropdownComponent } from './app/shared/collection-dropdown/collection-dropdown.component';
 import { SharedBrowseByModule } from '../../app/shared/browse-by/shared-browse-by.module';
 import { ResultsBackButtonModule } from '../../app/shared/results-back-button/results-back-button.module';
@@ -85,32 +81,13 @@
 ];
 
 @NgModule({
-<<<<<<< HEAD
-    imports: [
-        CommonModule,
-        SharedModule,
-        SharedBrowseByModule,
-        ResultsBackButtonModule,
-        SearchModule,
-        FormsModule,
-        RootModule,
-        NavbarModule,
-        ItemPageModule,
-        ItemSharedModule,
-    ],
-    declarations: DECLARATIONS,
-    providers: [
-        ...ENTRY_COMPONENTS.map((component) => ({provide: component}))
-    ],
-    exports: [
-        ResultsBackButtonComponent
-    ]
-=======
   imports: [
     CommonModule,
     SharedModule,
     RootModule,
     NavbarModule,
+    SharedBrowseByModule,
+    ResultsBackButtonModule,
     ItemPageModule,
     ItemSharedModule,
   ],
@@ -118,7 +95,6 @@
   providers: [
     ...ENTRY_COMPONENTS.map((component) => ({ provide: component }))
   ],
->>>>>>> 7a82b08b
 })
 /**
  * This module is included in the main bundle that gets downloaded at first page load. So it should
