--- conflicted
+++ resolved
@@ -41,13 +41,10 @@
 
 import { CommunityListElementComponent } from './app/shared/object-list/community-list-element/community-list-element.component';
 import { CollectionListElementComponent} from './app/shared/object-list/collection-list-element/collection-list-element.component';
-<<<<<<< HEAD
-import { FileDownloadLinkComponent } from './app/shared/file-download-link/file-download-link.component';
-=======
 import { CollectionDropdownComponent } from './app/shared/collection-dropdown/collection-dropdown.component';
 import { SharedBrowseByModule } from '../../app/shared/browse-by/shared-browse-by.module';
 import { ResultsBackButtonModule } from '../../app/shared/results-back-button/results-back-button.module';
->>>>>>> 485bb840
+import { FileDownloadLinkComponent } from './app/shared/file-download-link/file-download-link.component';
 
 
 /**
@@ -63,11 +60,8 @@
 
   CommunityListElementComponent,
   CollectionListElementComponent,
-<<<<<<< HEAD
+  CollectionDropdownComponent,
   FileDownloadLinkComponent,
-=======
-  CollectionDropdownComponent,
->>>>>>> 485bb840
 ];
 
 const DECLARATIONS = [
@@ -87,20 +81,20 @@
 ];
 
 @NgModule({
-    imports: [
-        CommonModule,
-        SharedModule,
-        RootModule,
-        NavbarModule,
-        SharedBrowseByModule,
-        ResultsBackButtonModule,
-        ItemPageModule,
-        ItemSharedModule,
-    ],
-    declarations: DECLARATIONS,
-    providers: [
-        ...ENTRY_COMPONENTS.map((component) => ({provide: component}))
-    ],
+  imports: [
+    CommonModule,
+    SharedModule,
+    RootModule,
+    NavbarModule,
+    SharedBrowseByModule,
+    ResultsBackButtonModule,
+    ItemPageModule,
+    ItemSharedModule,
+  ],
+  declarations: DECLARATIONS,
+  providers: [
+    ...ENTRY_COMPONENTS.map((component) => ({provide: component}))
+  ],
 })
 /**
  * This module is included in the main bundle that gets downloaded at first page load. So it should
