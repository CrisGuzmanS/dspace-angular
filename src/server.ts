import 'zone.js/dist/zone-node';
import 'reflect-metadata';
import 'rxjs';

import * as fs from 'fs';
import * as pem from 'pem';
import * as https from 'https';
import * as morgan from 'morgan';
import * as express from 'express';
import * as bodyParser from 'body-parser';
import * as compression from 'compression';
import * as cookieParser from 'cookie-parser';

import { enableProdMode, NgModuleFactory, Type } from '@angular/core';

import { ngExpressEngine } from '@nguniversal/express-engine';

import { ROUTES } from './routes';
import { ENV_CONFIG } from './config';
import { REQUEST, RESPONSE } from '@nguniversal/express-engine/tokens';

export function startServer(bootstrap: Type<{}> | NgModuleFactory<{}>) {
  const app = express();

  if (ENV_CONFIG.production) {
    enableProdMode();
    app.use(compression());
  }

  app.use(morgan('dev'));

  app.use(cookieParser());
  app.use(bodyParser.json());

  app.engine('html', (_, options, callback) =>
    ngExpressEngine({
      bootstrap: bootstrap,
      providers: [
        {
          provide: REQUEST,
          useValue: options.req,
        },
        {
          provide: RESPONSE,
          useValue: options.req.res,
        },
      ],
    })(_, options, callback)
  );

  app.set('view engine', 'html');
  app.set('views', 'src');

  function cacheControl(req, res, next) {
    // instruct browser to revalidate
    res.header('Cache-Control', ENV_CONFIG.cache.control || 'max-age=60');
    next();
  }

  app.use('/', cacheControl, express.static('dist', { index: false }));

// TODO: either remove or update mock backend
// app.get('/data.json', serverApi);
// app.use('/api', createMockApi());

  function ngApp(req, res) {

    function onHandleError(parentZoneDelegate, currentZone, targetZone, error) {
<<<<<<< HEAD
      console.error('Error:', error);
      console.warn('Error in SSR, serving for direct CSR');
      res.sendFile('index.csr.html', { root: './src' });
=======
      if (!res._headerSent)  {
        console.warn('Error in SSR, serving for direct CSR');
        res.sendFile('index.csr.html', { root: './src' });
      }
>>>>>>> a3b4883e
    }

    if (ENV_CONFIG.universal.preboot) {
      Zone.current.fork({ name: 'CSR fallback', onHandleError }).run(() => {
        res.render('../dist/index', {
          req,
          res,
          preboot: ENV_CONFIG.universal.preboot,
          async: ENV_CONFIG.universal.async,
          time: ENV_CONFIG.universal.time,
          baseUrl: ENV_CONFIG.ui.nameSpace,
          originUrl: ENV_CONFIG.ui.baseUrl,
          requestUrl: req.originalUrl
        });
      });
    } else {
      console.log('Universal off, serving for direct CSR');
      res.sendFile('index.csr.html', { root: './src' });
    }
  }

  ROUTES.forEach((route: string) => {
    app.get(route, ngApp);
  });

  function serverStarted() {
    console.log(`[${new Date().toTimeString()}] Listening at ${ENV_CONFIG.ui.baseUrl}`);
  }

  function createHttpsServer(keys) {
    https.createServer({
      key: keys.serviceKey,
      cert: keys.certificate
    }, app).listen(ENV_CONFIG.ui.port, ENV_CONFIG.ui.host, () => {
      serverStarted();
    });
  }

  if (ENV_CONFIG.ui.ssl) {
    let serviceKey;
    try {
      serviceKey = fs.readFileSync('./config/ssl/key.pem');
    } catch (e) {
      console.warn('Service key not found at ./config/ssl/key.pem');
    }

    let certificate;
    try {
      certificate = fs.readFileSync('./config/ssl/cert.pem');
    } catch (e) {
      console.warn('Certificate not found at ./config/ssl/key.pem');
    }

    if (serviceKey && certificate) {
      createHttpsServer({
        serviceKey: serviceKey,
        certificate: certificate
      });
    } else {

      process.env.NODE_TLS_REJECT_UNAUTHORIZED = '0';

      pem.createCertificate({
        days: 1,
        selfSigned: true
      }, (error, keys) => {
        createHttpsServer(keys);
      });
    }
  } else {
    app.listen(ENV_CONFIG.ui.port, ENV_CONFIG.ui.host, () => {
      serverStarted();
    });
  }}<|MERGE_RESOLUTION|>--- conflicted
+++ resolved
@@ -66,16 +66,10 @@
   function ngApp(req, res) {
 
     function onHandleError(parentZoneDelegate, currentZone, targetZone, error) {
-<<<<<<< HEAD
-      console.error('Error:', error);
-      console.warn('Error in SSR, serving for direct CSR');
-      res.sendFile('index.csr.html', { root: './src' });
-=======
       if (!res._headerSent)  {
         console.warn('Error in SSR, serving for direct CSR');
         res.sendFile('index.csr.html', { root: './src' });
       }
->>>>>>> a3b4883e
     }
 
     if (ENV_CONFIG.universal.preboot) {
