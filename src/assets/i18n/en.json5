--- conflicted
+++ resolved
@@ -3096,13 +3096,9 @@
 
   "mydspace.show.workspace": "Your Submissions",
 
-<<<<<<< HEAD
+  "mydspace.show.supervisedWorkspace": "Supervised items",
+
   "mydspace.status.mydspaceArchived": "Archived",
-=======
-  "mydspace.show.supervisedWorkspace": "Supervised items",
-
-  "mydspace.status.archived": "Archived",
->>>>>>> 55fcab17
 
   "mydspace.status.mydspaceValidation": "Validation",
 
