{

  "401.help": "You're not authorized to access this page. You can use the button below to get back to the home page.",

  "401.link.home-page": "Take me to the home page",

  "401.unauthorized": "unauthorized",

  "403.help": "You don't have permission to access this page. You can use the button below to get back to the home page.",

  "403.link.home-page": "Take me to the home page",

  "403.forbidden": "forbidden",

  "500.page-internal-server-error": "Service Unavailable",

  "500.help": "The server is temporarily unable to service your request due to maintenance downtime or capacity problems. Please try again later.",

  "500.link.home-page": "Take me to the home page",

  "404.help": "We can't find the page you're looking for. The page may have been moved or deleted. You can use the button below to get back to the home page. ",

  "404.link.home-page": "Take me to the home page",

  "404.page-not-found": "page not found",

  "error-page.description.401": "unauthorized",

  "error-page.description.403": "forbidden",

  "error-page.description.500": "Service Unavailable",

  "error-page.description.404": "page not found",

  "error-page.orcid.generic-error": "An error occurred during login via ORCID. Make sure you have shared your ORCID account email address with DSpace. If the error persists, contact the administrator",

  "access-status.embargo.listelement.badge": "Embargo",

  "access-status.metadata.only.listelement.badge": "Metadata only",

  "access-status.open.access.listelement.badge": "Open Access",

  "access-status.restricted.listelement.badge": "Restricted",

  "access-status.unknown.listelement.badge": "Unknown",

  "admin.curation-tasks.breadcrumbs": "System curation tasks",

  "admin.curation-tasks.title": "System curation tasks",

  "admin.curation-tasks.header": "System curation tasks",

  "admin.registries.bitstream-formats.breadcrumbs": "Format registry",

  "admin.registries.bitstream-formats.create.breadcrumbs": "Bitstream format",

  "admin.registries.bitstream-formats.create.failure.content": "An error occurred while creating the new bitstream format.",

  "admin.registries.bitstream-formats.create.failure.head": "Failure",

  "admin.registries.bitstream-formats.create.head": "Create Bitstream format",

  "admin.registries.bitstream-formats.create.new": "Add a new bitstream format",

  "admin.registries.bitstream-formats.create.success.content": "The new bitstream format was successfully created.",

  "admin.registries.bitstream-formats.create.success.head": "Success",

  "admin.registries.bitstream-formats.delete.failure.amount": "Failed to remove {{ amount }} format(s)",

  "admin.registries.bitstream-formats.delete.failure.head": "Failure",

  "admin.registries.bitstream-formats.delete.success.amount": "Successfully removed {{ amount }} format(s)",

  "admin.registries.bitstream-formats.delete.success.head": "Success",

  "admin.registries.bitstream-formats.description": "This list of bitstream formats provides information about known formats and their support level.",

  "admin.registries.bitstream-formats.edit.breadcrumbs": "Bitstream format",

  "admin.registries.bitstream-formats.edit.description.hint": "",

  "admin.registries.bitstream-formats.edit.description.label": "Description",

  "admin.registries.bitstream-formats.edit.extensions.hint": "Extensions are file extensions that are used to automatically identify the format of uploaded files. You can enter several extensions for each format.",

  "admin.registries.bitstream-formats.edit.extensions.label": "File extensions",

  "admin.registries.bitstream-formats.edit.extensions.placeholder": "Enter a file extension without the dot",

  "admin.registries.bitstream-formats.edit.failure.content": "An error occurred while editing the bitstream format.",

  "admin.registries.bitstream-formats.edit.failure.head": "Failure",

  "admin.registries.bitstream-formats.edit.head": "Bitstream format: {{ format }}",

  "admin.registries.bitstream-formats.edit.internal.hint": "Formats marked as internal are hidden from the user, and used for administrative purposes.",

  "admin.registries.bitstream-formats.edit.internal.label": "Internal",

  "admin.registries.bitstream-formats.edit.mimetype.hint": "The MIME type associated with this format, does not have to be unique.",

  "admin.registries.bitstream-formats.edit.mimetype.label": "MIME Type",

  "admin.registries.bitstream-formats.edit.shortDescription.hint": "A unique name for this format, (e.g. Microsoft Word XP or Microsoft Word 2000)",

  "admin.registries.bitstream-formats.edit.shortDescription.label": "Name",

  "admin.registries.bitstream-formats.edit.success.content": "The bitstream format was successfully edited.",

  "admin.registries.bitstream-formats.edit.success.head": "Success",

  "admin.registries.bitstream-formats.edit.supportLevel.hint": "The level of support your institution pledges for this format.",

  "admin.registries.bitstream-formats.edit.supportLevel.label": "Support level",

  "admin.registries.bitstream-formats.head": "Bitstream Format Registry",

  "admin.registries.bitstream-formats.no-items": "No bitstream formats to show.",

  "admin.registries.bitstream-formats.table.delete": "Delete selected",

  "admin.registries.bitstream-formats.table.deselect-all": "Deselect all",

  "admin.registries.bitstream-formats.table.internal": "internal",

  "admin.registries.bitstream-formats.table.mimetype": "MIME Type",

  "admin.registries.bitstream-formats.table.name": "Name",

  "admin.registries.bitstream-formats.table.id": "ID",

  "admin.registries.bitstream-formats.table.return": "Back",

  "admin.registries.bitstream-formats.table.supportLevel.KNOWN": "Known",

  "admin.registries.bitstream-formats.table.supportLevel.SUPPORTED": "Supported",

  "admin.registries.bitstream-formats.table.supportLevel.UNKNOWN": "Unknown",

  "admin.registries.bitstream-formats.table.supportLevel.head": "Support Level",

  "admin.registries.bitstream-formats.title": "Bitstream Format Registry",

  "admin.registries.metadata.breadcrumbs": "Metadata registry",

  "admin.registries.metadata.description": "The metadata registry maintains a list of all metadata fields available in the repository. These fields may be divided amongst multiple schemas. However, DSpace requires the qualified Dublin Core schema.",

  "admin.registries.metadata.form.create": "Create metadata schema",

  "admin.registries.metadata.form.edit": "Edit metadata schema",

  "admin.registries.metadata.form.name": "Name",

  "admin.registries.metadata.form.namespace": "Namespace",

  "admin.registries.metadata.head": "Metadata Registry",

  "admin.registries.metadata.schemas.no-items": "No metadata schemas to show.",

  "admin.registries.metadata.schemas.table.delete": "Delete selected",

  "admin.registries.metadata.schemas.table.id": "ID",

  "admin.registries.metadata.schemas.table.name": "Name",

  "admin.registries.metadata.schemas.table.namespace": "Namespace",

  "admin.registries.metadata.title": "Metadata Registry",

  "admin.registries.schema.breadcrumbs": "Metadata schema",

  "admin.registries.schema.description": "This is the metadata schema for \"{{namespace}}\".",

  "admin.registries.schema.fields.head": "Schema metadata fields",

  "admin.registries.schema.fields.no-items": "No metadata fields to show.",

  "admin.registries.schema.fields.table.delete": "Delete selected",

  "admin.registries.schema.fields.table.field": "Field",

  "admin.registries.schema.fields.table.id": "ID",

  "admin.registries.schema.fields.table.scopenote": "Scope Note",

  "admin.registries.schema.form.create": "Create metadata field",

  "admin.registries.schema.form.edit": "Edit metadata field",

  "admin.registries.schema.form.element": "Element",

  "admin.registries.schema.form.qualifier": "Qualifier",

  "admin.registries.schema.form.scopenote": "Scope Note",

  "admin.registries.schema.head": "Metadata Schema",

  "admin.registries.schema.notification.created": "Successfully created metadata schema \"{{prefix}}\"",

  "admin.registries.schema.notification.deleted.failure": "Failed to delete {{amount}} metadata schemas",

  "admin.registries.schema.notification.deleted.success": "Successfully deleted {{amount}} metadata schemas",

  "admin.registries.schema.notification.edited": "Successfully edited metadata schema \"{{prefix}}\"",

  "admin.registries.schema.notification.failure": "Error",

  "admin.registries.schema.notification.field.created": "Successfully created metadata field \"{{field}}\"",

  "admin.registries.schema.notification.field.deleted.failure": "Failed to delete {{amount}} metadata fields",

  "admin.registries.schema.notification.field.deleted.success": "Successfully deleted {{amount}} metadata fields",

  "admin.registries.schema.notification.field.edited": "Successfully edited metadata field \"{{field}}\"",

  "admin.registries.schema.notification.success": "Success",

  "admin.registries.schema.return": "Back",

  "admin.registries.schema.title": "Metadata Schema Registry",

  "admin.access-control.bulk-access.breadcrumbs": "Bulk Access Management",
<<<<<<< HEAD

  "administrativeBulkAccess.search.results.head": "Search Results",

  "admin.access-control.bulk-access": "Bulk Access Management",

=======

  "administrativeBulkAccess.search.results.head": "Search Results",

  "admin.access-control.bulk-access": "Bulk Access Management",

>>>>>>> e720c773
  "admin.access-control.bulk-access.title": "Bulk Access Management",

  "admin.access-control.bulk-access-browse.header": "Step 1: Select Objects",

  "admin.access-control.bulk-access-browse.search.header": "Search",

  "admin.access-control.bulk-access-browse.selected.header": "Current selection({{number}})",

  "admin.access-control.bulk-access-settings.header": "Step 2: Operation to Perform",

  "admin.access-control.epeople.actions.delete": "Delete EPerson",

  "admin.access-control.epeople.actions.impersonate": "Impersonate EPerson",

  "admin.access-control.epeople.actions.reset": "Reset password",

  "admin.access-control.epeople.actions.stop-impersonating": "Stop impersonating EPerson",

  "admin.access-control.epeople.breadcrumbs": "EPeople",

  "admin.access-control.epeople.title": "EPeople",

  "admin.access-control.epeople.head": "EPeople",

  "admin.access-control.epeople.search.head": "Search",

  "admin.access-control.epeople.button.see-all": "Browse All",

  "admin.access-control.epeople.search.scope.metadata": "Metadata",

  "admin.access-control.epeople.search.scope.email": "E-mail (exact)",

  "admin.access-control.epeople.search.button": "Search",

  "admin.access-control.epeople.search.placeholder": "Search people...",

  "admin.access-control.epeople.button.add": "Add EPerson",

  "admin.access-control.epeople.table.id": "ID",

  "admin.access-control.epeople.table.name": "Name",

  "admin.access-control.epeople.table.email": "E-mail (exact)",

  "admin.access-control.epeople.table.edit": "Edit",

  "admin.access-control.epeople.table.edit.buttons.edit": "Edit \"{{name}}\"",

  "admin.access-control.epeople.table.edit.buttons.edit-disabled": "You are not authorized to edit this group",

  "admin.access-control.epeople.table.edit.buttons.remove": "Delete \"{{name}}\"",

  "admin.access-control.epeople.no-items": "No EPeople to show.",

  "admin.access-control.epeople.form.create": "Create EPerson",

  "admin.access-control.epeople.form.edit": "Edit EPerson",

  "admin.access-control.epeople.form.firstName": "First name",

  "admin.access-control.epeople.form.lastName": "Last name",

  "admin.access-control.epeople.form.email": "E-mail",

  "admin.access-control.epeople.form.emailHint": "Must be valid e-mail address",

  "admin.access-control.epeople.form.canLogIn": "Can log in",

  "admin.access-control.epeople.form.requireCertificate": "Requires certificate",

  "admin.access-control.epeople.form.return": "Back",

  "admin.access-control.epeople.form.notification.created.success": "Successfully created EPerson \"{{name}}\"",

  "admin.access-control.epeople.form.notification.created.failure": "Failed to create EPerson \"{{name}}\"",

  "admin.access-control.epeople.form.notification.created.failure.emailInUse": "Failed to create EPerson \"{{name}}\", email \"{{email}}\" already in use.",

  "admin.access-control.epeople.form.notification.edited.failure.emailInUse": "Failed to edit EPerson \"{{name}}\", email \"{{email}}\" already in use.",

  "admin.access-control.epeople.form.notification.edited.success": "Successfully edited EPerson \"{{name}}\"",

  "admin.access-control.epeople.form.notification.edited.failure": "Failed to edit EPerson \"{{name}}\"",

  "admin.access-control.epeople.form.notification.deleted.success": "Successfully deleted EPerson \"{{name}}\"",

  "admin.access-control.epeople.form.notification.deleted.failure": "Failed to delete EPerson \"{{name}}\"",

  "admin.access-control.epeople.form.groupsEPersonIsMemberOf": "Member of these groups:",

  "admin.access-control.epeople.form.table.id": "ID",

  "admin.access-control.epeople.form.table.name": "Name",

  "admin.access-control.epeople.form.table.collectionOrCommunity": "Collection/Community",

  "admin.access-control.epeople.form.memberOfNoGroups": "This EPerson is not a member of any groups",

  "admin.access-control.epeople.form.goToGroups": "Add to groups",

  "admin.access-control.epeople.notification.deleted.failure": "Failed to delete EPerson: \"{{name}}\"",

  "admin.access-control.epeople.notification.deleted.success": "Successfully deleted EPerson: \"{{name}}\"",

  "admin.access-control.groups.title": "Groups",

  "admin.access-control.groups.breadcrumbs": "Groups",

  "admin.access-control.groups.singleGroup.breadcrumbs": "Edit Group",

  "admin.access-control.groups.title.singleGroup": "Edit Group",

  "admin.access-control.groups.title.addGroup": "New Group",

  "admin.access-control.groups.addGroup.breadcrumbs": "New Group",

  "admin.access-control.groups.head": "Groups",

  "admin.access-control.groups.button.add": "Add group",

  "admin.access-control.groups.search.head": "Search groups",

  "admin.access-control.groups.button.see-all": "Browse all",

  "admin.access-control.groups.search.button": "Search",

  "admin.access-control.groups.search.placeholder": "Search groups...",

  "admin.access-control.groups.table.id": "ID",

  "admin.access-control.groups.table.name": "Name",

  "admin.access-control.groups.table.collectionOrCommunity": "Collection/Community",

  "admin.access-control.groups.table.members": "Members",

  "admin.access-control.groups.table.edit": "Edit",

  "admin.access-control.groups.table.edit.buttons.edit": "Edit \"{{name}}\"",

  "admin.access-control.groups.table.edit.buttons.remove": "Delete \"{{name}}\"",

  "admin.access-control.groups.no-items": "No groups found with this in their name or this as UUID",

  "admin.access-control.groups.notification.deleted.success": "Successfully deleted group \"{{name}}\"",

  "admin.access-control.groups.notification.deleted.failure.title": "Failed to delete group \"{{name}}\"",

  "admin.access-control.groups.notification.deleted.failure.content": "Cause: \"{{cause}}\"",

  "admin.access-control.groups.form.alert.permanent": "This group is permanent, so it can't be edited or deleted. You can still add and remove group members using this page.",

  "admin.access-control.groups.form.alert.workflowGroup": "This group can’t be modified or deleted because it corresponds to a role in the submission and workflow process in the \"{{name}}\" {{comcol}}. You can delete it from the <a href='{{comcolEditRolesRoute}}'>\"assign roles\"</a> tab on the edit {{comcol}} page. You can still add and remove group members using this page.",

  "admin.access-control.groups.form.head.create": "Create group",

  "admin.access-control.groups.form.head.edit": "Edit group",

  "admin.access-control.groups.form.groupName": "Group name",

  "admin.access-control.groups.form.groupCommunity": "Community or Collection",

  "admin.access-control.groups.form.groupDescription": "Description",

  "admin.access-control.groups.form.notification.created.success": "Successfully created Group \"{{name}}\"",

  "admin.access-control.groups.form.notification.created.failure": "Failed to create Group \"{{name}}\"",

  "admin.access-control.groups.form.notification.created.failure.groupNameInUse": "Failed to create Group with name: \"{{name}}\", make sure the name is not already in use.",

  "admin.access-control.groups.form.notification.edited.failure": "Failed to edit Group \"{{name}}\"",

  "admin.access-control.groups.form.notification.edited.failure.groupNameInUse": "Name \"{{name}}\" already in use!",

  "admin.access-control.groups.form.notification.edited.success": "Successfully edited Group \"{{name}}\"",

  "admin.access-control.groups.form.actions.delete": "Delete Group",

  "admin.access-control.groups.form.delete-group.modal.header": "Delete Group \"{{ dsoName }}\"",

  "admin.access-control.groups.form.delete-group.modal.info": "Are you sure you want to delete Group \"{{ dsoName }}\"",

  "admin.access-control.groups.form.delete-group.modal.cancel": "Cancel",

  "admin.access-control.groups.form.delete-group.modal.confirm": "Delete",

  "admin.access-control.groups.form.notification.deleted.success": "Successfully deleted group \"{{ name }}\"",

  "admin.access-control.groups.form.notification.deleted.failure.title": "Failed to delete group \"{{ name }}\"",

  "admin.access-control.groups.form.notification.deleted.failure.content": "Cause: \"{{ cause }}\"",

  "admin.access-control.groups.form.members-list.head": "EPeople",

  "admin.access-control.groups.form.members-list.search.head": "Add EPeople",

  "admin.access-control.groups.form.members-list.button.see-all": "Browse All",

  "admin.access-control.groups.form.members-list.headMembers": "Current Members",

  "admin.access-control.groups.form.members-list.search.scope.metadata": "Metadata",

  "admin.access-control.groups.form.members-list.search.scope.email": "E-mail (exact)",

  "admin.access-control.groups.form.members-list.search.button": "Search",

  "admin.access-control.groups.form.members-list.table.id": "ID",

  "admin.access-control.groups.form.members-list.table.name": "Name",

  "admin.access-control.groups.form.members-list.table.identity": "Identity",

  "admin.access-control.groups.form.members-list.table.email": "Email",

  "admin.access-control.groups.form.members-list.table.netid": "NetID",

  "admin.access-control.groups.form.members-list.table.edit": "Remove / Add",

  "admin.access-control.groups.form.members-list.table.edit.buttons.remove": "Remove member with name \"{{name}}\"",

  "admin.access-control.groups.form.members-list.notification.success.addMember": "Successfully added member: \"{{name}}\"",

  "admin.access-control.groups.form.members-list.notification.failure.addMember": "Failed to add member: \"{{name}}\"",

  "admin.access-control.groups.form.members-list.notification.success.deleteMember": "Successfully deleted member: \"{{name}}\"",

  "admin.access-control.groups.form.members-list.notification.failure.deleteMember": "Failed to delete member: \"{{name}}\"",

  "admin.access-control.groups.form.members-list.table.edit.buttons.add": "Add member with name \"{{name}}\"",

  "admin.access-control.groups.form.members-list.notification.failure.noActiveGroup": "No current active group, submit a name first.",

  "admin.access-control.groups.form.members-list.no-members-yet": "No members in group yet, search and add.",

  "admin.access-control.groups.form.members-list.no-items": "No EPeople found in that search",

  "admin.access-control.groups.form.subgroups-list.notification.failure": "Something went wrong: \"{{cause}}\"",

  "admin.access-control.groups.form.subgroups-list.head": "Groups",

  "admin.access-control.groups.form.subgroups-list.search.head": "Add Subgroup",

  "admin.access-control.groups.form.subgroups-list.button.see-all": "Browse All",

  "admin.access-control.groups.form.subgroups-list.headSubgroups": "Current Subgroups",

  "admin.access-control.groups.form.subgroups-list.search.button": "Search",

  "admin.access-control.groups.form.subgroups-list.table.id": "ID",

  "admin.access-control.groups.form.subgroups-list.table.name": "Name",

  "admin.access-control.groups.form.subgroups-list.table.collectionOrCommunity": "Collection/Community",

  "admin.access-control.groups.form.subgroups-list.table.edit": "Remove / Add",

  "admin.access-control.groups.form.subgroups-list.table.edit.buttons.remove": "Remove subgroup with name \"{{name}}\"",

  "admin.access-control.groups.form.subgroups-list.table.edit.buttons.add": "Add subgroup with name \"{{name}}\"",

  "admin.access-control.groups.form.subgroups-list.table.edit.currentGroup": "Current group",

  "admin.access-control.groups.form.subgroups-list.notification.success.addSubgroup": "Successfully added subgroup: \"{{name}}\"",

  "admin.access-control.groups.form.subgroups-list.notification.failure.addSubgroup": "Failed to add subgroup: \"{{name}}\"",

  "admin.access-control.groups.form.subgroups-list.notification.success.deleteSubgroup": "Successfully deleted subgroup: \"{{name}}\"",

  "admin.access-control.groups.form.subgroups-list.notification.failure.deleteSubgroup": "Failed to delete subgroup: \"{{name}}\"",

  "admin.access-control.groups.form.subgroups-list.notification.failure.noActiveGroup": "No current active group, submit a name first.",

  "admin.access-control.groups.form.subgroups-list.notification.failure.subgroupToAddIsActiveGroup": "This is the current group, can't be added.",

  "admin.access-control.groups.form.subgroups-list.no-items": "No groups found with this in their name or this as UUID",

  "admin.access-control.groups.form.subgroups-list.no-subgroups-yet": "No subgroups in group yet.",

  "admin.access-control.groups.form.return": "Back",

  "admin.access-control.groups.form.tooltip.editGroupPage": "On this page, you can modify the properties and members of a group. In the top section, you can edit the group name and description, unless this is an admin group for a collection or community, in which case the group name and description are auto-generated and cannot be edited. In the following sections, you can edit group membership. See [the wiki](https://wiki.lyrasis.org/display/DSDOC7x/Create+or+manage+a+user+group) for more details.",

  "admin.access-control.groups.form.tooltip.editGroup.addEpeople": "To add or remove an EPerson to/from this group, either click the 'Browse All' button or use the search bar below to search for users (use the dropdown to the left of the search bar to choose whether to search by metadata or by email). Then click the plus icon for each user you wish to add in the list below, or the trash can icon for each user you wish to remove. The list below may have several pages: use the page controls below the list to navigate to the next pages. Once you are ready, save your changes by clicking the 'Save' button in the top section.",

  "admin.access-control.groups.form.tooltip.editGroup.addSubgroups": "To add or remove a Subgroup to/from this group, either click the 'Browse All' button or use the search bar below to search for users. Then click the plus icon for each user you wish to add in the list below, or the trash can icon for each user you wish to remove. The list below may have several pages: use the page controls below the list to navigate to the next pages. Once you are ready, save your changes by clicking the 'Save' button in the top section.",

  "admin.search.breadcrumbs": "Administrative Search",

  "admin.search.collection.edit": "Edit",

  "admin.search.community.edit": "Edit",

  "admin.search.item.delete": "Delete",

  "admin.search.item.edit": "Edit",

  "admin.search.item.make-private": "Make non-discoverable",

  "admin.search.item.make-public": "Make discoverable",

  "admin.search.item.move": "Move",

  "admin.search.item.reinstate": "Reinstate",

  "admin.search.item.withdraw": "Withdraw",

  "admin.search.title": "Administrative Search",

  "administrativeView.search.results.head": "Administrative Search",

  "admin.workflow.breadcrumbs": "Administer Workflow",

  "admin.workflow.title": "Administer Workflow",

  "admin.workflow.item.workflow": "Workflow",

  "admin.workflow.item.workspace": "Workspace",

  "admin.workflow.item.delete": "Delete",

  "admin.workflow.item.send-back": "Send back",

  "admin.workflow.item.policies": "Policies",

  "admin.workflow.item.supervision": "Supervision",

  "admin.metadata-import.breadcrumbs": "Import Metadata",

  "admin.batch-import.breadcrumbs": "Import Batch",

  "admin.metadata-import.title": "Import Metadata",

  "admin.batch-import.title": "Import Batch",

  "admin.metadata-import.page.header": "Import Metadata",

  "admin.batch-import.page.header": "Import Batch",

  "admin.metadata-import.page.help": "You can drop or browse CSV files that contain batch metadata operations on files here",

  "admin.batch-import.page.help": "Select the Collection to import into. Then, drop or browse to a Simple Archive Format (SAF) zip file that includes the Items to import",

  "admin.batch-import.page.toggle.help": "It is possible to perform import either with file upload or via URL, use above toggle to set the input source",

  "admin.metadata-import.page.dropMsg": "Drop a metadata CSV to import",

  "admin.batch-import.page.dropMsg": "Drop a batch ZIP to import",

  "admin.metadata-import.page.dropMsgReplace": "Drop to replace the metadata CSV to import",

  "admin.batch-import.page.dropMsgReplace": "Drop to replace the batch ZIP to import",

  "admin.metadata-import.page.button.return": "Back",

  "admin.metadata-import.page.button.proceed": "Proceed",

  "admin.metadata-import.page.button.select-collection": "Select Collection",

  "admin.metadata-import.page.error.addFile": "Select file first!",

  "admin.metadata-import.page.error.addFileUrl": "Insert file url first!",

  "admin.batch-import.page.error.addFile": "Select Zip file first!",

  "admin.metadata-import.page.toggle.upload": "Upload",

  "admin.metadata-import.page.toggle.url": "URL",

  "admin.metadata-import.page.urlMsg": "Insert the batch ZIP url to import",

  "admin.metadata-import.page.validateOnly": "Validate Only",

  "admin.metadata-import.page.validateOnly.hint": "When selected, the uploaded CSV will be validated. You will receive a report of detected changes, but no changes will be saved.",

  "advanced-workflow-action.rating.form.rating.label": "Rating",

  "advanced-workflow-action.rating.form.rating.error": "You must rate the item",

  "advanced-workflow-action.rating.form.review.label": "Review",

  "advanced-workflow-action.rating.form.review.error": "You must enter a review to submit this rating",

  "advanced-workflow-action.rating.description": "Please select a rating below",

  "advanced-workflow-action.rating.description-requiredDescription": "Please select a rating below and also add a review",

  "advanced-workflow-action.select-reviewer.description-single": "Please select a single reviewer below before submitting",

  "advanced-workflow-action.select-reviewer.description-multiple": "Please select one or more reviewers below before submitting",

  "advanced-workflow-action-select-reviewer.groups.form.reviewers-list.head": "EPeople",

  "advanced-workflow-action-select-reviewer.groups.form.reviewers-list.search.head": "Add EPeople",

  "advanced-workflow-action-select-reviewer.groups.form.reviewers-list.button.see-all": "Browse All",

  "advanced-workflow-action-select-reviewer.groups.form.reviewers-list.headMembers": "Current Members",

  "advanced-workflow-action-select-reviewer.groups.form.reviewers-list.search.scope.metadata": "Metadata",

  "advanced-workflow-action-select-reviewer.groups.form.reviewers-list.search.scope.email": "E-mail (exact)",

  "advanced-workflow-action-select-reviewer.groups.form.reviewers-list.search.button": "Search",

  "advanced-workflow-action-select-reviewer.groups.form.reviewers-list.table.id": "ID",

  "advanced-workflow-action-select-reviewer.groups.form.reviewers-list.table.name": "Name",

  "advanced-workflow-action-select-reviewer.groups.form.reviewers-list.table.identity": "Identity",

  "advanced-workflow-action-select-reviewer.groups.form.reviewers-list.table.email": "Email",

  "advanced-workflow-action-select-reviewer.groups.form.reviewers-list.table.netid": "NetID",

  "advanced-workflow-action-select-reviewer.groups.form.reviewers-list.table.edit": "Remove / Add",

  "advanced-workflow-action-select-reviewer.groups.form.reviewers-list.table.edit.buttons.remove": "Remove member with name \"{{name}}\"",

  "advanced-workflow-action-select-reviewer.groups.form.reviewers-list.notification.success.addMember": "Successfully added member: \"{{name}}\"",

  "advanced-workflow-action-select-reviewer.groups.form.reviewers-list.notification.failure.addMember": "Failed to add member: \"{{name}}\"",

  "advanced-workflow-action-select-reviewer.groups.form.reviewers-list.notification.success.deleteMember": "Successfully deleted member: \"{{name}}\"",

  "advanced-workflow-action-select-reviewer.groups.form.reviewers-list.notification.failure.deleteMember": "Failed to delete member: \"{{name}}\"",

  "advanced-workflow-action-select-reviewer.groups.form.reviewers-list.table.edit.buttons.add": "Add member with name \"{{name}}\"",

  "advanced-workflow-action-select-reviewer.groups.form.reviewers-list.notification.failure.noActiveGroup": "No current active group, submit a name first.",

  "advanced-workflow-action-select-reviewer.groups.form.reviewers-list.no-members-yet": "No members in group yet, search and add.",

  "advanced-workflow-action-select-reviewer.groups.form.reviewers-list.no-items": "No EPeople found in that search",

  "advanced-workflow-action.select-reviewer.no-reviewer-selected.error": "No reviewer selected.",

  "admin.batch-import.page.validateOnly.hint": "When selected, the uploaded ZIP will be validated. You will receive a report of detected changes, but no changes will be saved.",

  "admin.batch-import.page.remove": "remove",

  "auth.errors.invalid-user": "Invalid email address or password.",

  "auth.messages.expired": "Your session has expired. Please log in again.",

  "auth.messages.token-refresh-failed": "Refreshing your session token failed. Please log in again.",

  "bitstream.download.page": "Now downloading {{bitstream}}...",

  "bitstream.download.page.back": "Back",

  "bitstream.edit.authorizations.link": "Edit bitstream's Policies",

  "bitstream.edit.authorizations.title": "Edit bitstream's Policies",

  "bitstream.edit.return": "Back",

  "bitstream.edit.bitstream": "Bitstream: ",

  "bitstream.edit.form.description.hint": "Optionally, provide a brief description of the file, for example \"<i>Main article</i>\" or \"<i>Experiment data readings</i>\".",

  "bitstream.edit.form.description.label": "Description",

  "bitstream.edit.form.embargo.hint": "The first day from which access is allowed. <b>This date cannot be modified on this form.</b> To set an embargo date for a bitstream, go to the <i>Item Status</i> tab, click <i>Authorizations...</i>, create or edit the bitstream's <i>READ</i> policy, and set the <i>Start Date</i> as desired.",

  "bitstream.edit.form.embargo.label": "Embargo until specific date",

  "bitstream.edit.form.fileName.hint": "Change the filename for the bitstream. Note that this will change the display bitstream URL, but old links will still resolve as long as the sequence ID does not change.",

  "bitstream.edit.form.fileName.label": "Filename",

  "bitstream.edit.form.newFormat.label": "Describe new format",

  "bitstream.edit.form.newFormat.hint": "The application you used to create the file, and the version number (for example, \"<i>ACMESoft SuperApp version 1.5</i>\").",

  "bitstream.edit.form.primaryBitstream.label": "Primary bitstream",

  "bitstream.edit.form.selectedFormat.hint": "If the format is not in the above list, <b>select \"format not in list\" above</b> and describe it under \"Describe new format\".",

  "bitstream.edit.form.selectedFormat.label": "Selected Format",

  "bitstream.edit.form.selectedFormat.unknown": "Format not in list",

  "bitstream.edit.notifications.error.format.title": "An error occurred saving the bitstream's format",

  "bitstream.edit.form.iiifLabel.label": "IIIF Label",

  "bitstream.edit.form.iiifLabel.hint": "Canvas label for this image. If not provided default label will be used.",

  "bitstream.edit.form.iiifToc.label": "IIIF Table of Contents",

  "bitstream.edit.form.iiifToc.hint": "Adding text here makes this the start of a new table of contents range.",

  "bitstream.edit.form.iiifWidth.label": "IIIF Canvas Width",

  "bitstream.edit.form.iiifWidth.hint": "The canvas width should usually match the image width.",

  "bitstream.edit.form.iiifHeight.label": "IIIF Canvas Height",

  "bitstream.edit.form.iiifHeight.hint": "The canvas height should usually match the image height.",

  "bitstream.edit.notifications.saved.content": "Your changes to this bitstream were saved.",

  "bitstream.edit.notifications.saved.title": "Bitstream saved",

  "bitstream.edit.title": "Edit bitstream",

  "bitstream-request-a-copy.alert.canDownload1": "You already have access to this file. If you want to download the file, click ",

  "bitstream-request-a-copy.alert.canDownload2": "here",

  "bitstream-request-a-copy.header": "Request a copy of the file",

  "bitstream-request-a-copy.intro": "Enter the following information to request a copy for the following item: ",

  "bitstream-request-a-copy.intro.bitstream.one": "Requesting the following file: ",

  "bitstream-request-a-copy.intro.bitstream.all": "Requesting all files. ",

  "bitstream-request-a-copy.name.label": "Name *",

  "bitstream-request-a-copy.name.error": "The name is required",

  "bitstream-request-a-copy.email.label": "Your e-mail address *",

  "bitstream-request-a-copy.email.hint": "This email address is used for sending the file.",

  "bitstream-request-a-copy.email.error": "Please enter a valid email address.",

  "bitstream-request-a-copy.allfiles.label": "Files",

  "bitstream-request-a-copy.files-all-false.label": "Only the requested file",

  "bitstream-request-a-copy.files-all-true.label": "All files (of this item) in restricted access",

  "bitstream-request-a-copy.message.label": "Message",

  "bitstream-request-a-copy.return": "Back",

  "bitstream-request-a-copy.submit": "Request copy",

  "bitstream-request-a-copy.submit.success": "The item request was submitted successfully.",

  "bitstream-request-a-copy.submit.error": "Something went wrong with submitting the item request.",

  "browse.back.all-results": "All browse results",

  "browse.comcol.by.author": "By Author",

  "browse.comcol.by.dateissued": "By Issue Date",

  "browse.comcol.by.subject": "By Subject",

  "browse.comcol.by.srsc": "By Subject Category",

  "browse.comcol.by.title": "By Title",

  "browse.comcol.head": "Browse",

  "browse.empty": "No items to show.",

  "browse.metadata.author": "Author",

  "browse.metadata.dateissued": "Issue Date",

  "browse.metadata.subject": "Subject",

  "browse.metadata.title": "Title",

  "browse.metadata.author.breadcrumbs": "Browse by Author",

  "browse.metadata.dateissued.breadcrumbs": "Browse by Date",

  "browse.metadata.subject.breadcrumbs": "Browse by Subject",

  "browse.metadata.srsc.breadcrumbs": "Browse by Subject Category",

  "browse.metadata.title.breadcrumbs": "Browse by Title",

  "pagination.next.button": "Next",

  "pagination.previous.button": "Previous",

  "pagination.next.button.disabled.tooltip": "No more pages of results",

  "browse.startsWith": ", starting with {{ startsWith }}",

  "browse.startsWith.choose_start": "(Choose start)",

  "browse.startsWith.choose_year": "(Choose year)",

  "browse.startsWith.choose_year.label": "Choose the issue year",

  "browse.startsWith.jump": "Filter results by year or month",

  "browse.startsWith.months.april": "April",

  "browse.startsWith.months.august": "August",

  "browse.startsWith.months.december": "December",

  "browse.startsWith.months.february": "February",

  "browse.startsWith.months.january": "January",

  "browse.startsWith.months.july": "July",

  "browse.startsWith.months.june": "June",

  "browse.startsWith.months.march": "March",

  "browse.startsWith.months.may": "May",

  "browse.startsWith.months.none": "(Choose month)",

  "browse.startsWith.months.none.label": "Choose the issue month",

  "browse.startsWith.months.november": "November",

  "browse.startsWith.months.october": "October",

  "browse.startsWith.months.september": "September",

  "browse.startsWith.submit": "Browse",

  "browse.startsWith.type_date": "Filter results by date",

  "browse.startsWith.type_date.label": "Or type in a date (year-month) and click on the Browse button",

  "browse.startsWith.type_text": "Filter results by typing the first few letters",

  "browse.startsWith.input": "Filter",

  "browse.taxonomy.button": "Browse",

  "browse.title": "Browsing {{ collection }} by {{ field }}{{ startsWith }} {{ value }}",

  "browse.title.page": "Browsing {{ collection }} by {{ field }} {{ value }}",

  "search.browse.item-back": "Back to Results",

  "chips.remove": "Remove chip",

  "claimed-approved-search-result-list-element.title": "Approved",

  "claimed-declined-search-result-list-element.title": "Rejected, sent back to submitter",

  "claimed-declined-task-search-result-list-element.title": "Declined, sent back to Review Manager's workflow",

  "collection.create.head": "Create a Collection",

  "collection.create.notifications.success": "Successfully created the Collection",

  "collection.create.sub-head": "Create a Collection for Community {{ parent }}",

  "collection.curate.header": "Curate Collection: {{collection}}",

  "collection.delete.cancel": "Cancel",

  "collection.delete.confirm": "Confirm",

  "collection.delete.processing": "Deleting",

  "collection.delete.head": "Delete Collection",

  "collection.delete.notification.fail": "Collection could not be deleted",

  "collection.delete.notification.success": "Successfully deleted collection",

  "collection.delete.text": "Are you sure you want to delete collection \"{{ dso }}\"",

  "collection.edit.delete": "Delete this collection",

  "collection.edit.head": "Edit Collection",

  "collection.edit.breadcrumbs": "Edit Collection",

  "collection.edit.tabs.mapper.head": "Item Mapper",

  "collection.edit.tabs.item-mapper.title": "Collection Edit - Item Mapper",

  "collection.edit.item-mapper.cancel": "Cancel",

  "collection.edit.item-mapper.collection": "Collection: \"<b>{{name}}</b>\"",

  "collection.edit.item-mapper.confirm": "Map selected items",

  "collection.edit.item-mapper.description": "This is the item mapper tool that allows collection administrators to map items from other collections into this collection. You can search for items from other collections and map them, or browse the list of currently mapped items.",

  "collection.edit.item-mapper.head": "Item Mapper - Map Items from Other Collections",

  "collection.edit.item-mapper.no-search": "Please enter a query to search",

  "collection.edit.item-mapper.notifications.map.error.content": "Errors occurred for mapping of {{amount}} items.",

  "collection.edit.item-mapper.notifications.map.error.head": "Mapping errors",

  "collection.edit.item-mapper.notifications.map.success.content": "Successfully mapped {{amount}} items.",

  "collection.edit.item-mapper.notifications.map.success.head": "Mapping completed",

  "collection.edit.item-mapper.notifications.unmap.error.content": "Errors occurred for removing the mappings of {{amount}} items.",

  "collection.edit.item-mapper.notifications.unmap.error.head": "Remove mapping errors",

  "collection.edit.item-mapper.notifications.unmap.success.content": "Successfully removed the mappings of {{amount}} items.",

  "collection.edit.item-mapper.notifications.unmap.success.head": "Remove mapping completed",

  "collection.edit.item-mapper.remove": "Remove selected item mappings",

  "collection.edit.item-mapper.search-form.placeholder": "Search items...",

  "collection.edit.item-mapper.tabs.browse": "Browse mapped items",

  "collection.edit.item-mapper.tabs.map": "Map new items",

  "collection.edit.logo.delete.title": "Delete logo",

  "collection.edit.logo.delete-undo.title": "Undo delete",

  "collection.edit.logo.label": "Collection logo",

  "collection.edit.logo.notifications.add.error": "Uploading Collection logo failed. Please verify the content before retrying.",

  "collection.edit.logo.notifications.add.success": "Upload Collection logo successful.",

  "collection.edit.logo.notifications.delete.success.title": "Logo deleted",

  "collection.edit.logo.notifications.delete.success.content": "Successfully deleted the collection's logo",

  "collection.edit.logo.notifications.delete.error.title": "Error deleting logo",

  "collection.edit.logo.upload": "Drop a Collection Logo to upload",

  "collection.edit.notifications.success": "Successfully edited the Collection",

  "collection.edit.return": "Back",

  "collection.edit.tabs.access-control.head": "Access Control",

<<<<<<< HEAD
  "collection.edit.tabs.access-control.head": "Access Control",

  "collection.edit.tabs.access-control.title": "Collection Edit - Access Control",

=======
  "collection.edit.tabs.access-control.title": "Collection Edit - Access Control",
>>>>>>> e720c773

  "collection.edit.tabs.curate.head": "Curate",

  "collection.edit.tabs.curate.title": "Collection Edit - Curate",

  "collection.edit.tabs.authorizations.head": "Authorizations",

  "collection.edit.tabs.authorizations.title": "Collection Edit - Authorizations",

  "collection.edit.item.authorizations.load-bundle-button": "Load more bundles",

  "collection.edit.item.authorizations.load-more-button": "Load more",

  "collection.edit.item.authorizations.show-bitstreams-button": "Show bitstream policies for bundle",

  "collection.edit.tabs.metadata.head": "Edit Metadata",

  "collection.edit.tabs.metadata.title": "Collection Edit - Metadata",

  "collection.edit.tabs.roles.head": "Assign Roles",

  "collection.edit.tabs.roles.title": "Collection Edit - Roles",

  "collection.edit.tabs.source.external": "This collection harvests its content from an external source",

  "collection.edit.tabs.source.form.errors.oaiSource.required": "You must provide a set id of the target collection.",

  "collection.edit.tabs.source.form.harvestType": "Content being harvested",

  "collection.edit.tabs.source.form.head": "Configure an external source",

  "collection.edit.tabs.source.form.metadataConfigId": "Metadata Format",

  "collection.edit.tabs.source.form.oaiSetId": "OAI specific set id",

  "collection.edit.tabs.source.form.oaiSource": "OAI Provider",

  "collection.edit.tabs.source.form.options.harvestType.METADATA_AND_BITSTREAMS": "Harvest metadata and bitstreams (requires ORE support)",

  "collection.edit.tabs.source.form.options.harvestType.METADATA_AND_REF": "Harvest metadata and references to bitstreams (requires ORE support)",

  "collection.edit.tabs.source.form.options.harvestType.METADATA_ONLY": "Harvest metadata only",

  "collection.edit.tabs.source.head": "Content Source",

  "collection.edit.tabs.source.notifications.discarded.content": "Your changes were discarded. To reinstate your changes click the 'Undo' button",

  "collection.edit.tabs.source.notifications.discarded.title": "Changes discarded",

  "collection.edit.tabs.source.notifications.invalid.content": "Your changes were not saved. Please make sure all fields are valid before you save.",

  "collection.edit.tabs.source.notifications.invalid.title": "Metadata invalid",

  "collection.edit.tabs.source.notifications.saved.content": "Your changes to this collection's content source were saved.",

  "collection.edit.tabs.source.notifications.saved.title": "Content Source saved",

  "collection.edit.tabs.source.title": "Collection Edit - Content Source",

  "collection.edit.template.add-button": "Add",

  "collection.edit.template.breadcrumbs": "Item template",

  "collection.edit.template.cancel": "Cancel",

  "collection.edit.template.delete-button": "Delete",

  "collection.edit.template.edit-button": "Edit",

  "collection.edit.template.error": "An error occurred retrieving the template item",

  "collection.edit.template.head": "Edit Template Item for Collection \"{{ collection }}\"",

  "collection.edit.template.label": "Template item",

  "collection.edit.template.loading": "Loading template item...",

  "collection.edit.template.notifications.delete.error": "Failed to delete the item template",

  "collection.edit.template.notifications.delete.success": "Successfully deleted the item template",

  "collection.edit.template.title": "Edit Template Item",

  "collection.form.abstract": "Short Description",

  "collection.form.description": "Introductory text (HTML)",

  "collection.form.errors.title.required": "Please enter a collection name",

  "collection.form.license": "License",

  "collection.form.provenance": "Provenance",

  "collection.form.rights": "Copyright text (HTML)",

  "collection.form.tableofcontents": "News (HTML)",

  "collection.form.title": "Name",

  "collection.form.entityType": "Entity Type",

  "collection.listelement.badge": "Collection",

  "collection.page.browse.recent.head": "Recent Submissions",

  "collection.page.browse.recent.empty": "No items to show",

  "collection.page.edit": "Edit this collection",

  "collection.page.handle": "Permanent URI for this collection",

  "collection.page.license": "License",

  "collection.page.news": "News",

  "collection.select.confirm": "Confirm selected",

  "collection.select.empty": "No collections to show",

  "collection.select.table.title": "Title",

  "collection.source.controls.head": "Harvest Controls",

  "collection.source.controls.test.submit.error": "Something went wrong with initiating the testing of the settings",

  "collection.source.controls.test.failed": "The script to test the settings has failed",

  "collection.source.controls.test.completed": "The script to test the settings has successfully finished",

  "collection.source.controls.test.submit": "Test configuration",

  "collection.source.controls.test.running": "Testing configuration...",

  "collection.source.controls.import.submit.success": "The import has been successfully initiated",

  "collection.source.controls.import.submit.error": "Something went wrong with initiating the import",

  "collection.source.controls.import.submit": "Import now",

  "collection.source.controls.import.running": "Importing...",

  "collection.source.controls.import.failed": "An error occurred during the import",

  "collection.source.controls.import.completed": "The import completed",

  "collection.source.controls.reset.submit.success": "The reset and reimport has been successfully initiated",

  "collection.source.controls.reset.submit.error": "Something went wrong with initiating the reset and reimport",

  "collection.source.controls.reset.failed": "An error occurred during the reset and reimport",

  "collection.source.controls.reset.completed": "The reset and reimport completed",

  "collection.source.controls.reset.submit": "Reset and reimport",

  "collection.source.controls.reset.running": "Resetting and reimporting...",

  "collection.source.controls.harvest.status": "Harvest status:",

  "collection.source.controls.harvest.start": "Harvest start time:",

  "collection.source.controls.harvest.last": "Last time harvested:",

  "collection.source.controls.harvest.message": "Harvest info:",

  "collection.source.controls.harvest.no-information": "N/A",

  "collection.source.update.notifications.error.content": "The provided settings have been tested and didn't work.",

  "collection.source.update.notifications.error.title": "Server Error",

  "communityList.breadcrumbs": "Community List",

  "communityList.tabTitle": "Community List",

  "communityList.title": "List of Communities",

  "communityList.showMore": "Show More",

  "community.create.head": "Create a Community",

  "community.create.notifications.success": "Successfully created the Community",

  "community.create.sub-head": "Create a Sub-Community for Community {{ parent }}",

  "community.curate.header": "Curate Community: {{community}}",

  "community.delete.cancel": "Cancel",

  "community.delete.confirm": "Confirm",

  "community.delete.processing": "Deleting...",

  "community.delete.head": "Delete Community",

  "community.delete.notification.fail": "Community could not be deleted",

  "community.delete.notification.success": "Successfully deleted community",

  "community.delete.text": "Are you sure you want to delete community \"{{ dso }}\"",

  "community.edit.delete": "Delete this community",

  "community.edit.head": "Edit Community",

  "community.edit.breadcrumbs": "Edit Community",

  "community.edit.logo.delete.title": "Delete logo",

  "community.edit.logo.delete-undo.title": "Undo delete",

  "community.edit.logo.label": "Community logo",

  "community.edit.logo.notifications.add.error": "Uploading Community logo failed. Please verify the content before retrying.",

  "community.edit.logo.notifications.add.success": "Upload Community logo successful.",

  "community.edit.logo.notifications.delete.success.title": "Logo deleted",

  "community.edit.logo.notifications.delete.success.content": "Successfully deleted the community's logo",

  "community.edit.logo.notifications.delete.error.title": "Error deleting logo",

  "community.edit.logo.upload": "Drop a Community Logo to upload",

  "community.edit.notifications.success": "Successfully edited the Community",

  "community.edit.notifications.unauthorized": "You do not have privileges to make this change",

  "community.edit.notifications.error": "An error occured while editing the Community",

  "community.edit.return": "Back",

  "community.edit.tabs.curate.head": "Curate",

  "community.edit.tabs.curate.title": "Community Edit - Curate",

  "community.edit.tabs.access-control.head": "Access Control",

  "community.edit.tabs.access-control.title": "Community Edit - Access Control",

  "community.edit.tabs.metadata.head": "Edit Metadata",

  "community.edit.tabs.metadata.title": "Community Edit - Metadata",

  "community.edit.tabs.roles.head": "Assign Roles",

  "community.edit.tabs.roles.title": "Community Edit - Roles",

  "community.edit.tabs.authorizations.head": "Authorizations",

  "community.edit.tabs.authorizations.title": "Community Edit - Authorizations",

  "community.listelement.badge": "Community",

  "comcol-role.edit.no-group": "None",

  "comcol-role.edit.create": "Create",

  "comcol-role.edit.create.error.title": "Failed to create a group for the '{{ role }}' role",

  "comcol-role.edit.restrict": "Restrict",

  "comcol-role.edit.delete": "Delete",

  "comcol-role.edit.delete.error.title": "Failed to delete the '{{ role }}' role's group",

  "comcol-role.edit.community-admin.name": "Administrators",

  "comcol-role.edit.collection-admin.name": "Administrators",

  "comcol-role.edit.community-admin.description": "Community administrators can create sub-communities or collections, and manage or assign management for those sub-communities or collections. In addition, they decide who can submit items to any sub-collections, edit item metadata (after submission), and add (map) existing items from other collections (subject to authorization).",

  "comcol-role.edit.collection-admin.description": "Collection administrators decide who can submit items to the collection, edit item metadata (after submission), and add (map) existing items from other collections to this collection (subject to authorization for that collection).",

  "comcol-role.edit.submitters.name": "Submitters",

  "comcol-role.edit.submitters.description": "The E-People and Groups that have permission to submit new items to this collection.",

  "comcol-role.edit.item_read.name": "Default item read access",

  "comcol-role.edit.item_read.description": "E-People and Groups that can read new items submitted to this collection. Changes to this role are not retroactive. Existing items in the system will still be viewable by those who had read access at the time of their addition.",

  "comcol-role.edit.item_read.anonymous-group": "Default read for incoming items is currently set to Anonymous.",

  "comcol-role.edit.bitstream_read.name": "Default bitstream read access",

  "comcol-role.edit.bitstream_read.description": "Community administrators can create sub-communities or collections, and manage or assign management for those sub-communities or collections. In addition, they decide who can submit items to any sub-collections, edit item metadata (after submission), and add (map) existing items from other collections (subject to authorization).",

  "comcol-role.edit.bitstream_read.anonymous-group": "Default read for incoming bitstreams is currently set to Anonymous.",

  "comcol-role.edit.editor.name": "Editors",

  "comcol-role.edit.editor.description": "Editors are able to edit the metadata of incoming submissions, and then accept or reject them.",

  "comcol-role.edit.finaleditor.name": "Final editors",

  "comcol-role.edit.finaleditor.description": "Final editors are able to edit the metadata of incoming submissions, but will not be able to reject them.",

  "comcol-role.edit.reviewer.name": "Reviewers",

  "comcol-role.edit.reviewer.description": "Reviewers are able to accept or reject incoming submissions. However, they are not able to edit the submission's metadata.",

  "comcol-role.edit.scorereviewers.name": "Score Reviewers",

  "comcol-role.edit.scorereviewers.description": "Reviewers are able to give a score to incoming submissions, this will define whether the submission will be rejected or not.",

  "community.form.abstract": "Short Description",

  "community.form.description": "Introductory text (HTML)",

  "community.form.errors.title.required": "Please enter a community name",

  "community.form.rights": "Copyright text (HTML)",

  "community.form.tableofcontents": "News (HTML)",

  "community.form.title": "Name",

  "community.page.edit": "Edit this community",

  "community.page.handle": "Permanent URI for this community",

  "community.page.license": "License",

  "community.page.news": "News",

  "community.all-lists.head": "Subcommunities and Collections",

  "community.sub-collection-list.head": "Collections of this Community",

  "community.sub-community-list.head": "Communities of this Community",

  "cookies.consent.accept-all": "Accept all",

  "cookies.consent.accept-selected": "Accept selected",

  "cookies.consent.app.opt-out.description": "This app is loaded by default (but you can opt out)",

  "cookies.consent.app.opt-out.title": "(opt-out)",

  "cookies.consent.app.purpose": "purpose",

  "cookies.consent.app.required.description": "This application is always required",

  "cookies.consent.app.required.title": "(always required)",

  "cookies.consent.app.disable-all.description": "Use this switch to enable or disable all services.",

  "cookies.consent.app.disable-all.title": "Enable or disable all services",

  "cookies.consent.update": "There were changes since your last visit, please update your consent.",

  "cookies.consent.close": "Close",

  "cookies.consent.decline": "Decline",

  "cookies.consent.ok": "That's ok",

  "cookies.consent.save": "Save",

  "cookies.consent.content-notice.title": "Cookie Consent",

  "cookies.consent.content-notice.description": "We collect and process your personal information for the following purposes: <strong>Authentication, Preferences, Acknowledgement and Statistics</strong>. <br/> To learn more, please read our {privacyPolicy}.",

  "cookies.consent.content-notice.description.no-privacy": "We collect and process your personal information for the following purposes: <strong>Authentication, Preferences, Acknowledgement and Statistics</strong>.",

  "cookies.consent.content-notice.learnMore": "Customize",

  "cookies.consent.content-modal.description": "Here you can see and customize the information that we collect about you.",

  "cookies.consent.content-modal.privacy-policy.name": "privacy policy",

  "cookies.consent.content-modal.privacy-policy.text": "To learn more, please read our {privacyPolicy}.",

  "cookies.consent.content-modal.title": "Information that we collect",

  "cookies.consent.content-modal.services": "services",

  "cookies.consent.content-modal.service": "service",

  "cookies.consent.app.title.authentication": "Authentication",

  "cookies.consent.app.description.authentication": "Required for signing you in",

  "cookies.consent.app.title.preferences": "Preferences",

  "cookies.consent.app.description.preferences": "Required for saving your preferences",

  "cookies.consent.app.title.acknowledgement": "Acknowledgement",

  "cookies.consent.app.description.acknowledgement": "Required for saving your acknowledgements and consents",

  "cookies.consent.app.title.google-analytics": "Google Analytics",

  "cookies.consent.app.description.google-analytics": "Allows us to track statistical data",

  "cookies.consent.app.title.google-recaptcha": "Google reCaptcha",

  "cookies.consent.app.description.google-recaptcha": "We use google reCAPTCHA service during registration and password recovery",

  "cookies.consent.purpose.functional": "Functional",

  "cookies.consent.purpose.statistical": "Statistical",

  "cookies.consent.purpose.registration-password-recovery": "Registration and Password recovery",

  "cookies.consent.purpose.sharing": "Sharing",

  "curation-task.task.citationpage.label": "Generate Citation Page",

  "curation-task.task.checklinks.label": "Check Links in Metadata",

  "curation-task.task.noop.label": "NOOP",

  "curation-task.task.profileformats.label": "Profile Bitstream Formats",

  "curation-task.task.requiredmetadata.label": "Check for Required Metadata",

  "curation-task.task.translate.label": "Microsoft Translator",

  "curation-task.task.vscan.label": "Virus Scan",

  "curation-task.task.register-doi.label": "Register DOI",

  "curation.form.task-select.label": "Task:",

  "curation.form.submit": "Start",

  "curation.form.submit.success.head": "The curation task has been started successfully",

  "curation.form.submit.success.content": "You will be redirected to the corresponding process page.",

  "curation.form.submit.error.head": "Running the curation task failed",

  "curation.form.submit.error.content": "An error occured when trying to start the curation task.",

  "curation.form.submit.error.invalid-handle": "Couldn't determine the handle for this object",

  "curation.form.handle.label": "Handle:",

  "curation.form.handle.hint": "Hint: Enter [your-handle-prefix]/0 to run a task across entire site (not all tasks may support this capability)",

  "deny-request-copy.email.message": "Dear {{ recipientName }},\nIn response to your request I regret to inform you that it's not possible to send you a copy of the file(s) you have requested, concerning the document: \"{{ itemUrl }}\" ({{ itemName }}), of which I am an author.\n\nBest regards,\n{{ authorName }} <{{ authorEmail }}>",

  "deny-request-copy.email.subject": "Request copy of document",

  "deny-request-copy.error": "An error occurred",

  "deny-request-copy.header": "Deny document copy request",

  "deny-request-copy.intro": "This message will be sent to the applicant of the request",

  "deny-request-copy.success": "Successfully denied item request",

  "dso.name.untitled": "Untitled",

  "dso.name.unnamed": "Unnamed",

  "dso-selector.create.collection.head": "New collection",

  "dso-selector.create.collection.sub-level": "Create a new collection in",

  "dso-selector.create.community.head": "New community",

  "dso-selector.create.community.or-divider": "or",

  "dso-selector.create.community.sub-level": "Create a new community in",

  "dso-selector.create.community.top-level": "Create a new top-level community",

  "dso-selector.create.item.head": "New item",

  "dso-selector.create.item.sub-level": "Create a new item in",

  "dso-selector.create.submission.head": "New submission",

  "dso-selector.edit.collection.head": "Edit collection",

  "dso-selector.edit.community.head": "Edit community",

  "dso-selector.edit.item.head": "Edit item",

  "dso-selector.error.title": "An error occurred searching for a {{ type }}",

  "dso-selector.export-metadata.dspaceobject.head": "Export metadata from",

  "dso-selector.export-batch.dspaceobject.head": "Export Batch (ZIP) from",

  "dso-selector.import-batch.dspaceobject.head": "Import batch from",

  "dso-selector.no-results": "No {{ type }} found",

  "dso-selector.placeholder": "Search for a {{ type }}",

  "dso-selector.select.collection.head": "Select a collection",

  "dso-selector.set-scope.community.head": "Select a search scope",

  "dso-selector.set-scope.community.button": "Search all of DSpace",

  "dso-selector.set-scope.community.or-divider": "or",

  "dso-selector.set-scope.community.input-header": "Search for a community or collection",

  "dso-selector.claim.item.head": "Profile tips",

  "dso-selector.claim.item.body": "These are existing profiles that may be related to you. If you recognize yourself in one of these profiles, select it and on the detail page, among the options, choose to claim it. Otherwise you can create a new profile from scratch using the button below.",

  "dso-selector.claim.item.not-mine-label": "None of these are mine",

  "dso-selector.claim.item.create-from-scratch": "Create a new one",

  "dso-selector.results-could-not-be-retrieved": "Something went wrong, please refresh again ↻",

  "supervision-group-selector.header": "Supervision Group Selector",

  "supervision-group-selector.select.type-of-order.label": "Select a type of Order",

  "supervision-group-selector.select.type-of-order.option.none": "NONE",

  "supervision-group-selector.select.type-of-order.option.editor": "EDITOR",

  "supervision-group-selector.select.type-of-order.option.observer": "OBSERVER",

  "supervision-group-selector.select.group.label": "Select a Group",

  "supervision-group-selector.button.cancel": "Cancel",

  "supervision-group-selector.button.save": "Save",

  "supervision-group-selector.select.type-of-order.error": "Please select a type of order",

  "supervision-group-selector.select.group.error": "Please select a group",

  "supervision-group-selector.notification.create.success.title": "Successfully created supervision order for group {{ name }}",

  "supervision-group-selector.notification.create.failure.title": "Error",

  "supervision-group-selector.notification.create.already-existing": "A supervision order already exists on this item for selected group",

  "confirmation-modal.export-metadata.header": "Export metadata for {{ dsoName }}",

  "confirmation-modal.export-metadata.info": "Are you sure you want to export metadata for {{ dsoName }}",

  "confirmation-modal.export-metadata.cancel": "Cancel",

  "confirmation-modal.export-metadata.confirm": "Export",

  "confirmation-modal.export-batch.header": "Export batch (ZIP) for {{ dsoName }}",

  "confirmation-modal.export-batch.info": "Are you sure you want to export batch (ZIP) for {{ dsoName }}",

  "confirmation-modal.export-batch.cancel": "Cancel",

  "confirmation-modal.export-batch.confirm": "Export",

  "confirmation-modal.delete-eperson.header": "Delete EPerson \"{{ dsoName }}\"",

  "confirmation-modal.delete-eperson.info": "Are you sure you want to delete EPerson \"{{ dsoName }}\"",

  "confirmation-modal.delete-eperson.cancel": "Cancel",

  "confirmation-modal.delete-eperson.confirm": "Delete",

  "confirmation-modal.delete-profile.header": "Delete Profile",

  "confirmation-modal.delete-profile.info": "Are you sure you want to delete your profile",

  "confirmation-modal.delete-profile.cancel": "Cancel",

  "confirmation-modal.delete-profile.confirm": "Delete",

  "confirmation-modal.delete-subscription.header": "Delete Subscription",

  "confirmation-modal.delete-subscription.info": "Are you sure you want to delete subscription for \"{{ dsoName }}\"",

  "confirmation-modal.delete-subscription.cancel": "Cancel",

  "confirmation-modal.delete-subscription.confirm": "Delete",

  "error.bitstream": "Error fetching bitstream",

  "error.browse-by": "Error fetching items",

  "error.collection": "Error fetching collection",

  "error.collections": "Error fetching collections",

  "error.community": "Error fetching community",

  "error.identifier": "No item found for the identifier",

  "error.default": "Error",

  "error.item": "Error fetching item",

  "error.items": "Error fetching items",

  "error.objects": "Error fetching objects",

  "error.recent-submissions": "Error fetching recent submissions",

  "error.search-results": "Error fetching search results",

  "error.invalid-search-query": "Search query is not valid. Please check <a href=\"https://solr.apache.org/guide/query-syntax-and-parsing.html\" target=\"_blank\">Solr query syntax</a> best practices for further information about this error.",

  "error.sub-collections": "Error fetching sub-collections",

  "error.sub-communities": "Error fetching sub-communities",

  "error.submission.sections.init-form-error": "An error occurred during section initialize, please check your input-form configuration. Details are below : <br> <br>",

  "error.top-level-communities": "Error fetching top-level communities",

  "error.validation.license.notgranted": "You must grant this license to complete your submission. If you are unable to grant this license at this time you may save your work and return later or remove the submission.",

  "error.validation.pattern": "This input is restricted by the current pattern: {{ pattern }}.",

  "error.validation.filerequired": "The file upload is mandatory",

  "error.validation.required": "This field is required",

  "error.validation.NotValidEmail": "This E-mail is not a valid email",

  "error.validation.emailTaken": "This E-mail is already taken",

  "error.validation.groupExists": "This group already exists",

  "error.validation.metadata.name.invalid-pattern": "This field cannot contain dots, commas or spaces. Please use the Element & Qualifier fields instead",

  "error.validation.metadata.name.max-length": "This field may not contain more than 32 characters",

  "error.validation.metadata.namespace.max-length": "This field may not contain more than 256 characters",

  "error.validation.metadata.element.invalid-pattern": "This field cannot contain dots, commas or spaces. Please use the Qualifier field instead",

  "error.validation.metadata.element.max-length": "This field may not contain more than 64 characters",

  "error.validation.metadata.qualifier.invalid-pattern": "This field cannot contain dots, commas or spaces",

  "error.validation.metadata.qualifier.max-length": "This field may not contain more than 64 characters",

  "feed.description": "Syndication feed",

  "file-section.error.header": "Error obtaining files for this item",

  "footer.copyright": "copyright © 2002-{{ year }}",

  "footer.link.dspace": "DSpace software",

  "footer.link.lyrasis": "LYRASIS",

  "footer.link.cookies": "Cookie settings",

  "footer.link.privacy-policy": "Privacy policy",

  "footer.link.end-user-agreement": "End User Agreement",

  "footer.link.feedback": "Send Feedback",

  "forgot-email.form.header": "Forgot Password",

  "forgot-email.form.info": "Enter the email address associated with the account.",

  "forgot-email.form.email": "Email Address *",

  "forgot-email.form.email.error.required": "Please fill in an email address",

  "forgot-email.form.email.error.not-email-form": "Please fill in a valid email address",

  "forgot-email.form.email.hint": "An email will be sent to this address with a further instructions.",

  "forgot-email.form.submit": "Reset password",

  "forgot-email.form.success.head": "Password reset email sent",

  "forgot-email.form.success.content": "An email has been sent to {{ email }} containing a special URL and further instructions.",

  "forgot-email.form.error.head": "Error when trying to reset password",

  "forgot-email.form.error.content": "An error occured when attempting to reset the password for the account associated with the following email address: {{ email }}",

  "forgot-password.title": "Forgot Password",

  "forgot-password.form.head": "Forgot Password",

  "forgot-password.form.info": "Enter a new password in the box below, and confirm it by typing it again into the second box.",

  "forgot-password.form.card.security": "Security",

  "forgot-password.form.identification.header": "Identify",

  "forgot-password.form.identification.email": "Email address: ",

  "forgot-password.form.label.password": "Password",

  "forgot-password.form.label.passwordrepeat": "Retype to confirm",

  "forgot-password.form.error.empty-password": "Please enter a password in the box below.",

  "forgot-password.form.error.matching-passwords": "The passwords do not match.",

  "forgot-password.form.notification.error.title": "Error when trying to submit new password",

  "forgot-password.form.notification.success.content": "The password reset was successful. You have been logged in as the created user.",

  "forgot-password.form.notification.success.title": "Password reset completed",

  "forgot-password.form.submit": "Submit password",

  "form.add": "Add more",

  "form.add-help": "Click here to add the current entry and to add another one",

  "form.cancel": "Cancel",

  "form.clear": "Clear",

  "form.clear-help": "Click here to remove the selected value",

  "form.discard": "Discard",

  "form.drag": "Drag",

  "form.edit": "Edit",

  "form.edit-help": "Click here to edit the selected value",

  "form.first-name": "First name",

  "form.group-collapse": "Collapse",

  "form.group-collapse-help": "Click here to collapse",

  "form.group-expand": "Expand",

  "form.group-expand-help": "Click here to expand and add more elements",

  "form.last-name": "Last name",

  "form.loading": "Loading...",

  "form.lookup": "Lookup",

  "form.lookup-help": "Click here to look up an existing relation",

  "form.no-results": "No results found",

  "form.no-value": "No value entered",

  "form.other-information.email": "Email",

  "form.other-information.first-name": "First Name",

  "form.other-information.insolr": "In Solr Index",

  "form.other-information.institution": "Institution",

  "form.other-information.last-name": "Last Name",

  "form.other-information.orcid": "ORCID",

  "form.remove": "Remove",

  "form.save": "Save",

  "form.save-help": "Save changes",

  "form.search": "Search",

  "form.search-help": "Click here to look for an existing correspondence",

  "form.submit": "Save",

  "form.create": "Create",

  "form.repeatable.sort.tip": "Drop the item in the new position",

  "grant-deny-request-copy.deny": "Don't send copy",

  "grant-deny-request-copy.email.back": "Back",

  "grant-deny-request-copy.email.message": "Message",

  "grant-deny-request-copy.email.message.empty": "Please enter a message",

  "grant-deny-request-copy.email.permissions.info": "You may use this occasion to reconsider the access restrictions on the document, to avoid having to respond to these requests. If you’d like to ask the repository administrators to remove these restrictions, please check the box below.",

  "grant-deny-request-copy.email.permissions.label": "Change to open access",

  "grant-deny-request-copy.email.send": "Send",

  "grant-deny-request-copy.email.subject": "Subject",

  "grant-deny-request-copy.email.subject.empty": "Please enter a subject",

  "grant-deny-request-copy.grant": "Send copy",

  "grant-deny-request-copy.header": "Document copy request",

  "grant-deny-request-copy.home-page": "Take me to the home page",

  "grant-deny-request-copy.intro1": "If you are one of the authors of the document <a href='{{ url }}'>{{ name }}</a>, then please use one of the options below to respond to the user's request.",

  "grant-deny-request-copy.intro2": "After choosing an option, you will be presented with a suggested email reply which you may edit.",

  "grant-deny-request-copy.processed": "This request has already been processed. You can use the button below to get back to the home page.",

  "grant-request-copy.email.message": "Dear {{ recipientName }},\nIn response to your request I have the pleasure to send you in attachment a copy of the file(s) concerning the document: \"{{ itemUrl }}\" ({{ itemName }}), of which I am an author.\n\nBest regards,\n{{ authorName }} <{{ authorEmail }}>",

  "grant-request-copy.email.subject": "Request copy of document",

  "grant-request-copy.error": "An error occurred",

  "grant-request-copy.header": "Grant document copy request",

  "grant-request-copy.intro": "This message will be sent to the applicant of the request. The requested document(s) will be attached.",

  "grant-request-copy.success": "Successfully granted item request",

  "health.breadcrumbs": "Health",

  "health-page.heading": "Health",

  "health-page.info-tab": "Info",

  "health-page.status-tab": "Status",

  "health-page.error.msg": "The health check service is temporarily unavailable",

  "health-page.property.status": "Status code",

  "health-page.section.db.title": "Database",

  "health-page.section.geoIp.title": "GeoIp",

  "health-page.section.solrAuthorityCore.title": "Solr: authority core",

  "health-page.section.solrOaiCore.title": "Solr: oai core",

  "health-page.section.solrSearchCore.title": "Solr: search core",

  "health-page.section.solrStatisticsCore.title": "Solr: statistics core",

  "health-page.section-info.app.title": "Application Backend",

  "health-page.section-info.java.title": "Java",

  "health-page.status": "Status",

  "health-page.status.ok.info": "Operational",

  "health-page.status.error.info": "Problems detected",

  "health-page.status.warning.info": "Possible issues detected",

  "health-page.title": "Health",

  "health-page.section.no-issues": "No issues detected",

  "home.description": "",

  "home.breadcrumbs": "Home",

  "home.search-form.placeholder": "Search the repository ...",

  "home.title": "Home",

  "home.top-level-communities.head": "Communities in DSpace",

  "home.top-level-communities.help": "Select a community to browse its collections.",

  "info.end-user-agreement.accept": "I have read and I agree to the End User Agreement",

  "info.end-user-agreement.accept.error": "An error occurred accepting the End User Agreement",

  "info.end-user-agreement.accept.success": "Successfully updated the End User Agreement",

  "info.end-user-agreement.breadcrumbs": "End User Agreement",

  "info.end-user-agreement.buttons.cancel": "Cancel",

  "info.end-user-agreement.buttons.save": "Save",

  "info.end-user-agreement.head": "End User Agreement",

  "info.end-user-agreement.title": "End User Agreement",

  "info.end-user-agreement.hosting-country": "the United States",

  "info.privacy.breadcrumbs": "Privacy Statement",

  "info.privacy.head": "Privacy Statement",

  "info.privacy.title": "Privacy Statement",

  "info.feedback.breadcrumbs": "Feedback",

  "info.feedback.head": "Feedback",

  "info.feedback.title": "Feedback",

  "info.feedback.info": "Thanks for sharing your feedback about the DSpace system. Your comments are appreciated!",

  "info.feedback.email_help": "This address will be used to follow up on your feedback.",

  "info.feedback.send": "Send Feedback",

  "info.feedback.comments": "Comments",

  "info.feedback.email-label": "Your Email",

  "info.feedback.create.success": "Feedback Sent Successfully!",

  "info.feedback.error.email.required": "A valid email address is required",

  "info.feedback.error.message.required": "A comment is required",

  "info.feedback.page-label": "Page",

  "info.feedback.page_help": "Tha page related to your feedback",

  "item.alerts.private": "This item is non-discoverable",

  "item.alerts.withdrawn": "This item has been withdrawn",

  "item.edit.authorizations.heading": "With this editor you can view and alter the policies of an item, plus alter policies of individual item components: bundles and bitstreams. Briefly, an item is a container of bundles, and bundles are containers of bitstreams. Containers usually have ADD/REMOVE/READ/WRITE policies, while bitstreams only have READ/WRITE policies.",

  "item.edit.authorizations.title": "Edit item's Policies",

  "item.badge.private": "Non-discoverable",

  "item.badge.withdrawn": "Withdrawn",

  "item.bitstreams.upload.bundle": "Bundle",

  "item.bitstreams.upload.bundle.placeholder": "Select a bundle or input new bundle name",

  "item.bitstreams.upload.bundle.new": "Create bundle",

  "item.bitstreams.upload.bundles.empty": "This item doesn't contain any bundles to upload a bitstream to.",

  "item.bitstreams.upload.cancel": "Cancel",

  "item.bitstreams.upload.drop-message": "Drop a file to upload",

  "item.bitstreams.upload.item": "Item: ",

  "item.bitstreams.upload.notifications.bundle.created.content": "Successfully created new bundle.",

  "item.bitstreams.upload.notifications.bundle.created.title": "Created bundle",

  "item.bitstreams.upload.notifications.upload.failed": "Upload failed. Please verify the content before retrying.",

  "item.bitstreams.upload.title": "Upload bitstream",

  "item.edit.bitstreams.bundle.edit.buttons.upload": "Upload",

  "item.edit.bitstreams.bundle.displaying": "Currently displaying {{ amount }} bitstreams of {{ total }}.",

  "item.edit.bitstreams.bundle.load.all": "Load all ({{ total }})",

  "item.edit.bitstreams.bundle.load.more": "Load more",

  "item.edit.bitstreams.bundle.name": "BUNDLE: {{ name }}",

  "item.edit.bitstreams.discard-button": "Discard",

  "item.edit.bitstreams.edit.buttons.download": "Download",

  "item.edit.bitstreams.edit.buttons.drag": "Drag",

  "item.edit.bitstreams.edit.buttons.edit": "Edit",

  "item.edit.bitstreams.edit.buttons.remove": "Remove",

  "item.edit.bitstreams.edit.buttons.undo": "Undo changes",

  "item.edit.bitstreams.empty": "This item doesn't contain any bitstreams. Click the upload button to create one.",

  "item.edit.bitstreams.headers.actions": "Actions",

  "item.edit.bitstreams.headers.bundle": "Bundle",

  "item.edit.bitstreams.headers.description": "Description",

  "item.edit.bitstreams.headers.format": "Format",

  "item.edit.bitstreams.headers.name": "Name",

  "item.edit.bitstreams.notifications.discarded.content": "Your changes were discarded. To reinstate your changes click the 'Undo' button",

  "item.edit.bitstreams.notifications.discarded.title": "Changes discarded",

  "item.edit.bitstreams.notifications.move.failed.title": "Error moving bitstreams",

  "item.edit.bitstreams.notifications.move.saved.content": "Your move changes to this item's bitstreams and bundles have been saved.",

  "item.edit.bitstreams.notifications.move.saved.title": "Move changes saved",

  "item.edit.bitstreams.notifications.outdated.content": "The item you're currently working on has been changed by another user. Your current changes are discarded to prevent conflicts",

  "item.edit.bitstreams.notifications.outdated.title": "Changes outdated",

  "item.edit.bitstreams.notifications.remove.failed.title": "Error deleting bitstream",

  "item.edit.bitstreams.notifications.remove.saved.content": "Your removal changes to this item's bitstreams have been saved.",

  "item.edit.bitstreams.notifications.remove.saved.title": "Removal changes saved",

  "item.edit.bitstreams.reinstate-button": "Undo",

  "item.edit.bitstreams.save-button": "Save",

  "item.edit.bitstreams.upload-button": "Upload",

  "item.edit.delete.cancel": "Cancel",

  "item.edit.delete.confirm": "Delete",

  "item.edit.delete.description": "Are you sure this item should be completely deleted? Caution: At present, no tombstone would be left.",

  "item.edit.delete.error": "An error occurred while deleting the item",

  "item.edit.delete.header": "Delete item: {{ id }}",

  "item.edit.delete.success": "The item has been deleted",

  "item.edit.head": "Edit Item",

  "item.edit.breadcrumbs": "Edit Item",

  "item.edit.tabs.disabled.tooltip": "You're not authorized to access this tab",

  "item.edit.tabs.mapper.head": "Collection Mapper",

  "item.edit.tabs.item-mapper.title": "Item Edit - Collection Mapper",

  "item.edit.identifiers.doi.status.UNKNOWN": "Unknown",

  "item.edit.identifiers.doi.status.TO_BE_REGISTERED": "Queued for registration",

  "item.edit.identifiers.doi.status.TO_BE_RESERVED": "Queued for reservation",

  "item.edit.identifiers.doi.status.IS_REGISTERED": "Registered",

  "item.edit.identifiers.doi.status.IS_RESERVED": "Reserved",

  "item.edit.identifiers.doi.status.UPDATE_RESERVED": "Reserved (update queued)",

  "item.edit.identifiers.doi.status.UPDATE_REGISTERED": "Registered (update queued)",

  "item.edit.identifiers.doi.status.UPDATE_BEFORE_REGISTRATION": "Queued for update and registration",

  "item.edit.identifiers.doi.status.TO_BE_DELETED": "Queued for deletion",

  "item.edit.identifiers.doi.status.DELETED": "Deleted",

  "item.edit.identifiers.doi.status.PENDING": "Pending (not registered)",

  "item.edit.identifiers.doi.status.MINTED": "Minted (not registered)",

  "item.edit.tabs.status.buttons.register-doi.label": "Register a new or pending DOI",

  "item.edit.tabs.status.buttons.register-doi.button": "Register DOI...",

  "item.edit.register-doi.header": "Register a new or pending DOI",

  "item.edit.register-doi.description": "Review any pending identifiers and item metadata below and click Confirm to proceed with DOI registration, or Cancel to back out",

  "item.edit.register-doi.confirm": "Confirm",

  "item.edit.register-doi.cancel": "Cancel",

  "item.edit.register-doi.success": "DOI queued for registration successfully.",

  "item.edit.register-doi.error": "Error registering DOI",

  "item.edit.register-doi.to-update": "The following DOI has already been minted and will be queued for registration online",

  "item.edit.item-mapper.buttons.add": "Map item to selected collections",

  "item.edit.item-mapper.buttons.remove": "Remove item's mapping for selected collections",

  "item.edit.item-mapper.cancel": "Cancel",

  "item.edit.item-mapper.description": "This is the item mapper tool that allows administrators to map this item to other collections. You can search for collections and map them, or browse the list of collections the item is currently mapped to.",

  "item.edit.item-mapper.head": "Item Mapper - Map Item to Collections",

  "item.edit.item-mapper.item": "Item: \"<b>{{name}}</b>\"",

  "item.edit.item-mapper.no-search": "Please enter a query to search",

  "item.edit.item-mapper.notifications.add.error.content": "Errors occurred for mapping of item to {{amount}} collections.",

  "item.edit.item-mapper.notifications.add.error.head": "Mapping errors",

  "item.edit.item-mapper.notifications.add.success.content": "Successfully mapped item to {{amount}} collections.",

  "item.edit.item-mapper.notifications.add.success.head": "Mapping completed",

  "item.edit.item-mapper.notifications.remove.error.content": "Errors occurred for the removal of the mapping to {{amount}} collections.",

  "item.edit.item-mapper.notifications.remove.error.head": "Removal of mapping errors",

  "item.edit.item-mapper.notifications.remove.success.content": "Successfully removed mapping of item to {{amount}} collections.",

  "item.edit.item-mapper.notifications.remove.success.head": "Removal of mapping completed",

  "item.edit.item-mapper.search-form.placeholder": "Search collections...",

  "item.edit.item-mapper.tabs.browse": "Browse mapped collections",

  "item.edit.item-mapper.tabs.map": "Map new collections",

  "item.edit.metadata.add-button": "Add",

  "item.edit.metadata.discard-button": "Discard",

  "item.edit.metadata.edit.buttons.confirm": "Confirm",

  "item.edit.metadata.edit.buttons.drag": "Drag to reorder",

  "item.edit.metadata.edit.buttons.edit": "Edit",

  "item.edit.metadata.edit.buttons.remove": "Remove",

  "item.edit.metadata.edit.buttons.undo": "Undo changes",

  "item.edit.metadata.edit.buttons.unedit": "Stop editing",

  "item.edit.metadata.edit.buttons.virtual": "This is a virtual metadata value, i.e. a value inherited from a related entity. It can’t be modified directly. Add or remove the corresponding relationship in the \"Relationships\" tab",

  "item.edit.metadata.empty": "The item currently doesn't contain any metadata. Click Add to start adding a metadata value.",

  "item.edit.metadata.headers.edit": "Edit",

  "item.edit.metadata.headers.field": "Field",

  "item.edit.metadata.headers.language": "Lang",

  "item.edit.metadata.headers.value": "Value",

  "item.edit.metadata.metadatafield.error": "An error occurred validating the metadata field",

  "item.edit.metadata.metadatafield.invalid": "Please choose a valid metadata field",

  "item.edit.metadata.notifications.discarded.content": "Your changes were discarded. To reinstate your changes click the 'Undo' button",

  "item.edit.metadata.notifications.discarded.title": "Changes discarded",

  "item.edit.metadata.notifications.error.title": "An error occurred",

  "item.edit.metadata.notifications.invalid.content": "Your changes were not saved. Please make sure all fields are valid before you save.",

  "item.edit.metadata.notifications.invalid.title": "Metadata invalid",

  "item.edit.metadata.notifications.outdated.content": "The item you're currently working on has been changed by another user. Your current changes are discarded to prevent conflicts",

  "item.edit.metadata.notifications.outdated.title": "Changes outdated",

  "item.edit.metadata.notifications.saved.content": "Your changes to this item's metadata were saved.",

  "item.edit.metadata.notifications.saved.title": "Metadata saved",

  "item.edit.metadata.reinstate-button": "Undo",

  "item.edit.metadata.reset-order-button": "Undo reorder",

  "item.edit.metadata.save-button": "Save",

  "item.edit.modify.overview.field": "Field",

  "item.edit.modify.overview.language": "Language",

  "item.edit.modify.overview.value": "Value",

  "item.edit.move.cancel": "Back",

  "item.edit.move.save-button": "Save",

  "item.edit.move.discard-button": "Discard",

  "item.edit.move.description": "Select the collection you wish to move this item to. To narrow down the list of displayed collections, you can enter a search query in the box.",

  "item.edit.move.error": "An error occurred when attempting to move the item",

  "item.edit.move.head": "Move item: {{id}}",

  "item.edit.move.inheritpolicies.checkbox": "Inherit policies",

  "item.edit.move.inheritpolicies.description": "Inherit the default policies of the destination collection",

  "item.edit.move.move": "Move",

  "item.edit.move.processing": "Moving...",

  "item.edit.move.search.placeholder": "Enter a search query to look for collections",

  "item.edit.move.success": "The item has been moved successfully",

  "item.edit.move.title": "Move item",

  "item.edit.private.cancel": "Cancel",

  "item.edit.private.confirm": "Make it non-discoverable",

  "item.edit.private.description": "Are you sure this item should be made non-discoverable in the archive?",

  "item.edit.private.error": "An error occurred while making the item non-discoverable",

  "item.edit.private.header": "Make item non-discoverable: {{ id }}",

  "item.edit.private.success": "The item is now non-discoverable",

  "item.edit.public.cancel": "Cancel",

  "item.edit.public.confirm": "Make it discoverable",

  "item.edit.public.description": "Are you sure this item should be made discoverable in the archive?",

  "item.edit.public.error": "An error occurred while making the item discoverable",

  "item.edit.public.header": "Make item discoverable: {{ id }}",

  "item.edit.public.success": "The item is now discoverable",

  "item.edit.reinstate.cancel": "Cancel",

  "item.edit.reinstate.confirm": "Reinstate",

  "item.edit.reinstate.description": "Are you sure this item should be reinstated to the archive?",

  "item.edit.reinstate.error": "An error occurred while reinstating the item",

  "item.edit.reinstate.header": "Reinstate item: {{ id }}",

  "item.edit.reinstate.success": "The item was reinstated successfully",

  "item.edit.relationships.discard-button": "Discard",

  "item.edit.relationships.edit.buttons.add": "Add",

  "item.edit.relationships.edit.buttons.remove": "Remove",

  "item.edit.relationships.edit.buttons.undo": "Undo changes",

  "item.edit.relationships.no-relationships": "No relationships",

  "item.edit.relationships.notifications.discarded.content": "Your changes were discarded. To reinstate your changes click the 'Undo' button",

  "item.edit.relationships.notifications.discarded.title": "Changes discarded",

  "item.edit.relationships.notifications.failed.title": "Error editing relationships",

  "item.edit.relationships.notifications.outdated.content": "The item you're currently working on has been changed by another user. Your current changes are discarded to prevent conflicts",

  "item.edit.relationships.notifications.outdated.title": "Changes outdated",

  "item.edit.relationships.notifications.saved.content": "Your changes to this item's relationships were saved.",

  "item.edit.relationships.notifications.saved.title": "Relationships saved",

  "item.edit.relationships.reinstate-button": "Undo",

  "item.edit.relationships.save-button": "Save",

  "item.edit.relationships.no-entity-type": "Add 'dspace.entity.type' metadata to enable relationships for this item",

  "item.edit.return": "Back",

  "item.edit.tabs.bitstreams.head": "Bitstreams",

  "item.edit.tabs.bitstreams.title": "Item Edit - Bitstreams",

  "item.edit.tabs.curate.head": "Curate",

  "item.edit.tabs.curate.title": "Item Edit - Curate",

  "item.edit.curate.title": "Curate Item: {{item}}",

  "item.edit.tabs.access-control.head": "Access Control",

  "item.edit.tabs.access-control.title": "Item Edit - Access Control",

  "item.edit.tabs.metadata.head": "Metadata",

  "item.edit.tabs.metadata.title": "Item Edit -  Metadata",

  "item.edit.tabs.relationships.head": "Relationships",

  "item.edit.tabs.relationships.title": "Item Edit - Relationships",

  "item.edit.tabs.status.buttons.authorizations.button": "Authorizations...",

  "item.edit.tabs.status.buttons.authorizations.label": "Edit item's authorization policies",

  "item.edit.tabs.status.buttons.delete.button": "Permanently delete",

  "item.edit.tabs.status.buttons.delete.label": "Completely expunge item",

  "item.edit.tabs.status.buttons.mappedCollections.button": "Mapped collections",

  "item.edit.tabs.status.buttons.mappedCollections.label": "Manage mapped collections",

  "item.edit.tabs.status.buttons.move.button": "Move this Item to a different Collection",

  "item.edit.tabs.status.buttons.move.label": "Move item to another collection",

  "item.edit.tabs.status.buttons.private.button": "Make it non-discoverable...",

  "item.edit.tabs.status.buttons.private.label": "Make item non-discoverable",

  "item.edit.tabs.status.buttons.public.button": "Make it discoverable...",

  "item.edit.tabs.status.buttons.public.label": "Make item discoverable",

  "item.edit.tabs.status.buttons.reinstate.button": "Reinstate...",

  "item.edit.tabs.status.buttons.reinstate.label": "Reinstate item into the repository",

  "item.edit.tabs.status.buttons.unauthorized": "You're not authorized to perform this action",

  "item.edit.tabs.status.buttons.withdraw.button": "Withdraw this item",

  "item.edit.tabs.status.buttons.withdraw.label": "Withdraw item from the repository",

  "item.edit.tabs.status.description": "Welcome to the item management page. From here you can withdraw, reinstate, move or delete the item. You may also update or add new metadata / bitstreams on the other tabs.",

  "item.edit.tabs.status.head": "Status",

  "item.edit.tabs.status.labels.handle": "Handle",

  "item.edit.tabs.status.labels.id": "Item Internal ID",

  "item.edit.tabs.status.labels.itemPage": "Item Page",

  "item.edit.tabs.status.labels.lastModified": "Last Modified",

  "item.edit.tabs.status.title": "Item Edit -  Status",

  "item.edit.tabs.versionhistory.head": "Version History",

  "item.edit.tabs.versionhistory.title": "Item Edit - Version History",

  "item.edit.tabs.versionhistory.under-construction": "Editing or adding new versions is not yet possible in this user interface.",

  "item.edit.tabs.view.head": "View Item",

  "item.edit.tabs.view.title": "Item Edit -  View",

  "item.edit.withdraw.cancel": "Cancel",

  "item.edit.withdraw.confirm": "Withdraw",

  "item.edit.withdraw.description": "Are you sure this item should be withdrawn from the archive?",

  "item.edit.withdraw.error": "An error occurred while withdrawing the item",

  "item.edit.withdraw.header": "Withdraw item: {{ id }}",

  "item.edit.withdraw.success": "The item was withdrawn successfully",

  "item.orcid.return": "Back",

  "item.listelement.badge": "Item",

  "item.page.description": "Description",

  "item.page.journal-issn": "Journal ISSN",

  "item.page.journal-title": "Journal Title",

  "item.page.publisher": "Publisher",

  "item.page.titleprefix": "Item: ",

  "item.page.volume-title": "Volume Title",

  "item.search.results.head": "Item Search Results",

  "item.search.title": "Item Search",

  "item.truncatable-part.show-more": "Show more",

  "item.truncatable-part.show-less": "Collapse",

  "workflow-item.search.result.delete-supervision.modal.header": "Delete Supervision Order",

  "workflow-item.search.result.delete-supervision.modal.info": "Are you sure you want to delete Supervision Order",

  "workflow-item.search.result.delete-supervision.modal.cancel": "Cancel",

  "workflow-item.search.result.delete-supervision.modal.confirm": "Delete",

  "workflow-item.search.result.notification.deleted.success": "Successfully deleted supervision order \"{{name}}\"",

  "workflow-item.search.result.notification.deleted.failure": "Failed to delete supervision order \"{{name}}\"",

  "workflow-item.search.result.list.element.supervised-by": "Supervised by:",

  "workflow-item.search.result.list.element.supervised.remove-tooltip": "Remove supervision group",

  "item.page.abstract": "Abstract",

  "item.page.author": "Authors",

  "item.page.citation": "Citation",

  "item.page.collections": "Collections",

  "item.page.collections.loading": "Loading...",

  "item.page.collections.load-more": "Load more",

  "item.page.date": "Date",

  "item.page.edit": "Edit this item",

  "item.page.files": "Files",

  "item.page.filesection.description": "Description:",

  "item.page.filesection.download": "Download",

  "item.page.filesection.format": "Format:",

  "item.page.filesection.name": "Name:",

  "item.page.filesection.size": "Size:",

  "item.page.journal.search.title": "Articles in this journal",

  "item.page.link.full": "Full item page",

  "item.page.link.simple": "Simple item page",

  "item.page.orcid.title": "ORCID",

  "item.page.orcid.tooltip": "Open ORCID setting page",

  "item.page.person.search.title": "Articles by this author",

  "item.page.related-items.view-more": "Show {{ amount }} more",

  "item.page.related-items.view-less": "Hide last {{ amount }}",

  "item.page.relationships.isAuthorOfPublication": "Publications",

  "item.page.relationships.isJournalOfPublication": "Publications",

  "item.page.relationships.isOrgUnitOfPerson": "Authors",

  "item.page.relationships.isOrgUnitOfProject": "Research Projects",

  "item.page.subject": "Keywords",

  "item.page.uri": "URI",

  "item.page.bitstreams.view-more": "Show more",

  "item.page.bitstreams.collapse": "Collapse",

  "item.page.filesection.original.bundle": "Original bundle",

  "item.page.filesection.license.bundle": "License bundle",

  "item.page.return": "Back",

  "item.page.version.create": "Create new version",

  "item.page.version.hasDraft": "A new version cannot be created because there is an inprogress submission in the version history",

  "item.page.claim.button": "Claim",

  "item.page.claim.tooltip": "Claim this item as profile",

  "item.preview.dc.identifier.uri": "Identifier:",

  "item.preview.dc.contributor.author": "Authors:",

  "item.preview.dc.date.issued": "Published date:",

  "item.preview.dc.description.abstract": "Abstract:",

  "item.preview.dc.identifier.other": "Other identifier:",

  "item.preview.dc.language.iso": "Language:",

  "item.preview.dc.subject": "Subjects:",

  "item.preview.dc.title": "Title:",

  "item.preview.dc.type": "Type:",

  "item.preview.oaire.citation.issue": "Issue",

  "item.preview.oaire.citation.volume": "Volume",

  "item.preview.dc.relation.issn": "ISSN",

  "item.preview.dc.identifier.isbn": "ISBN",

  "item.preview.dc.identifier": "Identifier:",

  "item.preview.dc.relation.ispartof": "Journal or Serie",

  "item.preview.dc.identifier.doi": "DOI",

  "item.preview.dc.publisher": "Publisher:",

  "item.preview.person.familyName": "Surname:",

  "item.preview.person.givenName": "Name:",

  "item.preview.person.identifier.orcid": "ORCID:",

  "item.preview.project.funder.name": "Funder:",

  "item.preview.project.funder.identifier": "Funder Identifier:",

  "item.preview.oaire.awardNumber": "Funding ID:",

  "item.preview.dc.title.alternative": "Acronym:",

  "item.preview.dc.coverage.spatial": "Jurisdiction:",

  "item.preview.oaire.fundingStream": "Funding Stream:",

  "item.select.confirm": "Confirm selected",

  "item.select.empty": "No items to show",

  "item.select.table.author": "Author",

  "item.select.table.collection": "Collection",

  "item.select.table.title": "Title",

  "item.version.history.empty": "There are no other versions for this item yet.",

  "item.version.history.head": "Version History",

  "item.version.history.return": "Back",

  "item.version.history.selected": "Selected version",

  "item.version.history.selected.alert": "You are currently viewing version {{version}} of the item.",

  "item.version.history.table.version": "Version",

  "item.version.history.table.item": "Item",

  "item.version.history.table.editor": "Editor",

  "item.version.history.table.date": "Date",

  "item.version.history.table.summary": "Summary",

  "item.version.history.table.workspaceItem": "Workspace item",

  "item.version.history.table.workflowItem": "Workflow item",

  "item.version.history.table.actions": "Action",

  "item.version.history.table.action.editWorkspaceItem": "Edit workspace item",

  "item.version.history.table.action.editSummary": "Edit summary",

  "item.version.history.table.action.saveSummary": "Save summary edits",

  "item.version.history.table.action.discardSummary": "Discard summary edits",

  "item.version.history.table.action.newVersion": "Create new version from this one",

  "item.version.history.table.action.deleteVersion": "Delete version",

  "item.version.history.table.action.hasDraft": "A new version cannot be created because there is an inprogress submission in the version history",

  "item.version.notice": "This is not the latest version of this item. The latest version can be found <a href='{{destination}}'>here</a>.",

  "item.version.create.modal.header": "New version",

  "item.version.create.modal.text": "Create a new version for this item",

  "item.version.create.modal.text.startingFrom": "starting from version {{version}}",

  "item.version.create.modal.button.confirm": "Create",

  "item.version.create.modal.button.confirm.tooltip": "Create new version",

  "item.version.create.modal.button.cancel": "Cancel",

  "item.version.create.modal.button.cancel.tooltip": "Do not create new version",

  "item.version.create.modal.form.summary.label": "Summary",

  "item.version.create.modal.form.summary.placeholder": "Insert the summary for the new version",

  "item.version.create.modal.submitted.header": "Creating new version...",

  "item.version.create.modal.submitted.text": "The new version is being created. This may take some time if the item has a lot of relationships.",

  "item.version.create.notification.success": "New version has been created with version number {{version}}",

  "item.version.create.notification.failure": "New version has not been created",

  "item.version.create.notification.inProgress": "A new version cannot be created because there is an inprogress submission in the version history",

  "item.version.delete.modal.header": "Delete version",

  "item.version.delete.modal.text": "Do you want to delete version {{version}}?",

  "item.version.delete.modal.button.confirm": "Delete",

  "item.version.delete.modal.button.confirm.tooltip": "Delete this version",

  "item.version.delete.modal.button.cancel": "Cancel",

  "item.version.delete.modal.button.cancel.tooltip": "Do not delete this version",

  "item.version.delete.notification.success": "Version number {{version}} has been deleted",

  "item.version.delete.notification.failure": "Version number {{version}} has not been deleted",

  "item.version.edit.notification.success": "The summary of version number {{version}} has been changed",

  "item.version.edit.notification.failure": "The summary of version number {{version}} has not been changed",

  "itemtemplate.edit.metadata.add-button": "Add",

  "itemtemplate.edit.metadata.discard-button": "Discard",

  "itemtemplate.edit.metadata.edit.buttons.confirm": "Confirm",

  "itemtemplate.edit.metadata.edit.buttons.drag": "Drag to reorder",

  "itemtemplate.edit.metadata.edit.buttons.edit": "Edit",

  "itemtemplate.edit.metadata.edit.buttons.remove": "Remove",

  "itemtemplate.edit.metadata.edit.buttons.undo": "Undo changes",

  "itemtemplate.edit.metadata.edit.buttons.unedit": "Stop editing",

  "itemtemplate.edit.metadata.empty": "The item template currently doesn't contain any metadata. Click Add to start adding a metadata value.",

  "itemtemplate.edit.metadata.headers.edit": "Edit",

  "itemtemplate.edit.metadata.headers.field": "Field",

  "itemtemplate.edit.metadata.headers.language": "Lang",

  "itemtemplate.edit.metadata.headers.value": "Value",

  "itemtemplate.edit.metadata.metadatafield.error": "An error occurred validating the metadata field",

  "itemtemplate.edit.metadata.metadatafield.invalid": "Please choose a valid metadata field",

  "itemtemplate.edit.metadata.notifications.discarded.content": "Your changes were discarded. To reinstate your changes click the 'Undo' button",

  "itemtemplate.edit.metadata.notifications.discarded.title": "Changes discarded",

  "itemtemplate.edit.metadata.notifications.error.title": "An error occurred",

  "itemtemplate.edit.metadata.notifications.invalid.content": "Your changes were not saved. Please make sure all fields are valid before you save.",

  "itemtemplate.edit.metadata.notifications.invalid.title": "Metadata invalid",

  "itemtemplate.edit.metadata.notifications.outdated.content": "The item template you're currently working on has been changed by another user. Your current changes are discarded to prevent conflicts",

  "itemtemplate.edit.metadata.notifications.outdated.title": "Changes outdated",

  "itemtemplate.edit.metadata.notifications.saved.content": "Your changes to this item template's metadata were saved.",

  "itemtemplate.edit.metadata.notifications.saved.title": "Metadata saved",

  "itemtemplate.edit.metadata.reinstate-button": "Undo",

  "itemtemplate.edit.metadata.reset-order-button": "Undo reorder",

  "itemtemplate.edit.metadata.save-button": "Save",

  "journal.listelement.badge": "Journal",

  "journal.page.description": "Description",

  "journal.page.edit": "Edit this item",

  "journal.page.editor": "Editor-in-Chief",

  "journal.page.issn": "ISSN",

  "journal.page.publisher": "Publisher",

  "journal.page.titleprefix": "Journal: ",

  "journal.search.results.head": "Journal Search Results",

  "journal-relationships.search.results.head": "Journal Search Results",

  "journal.search.title": "Journal Search",

  "journalissue.listelement.badge": "Journal Issue",

  "journalissue.page.description": "Description",

  "journalissue.page.edit": "Edit this item",

  "journalissue.page.issuedate": "Issue Date",

  "journalissue.page.journal-issn": "Journal ISSN",

  "journalissue.page.journal-title": "Journal Title",

  "journalissue.page.keyword": "Keywords",

  "journalissue.page.number": "Number",

  "journalissue.page.titleprefix": "Journal Issue: ",

  "journalvolume.listelement.badge": "Journal Volume",

  "journalvolume.page.description": "Description",

  "journalvolume.page.edit": "Edit this item",

  "journalvolume.page.issuedate": "Issue Date",

  "journalvolume.page.titleprefix": "Journal Volume: ",

  "journalvolume.page.volume": "Volume",

  "iiifsearchable.listelement.badge": "Document Media",

  "iiifsearchable.page.titleprefix": "Document: ",

  "iiifsearchable.page.doi": "Permanent Link: ",

  "iiifsearchable.page.issue": "Issue: ",

  "iiifsearchable.page.description": "Description: ",

  "iiifviewer.fullscreen.notice": "Use full screen for better viewing.",

  "iiif.listelement.badge": "Image Media",

  "iiif.page.titleprefix": "Image: ",

  "iiif.page.doi": "Permanent Link: ",

  "iiif.page.issue": "Issue: ",

  "iiif.page.description": "Description: ",

  "loading.bitstream": "Loading bitstream...",

  "loading.bitstreams": "Loading bitstreams...",

  "loading.browse-by": "Loading items...",

  "loading.browse-by-page": "Loading page...",

  "loading.collection": "Loading collection...",

  "loading.collections": "Loading collections...",

  "loading.content-source": "Loading content source...",

  "loading.community": "Loading community...",

  "loading.default": "Loading...",

  "loading.item": "Loading item...",

  "loading.items": "Loading items...",

  "loading.mydspace-results": "Loading items...",

  "loading.objects": "Loading...",

  "loading.recent-submissions": "Loading recent submissions...",

  "loading.search-results": "Loading search results...",

  "loading.sub-collections": "Loading sub-collections...",

  "loading.sub-communities": "Loading sub-communities...",

  "loading.top-level-communities": "Loading top-level communities...",

  "login.form.email": "Email address",

  "login.form.forgot-password": "Have you forgotten your password?",

  "login.form.header": "Please log in to DSpace",

  "login.form.new-user": "New user? Click here to register.",

  "login.form.or-divider": "or",

  "login.form.oidc": "Log in with OIDC",

  "login.form.orcid": "Log in with ORCID",

  "login.form.password": "Password",

  "login.form.shibboleth": "Log in with Shibboleth",

  "login.form.submit": "Log in",

  "login.title": "Login",

  "login.breadcrumbs": "Login",

  "logout.form.header": "Log out from DSpace",

  "logout.form.submit": "Log out",

  "logout.title": "Logout",

  "menu.header.admin": "Management",

  "menu.header.image.logo": "Repository logo",

  "menu.header.admin.description": "Management menu",

  "menu.section.access_control": "Access Control",

  "menu.section.access_control_authorizations": "Authorizations",

  "menu.section.access_control_bulk": "Bulk Access Management",

  "menu.section.access_control_groups": "Groups",

  "menu.section.access_control_people": "People",

  "menu.section.admin_search": "Admin Search",

  "menu.section.browse_community": "This Community",

  "menu.section.browse_community_by_author": "By Author",

  "menu.section.browse_community_by_issue_date": "By Issue Date",

  "menu.section.browse_community_by_title": "By Title",

  "menu.section.browse_global": "All of DSpace",

  "menu.section.browse_global_by_author": "By Author",

  "menu.section.browse_global_by_dateissued": "By Issue Date",

  "menu.section.browse_global_by_subject": "By Subject",

  "menu.section.browse_global_by_srsc": "By Subject Category",

  "menu.section.browse_global_by_title": "By Title",

  "menu.section.browse_global_communities_and_collections": "Communities & Collections",

  "menu.section.control_panel": "Control Panel",

  "menu.section.curation_task": "Curation Task",

  "menu.section.edit": "Edit",

  "menu.section.edit_collection": "Collection",

  "menu.section.edit_community": "Community",

  "menu.section.edit_item": "Item",

  "menu.section.export": "Export",

  "menu.section.export_collection": "Collection",

  "menu.section.export_community": "Community",

  "menu.section.export_item": "Item",

  "menu.section.export_metadata": "Metadata",

  "menu.section.export_batch": "Batch Export (ZIP)",

  "menu.section.icon.access_control": "Access Control menu section",

  "menu.section.icon.admin_search": "Admin search menu section",

  "menu.section.icon.control_panel": "Control Panel menu section",

  "menu.section.icon.curation_tasks": "Curation Task menu section",

  "menu.section.icon.edit": "Edit menu section",

  "menu.section.icon.export": "Export menu section",

  "menu.section.icon.find": "Find menu section",

  "menu.section.icon.health": "Health check menu section",

  "menu.section.icon.import": "Import menu section",

  "menu.section.icon.new": "New menu section",

  "menu.section.icon.pin": "Pin sidebar",

  "menu.section.icon.processes": "Processes Health",

  "menu.section.icon.registries": "Registries menu section",

  "menu.section.icon.statistics_task": "Statistics Task menu section",

  "menu.section.icon.workflow": "Administer workflow menu section",

  "menu.section.icon.unpin": "Unpin sidebar",

  "menu.section.import": "Import",

  "menu.section.import_batch": "Batch Import (ZIP)",

  "menu.section.import_metadata": "Metadata",

  "menu.section.new": "New",

  "menu.section.new_collection": "Collection",

  "menu.section.new_community": "Community",

  "menu.section.new_item": "Item",

  "menu.section.new_item_version": "Item Version",

  "menu.section.new_process": "Process",

  "menu.section.pin": "Pin sidebar",

  "menu.section.unpin": "Unpin sidebar",

  "menu.section.processes": "Processes",

  "menu.section.health": "Health",

  "menu.section.registries": "Registries",

  "menu.section.registries_format": "Format",

  "menu.section.registries_metadata": "Metadata",

  "menu.section.statistics": "Statistics",

  "menu.section.statistics_task": "Statistics Task",

  "menu.section.toggle.access_control": "Toggle Access Control section",

  "menu.section.toggle.control_panel": "Toggle Control Panel section",

  "menu.section.toggle.curation_task": "Toggle Curation Task section",

  "menu.section.toggle.edit": "Toggle Edit section",

  "menu.section.toggle.export": "Toggle Export section",

  "menu.section.toggle.find": "Toggle Find section",

  "menu.section.toggle.import": "Toggle Import section",

  "menu.section.toggle.new": "Toggle New section",

  "menu.section.toggle.registries": "Toggle Registries section",

  "menu.section.toggle.statistics_task": "Toggle Statistics Task section",

  "menu.section.workflow": "Administer Workflow",

  "metadata-export-search.tooltip": "Export search results as CSV",

  "metadata-export-search.submit.success": "The export was started successfully",

  "metadata-export-search.submit.error": "Starting the export has failed",

  "mydspace.breadcrumbs": "MyDSpace",

  "mydspace.description": "",

  "mydspace.messages.controller-help": "Select this option to send a message to item's submitter.",

  "mydspace.messages.description-placeholder": "Insert your message here...",

  "mydspace.messages.hide-msg": "Hide message",

  "mydspace.messages.mark-as-read": "Mark as read",

  "mydspace.messages.mark-as-unread": "Mark as unread",

  "mydspace.messages.no-content": "No content.",

  "mydspace.messages.no-messages": "No messages yet.",

  "mydspace.messages.send-btn": "Send",

  "mydspace.messages.show-msg": "Show message",

  "mydspace.messages.subject-placeholder": "Subject...",

  "mydspace.messages.submitter-help": "Select this option to send a message to controller.",

  "mydspace.messages.title": "Messages",

  "mydspace.messages.to": "To",

  "mydspace.new-submission": "New submission",

  "mydspace.new-submission-external": "Import metadata from external source",

  "mydspace.new-submission-external-short": "Import metadata",

  "mydspace.results.head": "Your submissions",

  "mydspace.results.no-abstract": "No Abstract",

  "mydspace.results.no-authors": "No Authors",

  "mydspace.results.no-collections": "No Collections",

  "mydspace.results.no-date": "No Date",

  "mydspace.results.no-files": "No Files",

  "mydspace.results.no-results": "There were no items to show",

  "mydspace.results.no-title": "No title",

  "mydspace.results.no-uri": "No Uri",

  "mydspace.search-form.placeholder": "Search in mydspace...",

  "mydspace.show.workflow": "Workflow tasks",

  "mydspace.show.workspace": "Your Submissions",

  "mydspace.show.supervisedWorkspace": "Supervised items",

  "mydspace.status.mydspaceArchived": "Archived",

  "mydspace.status.mydspaceValidation": "Validation",

  "mydspace.status.mydspaceWaitingController": "Waiting for controller",

  "mydspace.status.mydspaceWorkflow": "Workflow",

  "mydspace.status.mydspaceWorkspace": "Workspace",

  "mydspace.title": "MyDSpace",

  "mydspace.upload.upload-failed": "Error creating new workspace. Please verify the content uploaded before retry.",

  "mydspace.upload.upload-failed-manyentries": "Unprocessable file. Detected too many entries but allowed only one for file.",

  "mydspace.upload.upload-failed-moreonefile": "Unprocessable request. Only one file is allowed.",

  "mydspace.upload.upload-multiple-successful": "{{qty}} new workspace items created.",

  "mydspace.view-btn": "View",

  "nav.browse.header": "All of DSpace",

  "nav.community-browse.header": "By Community",

  "nav.context-help-toggle": "Toggle context help",

  "nav.language": "Language switch",

  "nav.login": "Log In",

  "nav.user-profile-menu-and-logout": "User profile menu and Log Out",

  "nav.logout": "Log Out",

  "nav.main.description": "Main navigation bar",

  "nav.mydspace": "MyDSpace",

  "nav.profile": "Profile",

  "nav.search": "Search",

  "nav.search.button": "Submit search",

  "nav.statistics.header": "Statistics",

  "nav.stop-impersonating": "Stop impersonating EPerson",

  "nav.subscriptions": "Subscriptions",

  "nav.toggle": "Toggle navigation",

  "nav.user.description": "User profile bar",

  "none.listelement.badge": "Item",

  "orgunit.listelement.badge": "Organizational Unit",

  "orgunit.listelement.no-title": "Untitled",

  "orgunit.page.city": "City",

  "orgunit.page.country": "Country",

  "orgunit.page.dateestablished": "Date established",

  "orgunit.page.description": "Description",

  "orgunit.page.edit": "Edit this item",

  "orgunit.page.id": "ID",

  "orgunit.page.titleprefix": "Organizational Unit: ",

  "pagination.options.description": "Pagination options",

  "pagination.results-per-page": "Results Per Page",

  "pagination.showing.detail": "{{ range }} of {{ total }}",

  "pagination.showing.label": "Now showing ",

  "pagination.sort-direction": "Sort Options",

  "person.listelement.badge": "Person",

  "person.listelement.no-title": "No name found",

  "person.page.birthdate": "Birth Date",

  "person.page.edit": "Edit this item",

  "person.page.email": "Email Address",

  "person.page.firstname": "First Name",

  "person.page.jobtitle": "Job Title",

  "person.page.lastname": "Last Name",

  "person.page.name": "Name",

  "person.page.link.full": "Show all metadata",

  "person.page.orcid": "ORCID",

  "person.page.staffid": "Staff ID",

  "person.page.titleprefix": "Person: ",

  "person.search.results.head": "Person Search Results",

  "person-relationships.search.results.head": "Person Search Results",

  "person.search.title": "Person Search",

  "process.new.select-parameters": "Parameters",

  "process.new.cancel": "Cancel",

  "process.new.submit": "Save",

  "process.new.select-script": "Script",

  "process.new.select-script.placeholder": "Choose a script...",

  "process.new.select-script.required": "Script is required",

  "process.new.parameter.file.upload-button": "Select file...",

  "process.new.parameter.file.required": "Please select a file",

  "process.new.parameter.string.required": "Parameter value is required",

  "process.new.parameter.type.value": "value",

  "process.new.parameter.type.file": "file",

  "process.new.parameter.required.missing": "The following parameters are required but still missing:",

  "process.new.notification.success.title": "Success",

  "process.new.notification.success.content": "The process was successfully created",

  "process.new.notification.error.title": "Error",

  "process.new.notification.error.content": "An error occurred while creating this process",

  "process.new.notification.error.max-upload.content": "The file exceeds the maximum upload size",

  "process.new.header": "Create a new process",

  "process.new.title": "Create a new process",

  "process.new.breadcrumbs": "Create a new process",

  "process.detail.arguments": "Arguments",

  "process.detail.arguments.empty": "This process doesn't contain any arguments",

  "process.detail.back": "Back",

  "process.detail.output": "Process Output",

  "process.detail.logs.button": "Retrieve process output",

  "process.detail.logs.loading": "Retrieving",

  "process.detail.logs.none": "This process has no output",

  "process.detail.output-files": "Output Files",

  "process.detail.output-files.empty": "This process doesn't contain any output files",

  "process.detail.script": "Script",

  "process.detail.title": "Process: {{ id }} - {{ name }}",

  "process.detail.start-time": "Start time",

  "process.detail.end-time": "Finish time",

  "process.detail.status": "Status",

  "process.detail.create": "Create similar process",

  "process.detail.actions": "Actions",

  "process.detail.delete.button": "Delete process",

  "process.detail.delete.header": "Delete process",

  "process.detail.delete.body": "Are you sure you want to delete the current process?",

  "process.detail.delete.cancel": "Cancel",

  "process.detail.delete.confirm": "Delete process",

  "process.detail.delete.success": "The process was successfully deleted.",

  "process.detail.delete.error": "Something went wrong when deleting the process",

  "process.overview.table.finish": "Finish time (UTC)",

  "process.overview.table.id": "Process ID",

  "process.overview.table.name": "Name",

  "process.overview.table.start": "Start time (UTC)",

  "process.overview.table.status": "Status",

  "process.overview.table.user": "User",

  "process.overview.title": "Processes Overview",

  "process.overview.breadcrumbs": "Processes Overview",

  "process.overview.new": "New",

  "process.overview.table.actions": "Actions",

  "process.overview.delete": "Delete {{count}} processes",

  "process.overview.delete.clear": "Clear delete selection",

  "process.overview.delete.processing": "{{count}} process(es) are being deleted. Please wait for the deletion to fully complete. Note that this can take a while.",

  "process.overview.delete.body": "Are you sure you want to delete {{count}} process(es)?",

  "process.overview.delete.header": "Delete processes",

  "process.bulk.delete.error.head": "Error on deleteing process",

  "process.bulk.delete.error.body": "The process with ID {{processId}} could not be deleted. The remaining processes will continue being deleted. ",

  "process.bulk.delete.success": "{{count}} process(es) have been succesfully deleted",

  "profile.breadcrumbs": "Update Profile",

  "profile.card.identify": "Identify",

  "profile.card.security": "Security",

  "profile.form.submit": "Save",

  "profile.groups.head": "Authorization groups you belong to",

  "profile.special.groups.head": "Authorization special groups you belong to",

  "profile.head": "Update Profile",

  "profile.metadata.form.error.firstname.required": "First Name is required",

  "profile.metadata.form.error.lastname.required": "Last Name is required",

  "profile.metadata.form.label.email": "Email Address",

  "profile.metadata.form.label.firstname": "First Name",

  "profile.metadata.form.label.language": "Language",

  "profile.metadata.form.label.lastname": "Last Name",

  "profile.metadata.form.label.phone": "Contact Telephone",

  "profile.metadata.form.notifications.success.content": "Your changes to the profile were saved.",

  "profile.metadata.form.notifications.success.title": "Profile saved",

  "profile.notifications.warning.no-changes.content": "No changes were made to the Profile.",

  "profile.notifications.warning.no-changes.title": "No changes",

  "profile.security.form.error.matching-passwords": "The passwords do not match.",

  "profile.security.form.info": "Optionally, you can enter a new password in the box below, and confirm it by typing it again into the second box.",

  "profile.security.form.label.password": "Password",

  "profile.security.form.label.passwordrepeat": "Retype to confirm",

  "profile.security.form.label.current-password": "Current password",

  "profile.security.form.notifications.success.content": "Your changes to the password were saved.",

  "profile.security.form.notifications.success.title": "Password saved",

  "profile.security.form.notifications.error.title": "Error changing passwords",

  "profile.security.form.notifications.error.change-failed": "An error occurred while trying to change the password. Please check if the current password is correct.",

  "profile.security.form.notifications.error.not-same": "The provided passwords are not the same.",

  "profile.security.form.notifications.error.general": "Please fill required fields of security form.",

  "profile.title": "Update Profile",

  "profile.card.researcher": "Researcher Profile",

  "project.listelement.badge": "Research Project",

  "project.page.contributor": "Contributors",

  "project.page.description": "Description",

  "project.page.edit": "Edit this item",

  "project.page.expectedcompletion": "Expected Completion",

  "project.page.funder": "Funders",

  "project.page.id": "ID",

  "project.page.keyword": "Keywords",

  "project.page.status": "Status",

  "project.page.titleprefix": "Research Project: ",

  "project.search.results.head": "Project Search Results",

  "project-relationships.search.results.head": "Project Search Results",

  "publication.listelement.badge": "Publication",

  "publication.page.description": "Description",

  "publication.page.edit": "Edit this item",

  "publication.page.journal-issn": "Journal ISSN",

  "publication.page.journal-title": "Journal Title",

  "publication.page.publisher": "Publisher",

  "publication.page.titleprefix": "Publication: ",

  "publication.page.volume-title": "Volume Title",

  "publication.search.results.head": "Publication Search Results",

  "publication-relationships.search.results.head": "Publication Search Results",

  "publication.search.title": "Publication Search",

  "media-viewer.next": "Next",

  "media-viewer.previous": "Previous",

  "media-viewer.playlist": "Playlist",

  "register-email.title": "New user registration",

  "register-page.create-profile.header": "Create Profile",

  "register-page.create-profile.identification.header": "Identify",

  "register-page.create-profile.identification.email": "Email Address",

  "register-page.create-profile.identification.first-name": "First Name *",

  "register-page.create-profile.identification.first-name.error": "Please fill in a First Name",

  "register-page.create-profile.identification.last-name": "Last Name *",

  "register-page.create-profile.identification.last-name.error": "Please fill in a Last Name",

  "register-page.create-profile.identification.contact": "Contact Telephone",

  "register-page.create-profile.identification.language": "Language",

  "register-page.create-profile.security.header": "Security",

  "register-page.create-profile.security.info": "Please enter a password in the box below, and confirm it by typing it again into the second box.",

  "register-page.create-profile.security.label.password": "Password *",

  "register-page.create-profile.security.label.passwordrepeat": "Retype to confirm *",

  "register-page.create-profile.security.error.empty-password": "Please enter a password in the box below.",

  "register-page.create-profile.security.error.matching-passwords": "The passwords do not match.",

  "register-page.create-profile.submit": "Complete Registration",

  "register-page.create-profile.submit.error.content": "Something went wrong while registering a new user.",

  "register-page.create-profile.submit.error.head": "Registration failed",

  "register-page.create-profile.submit.success.content": "The registration was successful. You have been logged in as the created user.",

  "register-page.create-profile.submit.success.head": "Registration completed",

  "register-page.registration.header": "New user registration",

  "register-page.registration.info": "Register an account to subscribe to collections for email updates, and submit new items to DSpace.",

  "register-page.registration.email": "Email Address *",

  "register-page.registration.email.error.required": "Please fill in an email address",

  "register-page.registration.email.error.not-email-form": "Please fill in a valid email address.",

  "register-page.registration.email.error.not-valid-domain": "Use email with allowed domains: {{ domains }}",

  "register-page.registration.email.hint": "This address will be verified and used as your login name.",

  "register-page.registration.submit": "Register",

  "register-page.registration.success.head": "Verification email sent",

  "register-page.registration.success.content": "An email has been sent to {{ email }} containing a special URL and further instructions.",

  "register-page.registration.error.head": "Error when trying to register email",

  "register-page.registration.error.content": "An error occured when registering the following email address: {{ email }}",

  "register-page.registration.error.recaptcha": "Error when trying to authenticate with recaptcha",

  "register-page.registration.google-recaptcha.must-accept-cookies": "In order to register you must accept the <b>Registration and Password recovery</b> (Google reCaptcha) cookies.",

  "register-page.registration.error.maildomain": "This email address is not on the list of domains who can register. Allowed domains are {{ domains }}",

  "register-page.registration.google-recaptcha.open-cookie-settings": "Open cookie settings",

  "register-page.registration.google-recaptcha.notification.title": "Google reCaptcha",

  "register-page.registration.google-recaptcha.notification.message.error": "An error occurred during reCaptcha verification",

  "register-page.registration.google-recaptcha.notification.message.expired": "Verification expired. Please verify again.",

  "register-page.registration.info.maildomain": "Accounts can be registered for mail addresses of the domains",

  "relationships.add.error.relationship-type.content": "No suitable match could be found for relationship type {{ type }} between the two items",

  "relationships.add.error.server.content": "The server returned an error",

  "relationships.add.error.title": "Unable to add relationship",

  "relationships.isAuthorOf": "Authors",

  "relationships.isAuthorOf.Person": "Authors (persons)",

  "relationships.isAuthorOf.OrgUnit": "Authors (organizational units)",

  "relationships.isIssueOf": "Journal Issues",

  "relationships.isJournalIssueOf": "Journal Issue",

  "relationships.isJournalOf": "Journals",

  "relationships.isOrgUnitOf": "Organizational Units",

  "relationships.isPersonOf": "Authors",

  "relationships.isProjectOf": "Research Projects",

  "relationships.isPublicationOf": "Publications",

  "relationships.isPublicationOfJournalIssue": "Articles",

  "relationships.isSingleJournalOf": "Journal",

  "relationships.isSingleVolumeOf": "Journal Volume",

  "relationships.isVolumeOf": "Journal Volumes",

  "relationships.isContributorOf": "Contributors",

  "relationships.isContributorOf.OrgUnit": "Contributor (Organizational Unit)",

  "relationships.isContributorOf.Person": "Contributor",

  "relationships.isFundingAgencyOf.OrgUnit": "Funder",

  "repository.image.logo": "Repository logo",

  "repository.title": "DSpace Repository",

  "repository.title.prefix": "DSpace Repository :: ",

  "resource-policies.add.button": "Add",

  "resource-policies.add.for.": "Add a new policy",

  "resource-policies.add.for.bitstream": "Add a new Bitstream policy",

  "resource-policies.add.for.bundle": "Add a new Bundle policy",

  "resource-policies.add.for.item": "Add a new Item policy",

  "resource-policies.add.for.community": "Add a new Community policy",

  "resource-policies.add.for.collection": "Add a new Collection policy",

  "resource-policies.create.page.heading": "Create new resource policy for ",

  "resource-policies.create.page.failure.content": "An error occurred while creating the resource policy.",

  "resource-policies.create.page.success.content": "Operation successful",

  "resource-policies.create.page.title": "Create new resource policy",

  "resource-policies.delete.btn": "Delete selected",

  "resource-policies.delete.btn.title": "Delete selected resource policies",

  "resource-policies.delete.failure.content": "An error occurred while deleting selected resource policies.",

  "resource-policies.delete.success.content": "Operation successful",

  "resource-policies.edit.page.heading": "Edit resource policy ",

  "resource-policies.edit.page.failure.content": "An error occurred while editing the resource policy.",

  "resource-policies.edit.page.target-failure.content": "An error occurred while editing the target (ePerson or group) of the resource policy.",

  "resource-policies.edit.page.other-failure.content": "An error occurred while editing the resource policy. The target (ePerson or group) has been successfully updated.",

  "resource-policies.edit.page.success.content": "Operation successful",

  "resource-policies.edit.page.title": "Edit resource policy",

  "resource-policies.form.action-type.label": "Select the action type",

  "resource-policies.form.action-type.required": "You must select the resource policy action.",

  "resource-policies.form.eperson-group-list.label": "The eperson or group that will be granted the permission",

  "resource-policies.form.eperson-group-list.select.btn": "Select",

  "resource-policies.form.eperson-group-list.tab.eperson": "Search for a ePerson",

  "resource-policies.form.eperson-group-list.tab.group": "Search for a group",

  "resource-policies.form.eperson-group-list.table.headers.action": "Action",

  "resource-policies.form.eperson-group-list.table.headers.id": "ID",

  "resource-policies.form.eperson-group-list.table.headers.name": "Name",

  "resource-policies.form.eperson-group-list.modal.header": "Cannot change type",

  "resource-policies.form.eperson-group-list.modal.text1.toGroup": "It is not possible to replace an ePerson with a group.",

  "resource-policies.form.eperson-group-list.modal.text1.toEPerson": "It is not possible to replace a group with an ePerson.",

  "resource-policies.form.eperson-group-list.modal.text2": "Delete the current resource policy and create a new one with the desired type.",

  "resource-policies.form.eperson-group-list.modal.close": "Ok",

  "resource-policies.form.date.end.label": "End Date",

  "resource-policies.form.date.start.label": "Start Date",

  "resource-policies.form.description.label": "Description",

  "resource-policies.form.name.label": "Name",

  "resource-policies.form.policy-type.label": "Select the policy type",

  "resource-policies.form.policy-type.required": "You must select the resource policy type.",

  "resource-policies.table.headers.action": "Action",

  "resource-policies.table.headers.date.end": "End Date",

  "resource-policies.table.headers.date.start": "Start Date",

  "resource-policies.table.headers.edit": "Edit",

  "resource-policies.table.headers.edit.group": "Edit group",

  "resource-policies.table.headers.edit.policy": "Edit policy",

  "resource-policies.table.headers.eperson": "EPerson",

  "resource-policies.table.headers.group": "Group",

  "resource-policies.table.headers.id": "ID",

  "resource-policies.table.headers.name": "Name",

  "resource-policies.table.headers.policyType": "type",

  "resource-policies.table.headers.title.for.bitstream": "Policies for Bitstream",

  "resource-policies.table.headers.title.for.bundle": "Policies for Bundle",

  "resource-policies.table.headers.title.for.item": "Policies for Item",

  "resource-policies.table.headers.title.for.community": "Policies for Community",

  "resource-policies.table.headers.title.for.collection": "Policies for Collection",

  "search.description": "",

  "search.switch-configuration.title": "Show",

  "search.title": "Search",

  "search.breadcrumbs": "Search",

  "search.search-form.placeholder": "Search the repository ...",

  "search.filters.applied.f.author": "Author",

  "search.filters.applied.f.dateIssued.max": "End date",

  "search.filters.applied.f.dateIssued.min": "Start date",

  "search.filters.applied.f.dateSubmitted": "Date submitted",

  "search.filters.applied.f.discoverable": "Non-discoverable",

  "search.filters.applied.f.entityType": "Item Type",

  "search.filters.applied.f.has_content_in_original_bundle": "Has files",

  "search.filters.applied.f.itemtype": "Type",

  "search.filters.applied.f.namedresourcetype": "Status",

  "search.filters.applied.f.subject": "Subject",

  "search.filters.applied.f.submitter": "Submitter",

  "search.filters.applied.f.jobTitle": "Job Title",

  "search.filters.applied.f.birthDate.max": "End birth date",

  "search.filters.applied.f.birthDate.min": "Start birth date",

  "search.filters.applied.f.supervisedBy": "Supervised by",

  "search.filters.applied.f.withdrawn": "Withdrawn",

  "search.filters.filter.author.head": "Author",

  "search.filters.filter.author.placeholder": "Author name",

  "search.filters.filter.author.label": "Search author name",

  "search.filters.filter.birthDate.head": "Birth Date",

  "search.filters.filter.birthDate.placeholder": "Birth Date",

  "search.filters.filter.birthDate.label": "Search birth date",

  "search.filters.filter.collapse": "Collapse filter",

  "search.filters.filter.creativeDatePublished.head": "Date Published",

  "search.filters.filter.creativeDatePublished.placeholder": "Date Published",

  "search.filters.filter.creativeDatePublished.label": "Search date published",

  "search.filters.filter.creativeWorkEditor.head": "Editor",

  "search.filters.filter.creativeWorkEditor.placeholder": "Editor",

  "search.filters.filter.creativeWorkEditor.label": "Search editor",

  "search.filters.filter.creativeWorkKeywords.head": "Subject",

  "search.filters.filter.creativeWorkKeywords.placeholder": "Subject",

  "search.filters.filter.creativeWorkKeywords.label": "Search subject",

  "search.filters.filter.creativeWorkPublisher.head": "Publisher",

  "search.filters.filter.creativeWorkPublisher.placeholder": "Publisher",

  "search.filters.filter.creativeWorkPublisher.label": "Search publisher",

  "search.filters.filter.dateIssued.head": "Date",

  "search.filters.filter.dateIssued.max.placeholder": "Maximum Date",

  "search.filters.filter.dateIssued.max.label": "End",

  "search.filters.filter.dateIssued.min.placeholder": "Minimum Date",

  "search.filters.filter.dateIssued.min.label": "Start",

  "search.filters.filter.dateSubmitted.head": "Date submitted",

  "search.filters.filter.dateSubmitted.placeholder": "Date submitted",

  "search.filters.filter.dateSubmitted.label": "Search date submitted",

  "search.filters.filter.discoverable.head": "Non-discoverable",

  "search.filters.filter.withdrawn.head": "Withdrawn",

  "search.filters.filter.entityType.head": "Item Type",

  "search.filters.filter.entityType.placeholder": "Item Type",

  "search.filters.filter.entityType.label": "Search item type",

  "search.filters.filter.expand": "Expand filter",

  "search.filters.filter.has_content_in_original_bundle.head": "Has files",

  "search.filters.filter.itemtype.head": "Type",

  "search.filters.filter.itemtype.placeholder": "Type",

  "search.filters.filter.itemtype.label": "Search type",

  "search.filters.filter.jobTitle.head": "Job Title",

  "search.filters.filter.jobTitle.placeholder": "Job Title",

  "search.filters.filter.jobTitle.label": "Search job title",

  "search.filters.filter.knowsLanguage.head": "Known language",

  "search.filters.filter.knowsLanguage.placeholder": "Known language",

  "search.filters.filter.knowsLanguage.label": "Search known language",

  "search.filters.filter.namedresourcetype.head": "Status",

  "search.filters.filter.namedresourcetype.placeholder": "Status",

  "search.filters.filter.namedresourcetype.label": "Search status",

  "search.filters.filter.objectpeople.head": "People",

  "search.filters.filter.objectpeople.placeholder": "People",

  "search.filters.filter.objectpeople.label": "Search people",

  "search.filters.filter.organizationAddressCountry.head": "Country",

  "search.filters.filter.organizationAddressCountry.placeholder": "Country",

  "search.filters.filter.organizationAddressCountry.label": "Search country",

  "search.filters.filter.organizationAddressLocality.head": "City",

  "search.filters.filter.organizationAddressLocality.placeholder": "City",

  "search.filters.filter.organizationAddressLocality.label": "Search city",

  "search.filters.filter.organizationFoundingDate.head": "Date Founded",

  "search.filters.filter.organizationFoundingDate.placeholder": "Date Founded",

  "search.filters.filter.organizationFoundingDate.label": "Search date founded",

  "search.filters.filter.scope.head": "Scope",

  "search.filters.filter.scope.placeholder": "Scope filter",

  "search.filters.filter.scope.label": "Search scope filter",

  "search.filters.filter.show-less": "Collapse",

  "search.filters.filter.show-more": "Show more",

  "search.filters.filter.subject.head": "Subject",

  "search.filters.filter.subject.placeholder": "Subject",

  "search.filters.filter.subject.label": "Search subject",

  "search.filters.filter.submitter.head": "Submitter",

  "search.filters.filter.submitter.placeholder": "Submitter",

  "search.filters.filter.submitter.label": "Search submitter",

  "search.filters.filter.show-tree": "Browse {{ name }} tree",

  "search.filters.filter.supervisedBy.head": "Supervised By",

  "search.filters.filter.supervisedBy.placeholder": "Supervised By",

  "search.filters.filter.supervisedBy.label": "Search Supervised By",

  "search.filters.entityType.JournalIssue": "Journal Issue",

  "search.filters.entityType.JournalVolume": "Journal Volume",

  "search.filters.entityType.OrgUnit": "Organizational Unit",

  "search.filters.has_content_in_original_bundle.true": "Yes",

  "search.filters.has_content_in_original_bundle.false": "No",

  "search.filters.discoverable.true": "No",

  "search.filters.discoverable.false": "Yes",

  "search.filters.withdrawn.true": "Yes",

  "search.filters.withdrawn.false": "No",

  "search.filters.head": "Filters",

  "search.filters.reset": "Reset filters",

  "search.filters.search.submit": "Submit",

  "search.form.search": "Search",

  "search.form.search_dspace": "All repository",

  "search.form.scope.all": "All of DSpace",

  "search.results.head": "Search Results",

  "search.results.no-results": "Your search returned no results. Having trouble finding what you're looking for? Try putting",

  "search.results.no-results-link": "quotes around it",

  "search.results.empty": "Your search returned no results.",

  "search.results.view-result": "View",

  "search.results.response.500": "An error occurred during query execution, please try again later",

  "default.search.results.head": "Search Results",

  "default-relationships.search.results.head": "Search Results",

  "search.sidebar.close": "Back to results",

  "search.sidebar.filters.title": "Filters",

  "search.sidebar.open": "Search Tools",

  "search.sidebar.results": "results",

  "search.sidebar.settings.rpp": "Results per page",

  "search.sidebar.settings.sort-by": "Sort By",

  "search.sidebar.settings.title": "Settings",

  "search.view-switch.show-detail": "Show detail",

  "search.view-switch.show-grid": "Show as grid",

  "search.view-switch.show-list": "Show as list",

  "sorting.ASC": "Ascending",

  "sorting.DESC": "Descending",

  "sorting.dc.title.ASC": "Title Ascending",

  "sorting.dc.title.DESC": "Title Descending",

  "sorting.score.ASC": "Least Relevant",

  "sorting.score.DESC": "Most Relevant",

  "sorting.dc.date.issued.ASC": "Date Issued Ascending",

  "sorting.dc.date.issued.DESC": "Date Issued Descending",

  "sorting.dc.date.accessioned.ASC": "Accessioned Date Ascending",

  "sorting.dc.date.accessioned.DESC": "Accessioned Date Descending",

  "sorting.lastModified.ASC": "Last modified Ascending",

  "sorting.lastModified.DESC": "Last modified Descending",

  "statistics.title": "Statistics",

  "statistics.header": "Statistics for {{ scope }}",

  "statistics.breadcrumbs": "Statistics",

  "statistics.page.no-data": "No data available",

  "statistics.table.no-data": "No data available",

  "statistics.table.title.TotalVisits": "Total visits",

  "statistics.table.title.TotalVisitsPerMonth": "Total visits per month",

  "statistics.table.title.TotalDownloads": "File Visits",

  "statistics.table.title.TopCountries": "Top country views",

  "statistics.table.title.TopCities": "Top city views",

  "statistics.table.header.views": "Views",

  "statistics.table.no-name": "(object name could not be loaded)",

  "submission.edit.breadcrumbs": "Edit Submission",

  "submission.edit.title": "Edit Submission",

  "submission.general.cancel": "Cancel",

  "submission.general.cannot_submit": "You don't have permission to make a new submission.",

  "submission.general.deposit": "Deposit",

  "submission.general.discard.confirm.cancel": "Cancel",

  "submission.general.discard.confirm.info": "This operation can't be undone. Are you sure?",

  "submission.general.discard.confirm.submit": "Yes, I'm sure",

  "submission.general.discard.confirm.title": "Discard submission",

  "submission.general.discard.submit": "Discard",

  "submission.general.info.saved": "Saved",

  "submission.general.info.pending-changes": "Unsaved changes",

  "submission.general.save": "Save",

  "submission.general.save-later": "Save for later",

  "submission.import-external.page.title": "Import metadata from an external source",

  "submission.import-external.title": "Import metadata from an external source",

  "submission.import-external.title.Journal": "Import a journal from an external source",

  "submission.import-external.title.JournalIssue": "Import a journal issue from an external source",

  "submission.import-external.title.JournalVolume": "Import a journal volume from an external source",

  "submission.import-external.title.OrgUnit": "Import a publisher from an external source",

  "submission.import-external.title.Person": "Import a person from an external source",

  "submission.import-external.title.Project": "Import a project from an external source",

  "submission.import-external.title.Publication": "Import a publication from an external source",

  "submission.import-external.title.none": "Import metadata from an external source",

  "submission.import-external.page.hint": "Enter a query above to find items from the web to import in to DSpace.",

  "submission.import-external.back-to-my-dspace": "Back to MyDSpace",

  "submission.import-external.search.placeholder": "Search the external source",

  "submission.import-external.search.button": "Search",

  "submission.import-external.search.button.hint": "Write some words to search",

  "submission.import-external.search.source.hint": "Pick an external source",

  "submission.import-external.source.arxiv": "arXiv",

  "submission.import-external.source.ads": "NASA/ADS",

  "submission.import-external.source.cinii": "CiNii",

  "submission.import-external.source.crossref": "CrossRef",

  "submission.import-external.source.datacite": "DataCite",

  "submission.import-external.source.scielo": "SciELO",

  "submission.import-external.source.scopus": "Scopus",

  "submission.import-external.source.vufind": "VuFind",

  "submission.import-external.source.wos": "Web Of Science",

  "submission.import-external.source.orcidWorks": "ORCID",

  "submission.import-external.source.epo": "European Patent Office (EPO)",

  "submission.import-external.source.loading": "Loading ...",

  "submission.import-external.source.sherpaJournal": "SHERPA Journals",

  "submission.import-external.source.sherpaJournalIssn": "SHERPA Journals by ISSN",

  "submission.import-external.source.sherpaPublisher": "SHERPA Publishers",

  "submission.import-external.source.openAIREFunding": "Funding OpenAIRE API",

  "submission.import-external.source.orcid": "ORCID",

  "submission.import-external.source.pubmed": "Pubmed",

  "submission.import-external.source.pubmedeu": "Pubmed Europe",

  "submission.import-external.source.lcname": "Library of Congress Names",

  "submission.import-external.preview.title": "Item Preview",

  "submission.import-external.preview.title.Publication": "Publication Preview",

  "submission.import-external.preview.title.none": "Item Preview",

  "submission.import-external.preview.title.Journal": "Journal Preview",

  "submission.import-external.preview.title.OrgUnit": "Organizational Unit Preview",

  "submission.import-external.preview.title.Person": "Person Preview",

  "submission.import-external.preview.title.Project": "Project Preview",

  "submission.import-external.preview.subtitle": "The metadata below was imported from an external source. It will be pre-filled when you start the submission.",

  "submission.import-external.preview.button.import": "Start submission",

  "submission.import-external.preview.error.import.title": "Submission error",

  "submission.import-external.preview.error.import.body": "An error occurs during the external source entry import process.",

  "submission.sections.describe.relationship-lookup.close": "Close",

  "submission.sections.describe.relationship-lookup.external-source.added": "Successfully added local entry to the selection",

  "submission.sections.describe.relationship-lookup.external-source.import-button-title.isAuthorOfPublication": "Import remote author",

  "submission.sections.describe.relationship-lookup.external-source.import-button-title.Journal": "Import remote journal",

  "submission.sections.describe.relationship-lookup.external-source.import-button-title.Journal Issue": "Import remote journal issue",

  "submission.sections.describe.relationship-lookup.external-source.import-button-title.Journal Volume": "Import remote journal volume",

  "submission.sections.describe.relationship-lookup.external-source.import-button-title.isProjectOfPublication": "Project",

  "submission.sections.describe.relationship-lookup.external-source.import-button-title.none": "Import remote item",

  "submission.sections.describe.relationship-lookup.external-source.import-button-title.Event": "Import remote event",

  "submission.sections.describe.relationship-lookup.external-source.import-button-title.Product": "Import remote product",

  "submission.sections.describe.relationship-lookup.external-source.import-button-title.Equipment": "Import remote equipment",

  "submission.sections.describe.relationship-lookup.external-source.import-button-title.OrgUnit": "Import remote organizational unit",

  "submission.sections.describe.relationship-lookup.external-source.import-button-title.Funding": "Import remote fund",

  "submission.sections.describe.relationship-lookup.external-source.import-button-title.Person": "Import remote person",

  "submission.sections.describe.relationship-lookup.external-source.import-button-title.Patent": "Import remote patent",

  "submission.sections.describe.relationship-lookup.external-source.import-button-title.Project": "Import remote project",

  "submission.sections.describe.relationship-lookup.external-source.import-button-title.Publication": "Import remote publication",

  "submission.sections.describe.relationship-lookup.external-source.import-modal.isProjectOfPublication.added.new-entity": "New Entity Added!",

  "submission.sections.describe.relationship-lookup.external-source.import-modal.isProjectOfPublication.title": "Project",

  "submission.sections.describe.relationship-lookup.external-source.import-modal.head.openAIREFunding": "Funding OpenAIRE API",

  "submission.sections.describe.relationship-lookup.external-source.import-modal.isAuthorOfPublication.title": "Import Remote Author",

  "submission.sections.describe.relationship-lookup.external-source.import-modal.isAuthorOfPublication.added.local-entity": "Successfully added local author to the selection",

  "submission.sections.describe.relationship-lookup.external-source.import-modal.isAuthorOfPublication.added.new-entity": "Successfully imported and added external author to the selection",

  "submission.sections.describe.relationship-lookup.external-source.import-modal.authority": "Authority",

  "submission.sections.describe.relationship-lookup.external-source.import-modal.authority.new": "Import as a new local authority entry",

  "submission.sections.describe.relationship-lookup.external-source.import-modal.cancel": "Cancel",

  "submission.sections.describe.relationship-lookup.external-source.import-modal.collection": "Select a collection to import new entries to",

  "submission.sections.describe.relationship-lookup.external-source.import-modal.entities": "Entities",

  "submission.sections.describe.relationship-lookup.external-source.import-modal.entities.new": "Import as a new local entity",

  "submission.sections.describe.relationship-lookup.external-source.import-modal.head.lcname": "Importing from LC Name",

  "submission.sections.describe.relationship-lookup.external-source.import-modal.head.orcid": "Importing from ORCID",

  "submission.sections.describe.relationship-lookup.external-source.import-modal.head.sherpaJournal": "Importing from Sherpa Journal",

  "submission.sections.describe.relationship-lookup.external-source.import-modal.head.sherpaPublisher": "Importing from Sherpa Publisher",

  "submission.sections.describe.relationship-lookup.external-source.import-modal.head.pubmed": "Importing from PubMed",

  "submission.sections.describe.relationship-lookup.external-source.import-modal.head.arxiv": "Importing from arXiv",

  "submission.sections.describe.relationship-lookup.external-source.import-modal.import": "Import",

  "submission.sections.describe.relationship-lookup.external-source.import-modal.Journal.title": "Import Remote Journal",

  "submission.sections.describe.relationship-lookup.external-source.import-modal.Journal.added.local-entity": "Successfully added local journal to the selection",

  "submission.sections.describe.relationship-lookup.external-source.import-modal.Journal.added.new-entity": "Successfully imported and added external journal to the selection",

  "submission.sections.describe.relationship-lookup.external-source.import-modal.Journal Issue.title": "Import Remote Journal Issue",

  "submission.sections.describe.relationship-lookup.external-source.import-modal.Journal Issue.added.local-entity": "Successfully added local journal issue to the selection",

  "submission.sections.describe.relationship-lookup.external-source.import-modal.Journal Issue.added.new-entity": "Successfully imported and added external journal issue to the selection",

  "submission.sections.describe.relationship-lookup.external-source.import-modal.Journal Volume.title": "Import Remote Journal Volume",

  "submission.sections.describe.relationship-lookup.external-source.import-modal.Journal Volume.added.local-entity": "Successfully added local journal volume to the selection",

  "submission.sections.describe.relationship-lookup.external-source.import-modal.Journal Volume.added.new-entity": "Successfully imported and added external journal volume to the selection",

  "submission.sections.describe.relationship-lookup.external-source.import-modal.select": "Select a local match:",

  "submission.sections.describe.relationship-lookup.search-tab.deselect-all": "Deselect all",

  "submission.sections.describe.relationship-lookup.search-tab.deselect-page": "Deselect page",

  "submission.sections.describe.relationship-lookup.search-tab.loading": "Loading...",

  "submission.sections.describe.relationship-lookup.search-tab.placeholder": "Search query",

  "submission.sections.describe.relationship-lookup.search-tab.search": "Go",

  "submission.sections.describe.relationship-lookup.search-tab.search-form.placeholder": "Search...",

  "submission.sections.describe.relationship-lookup.search-tab.select-all": "Select all",

  "submission.sections.describe.relationship-lookup.search-tab.select-page": "Select page",

  "submission.sections.describe.relationship-lookup.selected": "Selected {{ size }} items",

  "submission.sections.describe.relationship-lookup.search-tab.tab-title.isAuthorOfPublication": "Local Authors ({{ count }})",

  "submission.sections.describe.relationship-lookup.search-tab.tab-title.isJournalOfPublication": "Local Journals ({{ count }})",

  "submission.sections.describe.relationship-lookup.search-tab.tab-title.Project": "Local Projects ({{ count }})",

  "submission.sections.describe.relationship-lookup.search-tab.tab-title.Publication": "Local Publications ({{ count }})",

  "submission.sections.describe.relationship-lookup.search-tab.tab-title.Person": "Local Authors ({{ count }})",

  "submission.sections.describe.relationship-lookup.search-tab.tab-title.OrgUnit": "Local Organizational Units ({{ count }})",

  "submission.sections.describe.relationship-lookup.search-tab.tab-title.DataPackage": "Local Data Packages ({{ count }})",

  "submission.sections.describe.relationship-lookup.search-tab.tab-title.DataFile": "Local Data Files ({{ count }})",

  "submission.sections.describe.relationship-lookup.search-tab.tab-title.Journal": "Local Journals ({{ count }})",

  "submission.sections.describe.relationship-lookup.search-tab.tab-title.isJournalIssueOfPublication": "Local Journal Issues ({{ count }})",

  "submission.sections.describe.relationship-lookup.search-tab.tab-title.JournalIssue": "Local Journal Issues ({{ count }})",

  "submission.sections.describe.relationship-lookup.search-tab.tab-title.isJournalVolumeOfPublication": "Local Journal Volumes ({{ count }})",

  "submission.sections.describe.relationship-lookup.search-tab.tab-title.JournalVolume": "Local Journal Volumes ({{ count }})",

  "submission.sections.describe.relationship-lookup.search-tab.tab-title.sherpaJournal": "Sherpa Journals ({{ count }})",

  "submission.sections.describe.relationship-lookup.search-tab.tab-title.sherpaPublisher": "Sherpa Publishers ({{ count }})",

  "submission.sections.describe.relationship-lookup.search-tab.tab-title.orcid": "ORCID ({{ count }})",

  "submission.sections.describe.relationship-lookup.search-tab.tab-title.lcname": "LC Names ({{ count }})",

  "submission.sections.describe.relationship-lookup.search-tab.tab-title.pubmed": "PubMed ({{ count }})",

  "submission.sections.describe.relationship-lookup.search-tab.tab-title.arxiv": "arXiv ({{ count }})",

  "submission.sections.describe.relationship-lookup.search-tab.tab-title.isFundingAgencyOfPublication": "Search for Funding Agencies",

  "submission.sections.describe.relationship-lookup.search-tab.tab-title.isFundingOfPublication": "Search for Funding",

  "submission.sections.describe.relationship-lookup.search-tab.tab-title.isChildOrgUnitOf": "Search for Organizational Units",

  "submission.sections.describe.relationship-lookup.search-tab.tab-title.openAIREFunding": "Funding OpenAIRE API",

  "submission.sections.describe.relationship-lookup.search-tab.tab-title.isProjectOfPublication": "Projects",

  "submission.sections.describe.relationship-lookup.search-tab.tab-title.isFundingAgencyOfProject": "Funder of the Project",

  "submission.sections.describe.relationship-lookup.search-tab.tab-title.isPublicationOfAuthor": "Publication of the Author",

  "submission.sections.describe.relationship-lookup.selection-tab.title.openAIREFunding": "Funding OpenAIRE API",

  "submission.sections.describe.relationship-lookup.selection-tab.title.isProjectOfPublication": "Project",

  "submission.sections.describe.relationship-lookup.title.isProjectOfPublication": "Projects",

  "submission.sections.describe.relationship-lookup.title.isFundingAgencyOfProject": "Funder of the Project",

  "submission.sections.describe.relationship-lookup.selection-tab.search-form.placeholder": "Search...",

  "submission.sections.describe.relationship-lookup.selection-tab.tab-title": "Current Selection ({{ count }})",

  "submission.sections.describe.relationship-lookup.title.isJournalIssueOfPublication": "Journal Issues",

  "submission.sections.describe.relationship-lookup.title.JournalIssue": "Journal Issues",

  "submission.sections.describe.relationship-lookup.title.isJournalVolumeOfPublication": "Journal Volumes",

  "submission.sections.describe.relationship-lookup.title.JournalVolume": "Journal Volumes",

  "submission.sections.describe.relationship-lookup.title.isJournalOfPublication": "Journals",

  "submission.sections.describe.relationship-lookup.title.isAuthorOfPublication": "Authors",

  "submission.sections.describe.relationship-lookup.title.isFundingAgencyOfPublication": "Funding Agency",

  "submission.sections.describe.relationship-lookup.title.Project": "Projects",

  "submission.sections.describe.relationship-lookup.title.Publication": "Publications",

  "submission.sections.describe.relationship-lookup.title.Person": "Authors",

  "submission.sections.describe.relationship-lookup.title.OrgUnit": "Organizational Units",

  "submission.sections.describe.relationship-lookup.title.DataPackage": "Data Packages",

  "submission.sections.describe.relationship-lookup.title.DataFile": "Data Files",

  "submission.sections.describe.relationship-lookup.title.Funding Agency": "Funding Agency",

  "submission.sections.describe.relationship-lookup.title.isFundingOfPublication": "Funding",

  "submission.sections.describe.relationship-lookup.title.isChildOrgUnitOf": "Parent Organizational Unit",

  "submission.sections.describe.relationship-lookup.title.isPublicationOfAuthor": "Publication",

  "submission.sections.describe.relationship-lookup.search-tab.toggle-dropdown": "Toggle dropdown",

  "submission.sections.describe.relationship-lookup.selection-tab.settings": "Settings",

  "submission.sections.describe.relationship-lookup.selection-tab.no-selection": "Your selection is currently empty.",

  "submission.sections.describe.relationship-lookup.selection-tab.title.isAuthorOfPublication": "Selected Authors",

  "submission.sections.describe.relationship-lookup.selection-tab.title.isJournalOfPublication": "Selected Journals",

  "submission.sections.describe.relationship-lookup.selection-tab.title.isJournalVolumeOfPublication": "Selected Journal Volume",

  "submission.sections.describe.relationship-lookup.selection-tab.title.Project": "Selected Projects",

  "submission.sections.describe.relationship-lookup.selection-tab.title.Publication": "Selected Publications",

  "submission.sections.describe.relationship-lookup.selection-tab.title.Person": "Selected Authors",

  "submission.sections.describe.relationship-lookup.selection-tab.title.OrgUnit": "Selected Organizational Units",

  "submission.sections.describe.relationship-lookup.selection-tab.title.DataPackage": "Selected Data Packages",

  "submission.sections.describe.relationship-lookup.selection-tab.title.DataFile": "Selected Data Files",

  "submission.sections.describe.relationship-lookup.selection-tab.title.Journal": "Selected Journals",

  "submission.sections.describe.relationship-lookup.selection-tab.title.isJournalIssueOfPublication": "Selected Issue",

  "submission.sections.describe.relationship-lookup.selection-tab.title.JournalVolume": "Selected Journal Volume",

  "submission.sections.describe.relationship-lookup.selection-tab.title.isFundingAgencyOfPublication": "Selected Funding Agency",

  "submission.sections.describe.relationship-lookup.selection-tab.title.isFundingOfPublication": "Selected Funding",

  "submission.sections.describe.relationship-lookup.selection-tab.title.JournalIssue": "Selected Issue",

  "submission.sections.describe.relationship-lookup.selection-tab.title.isChildOrgUnitOf": "Selected Organizational Unit",

  "submission.sections.describe.relationship-lookup.selection-tab.title.sherpaJournal": "Search Results",

  "submission.sections.describe.relationship-lookup.selection-tab.title.sherpaPublisher": "Search Results",

  "submission.sections.describe.relationship-lookup.selection-tab.title.orcid": "Search Results",

  "submission.sections.describe.relationship-lookup.selection-tab.title.orcidv2": "Search Results",

  "submission.sections.describe.relationship-lookup.selection-tab.title.lcname": "Search Results",

  "submission.sections.describe.relationship-lookup.selection-tab.title.pubmed": "Search Results",

  "submission.sections.describe.relationship-lookup.selection-tab.title.arxiv": "Search Results",

  "submission.sections.describe.relationship-lookup.selection-tab.title.crossref": "Search Results",

  "submission.sections.describe.relationship-lookup.selection-tab.title.epo": "Search Results",

  "submission.sections.describe.relationship-lookup.selection-tab.title.scopus": "Search Results",

  "submission.sections.describe.relationship-lookup.selection-tab.title.scielo": "Search Results",

  "submission.sections.describe.relationship-lookup.selection-tab.title.wos": "Search Results",

  "submission.sections.describe.relationship-lookup.selection-tab.title": "Search Results",

  "submission.sections.describe.relationship-lookup.name-variant.notification.content": "Would you like to save \"{{ value }}\" as a name variant for this person so you and others can reuse it for future submissions? If you don't you can still use it for this submission.",

  "submission.sections.describe.relationship-lookup.name-variant.notification.confirm": "Save a new name variant",

  "submission.sections.describe.relationship-lookup.name-variant.notification.decline": "Use only for this submission",

  "submission.sections.ccLicense.type": "License Type",

  "submission.sections.ccLicense.select": "Select a license type…",

  "submission.sections.ccLicense.change": "Change your license type…",

  "submission.sections.ccLicense.none": "No licenses available",

  "submission.sections.ccLicense.option.select": "Select an option…",

  "submission.sections.ccLicense.link": "You’ve selected the following license:",

  "submission.sections.ccLicense.confirmation": "I grant the license above",

  "submission.sections.general.add-more": "Add more",

  "submission.sections.general.cannot_deposit": "Deposit cannot be completed due to errors in the form.<br>Please fill out all required fields to complete the deposit.",

  "submission.sections.general.collection": "Collection",

  "submission.sections.general.deposit_error_notice": "There was an issue when submitting the item, please try again later.",

  "submission.sections.general.deposit_success_notice": "Submission deposited successfully.",

  "submission.sections.general.discard_error_notice": "There was an issue when discarding the item, please try again later.",

  "submission.sections.general.discard_success_notice": "Submission discarded successfully.",

  "submission.sections.general.metadata-extracted": "New metadata have been extracted and added to the <strong>{{sectionId}}</strong> section.",

  "submission.sections.general.metadata-extracted-new-section": "New <strong>{{sectionId}}</strong> section has been added to submission.",

  "submission.sections.general.no-collection": "No collection found",

  "submission.sections.general.no-sections": "No options available",

  "submission.sections.general.save_error_notice": "There was an issue when saving the item, please try again later.",

  "submission.sections.general.save_success_notice": "Submission saved successfully.",

  "submission.sections.general.search-collection": "Search for a collection",

  "submission.sections.general.sections_not_valid": "There are incomplete sections.",

  "submission.sections.identifiers.info": "The following identifiers will be created for your item:",

  "submission.sections.identifiers.no_handle": "No handles have been minted for this item.",

  "submission.sections.identifiers.no_doi": "No DOIs have been minted for this item.",

  "submission.sections.identifiers.handle_label": "Handle: ",

  "submission.sections.identifiers.doi_label": "DOI: ",

  "submission.sections.identifiers.otherIdentifiers_label": "Other identifiers: ",

  "submission.sections.submit.progressbar.accessCondition": "Item access conditions",

  "submission.sections.submit.progressbar.CClicense": "Creative commons license",

  "submission.sections.submit.progressbar.describe.recycle": "Recycle",

  "submission.sections.submit.progressbar.describe.stepcustom": "Describe",

  "submission.sections.submit.progressbar.describe.stepone": "Describe",

  "submission.sections.submit.progressbar.describe.steptwo": "Describe",

  "submission.sections.submit.progressbar.detect-duplicate": "Potential duplicates",

  "submission.sections.submit.progressbar.identifiers": "Identifiers",

  "submission.sections.submit.progressbar.license": "Deposit license",

  "submission.sections.submit.progressbar.sherpapolicy": "Sherpa policies",

  "submission.sections.submit.progressbar.upload": "Upload files",

  "submission.sections.submit.progressbar.sherpaPolicies": "Publisher open access policy information",

  "submission.sections.sherpa-policy.title-empty": "No publisher policy information available. If your work has an associated ISSN, please enter it above to see any related publisher open access policies.",

  "submission.sections.status.errors.title": "Errors",

  "submission.sections.status.valid.title": "Valid",

  "submission.sections.status.warnings.title": "Warnings",

  "submission.sections.status.errors.aria": "has errors",

  "submission.sections.status.valid.aria": "is valid",

  "submission.sections.status.warnings.aria": "has warnings",

  "submission.sections.status.info.title": "Additional Information",

  "submission.sections.status.info.aria": "Additional Information",

  "submission.sections.toggle.open": "Open section",

  "submission.sections.toggle.close": "Close section",

  "submission.sections.toggle.aria.open": "Expand {{sectionHeader}} section",

  "submission.sections.toggle.aria.close": "Collapse {{sectionHeader}} section",

  "submission.sections.upload.delete.confirm.cancel": "Cancel",

  "submission.sections.upload.delete.confirm.info": "This operation can't be undone. Are you sure?",

  "submission.sections.upload.delete.confirm.submit": "Yes, I'm sure",

  "submission.sections.upload.delete.confirm.title": "Delete bitstream",

  "submission.sections.upload.delete.submit": "Delete",

  "submission.sections.upload.download.title": "Download bitstream",

  "submission.sections.upload.drop-message": "Drop files to attach them to the item",

  "submission.sections.upload.edit.title": "Edit bitstream",

  "submission.sections.upload.form.access-condition-label": "Access condition type",

  "submission.sections.upload.form.access-condition-hint": "Select an access condition to apply on the bitstream once the item is deposited",

  "submission.sections.upload.form.date-required": "Date is required.",

  "submission.sections.upload.form.date-required-from": "Grant access from date is required.",

  "submission.sections.upload.form.date-required-until": "Grant access until date is required.",

  "submission.sections.upload.form.from-label": "Grant access from",

  "submission.sections.upload.form.from-hint": "Select the date from which the related access condition is applied",

  "submission.sections.upload.form.from-placeholder": "From",

  "submission.sections.upload.form.group-label": "Group",

  "submission.sections.upload.form.group-required": "Group is required.",

  "submission.sections.upload.form.until-label": "Grant access until",

  "submission.sections.upload.form.until-hint": "Select the date until which the related access condition is applied",

  "submission.sections.upload.form.until-placeholder": "Until",

  "submission.sections.upload.header.policy.default.nolist": "Uploaded files in the {{collectionName}} collection will be accessible according to the following group(s):",

  "submission.sections.upload.header.policy.default.withlist": "Please note that uploaded files in the {{collectionName}} collection will be accessible, in addition to what is explicitly decided for the single file, with the following group(s):",

  "submission.sections.upload.info": "Here you will find all the files currently in the item. You can update the file metadata and access conditions or <strong>upload additional files by dragging & dropping them anywhere on the page.</strong>",

  "submission.sections.upload.no-entry": "No",

  "submission.sections.upload.no-file-uploaded": "No file uploaded yet.",

  "submission.sections.upload.save-metadata": "Save metadata",

  "submission.sections.upload.undo": "Cancel",

  "submission.sections.upload.upload-failed": "Upload failed",

  "submission.sections.upload.upload-successful": "Upload successful",

  "submission.sections.accesses.form.discoverable-description": "When checked, this item will be discoverable in search/browse. When unchecked, the item will only be available via a direct link and will never appear in search/browse.",

  "submission.sections.accesses.form.discoverable-label": "Discoverable",

  "submission.sections.accesses.form.access-condition-label": "Access condition type",

  "submission.sections.accesses.form.access-condition-hint": "Select an access condition to apply on the item once it is deposited",

  "submission.sections.accesses.form.date-required": "Date is required.",

  "submission.sections.accesses.form.date-required-from": "Grant access from date is required.",

  "submission.sections.accesses.form.date-required-until": "Grant access until date is required.",

  "submission.sections.accesses.form.from-label": "Grant access from",

  "submission.sections.accesses.form.from-hint": "Select the date from which the related access condition is applied",

  "submission.sections.accesses.form.from-placeholder": "From",

  "submission.sections.accesses.form.group-label": "Group",

  "submission.sections.accesses.form.group-required": "Group is required.",

  "submission.sections.accesses.form.until-label": "Grant access until",

  "submission.sections.accesses.form.until-hint": "Select the date until which the related access condition is applied",

  "submission.sections.accesses.form.until-placeholder": "Until",

  "submission.sections.license.granted-label": "I confirm the license above",

  "submission.sections.license.required": "You must accept the license",

  "submission.sections.license.notgranted": "You must accept the license",

  "submission.sections.sherpa.publication.information": "Publication information",

  "submission.sections.sherpa.publication.information.title": "Title",

  "submission.sections.sherpa.publication.information.issns": "ISSNs",

  "submission.sections.sherpa.publication.information.url": "URL",

  "submission.sections.sherpa.publication.information.publishers": "Publisher",

  "submission.sections.sherpa.publication.information.romeoPub": "Romeo Pub",

  "submission.sections.sherpa.publication.information.zetoPub": "Zeto Pub",

  "submission.sections.sherpa.publisher.policy": "Publisher Policy",

  "submission.sections.sherpa.publisher.policy.description": "The below information was found via Sherpa Romeo. Based on the policies of your publisher, it provides advice regarding whether an embargo may be necessary and/or which files you are allowed to upload. If you have questions, please contact your site administrator via the feedback form in the footer.",

  "submission.sections.sherpa.publisher.policy.openaccess": "Open Access pathways permitted by this journal's policy are listed below by article version. Click on a pathway for a more detailed view",

  "submission.sections.sherpa.publisher.policy.more.information": "For more information, please see the following links:",

  "submission.sections.sherpa.publisher.policy.version": "Version",

  "submission.sections.sherpa.publisher.policy.embargo": "Embargo",

  "submission.sections.sherpa.publisher.policy.noembargo": "No Embargo",

  "submission.sections.sherpa.publisher.policy.nolocation": "None",

  "submission.sections.sherpa.publisher.policy.license": "License",

  "submission.sections.sherpa.publisher.policy.prerequisites": "Prerequisites",

  "submission.sections.sherpa.publisher.policy.location": "Location",

  "submission.sections.sherpa.publisher.policy.conditions": "Conditions",

  "submission.sections.sherpa.publisher.policy.refresh": "Refresh",

  "submission.sections.sherpa.record.information": "Record Information",

  "submission.sections.sherpa.record.information.id": "ID",

  "submission.sections.sherpa.record.information.date.created": "Date Created",

  "submission.sections.sherpa.record.information.date.modified": "Last Modified",

  "submission.sections.sherpa.record.information.uri": "URI",

  "submission.sections.sherpa.error.message": "There was an error retrieving sherpa informations",

  "submission.submit.breadcrumbs": "New submission",

  "submission.submit.title": "New submission",

  "submission.workflow.generic.delete": "Delete",

  "submission.workflow.generic.delete-help": "Select this option to discard this item. You will then be asked to confirm it.",

  "submission.workflow.generic.edit": "Edit",

  "submission.workflow.generic.edit-help": "Select this option to change the item's metadata.",

  "submission.workflow.generic.view": "View",

  "submission.workflow.generic.view-help": "Select this option to view the item's metadata.",

  "submission.workflow.generic.submit_select_reviewer": "Select Reviewer",

  "submission.workflow.generic.submit_select_reviewer-help": "",

  "submission.workflow.generic.submit_score": "Rate",

  "submission.workflow.generic.submit_score-help": "",

  "submission.workflow.tasks.claimed.approve": "Approve",

  "submission.workflow.tasks.claimed.approve_help": "If you have reviewed the item and it is suitable for inclusion in the collection, select \"Approve\".",

  "submission.workflow.tasks.claimed.edit": "Edit",

  "submission.workflow.tasks.claimed.edit_help": "Select this option to change the item's metadata.",

  "submission.workflow.tasks.claimed.decline": "Decline",

  "submission.workflow.tasks.claimed.decline_help": "",

  "submission.workflow.tasks.claimed.reject.reason.info": "Please enter your reason for rejecting the submission into the box below, indicating whether the submitter may fix a problem and resubmit.",

  "submission.workflow.tasks.claimed.reject.reason.placeholder": "Describe the reason of reject",

  "submission.workflow.tasks.claimed.reject.reason.submit": "Reject item",

  "submission.workflow.tasks.claimed.reject.reason.title": "Reason",

  "submission.workflow.tasks.claimed.reject.submit": "Reject",

  "submission.workflow.tasks.claimed.reject_help": "If you have reviewed the item and found it is <strong>not</strong> suitable for inclusion in the collection, select \"Reject\".  You will then be asked to enter a message indicating why the item is unsuitable, and whether the submitter should change something and resubmit.",

  "submission.workflow.tasks.claimed.return": "Return to pool",

  "submission.workflow.tasks.claimed.return_help": "Return the task to the pool so that another user may perform the task.",

  "submission.workflow.tasks.generic.error": "Error occurred during operation...",

  "submission.workflow.tasks.generic.processing": "Processing...",

  "submission.workflow.tasks.generic.submitter": "Submitter",

  "submission.workflow.tasks.generic.success": "Operation successful",

  "submission.workflow.tasks.pool.claim": "Claim",

  "submission.workflow.tasks.pool.claim_help": "Assign this task to yourself.",

  "submission.workflow.tasks.pool.hide-detail": "Hide detail",

  "submission.workflow.tasks.pool.show-detail": "Show detail",

  "submission.workspace.generic.view": "View",

  "submission.workspace.generic.view-help": "Select this option to view the item's metadata.",

  "submitter.empty": "N/A",

  "subscriptions.title": "Subscriptions",

  "subscriptions.item": "Subscriptions for items",

  "subscriptions.collection": "Subscriptions for collections",

  "subscriptions.community": "Subscriptions for communities",

  "subscriptions.subscription_type": "Subscription type",

  "subscriptions.frequency": "Subscription frequency",

  "subscriptions.frequency.D": "Daily",

  "subscriptions.frequency.M": "Monthly",

  "subscriptions.frequency.W": "Weekly",

  "subscriptions.tooltip": "Subscribe",

  "subscriptions.modal.title": "Subscriptions",

  "subscriptions.modal.type-frequency": "Type and frequency",

  "subscriptions.modal.close": "Close",

  "subscriptions.modal.delete-info": "To remove this subscription, please visit the \"Subscriptions\" page under your user profile",

  "subscriptions.modal.new-subscription-form.type.content": "Content",

  "subscriptions.modal.new-subscription-form.frequency.D": "Daily",

  "subscriptions.modal.new-subscription-form.frequency.W": "Weekly",

  "subscriptions.modal.new-subscription-form.frequency.M": "Monthly",

  "subscriptions.modal.new-subscription-form.submit": "Submit",

  "subscriptions.modal.new-subscription-form.processing": "Processing...",

  "subscriptions.modal.create.success": "Subscribed to {{ type }} successfully.",

  "subscriptions.modal.delete.success": "Subscription deleted successfully",

  "subscriptions.modal.update.success": "Subscription to {{ type }} updated successfully",

  "subscriptions.modal.create.error": "An error occurs during the subscription creation",

  "subscriptions.modal.delete.error": "An error occurs during the subscription delete",

  "subscriptions.modal.update.error": "An error occurs during the subscription update",

  "subscriptions.table.dso": "Subject",

  "subscriptions.table.subscription_type": "Subscription Type",

  "subscriptions.table.subscription_frequency": "Subscription Frequency",

  "subscriptions.table.action": "Action",

  "subscriptions.table.edit": "Edit",

  "subscriptions.table.delete": "Delete",

  "subscriptions.table.not-available": "Not available",

  "subscriptions.table.not-available-message": "The subscribed item has been deleted, or you don't currently have the permission to view it",

  "subscriptions.table.empty.message": "You do not have any subscriptions at this time. To subscribe to email updates for a Community or Collection, use the subscription button on the object's page.",

  "thumbnail.default.alt": "Thumbnail Image",

  "thumbnail.default.placeholder": "No Thumbnail Available",

  "thumbnail.project.alt": "Project Logo",

  "thumbnail.project.placeholder": "Project Placeholder Image",

  "thumbnail.orgunit.alt": "OrgUnit Logo",

  "thumbnail.orgunit.placeholder": "OrgUnit Placeholder Image",

  "thumbnail.person.alt": "Profile Picture",

  "thumbnail.person.placeholder": "No Profile Picture Available",

  "title": "DSpace",

  "vocabulary-treeview.header": "Hierarchical tree view",

  "vocabulary-treeview.load-more": "Load more",

  "vocabulary-treeview.search.form.reset": "Reset",

  "vocabulary-treeview.search.form.search": "Search",

  "vocabulary-treeview.search.no-result": "There were no items to show",

  "vocabulary-treeview.tree.description.nsi": "The Norwegian Science Index",

  "vocabulary-treeview.tree.description.srsc": "Research Subject Categories",

  "vocabulary-treeview.info": "Select a subject to add as search filter",

  "uploader.browse": "browse",

  "uploader.drag-message": "Drag & Drop your files here",

  "uploader.delete.btn-title": "Delete",

  "uploader.or": ", or ",

  "uploader.processing": "Processing uploaded file(s)... (it's now safe to close this page)",

  "uploader.queue-length": "Queue length",

  "virtual-metadata.delete-item.info": "Select the types for which you want to save the virtual metadata as real metadata",

  "virtual-metadata.delete-item.modal-head": "The virtual metadata of this relation",

  "virtual-metadata.delete-relationship.modal-head": "Select the items for which you want to save the virtual metadata as real metadata",

  "supervisedWorkspace.search.results.head": "Supervised Items",

  "workspace.search.results.head": "Your submissions",

  "workflowAdmin.search.results.head": "Administer Workflow",

  "workflow.search.results.head": "Workflow tasks",

  "supervision.search.results.head": "Workflow and Workspace tasks",

  "workflow-item.edit.breadcrumbs": "Edit workflowitem",

  "workflow-item.edit.title": "Edit workflowitem",

  "workflow-item.delete.notification.success.title": "Deleted",

  "workflow-item.delete.notification.success.content": "This workflow item was successfully deleted",

  "workflow-item.delete.notification.error.title": "Something went wrong",

  "workflow-item.delete.notification.error.content": "The workflow item could not be deleted",

  "workflow-item.delete.title": "Delete workflow item",

  "workflow-item.delete.header": "Delete workflow item",

  "workflow-item.delete.button.cancel": "Cancel",

  "workflow-item.delete.button.confirm": "Delete",

  "workflow-item.send-back.notification.success.title": "Sent back to submitter",

  "workflow-item.send-back.notification.success.content": "This workflow item was successfully sent back to the submitter",

  "workflow-item.send-back.notification.error.title": "Something went wrong",

  "workflow-item.send-back.notification.error.content": "The workflow item could not be sent back to the submitter",

  "workflow-item.send-back.title": "Send workflow item back to submitter",

  "workflow-item.send-back.header": "Send workflow item back to submitter",

  "workflow-item.send-back.button.cancel": "Cancel",

  "workflow-item.send-back.button.confirm": "Send back",

  "workflow-item.view.breadcrumbs": "Workflow View",

  "workspace-item.view.breadcrumbs": "Workspace View",

  "workspace-item.view.title": "Workspace View",

  "workspace-item.delete.breadcrumbs": "Workspace Delete",

  "workspace-item.delete.header": "Delete workspace item",

  "workspace-item.delete.button.confirm": "Delete",

  "workspace-item.delete.button.cancel": "Cancel",

  "workspace-item.delete.notification.success.title": "Deleted",

  "workspace-item.delete.title": "This workspace item was successfully deleted",

  "workspace-item.delete.notification.error.title": "Something went wrong",

  "workspace-item.delete.notification.error.content": "The workspace item could not be deleted",

  "workflow-item.advanced.title": "Advanced workflow",

  "workflow-item.selectrevieweraction.notification.success.title": "Selected reviewer",

  "workflow-item.selectrevieweraction.notification.success.content": "The reviewer for this workflow item has been successfully selected",

  "workflow-item.selectrevieweraction.notification.error.title": "Something went wrong",

  "workflow-item.selectrevieweraction.notification.error.content": "Couldn't select the reviewer for this workflow item",

  "workflow-item.selectrevieweraction.title": "Select Reviewer",

  "workflow-item.selectrevieweraction.header": "Select Reviewer",

  "workflow-item.selectrevieweraction.button.cancel": "Cancel",

  "workflow-item.selectrevieweraction.button.confirm": "Confirm",

  "workflow-item.scorereviewaction.notification.success.title": "Rating review",

  "workflow-item.scorereviewaction.notification.success.content": "The rating for this item workflow item has been successfully submitted",

  "workflow-item.scorereviewaction.notification.error.title": "Something went wrong",

  "workflow-item.scorereviewaction.notification.error.content": "Couldn't rate this item",

  "workflow-item.scorereviewaction.title": "Rate this item",

  "workflow-item.scorereviewaction.header": "Rate this item",

  "workflow-item.scorereviewaction.button.cancel": "Cancel",

  "workflow-item.scorereviewaction.button.confirm": "Confirm",

  "idle-modal.header": "Session will expire soon",

  "idle-modal.info": "For security reasons, user sessions expire after {{ timeToExpire }} minutes of inactivity. Your session will expire soon. Would you like to extend it or log out?",

  "idle-modal.log-out": "Log out",

  "idle-modal.extend-session": "Extend session",

  "researcher.profile.action.processing": "Processing...",

  "researcher.profile.associated": "Researcher profile associated",

  "researcher.profile.change-visibility.fail": "An unexpected error occurs while changing the profile visibility",

  "researcher.profile.create.new": "Create new",

  "researcher.profile.create.success": "Researcher profile created successfully",

  "researcher.profile.create.fail": "An error occurs during the researcher profile creation",

  "researcher.profile.delete": "Delete",

  "researcher.profile.expose": "Expose",

  "researcher.profile.hide": "Hide",

  "researcher.profile.not.associated": "Researcher profile not yet associated",

  "researcher.profile.view": "View",

  "researcher.profile.private.visibility": "PRIVATE",

  "researcher.profile.public.visibility": "PUBLIC",

  "researcher.profile.status": "Status:",

  "researcherprofile.claim.not-authorized": "You are not authorized to claim this item. For more details contact the administrator(s).",

  "researcherprofile.error.claim.body": "An error occurred while claiming the profile, please try again later",

  "researcherprofile.error.claim.title": "Error",

  "researcherprofile.success.claim.body": "Profile claimed with success",

  "researcherprofile.success.claim.title": "Success",

  "person.page.orcid.create": "Create an ORCID ID",

  "person.page.orcid.granted-authorizations": "Granted authorizations",

  "person.page.orcid.grant-authorizations": "Grant authorizations",

  "person.page.orcid.link": "Connect to ORCID ID",

  "person.page.orcid.link.processing": "Linking profile to ORCID...",

  "person.page.orcid.link.error.message": "Something went wrong while connecting the profile with ORCID. If the problem persists, contact the administrator.",

  "person.page.orcid.orcid-not-linked-message": "The ORCID iD of this profile ({{ orcid }}) has not yet been connected to an account on the ORCID registry or the connection is expired.",

  "person.page.orcid.unlink": "Disconnect from ORCID",

  "person.page.orcid.unlink.processing": "Processing...",

  "person.page.orcid.missing-authorizations": "Missing authorizations",

  "person.page.orcid.missing-authorizations-message": "The following authorizations are missing:",

  "person.page.orcid.no-missing-authorizations-message": "Great! This box is empty, so you have granted all access rights to use all functions offers by your institution.",

  "person.page.orcid.no-orcid-message": "No ORCID iD associated yet. By clicking on the button below it is possible to link this profile with an ORCID account.",

  "person.page.orcid.profile-preferences": "Profile preferences",

  "person.page.orcid.funding-preferences": "Funding preferences",

  "person.page.orcid.publications-preferences": "Publication preferences",

  "person.page.orcid.remove-orcid-message": "If you need to remove your ORCID, please contact the repository administrator",

  "person.page.orcid.save.preference.changes": "Update settings",

  "person.page.orcid.sync-profile.affiliation": "Affiliation",

  "person.page.orcid.sync-profile.biographical": "Biographical data",

  "person.page.orcid.sync-profile.education": "Education",

  "person.page.orcid.sync-profile.identifiers": "Identifiers",

  "person.page.orcid.sync-fundings.all": "All fundings",

  "person.page.orcid.sync-fundings.mine": "My fundings",

  "person.page.orcid.sync-fundings.my_selected": "Selected fundings",

  "person.page.orcid.sync-fundings.disabled": "Disabled",

  "person.page.orcid.sync-publications.all": "All publications",

  "person.page.orcid.sync-publications.mine": "My publications",

  "person.page.orcid.sync-publications.my_selected": "Selected publications",

  "person.page.orcid.sync-publications.disabled": "Disabled",

  "person.page.orcid.sync-queue.discard": "Discard the change and do not synchronize with the ORCID registry",

  "person.page.orcid.sync-queue.discard.error": "The discarding of the ORCID queue record failed",

  "person.page.orcid.sync-queue.discard.success": "The ORCID queue record have been discarded successfully",

  "person.page.orcid.sync-queue.empty-message": "The ORCID queue registry is empty",

  "person.page.orcid.sync-queue.table.header.type": "Type",

  "person.page.orcid.sync-queue.table.header.description": "Description",

  "person.page.orcid.sync-queue.table.header.action": "Action",

  "person.page.orcid.sync-queue.description.affiliation": "Affiliations",

  "person.page.orcid.sync-queue.description.country": "Country",

  "person.page.orcid.sync-queue.description.education": "Educations",

  "person.page.orcid.sync-queue.description.external_ids": "External ids",

  "person.page.orcid.sync-queue.description.other_names": "Other names",

  "person.page.orcid.sync-queue.description.qualification": "Qualifications",

  "person.page.orcid.sync-queue.description.researcher_urls": "Researcher urls",

  "person.page.orcid.sync-queue.description.keywords": "Keywords",

  "person.page.orcid.sync-queue.tooltip.insert": "Add a new entry in the ORCID registry",

  "person.page.orcid.sync-queue.tooltip.update": "Update this entry on the ORCID registry",

  "person.page.orcid.sync-queue.tooltip.delete": "Remove this entry from the ORCID registry",

  "person.page.orcid.sync-queue.tooltip.publication": "Publication",

  "person.page.orcid.sync-queue.tooltip.project": "Project",

  "person.page.orcid.sync-queue.tooltip.affiliation": "Affiliation",

  "person.page.orcid.sync-queue.tooltip.education": "Education",

  "person.page.orcid.sync-queue.tooltip.qualification": "Qualification",

  "person.page.orcid.sync-queue.tooltip.other_names": "Other name",

  "person.page.orcid.sync-queue.tooltip.country": "Country",

  "person.page.orcid.sync-queue.tooltip.keywords": "Keyword",

  "person.page.orcid.sync-queue.tooltip.external_ids": "External identifier",

  "person.page.orcid.sync-queue.tooltip.researcher_urls": "Researcher url",

  "person.page.orcid.sync-queue.send": "Synchronize with ORCID registry",

  "person.page.orcid.sync-queue.send.unauthorized-error.title": "The submission to ORCID failed for missing authorizations.",

  "person.page.orcid.sync-queue.send.unauthorized-error.content": "Click <a href='{{orcid}}'>here</a> to grant again the required permissions. If the problem persists, contact the administrator",

  "person.page.orcid.sync-queue.send.bad-request-error": "The submission to ORCID failed because the resource sent to ORCID registry is not valid",

  "person.page.orcid.sync-queue.send.error": "The submission to ORCID failed",

  "person.page.orcid.sync-queue.send.conflict-error": "The submission to ORCID failed because the resource is already present on the ORCID registry",

  "person.page.orcid.sync-queue.send.not-found-warning": "The resource does not exists anymore on the ORCID registry.",

  "person.page.orcid.sync-queue.send.success": "The submission to ORCID was completed successfully",

  "person.page.orcid.sync-queue.send.validation-error": "The data that you want to synchronize with ORCID is not valid",

  "person.page.orcid.sync-queue.send.validation-error.amount-currency.required": "The amount's currency is required",

  "person.page.orcid.sync-queue.send.validation-error.external-id.required": "The resource to be sent requires at least one identifier",

  "person.page.orcid.sync-queue.send.validation-error.title.required": "The title is required",

  "person.page.orcid.sync-queue.send.validation-error.type.required": "The dc.type is required",

  "person.page.orcid.sync-queue.send.validation-error.start-date.required": "The start date is required",

  "person.page.orcid.sync-queue.send.validation-error.funder.required": "The funder is required",

  "person.page.orcid.sync-queue.send.validation-error.country.invalid": "Invalid 2 digits ISO 3166 country",

  "person.page.orcid.sync-queue.send.validation-error.organization.required": "The organization is required",

  "person.page.orcid.sync-queue.send.validation-error.organization.name-required": "The organization's name is required",

  "person.page.orcid.sync-queue.send.validation-error.publication.date-invalid": "The publication date must be one year after 1900",

  "person.page.orcid.sync-queue.send.validation-error.organization.address-required": "The organization to be sent requires an address",

  "person.page.orcid.sync-queue.send.validation-error.organization.city-required": "The address of the organization to be sent requires a city",

  "person.page.orcid.sync-queue.send.validation-error.organization.country-required": "The address of the organization to be sent requires a valid 2 digits ISO 3166 country",

  "person.page.orcid.sync-queue.send.validation-error.disambiguated-organization.required": "An identifier to disambiguate organizations is required. Supported ids are GRID, Ringgold, Legal Entity identifiers (LEIs) and Crossref Funder Registry identifiers",

  "person.page.orcid.sync-queue.send.validation-error.disambiguated-organization.value-required": "The organization's identifiers requires a value",

  "person.page.orcid.sync-queue.send.validation-error.disambiguation-source.required": "The organization's identifiers requires a source",

  "person.page.orcid.sync-queue.send.validation-error.disambiguation-source.invalid": "The source of one of the organization identifiers is invalid. Supported sources are RINGGOLD, GRID, LEI and FUNDREF",

  "person.page.orcid.synchronization-mode": "Synchronization mode",

  "person.page.orcid.synchronization-mode.batch": "Batch",

  "person.page.orcid.synchronization-mode.label": "Synchronization mode",

  "person.page.orcid.synchronization-mode-message": "Please select how you would like synchronization to ORCID to occur. The options include \"Manual\" (you must send your data to ORCID manually), or \"Batch\" (the system will send your data to ORCID via a scheduled script).",

  "person.page.orcid.synchronization-mode-funding-message": "Select whether to send your linked Project entities to your ORCID record's list of funding information.",

  "person.page.orcid.synchronization-mode-publication-message": "Select whether to send your linked Publication entities to your ORCID record's list of works.",

  "person.page.orcid.synchronization-mode-profile-message": "Select whether to send your biographical data or personal identifiers to your ORCID record.",

  "person.page.orcid.synchronization-settings-update.success": "The synchronization settings have been updated successfully",

  "person.page.orcid.synchronization-settings-update.error": "The update of the synchronization settings failed",

  "person.page.orcid.synchronization-mode.manual": "Manual",

  "person.page.orcid.scope.authenticate": "Get your ORCID iD",

  "person.page.orcid.scope.read-limited": "Read your information with visibility set to Trusted Parties",

  "person.page.orcid.scope.activities-update": "Add/update your research activities",

  "person.page.orcid.scope.person-update": "Add/update other information about you",

  "person.page.orcid.unlink.success": "The disconnection between the profile and the ORCID registry was successful",

  "person.page.orcid.unlink.error": "An error occurred while disconnecting between the profile and the ORCID registry. Try again",

  "person.orcid.sync.setting": "ORCID Synchronization settings",

  "person.orcid.registry.queue": "ORCID Registry Queue",

  "person.orcid.registry.auth": "ORCID Authorizations",

  "home.recent-submissions.head": "Recent Submissions",

  "listable-notification-object.default-message": "This object couldn't be retrieved",

  "system-wide-alert-banner.retrieval.error": "Something went wrong retrieving the system-wide alert banner",

  "system-wide-alert-banner.countdown.prefix": "In",

  "system-wide-alert-banner.countdown.days": "{{days}} day(s),",

  "system-wide-alert-banner.countdown.hours": "{{hours}} hour(s) and",

  "system-wide-alert-banner.countdown.minutes": "{{minutes}} minute(s):",

  "menu.section.system-wide-alert": "System-wide Alert",

  "system-wide-alert.form.header": "System-wide Alert",

  "system-wide-alert-form.retrieval.error": "Something went wrong retrieving the system-wide alert",

  "system-wide-alert.form.cancel": "Cancel",

  "system-wide-alert.form.save": "Save",

  "system-wide-alert.form.label.active": "ACTIVE",

  "system-wide-alert.form.label.inactive": "INACTIVE",

  "system-wide-alert.form.error.message": "The system wide alert must have a message",

  "system-wide-alert.form.label.message": "Alert message",

  "system-wide-alert.form.label.countdownTo.enable": "Enable a countdown timer",

  "system-wide-alert.form.label.countdownTo.hint": "Hint: Set a countdown timer. When enabled, a date can be set in the future and the system-wide alert banner will perform a countdown to the set date. When this timer ends, it will disappear from the alert. The server will NOT be automatically stopped.",

  "system-wide-alert.form.label.preview": "System-wide alert preview",

  "system-wide-alert.form.update.success": "The system-wide alert was successfully updated",

  "system-wide-alert.form.update.error": "Something went wrong when updating the system-wide alert",

  "system-wide-alert.form.create.success": "The system-wide alert was successfully created",

  "system-wide-alert.form.create.error": "Something went wrong when creating the system-wide alert",

  "admin.system-wide-alert.breadcrumbs": "System-wide Alerts",

  "admin.system-wide-alert.title": "System-wide Alerts",

  "item-access-control-title": "This form allows you to perform changes to the access conditions of the item's metadata or its bitstreams.",

  "collection-access-control-title": "This form allows you to perform changes to the access conditions of all the items owned by this collection. Changes may be performed to either all Item metadata or all content (bitstreams).",

  "community-access-control-title": "This form allows you to perform changes to the access conditions of all the items owned by any collection under this community. Changes may be performed to either all Item metadata or all content (bitstreams).",

  "access-control-item-header-toggle": "Item's Metadata",

  "access-control-bitstream-header-toggle": "Bitstreams",

  "access-control-mode": "Mode",

  "access-control-access-conditions": "Access conditions",

  "access-control-no-access-conditions-warning-message": "Currently, no access conditions are specified below. If executed, this will replace the current access conditions with the default access conditions inherited from the owning collection.",

  "access-control-replace-all": "Replace access conditions",

  "access-control-add-to-existing": "Add to existing ones",

  "access-control-limit-to-specific": "Limit the changes to specific bitstreams",

  "access-control-process-all-bitstreams": "Update all the bitstreams in the item",

  "access-control-bitstreams-selected": "bitstreams selected",

  "access-control-cancel": "Cancel",

  "access-control-execute": "Execute",

  "access-control-add-more": "Add more",

  "access-control-select-bitstreams-modal.title": "Select bitstreams",

  "access-control-select-bitstreams-modal.no-items": "No items to show.",

  "access-control-select-bitstreams-modal.close": "Close",

  "access-control-option-label": "Access condition type",

  "access-control-option-note": "Choose an access condition to apply to selected objects.",

  "access-control-option-start-date": "Grant access from",

  "access-control-option-start-date-note": "Select the date from which the related access condition is applied",

  "access-control-option-end-date": "Grant access until",

  "access-control-option-end-date-note": "Select the date until which the related access condition is applied",

}<|MERGE_RESOLUTION|>--- conflicted
+++ resolved
@@ -221,19 +221,11 @@
   "admin.registries.schema.title": "Metadata Schema Registry",
 
   "admin.access-control.bulk-access.breadcrumbs": "Bulk Access Management",
-<<<<<<< HEAD
 
   "administrativeBulkAccess.search.results.head": "Search Results",
 
   "admin.access-control.bulk-access": "Bulk Access Management",
 
-=======
-
-  "administrativeBulkAccess.search.results.head": "Search Results",
-
-  "admin.access-control.bulk-access": "Bulk Access Management",
-
->>>>>>> e720c773
   "admin.access-control.bulk-access.title": "Bulk Access Management",
 
   "admin.access-control.bulk-access-browse.header": "Step 1: Select Objects",
@@ -974,15 +966,8 @@
 
   "collection.edit.tabs.access-control.head": "Access Control",
 
-<<<<<<< HEAD
-  "collection.edit.tabs.access-control.head": "Access Control",
-
   "collection.edit.tabs.access-control.title": "Collection Edit - Access Control",
 
-=======
-  "collection.edit.tabs.access-control.title": "Collection Edit - Access Control",
->>>>>>> e720c773
-
   "collection.edit.tabs.curate.head": "Curate",
 
   "collection.edit.tabs.curate.title": "Collection Edit - Curate",
