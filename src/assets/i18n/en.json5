{

  "401.help": "You're not authorized to access this page. You can use the button below to get back to the home page.",

  "401.link.home-page": "Take me to the home page",

  "401.unauthorized": "unauthorized",



  "403.help": "You don't have permission to access this page. You can use the button below to get back to the home page.",

  "403.link.home-page": "Take me to the home page",

  "403.forbidden": "forbidden",

  "500.page-internal-server-error": "Service Unavailable",

  "500.help": "The server is temporarily unable to service your request due to maintenance downtime or capacity problems. Please try again later.",

  "500.link.home-page": "Take me to the home page",


  "404.help": "We can't find the page you're looking for. The page may have been moved or deleted. You can use the button below to get back to the home page. ",

  "404.link.home-page": "Take me to the home page",

  "404.page-not-found": "page not found",

  "error-page.description.401": "unauthorized",

  "error-page.description.403": "forbidden",

  "error-page.description.500": "Service Unavailable",

  "error-page.description.404": "page not found",

  "error-page.orcid.generic-error": "An error occurred during login via ORCID. Make sure you have shared your ORCID account email address with DSpace. If the error persists, contact the administrator",

  "access-status.embargo.listelement.badge": "Embargo",

  "access-status.metadata.only.listelement.badge": "Metadata only",

  "access-status.open.access.listelement.badge": "Open Access",

  "access-status.restricted.listelement.badge": "Restricted",

  "access-status.unknown.listelement.badge": "Unknown",

  "admin.curation-tasks.breadcrumbs": "System curation tasks",

  "admin.curation-tasks.title": "System curation tasks",

  "admin.curation-tasks.header": "System curation tasks",

  "admin.registries.bitstream-formats.breadcrumbs": "Format registry",

  "admin.registries.bitstream-formats.create.breadcrumbs": "Bitstream format",

  "admin.registries.bitstream-formats.create.failure.content": "An error occurred while creating the new bitstream format.",

  "admin.registries.bitstream-formats.create.failure.head": "Failure",

  "admin.registries.bitstream-formats.create.head": "Create Bitstream format",

  "admin.registries.bitstream-formats.create.new": "Add a new bitstream format",

  "admin.registries.bitstream-formats.create.success.content": "The new bitstream format was successfully created.",

  "admin.registries.bitstream-formats.create.success.head": "Success",

  "admin.registries.bitstream-formats.delete.failure.amount": "Failed to remove {{ amount }} format(s)",

  "admin.registries.bitstream-formats.delete.failure.head": "Failure",

  "admin.registries.bitstream-formats.delete.success.amount": "Successfully removed {{ amount }} format(s)",

  "admin.registries.bitstream-formats.delete.success.head": "Success",

  "admin.registries.bitstream-formats.description": "This list of bitstream formats provides information about known formats and their support level.",

  "admin.registries.bitstream-formats.edit.breadcrumbs": "Bitstream format",

  "admin.registries.bitstream-formats.edit.description.hint": "",

  "admin.registries.bitstream-formats.edit.description.label": "Description",

  "admin.registries.bitstream-formats.edit.extensions.hint": "Extensions are file extensions that are used to automatically identify the format of uploaded files. You can enter several extensions for each format.",

  "admin.registries.bitstream-formats.edit.extensions.label": "File extensions",

  "admin.registries.bitstream-formats.edit.extensions.placeholder": "Enter a file extension without the dot",

  "admin.registries.bitstream-formats.edit.failure.content": "An error occurred while editing the bitstream format.",

  "admin.registries.bitstream-formats.edit.failure.head": "Failure",

  "admin.registries.bitstream-formats.edit.head": "Bitstream format: {{ format }}",

  "admin.registries.bitstream-formats.edit.internal.hint": "Formats marked as internal are hidden from the user, and used for administrative purposes.",

  "admin.registries.bitstream-formats.edit.internal.label": "Internal",

  "admin.registries.bitstream-formats.edit.mimetype.hint": "The MIME type associated with this format, does not have to be unique.",

  "admin.registries.bitstream-formats.edit.mimetype.label": "MIME Type",

  "admin.registries.bitstream-formats.edit.shortDescription.hint": "A unique name for this format, (e.g. Microsoft Word XP or Microsoft Word 2000)",

  "admin.registries.bitstream-formats.edit.shortDescription.label": "Name",

  "admin.registries.bitstream-formats.edit.success.content": "The bitstream format was successfully edited.",

  "admin.registries.bitstream-formats.edit.success.head": "Success",

  "admin.registries.bitstream-formats.edit.supportLevel.hint": "The level of support your institution pledges for this format.",

  "admin.registries.bitstream-formats.edit.supportLevel.label": "Support level",

  "admin.registries.bitstream-formats.head": "Bitstream Format Registry",

  "admin.registries.bitstream-formats.no-items": "No bitstream formats to show.",

  "admin.registries.bitstream-formats.table.delete": "Delete selected",

  "admin.registries.bitstream-formats.table.deselect-all": "Deselect all",

  "admin.registries.bitstream-formats.table.internal": "internal",

  "admin.registries.bitstream-formats.table.mimetype": "MIME Type",

  "admin.registries.bitstream-formats.table.name": "Name",
  "admin.registries.bitstream-formats.table.id" : "ID",

  "admin.registries.bitstream-formats.table.return": "Back",

  "admin.registries.bitstream-formats.table.supportLevel.KNOWN": "Known",

  "admin.registries.bitstream-formats.table.supportLevel.SUPPORTED": "Supported",

  "admin.registries.bitstream-formats.table.supportLevel.UNKNOWN": "Unknown",

  "admin.registries.bitstream-formats.table.supportLevel.head": "Support Level",

  "admin.registries.bitstream-formats.title": "Bitstream Format Registry",



  "admin.registries.metadata.breadcrumbs": "Metadata registry",

  "admin.registries.metadata.description": "The metadata registry maintains a list of all metadata fields available in the repository. These fields may be divided amongst multiple schemas. However, DSpace requires the qualified Dublin Core schema.",

  "admin.registries.metadata.form.create": "Create metadata schema",

  "admin.registries.metadata.form.edit": "Edit metadata schema",

  "admin.registries.metadata.form.name": "Name",

  "admin.registries.metadata.form.namespace": "Namespace",

  "admin.registries.metadata.head": "Metadata Registry",

  "admin.registries.metadata.schemas.no-items": "No metadata schemas to show.",

  "admin.registries.metadata.schemas.table.delete": "Delete selected",

  "admin.registries.metadata.schemas.table.id": "ID",

  "admin.registries.metadata.schemas.table.name": "Name",

  "admin.registries.metadata.schemas.table.namespace": "Namespace",

  "admin.registries.metadata.title": "Metadata Registry",



  "admin.registries.schema.breadcrumbs": "Metadata schema",

  "admin.registries.schema.description": "This is the metadata schema for \"{{namespace}}\".",

  "admin.registries.schema.fields.head": "Schema metadata fields",

  "admin.registries.schema.fields.no-items": "No metadata fields to show.",

  "admin.registries.schema.fields.table.delete": "Delete selected",

  "admin.registries.schema.fields.table.field": "Field",
  "admin.registries.schema.fields.table.id" : "ID",

  "admin.registries.schema.fields.table.scopenote": "Scope Note",

  "admin.registries.schema.form.create": "Create metadata field",

  "admin.registries.schema.form.edit": "Edit metadata field",

  "admin.registries.schema.form.element": "Element",

  "admin.registries.schema.form.qualifier": "Qualifier",

  "admin.registries.schema.form.scopenote": "Scope Note",

  "admin.registries.schema.head": "Metadata Schema",

  "admin.registries.schema.notification.created": "Successfully created metadata schema \"{{prefix}}\"",

  "admin.registries.schema.notification.deleted.failure": "Failed to delete {{amount}} metadata schemas",

  "admin.registries.schema.notification.deleted.success": "Successfully deleted {{amount}} metadata schemas",

  "admin.registries.schema.notification.edited": "Successfully edited metadata schema \"{{prefix}}\"",

  "admin.registries.schema.notification.failure": "Error",

  "admin.registries.schema.notification.field.created": "Successfully created metadata field \"{{field}}\"",

  "admin.registries.schema.notification.field.deleted.failure": "Failed to delete {{amount}} metadata fields",

  "admin.registries.schema.notification.field.deleted.success": "Successfully deleted {{amount}} metadata fields",

  "admin.registries.schema.notification.field.edited": "Successfully edited metadata field \"{{field}}\"",

  "admin.registries.schema.notification.success": "Success",

  "admin.registries.schema.return": "Back",

  "admin.registries.schema.title": "Metadata Schema Registry",



  "admin.access-control.epeople.actions.delete": "Delete EPerson",

  "admin.access-control.epeople.actions.impersonate": "Impersonate EPerson",

  "admin.access-control.epeople.actions.reset": "Reset password",

  "admin.access-control.epeople.actions.stop-impersonating": "Stop impersonating EPerson",

  "admin.access-control.epeople.breadcrumbs": "EPeople",

  "admin.access-control.epeople.title": "EPeople",

  "admin.access-control.epeople.head": "EPeople",

  "admin.access-control.epeople.search.head": "Search",

  "admin.access-control.epeople.button.see-all": "Browse All",

  "admin.access-control.epeople.search.scope.metadata": "Metadata",

  "admin.access-control.epeople.search.scope.email": "E-mail (exact)",

  "admin.access-control.epeople.search.button": "Search",

  "admin.access-control.epeople.search.placeholder": "Search people...",

  "admin.access-control.epeople.button.add": "Add EPerson",

  "admin.access-control.epeople.table.id": "ID",

  "admin.access-control.epeople.table.name": "Name",

  "admin.access-control.epeople.table.email": "E-mail (exact)",

  "admin.access-control.epeople.table.edit": "Edit",

  "admin.access-control.epeople.table.edit.buttons.edit": "Edit \"{{name}}\"",

  "admin.access-control.epeople.table.edit.buttons.edit-disabled": "You are not authorized to edit this group",

  "admin.access-control.epeople.table.edit.buttons.remove": "Delete \"{{name}}\"",

  "admin.access-control.epeople.no-items": "No EPeople to show.",

  "admin.access-control.epeople.form.create": "Create EPerson",

  "admin.access-control.epeople.form.edit": "Edit EPerson",

  "admin.access-control.epeople.form.firstName": "First name",

  "admin.access-control.epeople.form.lastName": "Last name",

  "admin.access-control.epeople.form.email": "E-mail",

  "admin.access-control.epeople.form.emailHint": "Must be valid e-mail address",

  "admin.access-control.epeople.form.canLogIn": "Can log in",

  "admin.access-control.epeople.form.requireCertificate": "Requires certificate",

  "admin.access-control.epeople.form.return": "Back",

  "admin.access-control.epeople.form.notification.created.success": "Successfully created EPerson \"{{name}}\"",

  "admin.access-control.epeople.form.notification.created.failure": "Failed to create EPerson \"{{name}}\"",

  "admin.access-control.epeople.form.notification.created.failure.emailInUse": "Failed to create EPerson \"{{name}}\", email \"{{email}}\" already in use.",

  "admin.access-control.epeople.form.notification.edited.failure.emailInUse": "Failed to edit EPerson \"{{name}}\", email \"{{email}}\" already in use.",

  "admin.access-control.epeople.form.notification.edited.success": "Successfully edited EPerson \"{{name}}\"",

  "admin.access-control.epeople.form.notification.edited.failure": "Failed to edit EPerson \"{{name}}\"",

  "admin.access-control.epeople.form.notification.deleted.success": "Successfully deleted EPerson \"{{name}}\"",

  "admin.access-control.epeople.form.notification.deleted.failure": "Failed to delete EPerson \"{{name}}\"",

  "admin.access-control.epeople.form.groupsEPersonIsMemberOf": "Member of these groups:",

  "admin.access-control.epeople.form.table.id": "ID",

  "admin.access-control.epeople.form.table.name": "Name",

  "admin.access-control.epeople.form.table.collectionOrCommunity": "Collection/Community",

  "admin.access-control.epeople.form.memberOfNoGroups": "This EPerson is not a member of any groups",

  "admin.access-control.epeople.form.goToGroups": "Add to groups",

  "admin.access-control.epeople.notification.deleted.failure": "Failed to delete EPerson: \"{{name}}\"",

  "admin.access-control.epeople.notification.deleted.success": "Successfully deleted EPerson: \"{{name}}\"",



  "admin.access-control.groups.title": "Groups",

  "admin.access-control.groups.breadcrumbs": "Groups",

  "admin.access-control.groups.singleGroup.breadcrumbs": "Edit Group",

  "admin.access-control.groups.title.singleGroup": "Edit Group",

  "admin.access-control.groups.title.addGroup": "New Group",

  "admin.access-control.groups.addGroup.breadcrumbs": "New Group",

  "admin.access-control.groups.head": "Groups",

  "admin.access-control.groups.button.add": "Add group",

  "admin.access-control.groups.search.head": "Search groups",

  "admin.access-control.groups.button.see-all": "Browse all",

  "admin.access-control.groups.search.button": "Search",

  "admin.access-control.groups.search.placeholder": "Search groups...",

  "admin.access-control.groups.table.id": "ID",

  "admin.access-control.groups.table.name": "Name",

  "admin.access-control.groups.table.collectionOrCommunity": "Collection/Community",

  "admin.access-control.groups.table.members": "Members",

  "admin.access-control.groups.table.edit": "Edit",

  "admin.access-control.groups.table.edit.buttons.edit": "Edit \"{{name}}\"",

  "admin.access-control.groups.table.edit.buttons.remove": "Delete \"{{name}}\"",

  "admin.access-control.groups.no-items": "No groups found with this in their name or this as UUID",

  "admin.access-control.groups.notification.deleted.success": "Successfully deleted group \"{{name}}\"",

  "admin.access-control.groups.notification.deleted.failure.title": "Failed to delete group \"{{name}}\"",

  "admin.access-control.groups.notification.deleted.failure.content": "Cause: \"{{cause}}\"",



  "admin.access-control.groups.form.alert.permanent": "This group is permanent, so it can't be edited or deleted. You can still add and remove group members using this page.",

  "admin.access-control.groups.form.alert.workflowGroup": "This group can’t be modified or deleted because it corresponds to a role in the submission and workflow process in the \"{{name}}\" {{comcol}}. You can delete it from the <a href='{{comcolEditRolesRoute}}'>\"assign roles\"</a> tab on the edit {{comcol}} page. You can still add and remove group members using this page.",

  "admin.access-control.groups.form.head.create": "Create group",

  "admin.access-control.groups.form.head.edit": "Edit group",

  "admin.access-control.groups.form.groupName": "Group name",

  "admin.access-control.groups.form.groupCommunity": "Community or Collection",

  "admin.access-control.groups.form.groupDescription": "Description",

  "admin.access-control.groups.form.notification.created.success": "Successfully created Group \"{{name}}\"",

  "admin.access-control.groups.form.notification.created.failure": "Failed to create Group \"{{name}}\"",

  "admin.access-control.groups.form.notification.created.failure.groupNameInUse": "Failed to create Group with name: \"{{name}}\", make sure the name is not already in use.",

  "admin.access-control.groups.form.notification.edited.failure": "Failed to edit Group \"{{name}}\"",

  "admin.access-control.groups.form.notification.edited.failure.groupNameInUse": "Name \"{{name}}\" already in use!",

  "admin.access-control.groups.form.notification.edited.success": "Successfully edited Group \"{{name}}\"",

  "admin.access-control.groups.form.actions.delete": "Delete Group",

  "admin.access-control.groups.form.delete-group.modal.header": "Delete Group \"{{ dsoName }}\"",

  "admin.access-control.groups.form.delete-group.modal.info": "Are you sure you want to delete Group \"{{ dsoName }}\"",

  "admin.access-control.groups.form.delete-group.modal.cancel": "Cancel",

  "admin.access-control.groups.form.delete-group.modal.confirm": "Delete",

  "admin.access-control.groups.form.notification.deleted.success": "Successfully deleted group \"{{ name }}\"",

  "admin.access-control.groups.form.notification.deleted.failure.title": "Failed to delete group \"{{ name }}\"",

  "admin.access-control.groups.form.notification.deleted.failure.content": "Cause: \"{{ cause }}\"",

  "admin.access-control.groups.form.members-list.head": "EPeople",

  "admin.access-control.groups.form.members-list.search.head": "Add EPeople",

  "admin.access-control.groups.form.members-list.button.see-all": "Browse All",

  "admin.access-control.groups.form.members-list.headMembers": "Current Members",

  "admin.access-control.groups.form.members-list.search.scope.metadata": "Metadata",

  "admin.access-control.groups.form.members-list.search.scope.email": "E-mail (exact)",

  "admin.access-control.groups.form.members-list.search.button": "Search",

  "admin.access-control.groups.form.members-list.table.id": "ID",

  "admin.access-control.groups.form.members-list.table.name": "Name",

  "admin.access-control.groups.form.members-list.table.identity": "Identity",

  "admin.access-control.groups.form.members-list.table.email": "Email",

  "admin.access-control.groups.form.members-list.table.netid": "NetID",

  "admin.access-control.groups.form.members-list.table.edit": "Remove / Add",

  "admin.access-control.groups.form.members-list.table.edit.buttons.remove": "Remove member with name \"{{name}}\"",

  "admin.access-control.groups.form.members-list.notification.success.addMember": "Successfully added member: \"{{name}}\"",

  "admin.access-control.groups.form.members-list.notification.failure.addMember": "Failed to add member: \"{{name}}\"",

  "admin.access-control.groups.form.members-list.notification.success.deleteMember": "Successfully deleted member: \"{{name}}\"",

  "admin.access-control.groups.form.members-list.notification.failure.deleteMember": "Failed to delete member: \"{{name}}\"",

  "admin.access-control.groups.form.members-list.table.edit.buttons.add": "Add member with name \"{{name}}\"",

  "admin.access-control.groups.form.members-list.notification.failure.noActiveGroup": "No current active group, submit a name first.",

  "admin.access-control.groups.form.members-list.no-members-yet": "No members in group yet, search and add.",

  "admin.access-control.groups.form.members-list.no-items": "No EPeople found in that search",

  "admin.access-control.groups.form.subgroups-list.notification.failure": "Something went wrong: \"{{cause}}\"",

  "admin.access-control.groups.form.subgroups-list.head": "Groups",

  "admin.access-control.groups.form.subgroups-list.search.head": "Add Subgroup",

  "admin.access-control.groups.form.subgroups-list.button.see-all": "Browse All",

  "admin.access-control.groups.form.subgroups-list.headSubgroups": "Current Subgroups",

  "admin.access-control.groups.form.subgroups-list.search.button": "Search",

  "admin.access-control.groups.form.subgroups-list.table.id": "ID",

  "admin.access-control.groups.form.subgroups-list.table.name": "Name",

  "admin.access-control.groups.form.subgroups-list.table.collectionOrCommunity": "Collection/Community",

  "admin.access-control.groups.form.subgroups-list.table.edit": "Remove / Add",

  "admin.access-control.groups.form.subgroups-list.table.edit.buttons.remove": "Remove subgroup with name \"{{name}}\"",

  "admin.access-control.groups.form.subgroups-list.table.edit.buttons.add": "Add subgroup with name \"{{name}}\"",

  "admin.access-control.groups.form.subgroups-list.table.edit.currentGroup": "Current group",

  "admin.access-control.groups.form.subgroups-list.notification.success.addSubgroup": "Successfully added subgroup: \"{{name}}\"",

  "admin.access-control.groups.form.subgroups-list.notification.failure.addSubgroup": "Failed to add subgroup: \"{{name}}\"",

  "admin.access-control.groups.form.subgroups-list.notification.success.deleteSubgroup": "Successfully deleted subgroup: \"{{name}}\"",

  "admin.access-control.groups.form.subgroups-list.notification.failure.deleteSubgroup": "Failed to delete subgroup: \"{{name}}\"",

  "admin.access-control.groups.form.subgroups-list.notification.failure.noActiveGroup": "No current active group, submit a name first.",

  "admin.access-control.groups.form.subgroups-list.notification.failure.subgroupToAddIsActiveGroup": "This is the current group, can't be added.",

  "admin.access-control.groups.form.subgroups-list.no-items": "No groups found with this in their name or this as UUID",

  "admin.access-control.groups.form.subgroups-list.no-subgroups-yet": "No subgroups in group yet.",

  "admin.access-control.groups.form.return": "Back",



  "admin.search.breadcrumbs": "Administrative Search",

  "admin.search.collection.edit": "Edit",

  "admin.search.community.edit": "Edit",

  "admin.search.item.delete": "Delete",

  "admin.search.item.edit": "Edit",

  "admin.search.item.make-private": "Make non-discoverable",

  "admin.search.item.make-public": "Make discoverable",

  "admin.search.item.move": "Move",

  "admin.search.item.reinstate": "Reinstate",

  "admin.search.item.withdraw": "Withdraw",

  "admin.search.title": "Administrative Search",

  "administrativeView.search.results.head": "Administrative Search",




  "admin.workflow.breadcrumbs": "Administer Workflow",

  "admin.workflow.title": "Administer Workflow",

  "admin.workflow.item.workflow": "Workflow",

  "admin.workflow.item.workspace": "Workspace",

  "admin.workflow.item.delete": "Delete",

  "admin.workflow.item.send-back": "Send back",

  "admin.workflow.item.policies": "Policies",

  "admin.workflow.item.supervision": "Supervision",



  "admin.metadata-import.breadcrumbs": "Import Metadata",

  "admin.batch-import.breadcrumbs": "Import Batch",

  "admin.metadata-import.title": "Import Metadata",

  "admin.batch-import.title": "Import Batch",

  "admin.metadata-import.page.header": "Import Metadata",

  "admin.batch-import.page.header": "Import Batch",

  "admin.metadata-import.page.help": "You can drop or browse CSV files that contain batch metadata operations on files here",

  "admin.batch-import.page.help": "Select the Collection to import into. Then, drop or browse to a Simple Archive Format (SAF) zip file that includes the Items to import",

  "admin.metadata-import.page.dropMsg": "Drop a metadata CSV to import",

  "admin.batch-import.page.dropMsg": "Drop a batch ZIP to import",

  "admin.metadata-import.page.dropMsgReplace": "Drop to replace the metadata CSV to import",

  "admin.batch-import.page.dropMsgReplace": "Drop to replace the batch ZIP to import",

  "admin.metadata-import.page.button.return": "Back",

  "admin.metadata-import.page.button.proceed": "Proceed",

  "admin.metadata-import.page.button.select-collection": "Select Collection",

  "admin.metadata-import.page.error.addFile": "Select file first!",

  "admin.batch-import.page.error.addFile": "Select Zip file first!",

  "admin.metadata-import.page.validateOnly": "Validate Only",

  "admin.metadata-import.page.validateOnly.hint": "When selected, the uploaded CSV will be validated. You will receive a report of detected changes, but no changes will be saved.",

  "admin.batch-import.page.validateOnly.hint": "When selected, the uploaded ZIP will be validated. You will receive a report of detected changes, but no changes will be saved.",

  "admin.batch-import.page.remove": "remove",

  "auth.errors.invalid-user": "Invalid email address or password.",

  "auth.messages.expired": "Your session has expired. Please log in again.",

  "auth.messages.token-refresh-failed": "Refreshing your session token failed. Please log in again.",



  "bitstream.download.page": "Now downloading {{bitstream}}..." ,

  "bitstream.download.page.back": "Back" ,


  "bitstream.edit.authorizations.link": "Edit bitstream's Policies",

  "bitstream.edit.authorizations.title": "Edit bitstream's Policies",

  "bitstream.edit.return": "Back",

  "bitstream.edit.bitstream": "Bitstream: ",

  "bitstream.edit.form.description.hint": "Optionally, provide a brief description of the file, for example \"<i>Main article</i>\" or \"<i>Experiment data readings</i>\".",

  "bitstream.edit.form.description.label": "Description",

  "bitstream.edit.form.embargo.hint": "The first day from which access is allowed. <b>This date cannot be modified on this form.</b> To set an embargo date for a bitstream, go to the <i>Item Status</i> tab, click <i>Authorizations...</i>, create or edit the bitstream's <i>READ</i> policy, and set the <i>Start Date</i> as desired.",

  "bitstream.edit.form.embargo.label": "Embargo until specific date",

  "bitstream.edit.form.fileName.hint": "Change the filename for the bitstream. Note that this will change the display bitstream URL, but old links will still resolve as long as the sequence ID does not change.",

  "bitstream.edit.form.fileName.label": "Filename",

  "bitstream.edit.form.newFormat.label": "Describe new format",

  "bitstream.edit.form.newFormat.hint": "The application you used to create the file, and the version number (for example, \"<i>ACMESoft SuperApp version 1.5</i>\").",

  "bitstream.edit.form.primaryBitstream.label": "Primary bitstream",

  "bitstream.edit.form.selectedFormat.hint": "If the format is not in the above list, <b>select \"format not in list\" above</b> and describe it under \"Describe new format\".",

  "bitstream.edit.form.selectedFormat.label": "Selected Format",

  "bitstream.edit.form.selectedFormat.unknown": "Format not in list",

  "bitstream.edit.notifications.error.format.title": "An error occurred saving the bitstream's format",

  "bitstream.edit.form.iiifLabel.label": "IIIF Label",

  "bitstream.edit.form.iiifLabel.hint": "Canvas label for this image. If not provided default label will be used.",

  "bitstream.edit.form.iiifToc.label": "IIIF Table of Contents",

  "bitstream.edit.form.iiifToc.hint": "Adding text here makes this the start of a new table of contents range.",

  "bitstream.edit.form.iiifWidth.label": "IIIF Canvas Width",

  "bitstream.edit.form.iiifWidth.hint": "The canvas width should usually match the image width.",

  "bitstream.edit.form.iiifHeight.label": "IIIF Canvas Height",

  "bitstream.edit.form.iiifHeight.hint": "The canvas height should usually match the image height.",


  "bitstream.edit.notifications.saved.content": "Your changes to this bitstream were saved.",

  "bitstream.edit.notifications.saved.title": "Bitstream saved",

  "bitstream.edit.title": "Edit bitstream",

  "bitstream-request-a-copy.alert.canDownload1": "You already have access to this file. If you want to download the file, click ",

  "bitstream-request-a-copy.alert.canDownload2": "here",

  "bitstream-request-a-copy.header": "Request a copy of the file",

  "bitstream-request-a-copy.intro": "Enter the following information to request a copy for the following item: ",

  "bitstream-request-a-copy.intro.bitstream.one": "Requesting the following file: ",
  "bitstream-request-a-copy.intro.bitstream.all": "Requesting all files. ",

  "bitstream-request-a-copy.name.label": "Name *",

  "bitstream-request-a-copy.name.error": "The name is required",

  "bitstream-request-a-copy.email.label": "Your e-mail address *",

  "bitstream-request-a-copy.email.hint": "This email address is used for sending the file.",

  "bitstream-request-a-copy.email.error": "Please enter a valid email address.",

  "bitstream-request-a-copy.allfiles.label": "Files",

  "bitstream-request-a-copy.files-all-false.label": "Only the requested file",

  "bitstream-request-a-copy.files-all-true.label": "All files (of this item) in restricted access",

  "bitstream-request-a-copy.message.label": "Message",

  "bitstream-request-a-copy.return": "Back",

  "bitstream-request-a-copy.submit": "Request copy",

  "bitstream-request-a-copy.submit.success": "The item request was submitted successfully.",

  "bitstream-request-a-copy.submit.error": "Something went wrong with submitting the item request.",



  "browse.back.all-results": "All browse results",

  "browse.comcol.by.author": "By Author",

  "browse.comcol.by.dateissued": "By Issue Date",

  "browse.comcol.by.subject": "By Subject",

  "browse.comcol.by.title": "By Title",

  "browse.comcol.head": "Browse",

  "browse.empty": "No items to show.",

  "browse.metadata.author": "Author",

  "browse.metadata.dateissued": "Issue Date",

  "browse.metadata.subject": "Subject",

  "browse.metadata.title": "Title",

  "browse.metadata.author.breadcrumbs": "Browse by Author",

  "browse.metadata.dateissued.breadcrumbs": "Browse by Date",

  "browse.metadata.subject.breadcrumbs": "Browse by Subject",

  "browse.metadata.title.breadcrumbs": "Browse by Title",

  "pagination.next.button": "Next",

  "pagination.previous.button": "Previous",

  "pagination.next.button.disabled.tooltip": "No more pages of results",

  "browse.startsWith": ", starting with {{ startsWith }}",

  "browse.startsWith.choose_start": "(Choose start)",

  "browse.startsWith.choose_year": "(Choose year)",

  "browse.startsWith.choose_year.label": "Choose the issue year",

  "browse.startsWith.jump": "Filter results by year or month",

  "browse.startsWith.months.april": "April",

  "browse.startsWith.months.august": "August",

  "browse.startsWith.months.december": "December",

  "browse.startsWith.months.february": "February",

  "browse.startsWith.months.january": "January",

  "browse.startsWith.months.july": "July",

  "browse.startsWith.months.june": "June",

  "browse.startsWith.months.march": "March",

  "browse.startsWith.months.may": "May",

  "browse.startsWith.months.none": "(Choose month)",

  "browse.startsWith.months.none.label": "Choose the issue month",

  "browse.startsWith.months.november": "November",

  "browse.startsWith.months.october": "October",

  "browse.startsWith.months.september": "September",

  "browse.startsWith.submit": "Browse",

  "browse.startsWith.type_date": "Filter results by date",

  "browse.startsWith.type_date.label": "Or type in a date (year-month) and click on the Browse button",

  "browse.startsWith.type_text": "Filter results by typing the first few letters",

  "browse.title": "Browsing {{ collection }} by {{ field }}{{ startsWith }} {{ value }}",

  "browse.title.page": "Browsing {{ collection }} by {{ field }} {{ value }}",


  "chips.remove": "Remove chip",



  "collection.create.head": "Create a Collection",

  "collection.create.notifications.success": "Successfully created the Collection",

  "collection.create.sub-head": "Create a Collection for Community {{ parent }}",

  "collection.curate.header": "Curate Collection: {{collection}}",

  "collection.delete.cancel": "Cancel",

  "collection.delete.confirm": "Confirm",

  "collection.delete.processing": "Deleting",

  "collection.delete.head": "Delete Collection",

  "collection.delete.notification.fail": "Collection could not be deleted",

  "collection.delete.notification.success": "Successfully deleted collection",

  "collection.delete.text": "Are you sure you want to delete collection \"{{ dso }}\"",



  "collection.edit.delete": "Delete this collection",

  "collection.edit.head": "Edit Collection",

  "collection.edit.breadcrumbs": "Edit Collection",



  "collection.edit.tabs.mapper.head": "Item Mapper",

  "collection.edit.tabs.item-mapper.title": "Collection Edit - Item Mapper",

  "collection.edit.item-mapper.cancel": "Cancel",

  "collection.edit.item-mapper.collection": "Collection: \"<b>{{name}}</b>\"",

  "collection.edit.item-mapper.confirm": "Map selected items",

  "collection.edit.item-mapper.description": "This is the item mapper tool that allows collection administrators to map items from other collections into this collection. You can search for items from other collections and map them, or browse the list of currently mapped items.",

  "collection.edit.item-mapper.head": "Item Mapper - Map Items from Other Collections",

  "collection.edit.item-mapper.no-search": "Please enter a query to search",

  "collection.edit.item-mapper.notifications.map.error.content": "Errors occurred for mapping of {{amount}} items.",

  "collection.edit.item-mapper.notifications.map.error.head": "Mapping errors",

  "collection.edit.item-mapper.notifications.map.success.content": "Successfully mapped {{amount}} items.",

  "collection.edit.item-mapper.notifications.map.success.head": "Mapping completed",

  "collection.edit.item-mapper.notifications.unmap.error.content": "Errors occurred for removing the mappings of {{amount}} items.",

  "collection.edit.item-mapper.notifications.unmap.error.head": "Remove mapping errors",

  "collection.edit.item-mapper.notifications.unmap.success.content": "Successfully removed the mappings of {{amount}} items.",

  "collection.edit.item-mapper.notifications.unmap.success.head": "Remove mapping completed",

  "collection.edit.item-mapper.remove": "Remove selected item mappings",

  "collection.edit.item-mapper.search-form.placeholder": "Search items...",

  "collection.edit.item-mapper.tabs.browse": "Browse mapped items",

  "collection.edit.item-mapper.tabs.map": "Map new items",


  "collection.edit.logo.delete.title": "Delete logo",

  "collection.edit.logo.delete-undo.title": "Undo delete",

  "collection.edit.logo.label": "Collection logo",

  "collection.edit.logo.notifications.add.error": "Uploading Collection logo failed. Please verify the content before retrying.",

  "collection.edit.logo.notifications.add.success": "Upload Collection logo successful.",

  "collection.edit.logo.notifications.delete.success.title": "Logo deleted",

  "collection.edit.logo.notifications.delete.success.content": "Successfully deleted the collection's logo",

  "collection.edit.logo.notifications.delete.error.title": "Error deleting logo",

  "collection.edit.logo.upload": "Drop a Collection Logo to upload",



  "collection.edit.notifications.success": "Successfully edited the Collection",

  "collection.edit.return": "Back",



  "collection.edit.tabs.curate.head": "Curate",

  "collection.edit.tabs.curate.title": "Collection Edit - Curate",

  "collection.edit.tabs.authorizations.head": "Authorizations",

  "collection.edit.tabs.authorizations.title": "Collection Edit - Authorizations",

  "collection.edit.item.authorizations.load-bundle-button": "Load more bundles",

  "collection.edit.item.authorizations.load-more-button": "Load more",

  "collection.edit.item.authorizations.show-bitstreams-button": "Show bitstream policies for bundle",

  "collection.edit.tabs.metadata.head": "Edit Metadata",

  "collection.edit.tabs.metadata.title": "Collection Edit - Metadata",

  "collection.edit.tabs.roles.head": "Assign Roles",

  "collection.edit.tabs.roles.title": "Collection Edit - Roles",

  "collection.edit.tabs.source.external": "This collection harvests its content from an external source",

  "collection.edit.tabs.source.form.errors.oaiSource.required": "You must provide a set id of the target collection.",

  "collection.edit.tabs.source.form.harvestType": "Content being harvested",

  "collection.edit.tabs.source.form.head": "Configure an external source",

  "collection.edit.tabs.source.form.metadataConfigId": "Metadata Format",

  "collection.edit.tabs.source.form.oaiSetId": "OAI specific set id",

  "collection.edit.tabs.source.form.oaiSource": "OAI Provider",

  "collection.edit.tabs.source.form.options.harvestType.METADATA_AND_BITSTREAMS": "Harvest metadata and bitstreams (requires ORE support)",

  "collection.edit.tabs.source.form.options.harvestType.METADATA_AND_REF": "Harvest metadata and references to bitstreams (requires ORE support)",

  "collection.edit.tabs.source.form.options.harvestType.METADATA_ONLY": "Harvest metadata only",

  "collection.edit.tabs.source.head": "Content Source",

  "collection.edit.tabs.source.notifications.discarded.content": "Your changes were discarded. To reinstate your changes click the 'Undo' button",

  "collection.edit.tabs.source.notifications.discarded.title": "Changes discarded",

  "collection.edit.tabs.source.notifications.invalid.content": "Your changes were not saved. Please make sure all fields are valid before you save.",

  "collection.edit.tabs.source.notifications.invalid.title": "Metadata invalid",

  "collection.edit.tabs.source.notifications.saved.content": "Your changes to this collection's content source were saved.",

  "collection.edit.tabs.source.notifications.saved.title": "Content Source saved",

  "collection.edit.tabs.source.title": "Collection Edit - Content Source",



  "collection.edit.template.add-button": "Add",

  "collection.edit.template.breadcrumbs": "Item template",

  "collection.edit.template.cancel": "Cancel",

  "collection.edit.template.delete-button": "Delete",

  "collection.edit.template.edit-button": "Edit",

  "collection.edit.template.error": "An error occurred retrieving the template item",

  "collection.edit.template.head": "Edit Template Item for Collection \"{{ collection }}\"",

  "collection.edit.template.label": "Template item",

  "collection.edit.template.loading": "Loading template item...",

  "collection.edit.template.notifications.delete.error": "Failed to delete the item template",

  "collection.edit.template.notifications.delete.success": "Successfully deleted the item template",

  "collection.edit.template.title": "Edit Template Item",



  "collection.form.abstract": "Short Description",

  "collection.form.description": "Introductory text (HTML)",

  "collection.form.errors.title.required": "Please enter a collection name",

  "collection.form.license": "License",

  "collection.form.provenance": "Provenance",

  "collection.form.rights": "Copyright text (HTML)",

  "collection.form.tableofcontents": "News (HTML)",

  "collection.form.title": "Name",

  "collection.form.entityType": "Entity Type",



  "collection.listelement.badge": "Collection",



  "collection.page.browse.recent.head": "Recent Submissions",

  "collection.page.browse.recent.empty": "No items to show",

  "collection.page.edit": "Edit this collection",

  "collection.page.handle": "Permanent URI for this collection",

  "collection.page.license": "License",

  "collection.page.news": "News",



  "collection.select.confirm": "Confirm selected",

  "collection.select.empty": "No collections to show",

  "collection.select.table.title": "Title",


  "collection.source.controls.head": "Harvest Controls",
  "collection.source.controls.test.submit.error": "Something went wrong with initiating the testing of the settings",
  "collection.source.controls.test.failed": "The script to test the settings has failed",
  "collection.source.controls.test.completed": "The script to test the settings has successfully finished",
  "collection.source.controls.test.submit": "Test configuration",
  "collection.source.controls.test.running": "Testing configuration...",
  "collection.source.controls.import.submit.success": "The import has been successfully initiated",
  "collection.source.controls.import.submit.error": "Something went wrong with initiating the import",
  "collection.source.controls.import.submit": "Import now",
  "collection.source.controls.import.running": "Importing...",
  "collection.source.controls.import.failed": "An error occurred during the import",
  "collection.source.controls.import.completed": "The import completed",
  "collection.source.controls.reset.submit.success": "The reset and reimport has been successfully initiated",
  "collection.source.controls.reset.submit.error": "Something went wrong with initiating the reset and reimport",
  "collection.source.controls.reset.failed": "An error occurred during the reset and reimport",
  "collection.source.controls.reset.completed": "The reset and reimport completed",
  "collection.source.controls.reset.submit": "Reset and reimport",
  "collection.source.controls.reset.running": "Resetting and reimporting...",
  "collection.source.controls.harvest.status": "Harvest status:",
  "collection.source.controls.harvest.start": "Harvest start time:",
  "collection.source.controls.harvest.last": "Last time harvested:",
  "collection.source.controls.harvest.message": "Harvest info:",
  "collection.source.controls.harvest.no-information": "N/A",


  "collection.source.update.notifications.error.content": "The provided settings have been tested and didn't work.",

  "collection.source.update.notifications.error.title": "Server Error",



  "communityList.breadcrumbs": "Community List",

  "communityList.tabTitle": "Community List",

  "communityList.title": "List of Communities",

  "communityList.showMore": "Show More",



  "community.create.head": "Create a Community",

  "community.create.notifications.success": "Successfully created the Community",

  "community.create.sub-head": "Create a Sub-Community for Community {{ parent }}",

  "community.curate.header": "Curate Community: {{community}}",

  "community.delete.cancel": "Cancel",

  "community.delete.confirm": "Confirm",

  "community.delete.processing": "Deleting...",

  "community.delete.head": "Delete Community",

  "community.delete.notification.fail": "Community could not be deleted",

  "community.delete.notification.success": "Successfully deleted community",

  "community.delete.text": "Are you sure you want to delete community \"{{ dso }}\"",

  "community.edit.delete": "Delete this community",

  "community.edit.head": "Edit Community",

  "community.edit.breadcrumbs": "Edit Community",


  "community.edit.logo.delete.title": "Delete logo",

  "community.edit.logo.delete-undo.title": "Undo delete",

  "community.edit.logo.label": "Community logo",

  "community.edit.logo.notifications.add.error": "Uploading Community logo failed. Please verify the content before retrying.",

  "community.edit.logo.notifications.add.success": "Upload Community logo successful.",

  "community.edit.logo.notifications.delete.success.title": "Logo deleted",

  "community.edit.logo.notifications.delete.success.content": "Successfully deleted the community's logo",

  "community.edit.logo.notifications.delete.error.title": "Error deleting logo",

  "community.edit.logo.upload": "Drop a Community Logo to upload",



  "community.edit.notifications.success": "Successfully edited the Community",

  "community.edit.notifications.unauthorized": "You do not have privileges to make this change",

  "community.edit.notifications.error": "An error occured while editing the Community",

  "community.edit.return": "Back",



  "community.edit.tabs.curate.head": "Curate",

  "community.edit.tabs.curate.title": "Community Edit - Curate",

  "community.edit.tabs.metadata.head": "Edit Metadata",

  "community.edit.tabs.metadata.title": "Community Edit - Metadata",

  "community.edit.tabs.roles.head": "Assign Roles",

  "community.edit.tabs.roles.title": "Community Edit - Roles",

  "community.edit.tabs.authorizations.head": "Authorizations",

  "community.edit.tabs.authorizations.title": "Community Edit - Authorizations",



  "community.listelement.badge": "Community",



  "comcol-role.edit.no-group": "None",

  "comcol-role.edit.create": "Create",

  "comcol-role.edit.create.error.title": "Failed to create a group for the '{{ role }}' role",

  "comcol-role.edit.restrict": "Restrict",

  "comcol-role.edit.delete": "Delete",

  "comcol-role.edit.delete.error.title": "Failed to delete the '{{ role }}' role's group",


  "comcol-role.edit.community-admin.name": "Administrators",

  "comcol-role.edit.collection-admin.name": "Administrators",


  "comcol-role.edit.community-admin.description": "Community administrators can create sub-communities or collections, and manage or assign management for those sub-communities or collections. In addition, they decide who can submit items to any sub-collections, edit item metadata (after submission), and add (map) existing items from other collections (subject to authorization).",

  "comcol-role.edit.collection-admin.description": "Collection administrators decide who can submit items to the collection, edit item metadata (after submission), and add (map) existing items from other collections to this collection (subject to authorization for that collection).",


  "comcol-role.edit.submitters.name": "Submitters",

  "comcol-role.edit.submitters.description": "The E-People and Groups that have permission to submit new items to this collection.",


  "comcol-role.edit.item_read.name": "Default item read access",

  "comcol-role.edit.item_read.description": "E-People and Groups that can read new items submitted to this collection. Changes to this role are not retroactive. Existing items in the system will still be viewable by those who had read access at the time of their addition.",

  "comcol-role.edit.item_read.anonymous-group": "Default read for incoming items is currently set to Anonymous.",


  "comcol-role.edit.bitstream_read.name": "Default bitstream read access",

  "comcol-role.edit.bitstream_read.description": "Community administrators can create sub-communities or collections, and manage or assign management for those sub-communities or collections. In addition, they decide who can submit items to any sub-collections, edit item metadata (after submission), and add (map) existing items from other collections (subject to authorization).",

  "comcol-role.edit.bitstream_read.anonymous-group": "Default read for incoming bitstreams is currently set to Anonymous.",


  "comcol-role.edit.editor.name": "Editors",

  "comcol-role.edit.editor.description": "Editors are able to edit the metadata of incoming submissions, and then accept or reject them.",


  "comcol-role.edit.finaleditor.name": "Final editors",

  "comcol-role.edit.finaleditor.description": "Final editors are able to edit the metadata of incoming submissions, but will not be able to reject them.",


  "comcol-role.edit.reviewer.name": "Reviewers",

  "comcol-role.edit.reviewer.description": "Reviewers are able to accept or reject incoming submissions. However, they are not able to edit the submission's metadata.",



  "community.form.abstract": "Short Description",

  "community.form.description": "Introductory text (HTML)",

  "community.form.errors.title.required": "Please enter a community name",

  "community.form.rights": "Copyright text (HTML)",

  "community.form.tableofcontents": "News (HTML)",

  "community.form.title": "Name",

  "community.page.edit": "Edit this community",

  "community.page.handle": "Permanent URI for this community",

  "community.page.license": "License",

  "community.page.news": "News",

  "community.all-lists.head": "Subcommunities and Collections",

  "community.sub-collection-list.head": "Collections of this Community",

  "community.sub-community-list.head": "Communities of this Community",



  "cookies.consent.accept-all": "Accept all",

  "cookies.consent.accept-selected": "Accept selected",

  "cookies.consent.app.opt-out.description": "This app is loaded by default (but you can opt out)",

  "cookies.consent.app.opt-out.title": "(opt-out)",

  "cookies.consent.app.purpose": "purpose",

  "cookies.consent.app.required.description": "This application is always required",

  "cookies.consent.app.required.title": "(always required)",

  "cookies.consent.app.disable-all.description": "Use this switch to enable or disable all services.",

  "cookies.consent.app.disable-all.title": "Enable or disable all services",

  "cookies.consent.update": "There were changes since your last visit, please update your consent.",

  "cookies.consent.close": "Close",

  "cookies.consent.decline": "Decline",

  "cookies.consent.ok": "That's ok",

  "cookies.consent.save": "Save",

  "cookies.consent.content-notice.title": "Cookie Consent",

  "cookies.consent.content-notice.description": "We collect and process your personal information for the following purposes: <strong>Authentication, Preferences, Acknowledgement and Statistics</strong>. <br/> To learn more, please read our {privacyPolicy}.",

  "cookies.consent.content-notice.description.no-privacy": "We collect and process your personal information for the following purposes: <strong>Authentication, Preferences, Acknowledgement and Statistics</strong>.",

  "cookies.consent.content-notice.learnMore": "Customize",

  "cookies.consent.content-modal.description": "Here you can see and customize the information that we collect about you.",

  "cookies.consent.content-modal.privacy-policy.name": "privacy policy",

  "cookies.consent.content-modal.privacy-policy.text": "To learn more, please read our {privacyPolicy}.",

  "cookies.consent.content-modal.title": "Information that we collect",

  "cookies.consent.content-modal.services": "services",

  "cookies.consent.content-modal.service": "service",

  "cookies.consent.app.title.authentication": "Authentication",

  "cookies.consent.app.description.authentication": "Required for signing you in",


  "cookies.consent.app.title.preferences": "Preferences",

  "cookies.consent.app.description.preferences": "Required for saving your preferences",



  "cookies.consent.app.title.acknowledgement": "Acknowledgement",

  "cookies.consent.app.description.acknowledgement": "Required for saving your acknowledgements and consents",



  "cookies.consent.app.title.google-analytics": "Google Analytics",

  "cookies.consent.app.description.google-analytics": "Allows us to track statistical data",



  "cookies.consent.app.title.google-recaptcha": "Google reCaptcha",

  "cookies.consent.app.description.google-recaptcha": "We use google reCAPTCHA service during registration and password recovery",


  "cookies.consent.purpose.functional": "Functional",

  "cookies.consent.purpose.statistical": "Statistical",

  "cookies.consent.purpose.registration-password-recovery": "Registration and Password recovery",

  "cookies.consent.purpose.sharing": "Sharing",

  "curation-task.task.citationpage.label":  "Generate Citation Page",

  "curation-task.task.checklinks.label":  "Check Links in Metadata",

  "curation-task.task.noop.label": "NOOP",

  "curation-task.task.profileformats.label": "Profile Bitstream Formats",

  "curation-task.task.requiredmetadata.label": "Check for Required Metadata",

  "curation-task.task.translate.label": "Microsoft Translator",

  "curation-task.task.vscan.label": "Virus Scan",

  "curation-task.task.registerdoi.label": "Register DOI",



  "curation.form.task-select.label": "Task:",

  "curation.form.submit": "Start",

  "curation.form.submit.success.head": "The curation task has been started successfully",

  "curation.form.submit.success.content": "You will be redirected to the corresponding process page.",

  "curation.form.submit.error.head": "Running the curation task failed",

  "curation.form.submit.error.content": "An error occured when trying to start the curation task.",

  "curation.form.submit.error.invalid-handle": "Couldn't determine the handle for this object",

  "curation.form.handle.label": "Handle:",

  "curation.form.handle.hint": "Hint: Enter [your-handle-prefix]/0 to run a task across entire site (not all tasks may support this capability)",



  "deny-request-copy.email.message": "Dear {{ recipientName }},\nIn response to your request I regret to inform you that it's not possible to send you a copy of the file(s) you have requested, concerning the document: \"{{ itemUrl }}\" ({{ itemName }}), of which I am an author.\n\nBest regards,\n{{ authorName }} <{{ authorEmail }}>",

  "deny-request-copy.email.subject": "Request copy of document",

  "deny-request-copy.error": "An error occurred",

  "deny-request-copy.header": "Deny document copy request",

  "deny-request-copy.intro": "This message will be sent to the applicant of the request",

  "deny-request-copy.success": "Successfully denied item request",



  "dso.name.untitled": "Untitled",



  "dso-selector.create.collection.head": "New collection",

  "dso-selector.create.collection.sub-level": "Create a new collection in",

  "dso-selector.create.community.head": "New community",

  "dso-selector.create.community.or-divider": "or",

  "dso-selector.create.community.sub-level": "Create a new community in",

  "dso-selector.create.community.top-level": "Create a new top-level community",

  "dso-selector.create.item.head": "New item",

  "dso-selector.create.item.sub-level": "Create a new item in",

  "dso-selector.create.submission.head": "New submission",

  "dso-selector.edit.collection.head": "Edit collection",

  "dso-selector.edit.community.head": "Edit community",

  "dso-selector.edit.item.head": "Edit item",

  "dso-selector.error.title": "An error occurred searching for a {{ type }}",

  "dso-selector.export-metadata.dspaceobject.head": "Export metadata from",

  "dso-selector.export-batch.dspaceobject.head": "Export Batch (ZIP) from",

  "dso-selector.import-batch.dspaceobject.head": "Import batch from",

  "dso-selector.no-results": "No {{ type }} found",

  "dso-selector.placeholder": "Search for a {{ type }}",

  "dso-selector.select.collection.head": "Select a collection",

  "dso-selector.set-scope.community.head": "Select a search scope",

  "dso-selector.set-scope.community.button": "Search all of DSpace",

  "dso-selector.set-scope.community.or-divider": "or",

  "dso-selector.set-scope.community.input-header": "Search for a community or collection",

  "dso-selector.claim.item.head": "Profile tips",

  "dso-selector.claim.item.body": "These are existing profiles that may be related to you. If you recognize yourself in one of these profiles, select it and on the detail page, among the options, choose to claim it. Otherwise you can create a new profile from scratch using the button below.",

  "dso-selector.claim.item.not-mine-label": "None of these are mine",

  "dso-selector.claim.item.create-from-scratch": "Create a new one",

  "dso-selector.results-could-not-be-retrieved": "Something went wrong, please refresh again ↻",

  "supervision-group-selector.header": "Supervision Group Selector",

  "supervision-group-selector.select.type-of-order.label": "Select a type of Order",

  "supervision-group-selector.select.type-of-order.option.none": "NONE",

  "supervision-group-selector.select.type-of-order.option.editor": "EDITOR",

  "supervision-group-selector.select.type-of-order.option.observer": "OBSERVER",

  "supervision-group-selector.select.group.label": "Select a Group",

  "supervision-group-selector.button.save": "Save",

  "supervision-group-selector.select.type-of-order.error": "Please select a type of order",

  "supervision-group-selector.select.group.error": "Please select a group",

  "supervision-group-selector.notification.create.success.title": "Successfully created supervision order for group {{ name }}",

  "supervision-group-selector.notification.create.failure.title": "Error",

  "confirmation-modal.export-metadata.header": "Export metadata for {{ dsoName }}",

  "confirmation-modal.export-metadata.info": "Are you sure you want to export metadata for {{ dsoName }}",

  "confirmation-modal.export-metadata.cancel": "Cancel",

  "confirmation-modal.export-metadata.confirm": "Export",

  "confirmation-modal.export-batch.header": "Export batch (ZIP) for {{ dsoName }}",

  "confirmation-modal.export-batch.info": "Are you sure you want to export batch (ZIP) for {{ dsoName }}",

  "confirmation-modal.export-batch.cancel": "Cancel",

  "confirmation-modal.export-batch.confirm": "Export",

  "confirmation-modal.delete-eperson.header": "Delete EPerson \"{{ dsoName }}\"",

  "confirmation-modal.delete-eperson.info": "Are you sure you want to delete EPerson \"{{ dsoName }}\"",

  "confirmation-modal.delete-eperson.cancel": "Cancel",

  "confirmation-modal.delete-eperson.confirm": "Delete",

  "confirmation-modal.delete-profile.header": "Delete Profile",

  "confirmation-modal.delete-profile.info": "Are you sure you want to delete your profile",

  "confirmation-modal.delete-profile.cancel": "Cancel",

  "confirmation-modal.delete-profile.confirm": "Delete",


  "error.bitstream": "Error fetching bitstream",

  "error.browse-by": "Error fetching items",

  "error.collection": "Error fetching collection",

  "error.collections": "Error fetching collections",

  "error.community": "Error fetching community",

  "error.identifier": "No item found for the identifier",

  "error.default": "Error",

  "error.item": "Error fetching item",

  "error.items": "Error fetching items",

  "error.objects": "Error fetching objects",

  "error.recent-submissions": "Error fetching recent submissions",

  "error.search-results": "Error fetching search results",

  "error.invalid-search-query": "Search query is not valid. Please check <a href=\"https://solr.apache.org/guide/query-syntax-and-parsing.html\" target=\"_blank\">Solr query syntax</a> best practices for further information about this error.",

  "error.sub-collections": "Error fetching sub-collections",

  "error.sub-communities": "Error fetching sub-communities",

  "error.submission.sections.init-form-error": "An error occurred during section initialize, please check your input-form configuration. Details are below : <br> <br>",

  "error.top-level-communities": "Error fetching top-level communities",

  "error.validation.license.notgranted": "You must grant this license to complete your submission. If you are unable to grant this license at this time you may save your work and return later or remove the submission.",

  "error.validation.pattern": "This input is restricted by the current pattern: {{ pattern }}.",

  "error.validation.filerequired": "The file upload is mandatory",

  "error.validation.required": "This field is required",

  "error.validation.NotValidEmail": "This E-mail is not a valid email",

  "error.validation.emailTaken": "This E-mail is already taken",

  "error.validation.groupExists": "This group already exists",


  "feed.description": "Syndication feed",


  "file-section.error.header": "Error obtaining files for this item",



  "footer.copyright": "copyright © 2002-{{ year }}",

  "footer.link.dspace": "DSpace software",

  "footer.link.lyrasis": "LYRASIS",

  "footer.link.cookies": "Cookie settings",

  "footer.link.privacy-policy": "Privacy policy",

  "footer.link.end-user-agreement":"End User Agreement",

  "footer.link.feedback":"Send Feedback",



  "forgot-email.form.header": "Forgot Password",

  "forgot-email.form.info": "Enter the email address associated with the account.",

  "forgot-email.form.email": "Email Address *",

  "forgot-email.form.email.error.required": "Please fill in an email address",

  "forgot-email.form.email.error.pattern": "Please fill in a valid email address",

  "forgot-email.form.email.hint": "An email will be sent to this address with a further instructions.",

  "forgot-email.form.submit": "Reset password",

  "forgot-email.form.success.head": "Password reset email sent",

  "forgot-email.form.success.content": "An email has been sent to {{ email }} containing a special URL and further instructions.",

  "forgot-email.form.error.head": "Error when trying to reset password",

  "forgot-email.form.error.content": "An error occured when attempting to reset the password for the account associated with the following email address: {{ email }}",



  "forgot-password.title": "Forgot Password",

  "forgot-password.form.head": "Forgot Password",

  "forgot-password.form.info": "Enter a new password in the box below, and confirm it by typing it again into the second box.",

  "forgot-password.form.card.security": "Security",

  "forgot-password.form.identification.header": "Identify",

  "forgot-password.form.identification.email": "Email address: ",

  "forgot-password.form.label.password": "Password",

  "forgot-password.form.label.passwordrepeat": "Retype to confirm",

  "forgot-password.form.error.empty-password": "Please enter a password in the box below.",

  "forgot-password.form.error.matching-passwords": "The passwords do not match.",

  "forgot-password.form.notification.error.title": "Error when trying to submit new password",

  "forgot-password.form.notification.success.content": "The password reset was successful. You have been logged in as the created user.",

  "forgot-password.form.notification.success.title": "Password reset completed",

  "forgot-password.form.submit": "Submit password",


  "form.add": "Add more",

  "form.add-help": "Click here to add the current entry and to add another one",

  "form.cancel": "Cancel",

  "form.clear": "Clear",

  "form.clear-help": "Click here to remove the selected value",

  "form.discard": "Discard",

  "form.drag": "Drag",

  "form.edit": "Edit",

  "form.edit-help": "Click here to edit the selected value",

  "form.first-name": "First name",

  "form.group-collapse": "Collapse",

  "form.group-collapse-help": "Click here to collapse",

  "form.group-expand": "Expand",

  "form.group-expand-help": "Click here to expand and add more elements",

  "form.last-name": "Last name",

  "form.loading": "Loading...",

  "form.lookup": "Lookup",

  "form.lookup-help": "Click here to look up an existing relation",

  "form.no-results": "No results found",

  "form.no-value": "No value entered",

  "form.other-information": {},

  "form.remove": "Remove",

  "form.save": "Save",

  "form.save-help": "Save changes",

  "form.search": "Search",

  "form.search-help": "Click here to look for an existing correspondence",

  "form.submit": "Save",

  "form.repeatable.sort.tip": "Drop the item in the new position",



  "grant-deny-request-copy.deny": "Don't send copy",

  "grant-deny-request-copy.email.back": "Back",

  "grant-deny-request-copy.email.message": "Message",

  "grant-deny-request-copy.email.message.empty": "Please enter a message",

  "grant-deny-request-copy.email.permissions.info": "You may use this occasion to reconsider the access restrictions on the document, to avoid having to respond to these requests. If you’d like to ask the repository administrators to remove these restrictions, please check the box below.",

  "grant-deny-request-copy.email.permissions.label": "Change to open access",

  "grant-deny-request-copy.email.send": "Send",

  "grant-deny-request-copy.email.subject": "Subject",

  "grant-deny-request-copy.email.subject.empty": "Please enter a subject",

  "grant-deny-request-copy.grant": "Send copy",

  "grant-deny-request-copy.header": "Document copy request",

  "grant-deny-request-copy.home-page": "Take me to the home page",

  "grant-deny-request-copy.intro1": "If you are one of the authors of the document <a href='{{ url }}'>{{ name }}</a>, then please use one of the options below to respond to the user's request.",

  "grant-deny-request-copy.intro2": "After choosing an option, you will be presented with a suggested email reply which you may edit.",

  "grant-deny-request-copy.processed": "This request has already been processed. You can use the button below to get back to the home page.",



  "grant-request-copy.email.message": "Dear {{ recipientName }},\nIn response to your request I have the pleasure to send you in attachment a copy of the file(s) concerning the document: \"{{ itemUrl }}\" ({{ itemName }}), of which I am an author.\n\nBest regards,\n{{ authorName }} <{{ authorEmail }}>",

  "grant-request-copy.email.subject": "Request copy of document",

  "grant-request-copy.error": "An error occurred",

  "grant-request-copy.header": "Grant document copy request",

  "grant-request-copy.intro": "This message will be sent to the applicant of the request. The requested document(s) will be attached.",

  "grant-request-copy.success": "Successfully granted item request",


  "health.breadcrumbs": "Health",

  "health-page.heading" : "Health",

  "health-page.info-tab" : "Info",

  "health-page.status-tab" : "Status",

  "health-page.error.msg": "The health check service is temporarily unavailable",

  "health-page.property.status": "Status code",

  "health-page.section.db.title": "Database",

  "health-page.section.geoIp.title": "GeoIp",

  "health-page.section.solrAuthorityCore.title": "Solr: authority core",

  "health-page.section.solrOaiCore.title": "Solr: oai core",

  "health-page.section.solrSearchCore.title": "Solr: search core",

  "health-page.section.solrStatisticsCore.title": "Solr: statistics core",

  "health-page.section-info.app.title": "Application Backend",

  "health-page.section-info.java.title": "Java",

  "health-page.status": "Status",

  "health-page.status.ok.info": "Operational",

  "health-page.status.error.info": "Problems detected",

  "health-page.status.warning.info": "Possible issues detected",

  "health-page.title": "Health",

  "health-page.section.no-issues": "No issues detected",


  "home.description": "",

  "home.breadcrumbs": "Home",

  "home.search-form.placeholder": "Search the repository ...",

  "home.title": "Home",

  "home.top-level-communities.head": "Communities in DSpace",

  "home.top-level-communities.help": "Select a community to browse its collections.",



  "info.end-user-agreement.accept": "I have read and I agree to the End User Agreement",

  "info.end-user-agreement.accept.error": "An error occurred accepting the End User Agreement",

  "info.end-user-agreement.accept.success": "Successfully updated the End User Agreement",

  "info.end-user-agreement.breadcrumbs": "End User Agreement",

  "info.end-user-agreement.buttons.cancel": "Cancel",

  "info.end-user-agreement.buttons.save": "Save",

  "info.end-user-agreement.head": "End User Agreement",

  "info.end-user-agreement.title": "End User Agreement",

  "info.privacy.breadcrumbs": "Privacy Statement",

  "info.privacy.head": "Privacy Statement",

  "info.privacy.title": "Privacy Statement",

  "info.feedback.breadcrumbs": "Feedback",

  "info.feedback.head": "Feedback",

  "info.feedback.title": "Feedback",

  "info.feedback.info": "Thanks for sharing your feedback about the DSpace system. Your comments are appreciated!",

  "info.feedback.email_help": "This address will be used to follow up on your feedback.",

  "info.feedback.send": "Send Feedback",

  "info.feedback.comments": "Comments",

  "info.feedback.email-label": "Your Email",

  "info.feedback.create.success" : "Feedback Sent Successfully!",

  "info.feedback.error.email.required" : "A valid email address is required",

  "info.feedback.error.message.required" : "A comment is required",

  "info.feedback.page-label" : "Page",

  "info.feedback.page_help" : "Tha page related to your feedback",



  "item.alerts.private": "This item is non-discoverable",

  "item.alerts.withdrawn": "This item has been withdrawn",



  "item.edit.authorizations.heading": "With this editor you can view and alter the policies of an item, plus alter policies of individual item components: bundles and bitstreams. Briefly, an item is a container of bundles, and bundles are containers of bitstreams. Containers usually have ADD/REMOVE/READ/WRITE policies, while bitstreams only have READ/WRITE policies.",

  "item.edit.authorizations.title": "Edit item's Policies",



  "item.badge.private": "Non-discoverable",

  "item.badge.withdrawn": "Withdrawn",



  "item.bitstreams.upload.bundle": "Bundle",

  "item.bitstreams.upload.bundle.placeholder": "Select a bundle or input new bundle name",

  "item.bitstreams.upload.bundle.new": "Create bundle",

  "item.bitstreams.upload.bundles.empty": "This item doesn\'t contain any bundles to upload a bitstream to.",

  "item.bitstreams.upload.cancel": "Cancel",

  "item.bitstreams.upload.drop-message": "Drop a file to upload",

  "item.bitstreams.upload.item": "Item: ",

  "item.bitstreams.upload.notifications.bundle.created.content": "Successfully created new bundle.",

  "item.bitstreams.upload.notifications.bundle.created.title": "Created bundle",

  "item.bitstreams.upload.notifications.upload.failed": "Upload failed. Please verify the content before retrying.",

  "item.bitstreams.upload.title": "Upload bitstream",



  "item.edit.bitstreams.bundle.edit.buttons.upload": "Upload",

  "item.edit.bitstreams.bundle.displaying": "Currently displaying {{ amount }} bitstreams of {{ total }}.",

  "item.edit.bitstreams.bundle.load.all": "Load all ({{ total }})",

  "item.edit.bitstreams.bundle.load.more": "Load more",

  "item.edit.bitstreams.bundle.name": "BUNDLE: {{ name }}",

  "item.edit.bitstreams.discard-button": "Discard",

  "item.edit.bitstreams.edit.buttons.download": "Download",

  "item.edit.bitstreams.edit.buttons.drag": "Drag",

  "item.edit.bitstreams.edit.buttons.edit": "Edit",

  "item.edit.bitstreams.edit.buttons.remove": "Remove",

  "item.edit.bitstreams.edit.buttons.undo": "Undo changes",

  "item.edit.bitstreams.empty": "This item doesn't contain any bitstreams. Click the upload button to create one.",

  "item.edit.bitstreams.headers.actions": "Actions",

  "item.edit.bitstreams.headers.bundle": "Bundle",

  "item.edit.bitstreams.headers.description": "Description",

  "item.edit.bitstreams.headers.format": "Format",

  "item.edit.bitstreams.headers.name": "Name",

  "item.edit.bitstreams.notifications.discarded.content": "Your changes were discarded. To reinstate your changes click the 'Undo' button",

  "item.edit.bitstreams.notifications.discarded.title": "Changes discarded",

  "item.edit.bitstreams.notifications.move.failed.title": "Error moving bitstreams",

  "item.edit.bitstreams.notifications.move.saved.content": "Your move changes to this item's bitstreams and bundles have been saved.",

  "item.edit.bitstreams.notifications.move.saved.title": "Move changes saved",

  "item.edit.bitstreams.notifications.outdated.content": "The item you're currently working on has been changed by another user. Your current changes are discarded to prevent conflicts",

  "item.edit.bitstreams.notifications.outdated.title": "Changes outdated",

  "item.edit.bitstreams.notifications.remove.failed.title": "Error deleting bitstream",

  "item.edit.bitstreams.notifications.remove.saved.content": "Your removal changes to this item's bitstreams have been saved.",

  "item.edit.bitstreams.notifications.remove.saved.title": "Removal changes saved",

  "item.edit.bitstreams.reinstate-button": "Undo",

  "item.edit.bitstreams.save-button": "Save",

  "item.edit.bitstreams.upload-button": "Upload",



  "item.edit.delete.cancel": "Cancel",

  "item.edit.delete.confirm": "Delete",

  "item.edit.delete.description": "Are you sure this item should be completely deleted? Caution: At present, no tombstone would be left.",

  "item.edit.delete.error": "An error occurred while deleting the item",

  "item.edit.delete.header": "Delete item: {{ id }}",

  "item.edit.delete.success": "The item has been deleted",

  "item.edit.head": "Edit Item",

  "item.edit.breadcrumbs": "Edit Item",

  "item.edit.tabs.disabled.tooltip": "You're not authorized to access this tab",


  "item.edit.tabs.mapper.head": "Collection Mapper",

  "item.edit.tabs.item-mapper.title": "Item Edit - Collection Mapper",

  "item.edit.item-mapper.buttons.add": "Map item to selected collections",

  "item.edit.item-mapper.buttons.remove": "Remove item's mapping for selected collections",

  "item.edit.item-mapper.cancel": "Cancel",

  "item.edit.item-mapper.description": "This is the item mapper tool that allows administrators to map this item to other collections. You can search for collections and map them, or browse the list of collections the item is currently mapped to.",

  "item.edit.item-mapper.head": "Item Mapper - Map Item to Collections",

  "item.edit.item-mapper.item": "Item: \"<b>{{name}}</b>\"",

  "item.edit.item-mapper.no-search": "Please enter a query to search",

  "item.edit.item-mapper.notifications.add.error.content": "Errors occurred for mapping of item to {{amount}} collections.",

  "item.edit.item-mapper.notifications.add.error.head": "Mapping errors",

  "item.edit.item-mapper.notifications.add.success.content": "Successfully mapped item to {{amount}} collections.",

  "item.edit.item-mapper.notifications.add.success.head": "Mapping completed",

  "item.edit.item-mapper.notifications.remove.error.content": "Errors occurred for the removal of the mapping to {{amount}} collections.",

  "item.edit.item-mapper.notifications.remove.error.head": "Removal of mapping errors",

  "item.edit.item-mapper.notifications.remove.success.content": "Successfully removed mapping of item to {{amount}} collections.",

  "item.edit.item-mapper.notifications.remove.success.head": "Removal of mapping completed",

  "item.edit.item-mapper.search-form.placeholder": "Search collections...",

  "item.edit.item-mapper.tabs.browse": "Browse mapped collections",

  "item.edit.item-mapper.tabs.map": "Map new collections",



  "item.edit.metadata.add-button": "Add",

  "item.edit.metadata.discard-button": "Discard",

  "item.edit.metadata.edit.buttons.edit": "Edit",

  "item.edit.metadata.edit.buttons.remove": "Remove",

  "item.edit.metadata.edit.buttons.undo": "Undo changes",

  "item.edit.metadata.edit.buttons.unedit": "Stop editing",

  "item.edit.metadata.empty": "The item currently doesn't contain any metadata. Click Add to start adding a metadata value.",

  "item.edit.metadata.headers.edit": "Edit",

  "item.edit.metadata.headers.field": "Field",

  "item.edit.metadata.headers.language": "Lang",

  "item.edit.metadata.headers.value": "Value",

  "item.edit.metadata.metadatafield.invalid": "Please choose a valid metadata field",

  "item.edit.metadata.notifications.discarded.content": "Your changes were discarded. To reinstate your changes click the 'Undo' button",

  "item.edit.metadata.notifications.discarded.title": "Changes discarded",

  "item.edit.metadata.notifications.error.title": "An error occurred",

  "item.edit.metadata.notifications.invalid.content": "Your changes were not saved. Please make sure all fields are valid before you save.",

  "item.edit.metadata.notifications.invalid.title": "Metadata invalid",

  "item.edit.metadata.notifications.outdated.content": "The item you're currently working on has been changed by another user. Your current changes are discarded to prevent conflicts",

  "item.edit.metadata.notifications.outdated.title": "Changes outdated",

  "item.edit.metadata.notifications.saved.content": "Your changes to this item's metadata were saved.",

  "item.edit.metadata.notifications.saved.title": "Metadata saved",

  "item.edit.metadata.reinstate-button": "Undo",

  "item.edit.metadata.save-button": "Save",



  "item.edit.modify.overview.field": "Field",

  "item.edit.modify.overview.language": "Language",

  "item.edit.modify.overview.value": "Value",



  "item.edit.move.cancel": "Back",

  "item.edit.move.save-button": "Save",

  "item.edit.move.discard-button": "Discard",

  "item.edit.move.description": "Select the collection you wish to move this item to. To narrow down the list of displayed collections, you can enter a search query in the box.",

  "item.edit.move.error": "An error occurred when attempting to move the item",

  "item.edit.move.head": "Move item: {{id}}",

  "item.edit.move.inheritpolicies.checkbox": "Inherit policies",

  "item.edit.move.inheritpolicies.description": "Inherit the default policies of the destination collection",

  "item.edit.move.move": "Move",

  "item.edit.move.processing": "Moving...",

  "item.edit.move.search.placeholder": "Enter a search query to look for collections",

  "item.edit.move.success": "The item has been moved successfully",

  "item.edit.move.title": "Move item",



  "item.edit.private.cancel": "Cancel",

  "item.edit.private.confirm": "Make it non-discoverable",

  "item.edit.private.description": "Are you sure this item should be made non-discoverable in the archive?",

  "item.edit.private.error": "An error occurred while making the item non-discoverable",

  "item.edit.private.header": "Make item non-discoverable: {{ id }}",

  "item.edit.private.success": "The item is now non-discoverable",



  "item.edit.public.cancel": "Cancel",

  "item.edit.public.confirm": "Make it discoverable",

  "item.edit.public.description": "Are you sure this item should be made discoverable in the archive?",

  "item.edit.public.error": "An error occurred while making the item discoverable",

  "item.edit.public.header": "Make item discoverable: {{ id }}",

  "item.edit.public.success": "The item is now discoverable",



  "item.edit.reinstate.cancel": "Cancel",

  "item.edit.reinstate.confirm": "Reinstate",

  "item.edit.reinstate.description": "Are you sure this item should be reinstated to the archive?",

  "item.edit.reinstate.error": "An error occurred while reinstating the item",

  "item.edit.reinstate.header": "Reinstate item: {{ id }}",

  "item.edit.reinstate.success": "The item was reinstated successfully",



  "item.edit.relationships.discard-button": "Discard",

  "item.edit.relationships.edit.buttons.add": "Add",

  "item.edit.relationships.edit.buttons.remove": "Remove",

  "item.edit.relationships.edit.buttons.undo": "Undo changes",

  "item.edit.relationships.no-relationships": "No relationships",

  "item.edit.relationships.notifications.discarded.content": "Your changes were discarded. To reinstate your changes click the 'Undo' button",

  "item.edit.relationships.notifications.discarded.title": "Changes discarded",

  "item.edit.relationships.notifications.failed.title": "Error editing relationships",

  "item.edit.relationships.notifications.outdated.content": "The item you're currently working on has been changed by another user. Your current changes are discarded to prevent conflicts",

  "item.edit.relationships.notifications.outdated.title": "Changes outdated",

  "item.edit.relationships.notifications.saved.content": "Your changes to this item's relationships were saved.",

  "item.edit.relationships.notifications.saved.title": "Relationships saved",

  "item.edit.relationships.reinstate-button": "Undo",

  "item.edit.relationships.save-button": "Save",

  "item.edit.relationships.no-entity-type": "Add 'dspace.entity.type' metadata to enable relationships for this item",


  "item.edit.return": "Back",


  "item.edit.tabs.bitstreams.head": "Bitstreams",

  "item.edit.tabs.bitstreams.title": "Item Edit - Bitstreams",

  "item.edit.tabs.curate.head": "Curate",

  "item.edit.tabs.curate.title": "Item Edit - Curate",

  "item.edit.tabs.metadata.head": "Metadata",

  "item.edit.tabs.metadata.title": "Item Edit -  Metadata",

  "item.edit.tabs.relationships.head": "Relationships",

  "item.edit.tabs.relationships.title": "Item Edit - Relationships",

  "item.edit.tabs.status.buttons.authorizations.button": "Authorizations...",

  "item.edit.tabs.status.buttons.authorizations.label": "Edit item's authorization policies",

  "item.edit.tabs.status.buttons.delete.button": "Permanently delete",

  "item.edit.tabs.status.buttons.delete.label": "Completely expunge item",

  "item.edit.tabs.status.buttons.mappedCollections.button": "Mapped collections",

  "item.edit.tabs.status.buttons.mappedCollections.label": "Manage mapped collections",

  "item.edit.tabs.status.buttons.move.button": "Move...",

  "item.edit.tabs.status.buttons.move.label": "Move item to another collection",

  "item.edit.tabs.status.buttons.private.button": "Make it non-discoverable...",

  "item.edit.tabs.status.buttons.private.label": "Make item non-discoverable",

  "item.edit.tabs.status.buttons.public.button": "Make it discoverable...",

  "item.edit.tabs.status.buttons.public.label": "Make item discoverable",

  "item.edit.tabs.status.buttons.reinstate.button": "Reinstate...",

  "item.edit.tabs.status.buttons.reinstate.label": "Reinstate item into the repository",

  "item.edit.tabs.status.buttons.unauthorized": "You're not authorized to perform this action",

  "item.edit.tabs.status.buttons.withdraw.button": "Withdraw...",

  "item.edit.tabs.status.buttons.withdraw.label": "Withdraw item from the repository",

  "item.edit.tabs.status.description": "Welcome to the item management page. From here you can withdraw, reinstate, move or delete the item. You may also update or add new metadata / bitstreams on the other tabs.",

  "item.edit.tabs.status.head": "Status",

  "item.edit.tabs.status.labels.handle": "Handle",

  "item.edit.tabs.status.labels.id": "Item Internal ID",

  "item.edit.tabs.status.labels.itemPage": "Item Page",

  "item.edit.tabs.status.labels.lastModified": "Last Modified",

  "item.edit.tabs.status.title": "Item Edit -  Status",

  "item.edit.tabs.versionhistory.head": "Version History",

  "item.edit.tabs.versionhistory.title": "Item Edit - Version History",

  "item.edit.tabs.versionhistory.under-construction": "Editing or adding new versions is not yet possible in this user interface.",

  "item.edit.tabs.view.head": "View Item",

  "item.edit.tabs.view.title": "Item Edit -  View",



  "item.edit.withdraw.cancel": "Cancel",

  "item.edit.withdraw.confirm": "Withdraw",

  "item.edit.withdraw.description": "Are you sure this item should be withdrawn from the archive?",

  "item.edit.withdraw.error": "An error occurred while withdrawing the item",

  "item.edit.withdraw.header": "Withdraw item: {{ id }}",

  "item.edit.withdraw.success": "The item was withdrawn successfully",

  "item.orcid.return": "Back",


  "item.listelement.badge": "Item",

  "item.page.description": "Description",

  "item.page.journal-issn": "Journal ISSN",

  "item.page.journal-title": "Journal Title",

  "item.page.publisher": "Publisher",

  "item.page.titleprefix": "Item: ",

  "item.page.volume-title": "Volume Title",

  "item.search.results.head": "Item Search Results",

  "item.search.title": "Item Search",

  "item.truncatable-part.show-more": "Show more",

  "item.truncatable-part.show-less": "Collapse",

  "item.search.result.delete-supervision.modal.header": "Delete Supervision Order",

  "item.search.result.delete-supervision.modal.info": "Are you sure you want to delete Supervision Order",

  "item.search.result.delete-supervision.modal.cancel": "Cancel",

  "item.search.result.delete-supervision.modal.confirm": "Delete",

  "item.search.result.notification.deleted.success": "Successfully deleted supervision order \"{{name}}\"",

  "item.search.result.notification.deleted.failure.title": "Failed to delete supervision order \"{{name}}\"",

  "item.search.result.notification.deleted.failure.content": "Failed to delete supervision order",

  "item.search.result.list.element.supervised-by": "Supervised by:",



  "item.page.abstract": "Abstract",

  "item.page.author": "Authors",

  "item.page.citation": "Citation",

  "item.page.collections": "Collections",

  "item.page.collections.loading": "Loading...",

  "item.page.collections.load-more": "Load more",

  "item.page.date": "Date",

  "item.page.edit": "Edit this item",

  "item.page.files": "Files",

  "item.page.filesection.description": "Description:",

  "item.page.filesection.download": "Download",

  "item.page.filesection.format": "Format:",

  "item.page.filesection.name": "Name:",

  "item.page.filesection.size": "Size:",

  "item.page.journal.search.title": "Articles in this journal",

  "item.page.link.full": "Full item page",

  "item.page.link.simple": "Simple item page",

  "item.page.orcid.title": "ORCID",

  "item.page.orcid.tooltip": "Open ORCID setting page",

  "item.page.person.search.title": "Articles by this author",

  "item.page.related-items.view-more": "Show {{ amount }} more",

  "item.page.related-items.view-less": "Hide last {{ amount }}",

  "item.page.relationships.isAuthorOfPublication": "Publications",

  "item.page.relationships.isJournalOfPublication": "Publications",

  "item.page.relationships.isOrgUnitOfPerson": "Authors",

  "item.page.relationships.isOrgUnitOfProject": "Research Projects",

  "item.page.subject": "Keywords",

  "item.page.uri": "URI",

  "item.page.bitstreams.view-more": "Show more",

  "item.page.bitstreams.collapse": "Collapse",

  "item.page.filesection.original.bundle" : "Original bundle",

  "item.page.filesection.license.bundle" : "License bundle",

  "item.page.return": "Back",

  "item.page.version.create": "Create new version",

  "item.page.version.hasDraft": "A new version cannot be created because there is an inprogress submission in the version history",

  "item.page.claim.button": "Claim",

  "item.page.claim.tooltip": "Claim this item as profile",

  "item.preview.dc.identifier.uri": "Identifier:",

  "item.preview.dc.contributor.author": "Authors:",

  "item.preview.dc.date.issued": "Published date:",

  "item.preview.dc.description.abstract": "Abstract:",

  "item.preview.dc.identifier.other": "Other identifier:",

  "item.preview.dc.language.iso": "Language:",

  "item.preview.dc.subject": "Subjects:",

  "item.preview.dc.title": "Title:",

  "item.preview.dc.type": "Type:",

  "item.preview.oaire.citation.issue" : "Issue",

  "item.preview.oaire.citation.volume" : "Volume",

  "item.preview.dc.relation.issn" : "ISSN",

  "item.preview.dc.identifier.isbn" : "ISBN",

  "item.preview.dc.identifier": "Identifier:",

  "item.preview.dc.relation.ispartof" : "Journal or Serie",

  "item.preview.dc.identifier.doi" : "DOI",

  "item.preview.person.familyName": "Surname:",

  "item.preview.person.givenName": "Name:",

  "item.preview.person.identifier.orcid": "ORCID:",

  "item.preview.project.funder.name": "Funder:",

  "item.preview.project.funder.identifier": "Funder Identifier:",

  "item.preview.oaire.awardNumber": "Funding ID:",

  "item.preview.dc.title.alternative": "Acronym:",

  "item.preview.dc.coverage.spatial": "Jurisdiction:",

  "item.preview.oaire.fundingStream": "Funding Stream:",



  "item.select.confirm": "Confirm selected",

  "item.select.empty": "No items to show",

  "item.select.table.author": "Author",

  "item.select.table.collection": "Collection",

  "item.select.table.title": "Title",


  "item.version.history.empty": "There are no other versions for this item yet.",

  "item.version.history.head": "Version History",

  "item.version.history.return": "Back",

  "item.version.history.selected": "Selected version",

  "item.version.history.selected.alert": "You are currently viewing version {{version}} of the item.",

  "item.version.history.table.version": "Version",

  "item.version.history.table.item": "Item",

  "item.version.history.table.editor": "Editor",

  "item.version.history.table.date": "Date",

  "item.version.history.table.summary": "Summary",

  "item.version.history.table.workspaceItem": "Workspace item",

  "item.version.history.table.workflowItem": "Workflow item",

  "item.version.history.table.actions": "Action",

  "item.version.history.table.action.editWorkspaceItem": "Edit workspace item",

  "item.version.history.table.action.editSummary": "Edit summary",

  "item.version.history.table.action.saveSummary": "Save summary edits",

  "item.version.history.table.action.discardSummary": "Discard summary edits",

  "item.version.history.table.action.newVersion": "Create new version from this one",

  "item.version.history.table.action.deleteVersion": "Delete version",

  "item.version.history.table.action.hasDraft": "A new version cannot be created because there is an inprogress submission in the version history",


  "item.version.notice": "This is not the latest version of this item. The latest version can be found <a href='{{destination}}'>here</a>.",


  "item.version.create.modal.header": "New version",

  "item.version.create.modal.text": "Create a new version for this item",

  "item.version.create.modal.text.startingFrom": "starting from version {{version}}",

  "item.version.create.modal.button.confirm": "Create",

  "item.version.create.modal.button.confirm.tooltip": "Create new version",

  "item.version.create.modal.button.cancel": "Cancel",

  "item.version.create.modal.button.cancel.tooltip": "Do not create new version",

  "item.version.create.modal.form.summary.label": "Summary",

  "item.version.create.modal.form.summary.placeholder": "Insert the summary for the new version",

  "item.version.create.modal.submitted.header": "Creating new version...",

  "item.version.create.modal.submitted.text": "The new version is being created. This may take some time if the item has a lot of relationships.",

  "item.version.create.notification.success" : "New version has been created with version number {{version}}",

  "item.version.create.notification.failure" : "New version has not been created",

  "item.version.create.notification.inProgress" : "A new version cannot be created because there is an inprogress submission in the version history",


  "item.version.delete.modal.header": "Delete version",

  "item.version.delete.modal.text": "Do you want to delete version {{version}}?",

  "item.version.delete.modal.button.confirm": "Delete",

  "item.version.delete.modal.button.confirm.tooltip": "Delete this version",

  "item.version.delete.modal.button.cancel": "Cancel",

  "item.version.delete.modal.button.cancel.tooltip": "Do not delete this version",

  "item.version.delete.notification.success" : "Version number {{version}} has been deleted",

  "item.version.delete.notification.failure" : "Version number {{version}} has not been deleted",


  "item.version.edit.notification.success" : "The summary of version number {{version}} has been changed",

  "item.version.edit.notification.failure" : "The summary of version number {{version}} has not been changed",



  "journal.listelement.badge": "Journal",

  "journal.page.description": "Description",

  "journal.page.edit": "Edit this item",

  "journal.page.editor": "Editor-in-Chief",

  "journal.page.issn": "ISSN",

  "journal.page.publisher": "Publisher",

  "journal.page.titleprefix": "Journal: ",

  "journal.search.results.head": "Journal Search Results",

  "journal-relationships.search.results.head": "Journal Search Results",

  "journal.search.title": "Journal Search",



  "journalissue.listelement.badge": "Journal Issue",

  "journalissue.page.description": "Description",

  "journalissue.page.edit": "Edit this item",

  "journalissue.page.issuedate": "Issue Date",

  "journalissue.page.journal-issn": "Journal ISSN",

  "journalissue.page.journal-title": "Journal Title",

  "journalissue.page.keyword": "Keywords",

  "journalissue.page.number": "Number",

  "journalissue.page.titleprefix": "Journal Issue: ",



  "journalvolume.listelement.badge": "Journal Volume",

  "journalvolume.page.description": "Description",

  "journalvolume.page.edit": "Edit this item",

  "journalvolume.page.issuedate": "Issue Date",

  "journalvolume.page.titleprefix": "Journal Volume: ",

  "journalvolume.page.volume": "Volume",


  "iiifsearchable.listelement.badge": "Document Media",

  "iiifsearchable.page.titleprefix": "Document: ",

  "iiifsearchable.page.doi": "Permanent Link: ",

  "iiifsearchable.page.issue": "Issue: ",

  "iiifsearchable.page.description": "Description: ",

  "iiifviewer.fullscreen.notice": "Use full screen for better viewing.",

  "iiif.listelement.badge": "Image Media",

  "iiif.page.titleprefix": "Image: ",

  "iiif.page.doi": "Permanent Link: ",

  "iiif.page.issue": "Issue: ",

  "iiif.page.description": "Description: ",


  "loading.bitstream": "Loading bitstream...",

  "loading.bitstreams": "Loading bitstreams...",

  "loading.browse-by": "Loading items...",

  "loading.browse-by-page": "Loading page...",

  "loading.collection": "Loading collection...",

  "loading.collections": "Loading collections...",

  "loading.content-source": "Loading content source...",

  "loading.community": "Loading community...",

  "loading.default": "Loading...",

  "loading.item": "Loading item...",

  "loading.items": "Loading items...",

  "loading.mydspace-results": "Loading items...",

  "loading.objects": "Loading...",

  "loading.recent-submissions": "Loading recent submissions...",

  "loading.search-results": "Loading search results...",

  "loading.sub-collections": "Loading sub-collections...",

  "loading.sub-communities": "Loading sub-communities...",

  "loading.top-level-communities": "Loading top-level communities...",



  "login.form.email": "Email address",

  "login.form.forgot-password": "Have you forgotten your password?",

  "login.form.header": "Please log in to DSpace",

  "login.form.new-user": "New user? Click here to register.",

  "login.form.or-divider": "or",

  "login.form.oidc": "Log in with OIDC",

  "login.form.orcid": "Log in with ORCID",

  "login.form.password": "Password",

  "login.form.shibboleth": "Log in with Shibboleth",

  "login.form.submit": "Log in",

  "login.title": "Login",

  "login.breadcrumbs": "Login",



  "logout.form.header": "Log out from DSpace",

  "logout.form.submit": "Log out",

  "logout.title": "Logout",



  "menu.header.admin": "Management",

  "menu.header.image.logo": "Repository logo",

  "menu.header.admin.description": "Management menu",



  "menu.section.access_control": "Access Control",

  "menu.section.access_control_authorizations": "Authorizations",

  "menu.section.access_control_groups": "Groups",

  "menu.section.access_control_people": "People",



  "menu.section.admin_search": "Admin Search",



  "menu.section.browse_community": "This Community",

  "menu.section.browse_community_by_author": "By Author",

  "menu.section.browse_community_by_issue_date": "By Issue Date",

  "menu.section.browse_community_by_title": "By Title",

  "menu.section.browse_global": "All of DSpace",

  "menu.section.browse_global_by_author": "By Author",

  "menu.section.browse_global_by_dateissued": "By Issue Date",

  "menu.section.browse_global_by_subject": "By Subject",

  "menu.section.browse_global_by_title": "By Title",

  "menu.section.browse_global_communities_and_collections": "Communities & Collections",



  "menu.section.control_panel": "Control Panel",

  "menu.section.curation_task": "Curation Task",



  "menu.section.edit": "Edit",

  "menu.section.edit_collection": "Collection",

  "menu.section.edit_community": "Community",

  "menu.section.edit_item": "Item",



  "menu.section.export": "Export",

  "menu.section.export_collection": "Collection",

  "menu.section.export_community": "Community",

  "menu.section.export_item": "Item",

  "menu.section.export_metadata": "Metadata",

  "menu.section.export_batch": "Batch Export (ZIP)",


  "menu.section.icon.access_control": "Access Control menu section",

  "menu.section.icon.admin_search": "Admin search menu section",

  "menu.section.icon.control_panel": "Control Panel menu section",

  "menu.section.icon.curation_tasks": "Curation Task menu section",

  "menu.section.icon.edit": "Edit menu section",

  "menu.section.icon.export": "Export menu section",

  "menu.section.icon.find": "Find menu section",

  "menu.section.icon.health": "Health check menu section",

  "menu.section.icon.import": "Import menu section",

  "menu.section.icon.new": "New menu section",

  "menu.section.icon.pin": "Pin sidebar",

  "menu.section.icon.processes": "Processes Health",

  "menu.section.icon.registries": "Registries menu section",

  "menu.section.icon.statistics_task": "Statistics Task menu section",

  "menu.section.icon.workflow": "Administer workflow menu section",

  "menu.section.icon.unpin": "Unpin sidebar",



  "menu.section.import": "Import",

  "menu.section.import_batch": "Batch Import (ZIP)",

  "menu.section.import_metadata": "Metadata",



  "menu.section.new": "New",

  "menu.section.new_collection": "Collection",

  "menu.section.new_community": "Community",

  "menu.section.new_item": "Item",

  "menu.section.new_item_version": "Item Version",

  "menu.section.new_process": "Process",



  "menu.section.pin": "Pin sidebar",

  "menu.section.unpin": "Unpin sidebar",



  "menu.section.processes": "Processes",

  "menu.section.health": "Health",



  "menu.section.registries": "Registries",

  "menu.section.registries_format": "Format",

  "menu.section.registries_metadata": "Metadata",



  "menu.section.statistics": "Statistics",

  "menu.section.statistics_task": "Statistics Task",



  "menu.section.toggle.access_control": "Toggle Access Control section",

  "menu.section.toggle.control_panel": "Toggle Control Panel section",

  "menu.section.toggle.curation_task": "Toggle Curation Task section",

  "menu.section.toggle.edit": "Toggle Edit section",

  "menu.section.toggle.export": "Toggle Export section",

  "menu.section.toggle.find": "Toggle Find section",

  "menu.section.toggle.import": "Toggle Import section",

  "menu.section.toggle.new": "Toggle New section",

  "menu.section.toggle.registries": "Toggle Registries section",

  "menu.section.toggle.statistics_task": "Toggle Statistics Task section",


  "menu.section.workflow": "Administer Workflow",


  "metadata-export-search.tooltip": "Export search results as CSV",
  "metadata-export-search.submit.success": "The export was started successfully",
  "metadata-export-search.submit.error": "Starting the export has failed",


  "mydspace.breadcrumbs": "MyDSpace",

  "mydspace.description": "",

  "mydspace.messages.controller-help": "Select this option to send a message to item's submitter.",

  "mydspace.messages.description-placeholder": "Insert your message here...",

  "mydspace.messages.hide-msg": "Hide message",

  "mydspace.messages.mark-as-read": "Mark as read",

  "mydspace.messages.mark-as-unread": "Mark as unread",

  "mydspace.messages.no-content": "No content.",

  "mydspace.messages.no-messages": "No messages yet.",

  "mydspace.messages.send-btn": "Send",

  "mydspace.messages.show-msg": "Show message",

  "mydspace.messages.subject-placeholder": "Subject...",

  "mydspace.messages.submitter-help": "Select this option to send a message to controller.",

  "mydspace.messages.title": "Messages",

  "mydspace.messages.to": "To",

  "mydspace.new-submission": "New submission",

  "mydspace.new-submission-external": "Import metadata from external source",

  "mydspace.new-submission-external-short": "Import metadata",

  "mydspace.results.head": "Your submissions",

  "mydspace.results.no-abstract": "No Abstract",

  "mydspace.results.no-authors": "No Authors",

  "mydspace.results.no-collections": "No Collections",

  "mydspace.results.no-date": "No Date",

  "mydspace.results.no-files": "No Files",

  "mydspace.results.no-results": "There were no items to show",

  "mydspace.results.no-title": "No title",

  "mydspace.results.no-uri": "No Uri",

  "mydspace.search-form.placeholder": "Search in mydspace...",

  "mydspace.show.workflow": "Workflow tasks",

  "mydspace.show.workspace": "Your Submissions",

  "mydspace.show.otherworkspace": "Supervised items",

  "mydspace.status.archived": "Archived",

  "mydspace.status.validation": "Validation",

  "mydspace.status.waiting-for-controller": "Waiting for controller",

  "mydspace.status.workflow": "Workflow",

  "mydspace.status.workspace": "Workspace",

  "mydspace.title": "MyDSpace",

  "mydspace.upload.upload-failed": "Error creating new workspace. Please verify the content uploaded before retry.",

  "mydspace.upload.upload-failed-manyentries": "Unprocessable file. Detected too many entries but allowed only one for file.",

  "mydspace.upload.upload-failed-moreonefile": "Unprocessable request. Only one file is allowed.",

  "mydspace.upload.upload-multiple-successful": "{{qty}} new workspace items created.",

  "mydspace.view-btn": "View",



  "nav.browse.header": "All of DSpace",

  "nav.community-browse.header": "By Community",

  "nav.language": "Language switch",

  "nav.login": "Log In",

  "nav.user-profile-menu-and-logout": "User profile menu and Log Out",

  "nav.logout": "Log Out",

  "nav.main.description": "Main navigation bar",

  "nav.mydspace": "MyDSpace",

  "nav.profile": "Profile",

  "nav.search": "Search",

  "nav.statistics.header": "Statistics",

  "nav.stop-impersonating": "Stop impersonating EPerson",

  "nav.toggle" : "Toggle navigation",

  "nav.user.description" : "User profile bar",

  "none.listelement.badge": "Item",


  "orgunit.listelement.badge": "Organizational Unit",

  "orgunit.listelement.no-title": "Untitled",

  "orgunit.page.city": "City",

  "orgunit.page.country": "Country",

  "orgunit.page.dateestablished": "Date established",

  "orgunit.page.description": "Description",

  "orgunit.page.edit": "Edit this item",

  "orgunit.page.id": "ID",

  "orgunit.page.titleprefix": "Organizational Unit: ",



  "pagination.options.description": "Pagination options",

  "pagination.results-per-page": "Results Per Page",

  "pagination.showing.detail": "{{ range }} of {{ total }}",

  "pagination.showing.label": "Now showing ",

  "pagination.sort-direction": "Sort Options",



  "person.listelement.badge": "Person",

  "person.listelement.no-title": "No name found",

  "person.page.birthdate": "Birth Date",

  "person.page.edit": "Edit this item",

  "person.page.email": "Email Address",

  "person.page.firstname": "First Name",

  "person.page.jobtitle": "Job Title",

  "person.page.lastname": "Last Name",

  "person.page.name": "Name",

  "person.page.link.full": "Show all metadata",

  "person.page.orcid": "ORCID",

  "person.page.staffid": "Staff ID",

  "person.page.titleprefix": "Person: ",

  "person.search.results.head": "Person Search Results",

  "person-relationships.search.results.head": "Person Search Results",

  "person.search.title": "Person Search",



  "process.new.select-parameters": "Parameters",

  "process.new.cancel": "Cancel",

  "process.new.submit": "Save",

  "process.new.select-script": "Script",

  "process.new.select-script.placeholder": "Choose a script...",

  "process.new.select-script.required": "Script is required",

  "process.new.parameter.file.upload-button": "Select file...",

  "process.new.parameter.file.required": "Please select a file",

  "process.new.parameter.string.required": "Parameter value is required",

  "process.new.parameter.type.value": "value",

  "process.new.parameter.type.file": "file",

  "process.new.parameter.required.missing": "The following parameters are required but still missing:",

  "process.new.notification.success.title": "Success",

  "process.new.notification.success.content": "The process was successfully created",

  "process.new.notification.error.title": "Error",

  "process.new.notification.error.content": "An error occurred while creating this process",

  "process.new.header": "Create a new process",

  "process.new.title": "Create a new process",

  "process.new.breadcrumbs": "Create a new process",



  "process.detail.arguments" : "Arguments",

  "process.detail.arguments.empty" : "This process doesn't contain any arguments",

  "process.detail.back" : "Back",

  "process.detail.output" : "Process Output",

  "process.detail.logs.button": "Retrieve process output",

  "process.detail.logs.loading": "Retrieving",

  "process.detail.logs.none": "This process has no output",

  "process.detail.output-files" : "Output Files",

  "process.detail.output-files.empty" : "This process doesn't contain any output files",

  "process.detail.script" : "Script",

  "process.detail.title" : "Process: {{ id }} - {{ name }}",

  "process.detail.start-time" : "Start time",

  "process.detail.end-time" : "Finish time",

  "process.detail.status" : "Status",

  "process.detail.create" : "Create similar process",

  "process.detail.actions": "Actions",

  "process.detail.delete.button": "Delete process",

  "process.detail.delete.header": "Delete process",

  "process.detail.delete.body": "Are you sure you want to delete the current process?",

  "process.detail.delete.cancel": "Cancel",

  "process.detail.delete.confirm": "Delete process",

  "process.detail.delete.success": "The process was successfully deleted.",

  "process.detail.delete.error": "Something went wrong when deleting the process",



  "process.overview.table.finish" : "Finish time (UTC)",

  "process.overview.table.id" : "Process ID",

  "process.overview.table.name" : "Name",

  "process.overview.table.start" : "Start time (UTC)",

  "process.overview.table.status" : "Status",

  "process.overview.table.user" : "User",

  "process.overview.title": "Processes Overview",

  "process.overview.breadcrumbs": "Processes Overview",

  "process.overview.new": "New",

  "process.overview.table.actions": "Actions",

  "process.overview.delete": "Delete {{count}} processes",

  "process.overview.delete.clear": "Clear delete selection",

  "process.overview.delete.processing": "{{count}} process(es) are being deleted. Please wait for the deletion to fully complete. Note that this can take a while.",

  "process.overview.delete.body": "Are you sure you want to delete {{count}} process(es)?",

  "process.overview.delete.header": "Delete processes",

  "process.bulk.delete.error.head": "Error on deleteing process",

  "process.bulk.delete.error.body": "The process with ID {{processId}} could not be deleted. The remaining processes will continue being deleted. ",

  "process.bulk.delete.success": "{{count}} process(es) have been succesfully deleted",



  "profile.breadcrumbs": "Update Profile",

  "profile.card.identify": "Identify",

  "profile.card.security": "Security",

  "profile.form.submit": "Save",

  "profile.groups.head": "Authorization groups you belong to",

  "profile.special.groups.head": "Authorization special groups you belong to",

  "profile.head": "Update Profile",

  "profile.metadata.form.error.firstname.required": "First Name is required",

  "profile.metadata.form.error.lastname.required": "Last Name is required",

  "profile.metadata.form.label.email": "Email Address",

  "profile.metadata.form.label.firstname": "First Name",

  "profile.metadata.form.label.language": "Language",

  "profile.metadata.form.label.lastname": "Last Name",

  "profile.metadata.form.label.phone": "Contact Telephone",

  "profile.metadata.form.notifications.success.content": "Your changes to the profile were saved.",

  "profile.metadata.form.notifications.success.title": "Profile saved",

  "profile.notifications.warning.no-changes.content": "No changes were made to the Profile.",

  "profile.notifications.warning.no-changes.title": "No changes",

  "profile.security.form.error.matching-passwords": "The passwords do not match.",

  "profile.security.form.info": "Optionally, you can enter a new password in the box below, and confirm it by typing it again into the second box.",

  "profile.security.form.label.password": "Password",

  "profile.security.form.label.passwordrepeat": "Retype to confirm",

  "profile.security.form.label.current-password": "Current password",

  "profile.security.form.notifications.success.content": "Your changes to the password were saved.",

  "profile.security.form.notifications.success.title": "Password saved",

  "profile.security.form.notifications.error.title": "Error changing passwords",

  "profile.security.form.notifications.error.change-failed": "An error occurred while trying to change the password. Please check if the current password is correct.",

  "profile.security.form.notifications.error.not-same": "The provided passwords are not the same.",

  "profile.security.form.notifications.error.general": "Please fill required fields of security form.",

  "profile.title": "Update Profile",

  "profile.card.researcher": "Researcher Profile",

  "project.listelement.badge": "Research Project",

  "project.page.contributor": "Contributors",

  "project.page.description": "Description",

  "project.page.edit": "Edit this item",

  "project.page.expectedcompletion": "Expected Completion",

  "project.page.funder": "Funders",

  "project.page.id": "ID",

  "project.page.keyword": "Keywords",

  "project.page.status": "Status",

  "project.page.titleprefix": "Research Project: ",

  "project.search.results.head": "Project Search Results",

  "project-relationships.search.results.head": "Project Search Results",



  "publication.listelement.badge": "Publication",

  "publication.page.description": "Description",

  "publication.page.edit": "Edit this item",

  "publication.page.journal-issn": "Journal ISSN",

  "publication.page.journal-title": "Journal Title",

  "publication.page.publisher": "Publisher",

  "publication.page.titleprefix": "Publication: ",

  "publication.page.volume-title": "Volume Title",

  "publication.search.results.head": "Publication Search Results",

  "publication-relationships.search.results.head": "Publication Search Results",

  "publication.search.title": "Publication Search",


  "media-viewer.next": "Next",

  "media-viewer.previous": "Previous",

  "media-viewer.playlist": "Playlist",


  "register-email.title": "New user registration",

  "register-page.create-profile.header": "Create Profile",

  "register-page.create-profile.identification.header": "Identify",

  "register-page.create-profile.identification.email": "Email Address",

  "register-page.create-profile.identification.first-name": "First Name *",

  "register-page.create-profile.identification.first-name.error": "Please fill in a First Name",

  "register-page.create-profile.identification.last-name": "Last Name *",

  "register-page.create-profile.identification.last-name.error": "Please fill in a Last Name",

  "register-page.create-profile.identification.contact": "Contact Telephone",

  "register-page.create-profile.identification.language": "Language",

  "register-page.create-profile.security.header": "Security",

  "register-page.create-profile.security.info": "Please enter a password in the box below, and confirm it by typing it again into the second box.",

  "register-page.create-profile.security.label.password": "Password *",

  "register-page.create-profile.security.label.passwordrepeat": "Retype to confirm *",

  "register-page.create-profile.security.error.empty-password": "Please enter a password in the box below.",

  "register-page.create-profile.security.error.matching-passwords": "The passwords do not match.",

  "register-page.create-profile.submit": "Complete Registration",

  "register-page.create-profile.submit.error.content": "Something went wrong while registering a new user.",

  "register-page.create-profile.submit.error.head": "Registration failed",

  "register-page.create-profile.submit.success.content": "The registration was successful. You have been logged in as the created user.",

  "register-page.create-profile.submit.success.head": "Registration completed",


  "register-page.registration.header": "New user registration",

  "register-page.registration.info": "Register an account to subscribe to collections for email updates, and submit new items to DSpace.",

  "register-page.registration.email": "Email Address *",

  "register-page.registration.email.error.required": "Please fill in an email address",

  "register-page.registration.email.error.pattern": "Please fill in a valid email address",

  "register-page.registration.email.hint": "This address will be verified and used as your login name.",

  "register-page.registration.submit": "Register",

  "register-page.registration.success.head": "Verification email sent",

  "register-page.registration.success.content": "An email has been sent to {{ email }} containing a special URL and further instructions.",

  "register-page.registration.error.head": "Error when trying to register email",

  "register-page.registration.error.content": "An error occured when registering the following email address: {{ email }}",

  "register-page.registration.error.recaptcha": "Error when trying to authenticate with recaptcha",

  "register-page.registration.google-recaptcha.must-accept-cookies": "In order to register you must accept the <b>Registration and Password recovery</b> (Google reCaptcha) cookies.",

  "register-page.registration.google-recaptcha.open-cookie-settings": "Open cookie settings",

  "register-page.registration.google-recaptcha.notification.title": "Google reCaptcha",

  "register-page.registration.google-recaptcha.notification.message.error": "An error occurred during reCaptcha verification",

  "register-page.registration.google-recaptcha.notification.message.expired": "Verification expired. Please verify again.",

  "relationships.add.error.relationship-type.content": "No suitable match could be found for relationship type {{ type }} between the two items",

  "relationships.add.error.server.content": "The server returned an error",

  "relationships.add.error.title": "Unable to add relationship",

  "relationships.isAuthorOf": "Authors",

  "relationships.isAuthorOf.Person": "Authors (persons)",

  "relationships.isAuthorOf.OrgUnit": "Authors (organizational units)",

  "relationships.isIssueOf": "Journal Issues",

  "relationships.isJournalIssueOf": "Journal Issue",

  "relationships.isJournalOf": "Journals",

  "relationships.isOrgUnitOf": "Organizational Units",

  "relationships.isPersonOf": "Authors",

  "relationships.isProjectOf": "Research Projects",

  "relationships.isPublicationOf": "Publications",

  "relationships.isPublicationOfJournalIssue": "Articles",

  "relationships.isSingleJournalOf": "Journal",

  "relationships.isSingleVolumeOf": "Journal Volume",

  "relationships.isVolumeOf": "Journal Volumes",

  "relationships.isContributorOf": "Contributors",

  "relationships.isContributorOf.OrgUnit": "Contributor (Organizational Unit)",

  "relationships.isContributorOf.Person": "Contributor",

  "relationships.isFundingAgencyOf.OrgUnit": "Funder",


  "repository.image.logo": "Repository logo",

  "repository.title.prefix": "DSpace Angular :: ",

  "repository.title.prefixDSpace": "DSpace Angular ::",


  "resource-policies.add.button": "Add",

  "resource-policies.add.for.": "Add a new policy",

  "resource-policies.add.for.bitstream": "Add a new Bitstream policy",

  "resource-policies.add.for.bundle": "Add a new Bundle policy",

  "resource-policies.add.for.item": "Add a new Item policy",

  "resource-policies.add.for.community": "Add a new Community policy",

  "resource-policies.add.for.collection": "Add a new Collection policy",

  "resource-policies.create.page.heading": "Create new resource policy for ",

  "resource-policies.create.page.failure.content": "An error occurred while creating the resource policy.",

  "resource-policies.create.page.success.content": "Operation successful",

  "resource-policies.create.page.title": "Create new resource policy",

  "resource-policies.delete.btn": "Delete selected",

  "resource-policies.delete.btn.title": "Delete selected resource policies",

  "resource-policies.delete.failure.content": "An error occurred while deleting selected resource policies.",

  "resource-policies.delete.success.content": "Operation successful",

  "resource-policies.edit.page.heading": "Edit resource policy ",

  "resource-policies.edit.page.failure.content": "An error occurred while editing the resource policy.",

  "resource-policies.edit.page.target-failure.content": "An error occurred while editing the target (ePerson or group) of the resource policy.",

  "resource-policies.edit.page.other-failure.content": "An error occurred while editing the resource policy. The target (ePerson or group) has been successfully updated.",

  "resource-policies.edit.page.success.content": "Operation successful",

  "resource-policies.edit.page.title": "Edit resource policy",

  "resource-policies.form.action-type.label": "Select the action type",

  "resource-policies.form.action-type.required": "You must select the resource policy action.",

  "resource-policies.form.eperson-group-list.label": "The eperson or group that will be granted the permission",

  "resource-policies.form.eperson-group-list.select.btn": "Select",

  "resource-policies.form.eperson-group-list.tab.eperson": "Search for a ePerson",

  "resource-policies.form.eperson-group-list.tab.group": "Search for a group",

  "resource-policies.form.eperson-group-list.table.headers.action": "Action",

  "resource-policies.form.eperson-group-list.table.headers.id": "ID",

  "resource-policies.form.eperson-group-list.table.headers.name": "Name",

  "resource-policies.form.eperson-group-list.modal.header": "Cannot change type",

  "resource-policies.form.eperson-group-list.modal.text1.toGroup": "It is not possible to replace an ePerson with a group.",

  "resource-policies.form.eperson-group-list.modal.text1.toEPerson": "It is not possible to replace a group with an ePerson.",

  "resource-policies.form.eperson-group-list.modal.text2": "Delete the current resource policy and create a new one with the desired type.",

  "resource-policies.form.eperson-group-list.modal.close": "Ok",

  "resource-policies.form.date.end.label": "End Date",

  "resource-policies.form.date.start.label": "Start Date",

  "resource-policies.form.description.label": "Description",

  "resource-policies.form.name.label": "Name",

  "resource-policies.form.policy-type.label": "Select the policy type",

  "resource-policies.form.policy-type.required": "You must select the resource policy type.",

  "resource-policies.table.headers.action": "Action",

  "resource-policies.table.headers.date.end": "End Date",

  "resource-policies.table.headers.date.start": "Start Date",

  "resource-policies.table.headers.edit": "Edit",

  "resource-policies.table.headers.edit.group": "Edit group",

  "resource-policies.table.headers.edit.policy": "Edit policy",

  "resource-policies.table.headers.eperson": "EPerson",

  "resource-policies.table.headers.group": "Group",

  "resource-policies.table.headers.id": "ID",

  "resource-policies.table.headers.name": "Name",

  "resource-policies.table.headers.policyType": "type",

  "resource-policies.table.headers.title.for.bitstream": "Policies for Bitstream",

  "resource-policies.table.headers.title.for.bundle": "Policies for Bundle",

  "resource-policies.table.headers.title.for.item": "Policies for Item",

  "resource-policies.table.headers.title.for.community": "Policies for Community",

  "resource-policies.table.headers.title.for.collection": "Policies for Collection",



  "search.description": "",

  "search.switch-configuration.title": "Show",

  "search.title": "Search",

  "search.breadcrumbs": "Search",

  "search.search-form.placeholder": "Search the repository ...",


  "search.filters.applied.f.author": "Author",

  "search.filters.applied.f.dateIssued.max": "End date",

  "search.filters.applied.f.dateIssued.min": "Start date",

  "search.filters.applied.f.dateSubmitted": "Date submitted",

  "search.filters.applied.f.discoverable": "Non-discoverable",

  "search.filters.applied.f.entityType": "Item Type",

  "search.filters.applied.f.has_content_in_original_bundle": "Has files",

  "search.filters.applied.f.itemtype": "Type",

  "search.filters.applied.f.namedresourcetype": "Status",

  "search.filters.applied.f.subject": "Subject",

  "search.filters.applied.f.submitter": "Submitter",

  "search.filters.applied.f.jobTitle": "Job Title",

  "search.filters.applied.f.birthDate.max": "End birth date",

  "search.filters.applied.f.birthDate.min": "Start birth date",

  "search.filters.applied.f.withdrawn": "Withdrawn",



  "search.filters.filter.author.head": "Author",

  "search.filters.filter.author.placeholder": "Author name",

  "search.filters.filter.author.label": "Search author name",

  "search.filters.filter.birthDate.head": "Birth Date",

  "search.filters.filter.birthDate.placeholder": "Birth Date",

  "search.filters.filter.birthDate.label": "Search birth date",

  "search.filters.filter.collapse": "Collapse filter",

  "search.filters.filter.creativeDatePublished.head": "Date Published",

  "search.filters.filter.creativeDatePublished.placeholder": "Date Published",

  "search.filters.filter.creativeDatePublished.label": "Search date published",

  "search.filters.filter.creativeWorkEditor.head": "Editor",

  "search.filters.filter.creativeWorkEditor.placeholder": "Editor",

  "search.filters.filter.creativeWorkEditor.label": "Search editor",

  "search.filters.filter.creativeWorkKeywords.head": "Subject",

  "search.filters.filter.creativeWorkKeywords.placeholder": "Subject",

  "search.filters.filter.creativeWorkKeywords.label": "Search subject",

  "search.filters.filter.creativeWorkPublisher.head": "Publisher",

  "search.filters.filter.creativeWorkPublisher.placeholder": "Publisher",

  "search.filters.filter.creativeWorkPublisher.label": "Search publisher",

  "search.filters.filter.dateIssued.head": "Date",

  "search.filters.filter.dateIssued.max.placeholder": "Maximum Date",

  "search.filters.filter.dateIssued.max.label": "End",

  "search.filters.filter.dateIssued.min.placeholder": "Minimum Date",

  "search.filters.filter.dateIssued.min.label": "Start",

  "search.filters.filter.dateSubmitted.head": "Date submitted",

  "search.filters.filter.dateSubmitted.placeholder": "Date submitted",

  "search.filters.filter.dateSubmitted.label": "Search date submitted",

  "search.filters.filter.discoverable.head": "Non-discoverable",

  "search.filters.filter.withdrawn.head": "Withdrawn",

  "search.filters.filter.entityType.head": "Item Type",

  "search.filters.filter.entityType.placeholder": "Item Type",

  "search.filters.filter.entityType.label": "Search item type",

  "search.filters.filter.expand": "Expand filter",

  "search.filters.filter.has_content_in_original_bundle.head": "Has files",

  "search.filters.filter.itemtype.head": "Type",

  "search.filters.filter.itemtype.placeholder": "Type",

  "search.filters.filter.itemtype.label": "Search type",

  "search.filters.filter.jobTitle.head": "Job Title",

  "search.filters.filter.jobTitle.placeholder": "Job Title",

  "search.filters.filter.jobTitle.label": "Search job title",

  "search.filters.filter.knowsLanguage.head": "Known language",

  "search.filters.filter.knowsLanguage.placeholder": "Known language",

  "search.filters.filter.knowsLanguage.label": "Search known language",

  "search.filters.filter.namedresourcetype.head": "Status",

  "search.filters.filter.namedresourcetype.placeholder": "Status",

  "search.filters.filter.namedresourcetype.label": "Search status",

  "search.filters.filter.objectpeople.head": "People",

  "search.filters.filter.objectpeople.placeholder": "People",

  "search.filters.filter.objectpeople.label": "Search people",

  "search.filters.filter.organizationAddressCountry.head": "Country",

  "search.filters.filter.organizationAddressCountry.placeholder": "Country",

  "search.filters.filter.organizationAddressCountry.label": "Search country",

  "search.filters.filter.organizationAddressLocality.head": "City",

  "search.filters.filter.organizationAddressLocality.placeholder": "City",

  "search.filters.filter.organizationAddressLocality.label": "Search city",

  "search.filters.filter.organizationFoundingDate.head": "Date Founded",

  "search.filters.filter.organizationFoundingDate.placeholder": "Date Founded",

  "search.filters.filter.organizationFoundingDate.label": "Search date founded",

  "search.filters.filter.scope.head": "Scope",

  "search.filters.filter.scope.placeholder": "Scope filter",

  "search.filters.filter.scope.label": "Search scope filter",

  "search.filters.filter.show-less": "Collapse",

  "search.filters.filter.show-more": "Show more",

  "search.filters.filter.subject.head": "Subject",

  "search.filters.filter.subject.placeholder": "Subject",

  "search.filters.filter.subject.label": "Search subject",

  "search.filters.filter.submitter.head": "Submitter",

  "search.filters.filter.submitter.placeholder": "Submitter",

  "search.filters.filter.submitter.label": "Search submitter",

<<<<<<< HEAD
  "search.filters.filter.supervisedBy.head": "Supervised By",

  "search.filters.filter.supervisedBy.placeholder": "Supervised By",

  "search.filters.filter.supervisedBy.label": "Search Supervised By",

=======
  "search.filters.filter.show-tree": "Browse {{ name }} tree",
>>>>>>> 112e93e4


  "search.filters.entityType.JournalIssue": "Journal Issue",

  "search.filters.entityType.JournalVolume": "Journal Volume",

  "search.filters.entityType.OrgUnit": "Organizational Unit",

  "search.filters.has_content_in_original_bundle.true": "Yes",

  "search.filters.has_content_in_original_bundle.false": "No",

  "search.filters.discoverable.true": "No",

  "search.filters.discoverable.false": "Yes",

  "search.filters.withdrawn.true": "Yes",

  "search.filters.withdrawn.false": "No",


  "search.filters.head": "Filters",

  "search.filters.reset": "Reset filters",

  "search.filters.search.submit": "Submit",



  "search.form.search": "Search",

  "search.form.search_dspace": "All repository",

  "search.form.scope.all": "All of DSpace",



  "search.results.head": "Search Results",

  "search.results.no-results": "Your search returned no results. Having trouble finding what you're looking for? Try putting",

  "search.results.no-results-link": "quotes around it",

  "search.results.empty": "Your search returned no results.",

  "search.results.view-result": "View",

  "search.results.response.500": "An error occurred during query execution, please try again later",

  "default.search.results.head": "Search Results",

  "default-relationships.search.results.head": "Search Results",


  "search.sidebar.close": "Back to results",

  "search.sidebar.filters.title": "Filters",

  "search.sidebar.open": "Search Tools",

  "search.sidebar.results": "results",

  "search.sidebar.settings.rpp": "Results per page",

  "search.sidebar.settings.sort-by": "Sort By",

  "search.sidebar.settings.title": "Settings",



  "search.view-switch.show-detail": "Show detail",

  "search.view-switch.show-grid": "Show as grid",

  "search.view-switch.show-list": "Show as list",



  "sorting.ASC": "Ascending",

  "sorting.DESC": "Descending",

  "sorting.dc.title.ASC": "Title Ascending",

  "sorting.dc.title.DESC": "Title Descending",

  "sorting.score.ASC": "Least Relevant",

  "sorting.score.DESC": "Most Relevant",

  "sorting.dc.date.issued.ASC": "Date Issued Ascending",

  "sorting.dc.date.issued.DESC": "Date Issued Descending",

  "sorting.dc.date.accessioned.ASC": "Accessioned Date Ascending",

  "sorting.dc.date.accessioned.DESC": "Accessioned Date Descending",

  "sorting.lastModified.ASC": "Last modified Ascending",

  "sorting.lastModified.DESC": "Last modified Descending",


  "statistics.title": "Statistics",

  "statistics.header": "Statistics for {{ scope }}",

  "statistics.breadcrumbs": "Statistics",

  "statistics.page.no-data": "No data available",

  "statistics.table.no-data": "No data available",

  "statistics.table.title.TotalVisits": "Total visits",

  "statistics.table.title.TotalVisitsPerMonth": "Total visits per month",

  "statistics.table.title.TotalDownloads": "File Visits",

  "statistics.table.title.TopCountries": "Top country views",

  "statistics.table.title.TopCities": "Top city views",

  "statistics.table.header.views": "Views",



  "submission.edit.breadcrumbs": "Edit Submission",

  "submission.edit.title": "Edit Submission",

  "submission.general.cancel": "Cancel",

  "submission.general.cannot_submit": "You have not the privilege to make a new submission.",

  "submission.general.deposit": "Deposit",

  "submission.general.discard.confirm.cancel": "Cancel",

  "submission.general.discard.confirm.info": "This operation can't be undone. Are you sure?",

  "submission.general.discard.confirm.submit": "Yes, I'm sure",

  "submission.general.discard.confirm.title": "Discard submission",

  "submission.general.discard.submit": "Discard",

  "submission.general.info.saved": "Saved",

  "submission.general.info.pending-changes": "Unsaved changes",

  "submission.general.save": "Save",

  "submission.general.save-later": "Save for later",


  "submission.import-external.page.title": "Import metadata from an external source",

  "submission.import-external.title": "Import metadata from an external source",

  "submission.import-external.title.Journal": "Import a journal from an external source",

  "submission.import-external.title.JournalIssue": "Import a journal issue from an external source",

  "submission.import-external.title.JournalVolume": "Import a journal volume from an external source",

  "submission.import-external.title.OrgUnit": "Import a publisher from an external source",

  "submission.import-external.title.Person": "Import a person from an external source",

  "submission.import-external.title.Project": "Import a project from an external source",

  "submission.import-external.title.Publication": "Import a publication from an external source",

  "submission.import-external.title.none": "Import metadata from an external source",

  "submission.import-external.page.hint": "Enter a query above to find items from the web to import in to DSpace.",

  "submission.import-external.back-to-my-dspace": "Back to MyDSpace",

  "submission.import-external.search.placeholder": "Search the external source",

  "submission.import-external.search.button": "Search",

  "submission.import-external.search.button.hint": "Write some words to search",

  "submission.import-external.search.source.hint": "Pick an external source",

  "submission.import-external.source.arxiv": "arXiv",

  "submission.import-external.source.ads": "NASA/ADS",

  "submission.import-external.source.cinii": "CiNii",

  "submission.import-external.source.crossref": "CrossRef",

  "submission.import-external.source.datacite": "DataCite",

  "submission.import-external.source.scielo": "SciELO",

  "submission.import-external.source.scopus": "Scopus",

  "submission.import-external.source.vufind": "VuFind",

  "submission.import-external.source.wos": "Web Of Science",

  "submission.import-external.source.orcidWorks": "ORCID",

  "submission.import-external.source.epo": "European Patent Office (EPO)",

  "submission.import-external.source.loading": "Loading ...",

  "submission.import-external.source.sherpaJournal": "SHERPA Journals",

  "submission.import-external.source.sherpaJournalIssn": "SHERPA Journals by ISSN",

  "submission.import-external.source.sherpaPublisher": "SHERPA Publishers",

  "submission.import-external.source.openAIREFunding": "Funding OpenAIRE API",

  "submission.import-external.source.orcid": "ORCID",

  "submission.import-external.source.pubmed": "Pubmed",

  "submission.import-external.source.pubmedeu": "Pubmed Europe",

  "submission.import-external.source.lcname": "Library of Congress Names",

  "submission.import-external.preview.title": "Item Preview",

  "submission.import-external.preview.title.Publication": "Publication Preview",

  "submission.import-external.preview.title.none": "Item Preview",

  "submission.import-external.preview.title.Journal": "Journal Preview",

  "submission.import-external.preview.title.OrgUnit": "Organizational Unit Preview",

  "submission.import-external.preview.title.Person": "Person Preview",

  "submission.import-external.preview.title.Project": "Project Preview",

  "submission.import-external.preview.subtitle": "The metadata below was imported from an external source. It will be pre-filled when you start the submission.",

  "submission.import-external.preview.button.import": "Start submission",

  "submission.import-external.preview.error.import.title": "Submission error",

  "submission.import-external.preview.error.import.body": "An error occurs during the external source entry import process.",

  "submission.sections.describe.relationship-lookup.close": "Close",

  "submission.sections.describe.relationship-lookup.external-source.added": "Successfully added local entry to the selection",

  "submission.sections.describe.relationship-lookup.external-source.import-button-title.isAuthorOfPublication": "Import remote author",

  "submission.sections.describe.relationship-lookup.external-source.import-button-title.Journal": "Import remote journal",

  "submission.sections.describe.relationship-lookup.external-source.import-button-title.Journal Issue": "Import remote journal issue",

  "submission.sections.describe.relationship-lookup.external-source.import-button-title.Journal Volume": "Import remote journal volume",

  "submission.sections.describe.relationship-lookup.external-source.import-button-title.isProjectOfPublication": "Project",

  "submission.sections.describe.relationship-lookup.external-source.import-button-title.none": "Import remote item",

  "submission.sections.describe.relationship-lookup.external-source.import-button-title.Event": "Import remote event",

  "submission.sections.describe.relationship-lookup.external-source.import-button-title.Product": "Import remote product",

  "submission.sections.describe.relationship-lookup.external-source.import-button-title.Equipment": "Import remote equipment",

  "submission.sections.describe.relationship-lookup.external-source.import-button-title.OrgUnit": "Import remote organizational unit",

  "submission.sections.describe.relationship-lookup.external-source.import-button-title.Funding": "Import remote fund",

  "submission.sections.describe.relationship-lookup.external-source.import-button-title.Person": "Import remote person",

  "submission.sections.describe.relationship-lookup.external-source.import-button-title.Patent": "Import remote patent",

  "submission.sections.describe.relationship-lookup.external-source.import-button-title.Project": "Import remote project",

  "submission.sections.describe.relationship-lookup.external-source.import-button-title.Publication": "Import remote publication",

  "submission.sections.describe.relationship-lookup.external-source.import-modal.isProjectOfPublication.added.new-entity": "New Entity Added!",

  "submission.sections.describe.relationship-lookup.external-source.import-modal.isProjectOfPublication.title": "Project",

  "submission.sections.describe.relationship-lookup.external-source.import-modal.head.openAIREFunding": "Funding OpenAIRE API",

  "submission.sections.describe.relationship-lookup.external-source.import-modal.isAuthorOfPublication.title": "Import Remote Author",

  "submission.sections.describe.relationship-lookup.external-source.import-modal.isAuthorOfPublication.added.local-entity": "Successfully added local author to the selection",

  "submission.sections.describe.relationship-lookup.external-source.import-modal.isAuthorOfPublication.added.new-entity": "Successfully imported and added external author to the selection",

  "submission.sections.describe.relationship-lookup.external-source.import-modal.authority": "Authority",

  "submission.sections.describe.relationship-lookup.external-source.import-modal.authority.new": "Import as a new local authority entry",

  "submission.sections.describe.relationship-lookup.external-source.import-modal.cancel": "Cancel",

  "submission.sections.describe.relationship-lookup.external-source.import-modal.collection": "Select a collection to import new entries to",

  "submission.sections.describe.relationship-lookup.external-source.import-modal.entities": "Entities",

  "submission.sections.describe.relationship-lookup.external-source.import-modal.entities.new": "Import as a new local entity",

  "submission.sections.describe.relationship-lookup.external-source.import-modal.head.lcname": "Importing from LC Name",

  "submission.sections.describe.relationship-lookup.external-source.import-modal.head.orcid": "Importing from ORCID",

  "submission.sections.describe.relationship-lookup.external-source.import-modal.head.sherpaJournal": "Importing from Sherpa Journal",

  "submission.sections.describe.relationship-lookup.external-source.import-modal.head.sherpaPublisher": "Importing from Sherpa Publisher",

  "submission.sections.describe.relationship-lookup.external-source.import-modal.head.pubmed": "Importing from PubMed",

  "submission.sections.describe.relationship-lookup.external-source.import-modal.head.arxiv": "Importing from arXiv",

  "submission.sections.describe.relationship-lookup.external-source.import-modal.import": "Import",

  "submission.sections.describe.relationship-lookup.external-source.import-modal.Journal.title": "Import Remote Journal",

  "submission.sections.describe.relationship-lookup.external-source.import-modal.Journal.added.local-entity": "Successfully added local journal to the selection",

  "submission.sections.describe.relationship-lookup.external-source.import-modal.Journal.added.new-entity": "Successfully imported and added external journal to the selection",

  "submission.sections.describe.relationship-lookup.external-source.import-modal.Journal Issue.title": "Import Remote Journal Issue",

  "submission.sections.describe.relationship-lookup.external-source.import-modal.Journal Issue.added.local-entity": "Successfully added local journal issue to the selection",

  "submission.sections.describe.relationship-lookup.external-source.import-modal.Journal Issue.added.new-entity": "Successfully imported and added external journal issue to the selection",

  "submission.sections.describe.relationship-lookup.external-source.import-modal.Journal Volume.title": "Import Remote Journal Volume",

  "submission.sections.describe.relationship-lookup.external-source.import-modal.Journal Volume.added.local-entity": "Successfully added local journal volume to the selection",

  "submission.sections.describe.relationship-lookup.external-source.import-modal.Journal Volume.added.new-entity": "Successfully imported and added external journal volume to the selection",

  "submission.sections.describe.relationship-lookup.external-source.import-modal.select": "Select a local match:",

  "submission.sections.describe.relationship-lookup.search-tab.deselect-all": "Deselect all",

  "submission.sections.describe.relationship-lookup.search-tab.deselect-page": "Deselect page",

  "submission.sections.describe.relationship-lookup.search-tab.loading": "Loading...",

  "submission.sections.describe.relationship-lookup.search-tab.placeholder": "Search query",

  "submission.sections.describe.relationship-lookup.search-tab.search": "Go",

  "submission.sections.describe.relationship-lookup.search-tab.search-form.placeholder": "Search...",

  "submission.sections.describe.relationship-lookup.search-tab.select-all": "Select all",

  "submission.sections.describe.relationship-lookup.search-tab.select-page": "Select page",

  "submission.sections.describe.relationship-lookup.selected": "Selected {{ size }} items",

  "submission.sections.describe.relationship-lookup.search-tab.tab-title.isAuthorOfPublication": "Local Authors ({{ count }})",

  "submission.sections.describe.relationship-lookup.search-tab.tab-title.isJournalOfPublication": "Local Journals ({{ count }})",
  "submission.sections.describe.relationship-lookup.search-tab.tab-title.Project": "Local Projects ({{ count }})",

  "submission.sections.describe.relationship-lookup.search-tab.tab-title.Publication": "Local Publications ({{ count }})",

  "submission.sections.describe.relationship-lookup.search-tab.tab-title.Person": "Local Authors ({{ count }})",

  "submission.sections.describe.relationship-lookup.search-tab.tab-title.OrgUnit": "Local Organizational Units ({{ count }})",

  "submission.sections.describe.relationship-lookup.search-tab.tab-title.DataPackage": "Local Data Packages ({{ count }})",

  "submission.sections.describe.relationship-lookup.search-tab.tab-title.DataFile": "Local Data Files ({{ count }})",

  "submission.sections.describe.relationship-lookup.search-tab.tab-title.Journal": "Local Journals ({{ count }})",

  "submission.sections.describe.relationship-lookup.search-tab.tab-title.isJournalIssueOfPublication": "Local Journal Issues ({{ count }})",
  "submission.sections.describe.relationship-lookup.search-tab.tab-title.JournalIssue": "Local Journal Issues ({{ count }})",

  "submission.sections.describe.relationship-lookup.search-tab.tab-title.isJournalVolumeOfPublication": "Local Journal Volumes ({{ count }})",
  "submission.sections.describe.relationship-lookup.search-tab.tab-title.JournalVolume": "Local Journal Volumes ({{ count }})",

  "submission.sections.describe.relationship-lookup.search-tab.tab-title.sherpaJournal": "Sherpa Journals ({{ count }})",

  "submission.sections.describe.relationship-lookup.search-tab.tab-title.sherpaPublisher": "Sherpa Publishers ({{ count }})",

  "submission.sections.describe.relationship-lookup.search-tab.tab-title.orcid": "ORCID ({{ count }})",

  "submission.sections.describe.relationship-lookup.search-tab.tab-title.lcname": "LC Names ({{ count }})",

  "submission.sections.describe.relationship-lookup.search-tab.tab-title.pubmed": "PubMed ({{ count }})",

  "submission.sections.describe.relationship-lookup.search-tab.tab-title.arxiv": "arXiv ({{ count }})",

  "submission.sections.describe.relationship-lookup.search-tab.tab-title.isFundingAgencyOfPublication": "Search for Funding Agencies",

  "submission.sections.describe.relationship-lookup.search-tab.tab-title.isFundingOfPublication": "Search for Funding",

  "submission.sections.describe.relationship-lookup.search-tab.tab-title.isChildOrgUnitOf": "Search for Organizational Units",

  "submission.sections.describe.relationship-lookup.search-tab.tab-title.openAIREFunding": "Funding OpenAIRE API",

  "submission.sections.describe.relationship-lookup.search-tab.tab-title.isProjectOfPublication": "Projects",

  "submission.sections.describe.relationship-lookup.search-tab.tab-title.isFundingAgencyOfProject": "Funder of the Project",

  "submission.sections.describe.relationship-lookup.search-tab.tab-title.isPublicationOfAuthor": "Publication of the Author",

  "submission.sections.describe.relationship-lookup.selection-tab.title.openAIREFunding": "Funding OpenAIRE API",

  "submission.sections.describe.relationship-lookup.selection-tab.title.isProjectOfPublication": "Project",

  "submission.sections.describe.relationship-lookup.title.isProjectOfPublication": "Projects",

  "submission.sections.describe.relationship-lookup.title.isFundingAgencyOfProject": "Funder of the Project",




  "submission.sections.describe.relationship-lookup.selection-tab.search-form.placeholder": "Search...",

  "submission.sections.describe.relationship-lookup.selection-tab.tab-title": "Current Selection ({{ count }})",

  "submission.sections.describe.relationship-lookup.title.isJournalIssueOfPublication": "Journal Issues",
  "submission.sections.describe.relationship-lookup.title.JournalIssue": "Journal Issues",

  "submission.sections.describe.relationship-lookup.title.isJournalVolumeOfPublication": "Journal Volumes",
  "submission.sections.describe.relationship-lookup.title.JournalVolume": "Journal Volumes",

  "submission.sections.describe.relationship-lookup.title.isJournalOfPublication": "Journals",

  "submission.sections.describe.relationship-lookup.title.isAuthorOfPublication": "Authors",

  "submission.sections.describe.relationship-lookup.title.isFundingAgencyOfPublication": "Funding Agency",
  "submission.sections.describe.relationship-lookup.title.Project": "Projects",

  "submission.sections.describe.relationship-lookup.title.Publication": "Publications",

  "submission.sections.describe.relationship-lookup.title.Person": "Authors",

  "submission.sections.describe.relationship-lookup.title.OrgUnit": "Organizational Units",

  "submission.sections.describe.relationship-lookup.title.DataPackage": "Data Packages",

  "submission.sections.describe.relationship-lookup.title.DataFile": "Data Files",

  "submission.sections.describe.relationship-lookup.title.Funding Agency": "Funding Agency",

  "submission.sections.describe.relationship-lookup.title.isFundingOfPublication": "Funding",

  "submission.sections.describe.relationship-lookup.title.isChildOrgUnitOf": "Parent Organizational Unit",

  "submission.sections.describe.relationship-lookup.title.isPublicationOfAuthor": "Publication",

  "submission.sections.describe.relationship-lookup.search-tab.toggle-dropdown": "Toggle dropdown",

  "submission.sections.describe.relationship-lookup.selection-tab.settings": "Settings",

  "submission.sections.describe.relationship-lookup.selection-tab.no-selection": "Your selection is currently empty.",

  "submission.sections.describe.relationship-lookup.selection-tab.title.isAuthorOfPublication": "Selected Authors",

  "submission.sections.describe.relationship-lookup.selection-tab.title.isJournalOfPublication": "Selected Journals",

  "submission.sections.describe.relationship-lookup.selection-tab.title.isJournalVolumeOfPublication": "Selected Journal Volume",
  "submission.sections.describe.relationship-lookup.selection-tab.title.Project": "Selected Projects",

  "submission.sections.describe.relationship-lookup.selection-tab.title.Publication": "Selected Publications",

  "submission.sections.describe.relationship-lookup.selection-tab.title.Person": "Selected Authors",

  "submission.sections.describe.relationship-lookup.selection-tab.title.OrgUnit": "Selected Organizational Units",

  "submission.sections.describe.relationship-lookup.selection-tab.title.DataPackage": "Selected Data Packages",

  "submission.sections.describe.relationship-lookup.selection-tab.title.DataFile": "Selected Data Files",

  "submission.sections.describe.relationship-lookup.selection-tab.title.Journal": "Selected Journals",

  "submission.sections.describe.relationship-lookup.selection-tab.title.isJournalIssueOfPublication": "Selected Issue",
  "submission.sections.describe.relationship-lookup.selection-tab.title.JournalVolume": "Selected Journal Volume",

  "submission.sections.describe.relationship-lookup.selection-tab.title.isFundingAgencyOfPublication": "Selected Funding Agency",

  "submission.sections.describe.relationship-lookup.selection-tab.title.isFundingOfPublication": "Selected Funding",
  "submission.sections.describe.relationship-lookup.selection-tab.title.JournalIssue": "Selected Issue",

  "submission.sections.describe.relationship-lookup.selection-tab.title.isChildOrgUnitOf": "Selected Organizational Unit",

  "submission.sections.describe.relationship-lookup.selection-tab.title.sherpaJournal": "Search Results",

  "submission.sections.describe.relationship-lookup.selection-tab.title.sherpaPublisher": "Search Results",

  "submission.sections.describe.relationship-lookup.selection-tab.title.orcid": "Search Results",

  "submission.sections.describe.relationship-lookup.selection-tab.title.orcidv2": "Search Results",

  "submission.sections.describe.relationship-lookup.selection-tab.title.lcname": "Search Results",

  "submission.sections.describe.relationship-lookup.selection-tab.title.pubmed": "Search Results",

  "submission.sections.describe.relationship-lookup.selection-tab.title.arxiv": "Search Results",

  "submission.sections.describe.relationship-lookup.selection-tab.title.crossref": "Search Results",

  "submission.sections.describe.relationship-lookup.selection-tab.title.epo": "Search Results",

  "submission.sections.describe.relationship-lookup.selection-tab.title.scopus": "Search Results",

  "submission.sections.describe.relationship-lookup.selection-tab.title.scielo": "Search Results",

  "submission.sections.describe.relationship-lookup.selection-tab.title.wos": "Search Results",

  "submission.sections.describe.relationship-lookup.selection-tab.title": "Search Results",

  "submission.sections.describe.relationship-lookup.name-variant.notification.content": "Would you like to save \"{{ value }}\" as a name variant for this person so you and others can reuse it for future submissions? If you don\'t you can still use it for this submission.",

  "submission.sections.describe.relationship-lookup.name-variant.notification.confirm": "Save a new name variant",

  "submission.sections.describe.relationship-lookup.name-variant.notification.decline": "Use only for this submission",

  "submission.sections.ccLicense.type": "License Type",

  "submission.sections.ccLicense.select": "Select a license type…",

  "submission.sections.ccLicense.change": "Change your license type…",

  "submission.sections.ccLicense.none": "No licenses available",

  "submission.sections.ccLicense.option.select": "Select an option…",

  "submission.sections.ccLicense.link": "You’ve selected the following license:",

  "submission.sections.ccLicense.confirmation": "I grant the license above",

  "submission.sections.general.add-more": "Add more",

  "submission.sections.general.cannot_deposit": "Deposit cannot be completed due to errors in the form.<br>Please fill out all required fields to complete the deposit.",

  "submission.sections.general.collection": "Collection",

  "submission.sections.general.deposit_error_notice": "There was an issue when submitting the item, please try again later.",

  "submission.sections.general.deposit_success_notice": "Submission deposited successfully.",

  "submission.sections.general.discard_error_notice": "There was an issue when discarding the item, please try again later.",

  "submission.sections.general.discard_success_notice": "Submission discarded successfully.",

  "submission.sections.general.metadata-extracted": "New metadata have been extracted and added to the <strong>{{sectionId}}</strong> section.",

  "submission.sections.general.metadata-extracted-new-section": "New <strong>{{sectionId}}</strong> section has been added to submission.",

  "submission.sections.general.no-collection": "No collection found",

  "submission.sections.general.no-sections": "No options available",

  "submission.sections.general.save_error_notice": "There was an issue when saving the item, please try again later.",

  "submission.sections.general.save_success_notice": "Submission saved successfully.",

  "submission.sections.general.search-collection": "Search for a collection",

  "submission.sections.general.sections_not_valid": "There are incomplete sections.",



  "submission.sections.submit.progressbar.accessCondition": "Item access conditions",

  "submission.sections.submit.progressbar.CClicense": "Creative commons license",

  "submission.sections.submit.progressbar.describe.recycle": "Recycle",

  "submission.sections.submit.progressbar.describe.stepcustom": "Describe",

  "submission.sections.submit.progressbar.describe.stepone": "Describe",

  "submission.sections.submit.progressbar.describe.steptwo": "Describe",

  "submission.sections.submit.progressbar.detect-duplicate": "Potential duplicates",

  "submission.sections.submit.progressbar.license": "Deposit license",

  "submission.sections.submit.progressbar.sherpapolicy": "Sherpa policies",

  "submission.sections.submit.progressbar.upload": "Upload files",

  "submission.sections.submit.progressbar.sherpaPolicies": "Publisher open access policy information",


  "submission.sections.sherpa-policy.title-empty": "No publisher policy information available. If your work has an associated ISSN, please enter it above to see any related publisher open access policies.",

  "submission.sections.status.errors.title": "Errors",

  "submission.sections.status.valid.title": "Valid",

  "submission.sections.status.warnings.title": "Warnings",

  "submission.sections.status.errors.aria": "has errors",

  "submission.sections.status.valid.aria": "is valid",

  "submission.sections.status.warnings.aria": "has warnings",

  "submission.sections.status.info.title": "Additional Information",

  "submission.sections.status.info.aria": "Additional Information",

  "submission.sections.toggle.open": "Open section",

  "submission.sections.toggle.close": "Close section",

  "submission.sections.toggle.aria.open": "Expand {{sectionHeader}} section",

  "submission.sections.toggle.aria.close": "Collapse {{sectionHeader}} section",

  "submission.sections.upload.delete.confirm.cancel": "Cancel",

  "submission.sections.upload.delete.confirm.info": "This operation can't be undone. Are you sure?",

  "submission.sections.upload.delete.confirm.submit": "Yes, I'm sure",

  "submission.sections.upload.delete.confirm.title": "Delete bitstream",

  "submission.sections.upload.delete.submit": "Delete",

  "submission.sections.upload.download.title": "Download bitstream",

  "submission.sections.upload.drop-message": "Drop files to attach them to the item",

  "submission.sections.upload.edit.title": "Edit bitstream",

  "submission.sections.upload.form.access-condition-label": "Access condition type",

  "submission.sections.upload.form.access-condition-hint": "Select an access condition to apply on the bitstream once the item is deposited",

  "submission.sections.upload.form.date-required": "Date is required.",

  "submission.sections.upload.form.date-required-from": "Grant access from date is required.",

  "submission.sections.upload.form.date-required-until": "Grant access until date is required.",

  "submission.sections.upload.form.from-label": "Grant access from",

  "submission.sections.upload.form.from-hint": "Select the date from which the related access condition is applied",

  "submission.sections.upload.form.from-placeholder": "From",

  "submission.sections.upload.form.group-label": "Group",

  "submission.sections.upload.form.group-required": "Group is required.",

  "submission.sections.upload.form.until-label": "Grant access until",

  "submission.sections.upload.form.until-hint": "Select the date until which the related access condition is applied",

  "submission.sections.upload.form.until-placeholder": "Until",

  "submission.sections.upload.header.policy.default.nolist": "Uploaded files in the {{collectionName}} collection will be accessible according to the following group(s):",

  "submission.sections.upload.header.policy.default.withlist": "Please note that uploaded files in the {{collectionName}} collection will be accessible, in addition to what is explicitly decided for the single file, with the following group(s):",

  "submission.sections.upload.info": "Here you will find all the files currently in the item. You can update the file metadata and access conditions or <strong>upload additional files just dragging & dropping them everywhere in the page</strong>",

  "submission.sections.upload.no-entry": "No",

  "submission.sections.upload.no-file-uploaded": "No file uploaded yet.",

  "submission.sections.upload.save-metadata": "Save metadata",

  "submission.sections.upload.undo": "Cancel",

  "submission.sections.upload.upload-failed": "Upload failed",

  "submission.sections.upload.upload-successful": "Upload successful",

  "submission.sections.accesses.form.discoverable-description": "When checked, this item will be discoverable in search/browse. When unchecked, the item will only be available via a direct link and will never appear in search/browse.",

  "submission.sections.accesses.form.discoverable-label": "Discoverable",

  "submission.sections.accesses.form.access-condition-label": "Access condition type",

  "submission.sections.accesses.form.access-condition-hint": "Select an access condition to apply on the item once it is deposited",

  "submission.sections.accesses.form.date-required": "Date is required.",

  "submission.sections.accesses.form.date-required-from": "Grant access from date is required.",

  "submission.sections.accesses.form.date-required-until": "Grant access until date is required.",

  "submission.sections.accesses.form.from-label": "Grant access from",

  "submission.sections.accesses.form.from-hint": "Select the date from which the related access condition is applied",

  "submission.sections.accesses.form.from-placeholder": "From",

  "submission.sections.accesses.form.group-label": "Group",

  "submission.sections.accesses.form.group-required": "Group is required.",

  "submission.sections.accesses.form.until-label": "Grant access until",

  "submission.sections.accesses.form.until-hint": "Select the date until which the related access condition is applied",

  "submission.sections.accesses.form.until-placeholder": "Until",

  "submission.sections.license.granted-label": "I confirm the license above",

  "submission.sections.license.required": "You must accept the license",

  "submission.sections.license.notgranted":  "You must accept the license",


  "submission.sections.sherpa.publication.information": "Publication information",

  "submission.sections.sherpa.publication.information.title": "Title",

  "submission.sections.sherpa.publication.information.issns": "ISSNs",

  "submission.sections.sherpa.publication.information.url": "URL",

  "submission.sections.sherpa.publication.information.publishers": "Publisher",

  "submission.sections.sherpa.publication.information.romeoPub": "Romeo Pub",

  "submission.sections.sherpa.publication.information.zetoPub": "Zeto Pub",

  "submission.sections.sherpa.publisher.policy": "Publisher Policy",

  "submission.sections.sherpa.publisher.policy.description": "The below information was found via Sherpa Romeo. Based on the policies of your publisher, it provides advice regarding whether an embargo may be necessary and/or which files you are allowed to upload. If you have questions, please contact your site administrator via the feedback form in the footer.",

  "submission.sections.sherpa.publisher.policy.openaccess": "Open Access pathways permitted by this journal's policy are listed below by article version. Click on a pathway for a more detailed view",

  "submission.sections.sherpa.publisher.policy.more.information": "For more information, please see the following links:",

  "submission.sections.sherpa.publisher.policy.version": "Version",

  "submission.sections.sherpa.publisher.policy.embargo": "Embargo",

  "submission.sections.sherpa.publisher.policy.noembargo": "No Embargo",

  "submission.sections.sherpa.publisher.policy.nolocation": "None",

  "submission.sections.sherpa.publisher.policy.license": "License",

  "submission.sections.sherpa.publisher.policy.prerequisites": "Prerequisites",

  "submission.sections.sherpa.publisher.policy.location": "Location",

  "submission.sections.sherpa.publisher.policy.conditions": "Conditions",

  "submission.sections.sherpa.publisher.policy.refresh": "Refresh",

  "submission.sections.sherpa.record.information": "Record Information",

  "submission.sections.sherpa.record.information.id": "ID",

  "submission.sections.sherpa.record.information.date.created": "Date Created",

  "submission.sections.sherpa.record.information.date.modified": "Last Modified",

  "submission.sections.sherpa.record.information.uri": "URI",

  "submission.sections.sherpa.error.message": "There was an error retrieving sherpa informations",



  "submission.submit.breadcrumbs": "New submission",

  "submission.submit.title": "New submission",



  "submission.workflow.generic.delete": "Delete",

  "submission.workflow.generic.delete-help": "If you would to discard this item, select \"Delete\".  You will then be asked to confirm it.",

  "submission.workflow.generic.edit": "Edit",

  "submission.workflow.generic.edit-help": "Select this option to change the item's metadata.",

  "submission.workflow.generic.view": "View",

  "submission.workflow.generic.view-help": "Select this option to view the item's metadata.",



  "submission.workflow.tasks.claimed.approve": "Approve",

  "submission.workflow.tasks.claimed.approve_help": "If you have reviewed the item and it is suitable for inclusion in the collection, select \"Approve\".",

  "submission.workflow.tasks.claimed.edit": "Edit",

  "submission.workflow.tasks.claimed.edit_help": "Select this option to change the item's metadata.",

  "submission.workflow.tasks.claimed.reject.reason.info": "Please enter your reason for rejecting the submission into the box below, indicating whether the submitter may fix a problem and resubmit.",

  "submission.workflow.tasks.claimed.reject.reason.placeholder": "Describe the reason of reject",

  "submission.workflow.tasks.claimed.reject.reason.submit": "Reject item",

  "submission.workflow.tasks.claimed.reject.reason.title": "Reason",

  "submission.workflow.tasks.claimed.reject.submit": "Reject",

  "submission.workflow.tasks.claimed.reject_help": "If you have reviewed the item and found it is <strong>not</strong> suitable for inclusion in the collection, select \"Reject\".  You will then be asked to enter a message indicating why the item is unsuitable, and whether the submitter should change something and resubmit.",

  "submission.workflow.tasks.claimed.return": "Return to pool",

  "submission.workflow.tasks.claimed.return_help": "Return the task to the pool so that another user may perform the task.",



  "submission.workflow.tasks.generic.error": "Error occurred during operation...",

  "submission.workflow.tasks.generic.processing": "Processing...",

  "submission.workflow.tasks.generic.submitter": "Submitter",

  "submission.workflow.tasks.generic.success": "Operation successful",



  "submission.workflow.tasks.pool.claim": "Claim",

  "submission.workflow.tasks.pool.claim_help": "Assign this task to yourself.",

  "submission.workflow.tasks.pool.hide-detail": "Hide detail",

  "submission.workflow.tasks.pool.show-detail": "Show detail",


  "submission.workspace.generic.view": "View",

  "submission.workspace.generic.view-help": "Select this option to view the item's metadata.",


  "thumbnail.default.alt": "Thumbnail Image",

  "thumbnail.default.placeholder": "No Thumbnail Available",

  "thumbnail.project.alt": "Project Logo",

  "thumbnail.project.placeholder": "Project Placeholder Image",

  "thumbnail.orgunit.alt": "OrgUnit Logo",

  "thumbnail.orgunit.placeholder": "OrgUnit Placeholder Image",

  "thumbnail.person.alt": "Profile Picture",

  "thumbnail.person.placeholder": "No Profile Picture Available",



  "title": "DSpace",



  "vocabulary-treeview.header": "Hierarchical tree view",

  "vocabulary-treeview.load-more": "Load more",

  "vocabulary-treeview.search.form.reset": "Reset",

  "vocabulary-treeview.search.form.search": "Search",

  "vocabulary-treeview.search.no-result": "There were no items to show",

  "vocabulary-treeview.tree.description.nsi": "The Norwegian Science Index",

  "vocabulary-treeview.tree.description.srsc": "Research Subject Categories",

  "vocabulary-treeview.info": "Select a subject to add as search filter",

  "uploader.browse": "browse",

  "uploader.drag-message": "Drag & Drop your files here",

  "uploader.delete.btn-title": "Delete",

  "uploader.or": ", or ",

  "uploader.processing": "Processing uploaded file(s)... (it's now safe to close this page)",

  "uploader.queue-length": "Queue length",

  "virtual-metadata.delete-item.info": "Select the types for which you want to save the virtual metadata as real metadata",

  "virtual-metadata.delete-item.modal-head": "The virtual metadata of this relation",

  "virtual-metadata.delete-relationship.modal-head": "Select the items for which you want to save the virtual metadata as real metadata",



  "otherworkspace.search.results.head": "Supervised Items",

  "workspace.search.results.head": "Your submissions",

  "workflowAdmin.search.results.head": "Administer Workflow",

  "workflow.search.results.head": "Workflow tasks",

  "supervision.search.results.head": "Workflow and Workspace tasks",



  "workflow-item.edit.breadcrumbs": "Edit workflowitem",

  "workflow-item.edit.title": "Edit workflowitem",

  "workflow-item.delete.notification.success.title": "Deleted",

  "workflow-item.delete.notification.success.content": "This workflow item was successfully deleted",

  "workflow-item.delete.notification.error.title": "Something went wrong",

  "workflow-item.delete.notification.error.content": "The workflow item could not be deleted",

  "workflow-item.delete.title": "Delete workflow item",

  "workflow-item.delete.header": "Delete workflow item",

  "workflow-item.delete.button.cancel": "Cancel",

  "workflow-item.delete.button.confirm": "Delete",


  "workflow-item.send-back.notification.success.title": "Sent back to submitter",

  "workflow-item.send-back.notification.success.content": "This workflow item was successfully sent back to the submitter",

  "workflow-item.send-back.notification.error.title": "Something went wrong",

  "workflow-item.send-back.notification.error.content": "The workflow item could not be sent back to the submitter",

  "workflow-item.send-back.title": "Send workflow item back to submitter",

  "workflow-item.send-back.header": "Send workflow item back to submitter",

  "workflow-item.send-back.button.cancel": "Cancel",

  "workflow-item.send-back.button.confirm": "Send back",

  "workflow-item.view.breadcrumbs": "Workflow View",

  "workspace-item.view.breadcrumbs": "Workspace View",

  "workspace-item.view.title": "Workspace View",

  "idle-modal.header": "Session will expire soon",

  "idle-modal.info": "For security reasons, user sessions expire after {{ timeToExpire }} minutes of inactivity. Your session will expire soon. Would you like to extend it or log out?",

  "idle-modal.log-out": "Log out",

  "idle-modal.extend-session": "Extend session",

  "researcher.profile.action.processing" : "Processing...",

  "researcher.profile.associated": "Researcher profile associated",

  "researcher.profile.change-visibility.fail": "An unexpected error occurs while changing the profile visibility",

  "researcher.profile.create.new": "Create new",

  "researcher.profile.create.success": "Researcher profile created successfully",

  "researcher.profile.create.fail": "An error occurs during the researcher profile creation",

  "researcher.profile.delete": "Delete",

  "researcher.profile.expose": "Expose",

  "researcher.profile.hide": "Hide",

  "researcher.profile.not.associated": "Researcher profile not yet associated",

  "researcher.profile.view": "View",

  "researcher.profile.private.visibility" : "PRIVATE",

  "researcher.profile.public.visibility" : "PUBLIC",

  "researcher.profile.status": "Status:",

  "researcherprofile.claim.not-authorized": "You are not authorized to claim this item. For more details contact the administrator(s).",

  "researcherprofile.error.claim.body" : "An error occurred while claiming the profile, please try again later",

  "researcherprofile.error.claim.title" : "Error",

  "researcherprofile.success.claim.body" : "Profile claimed with success",

  "researcherprofile.success.claim.title" : "Success",

  "person.page.orcid.create": "Create an ORCID ID",

  "person.page.orcid.granted-authorizations": "Granted authorizations",

  "person.page.orcid.grant-authorizations" : "Grant authorizations",

  "person.page.orcid.link": "Connect to ORCID ID",

  "person.page.orcid.link.processing": "Linking profile to ORCID...",

  "person.page.orcid.link.error.message": "Something went wrong while connecting the profile with ORCID. If the problem persists, contact the administrator.",

  "person.page.orcid.orcid-not-linked-message": "The ORCID iD of this profile ({{ orcid }}) has not yet been connected to an account on the ORCID registry or the connection is expired.",

  "person.page.orcid.unlink": "Disconnect from ORCID",

  "person.page.orcid.unlink.processing": "Processing...",

  "person.page.orcid.missing-authorizations": "Missing authorizations",

  "person.page.orcid.missing-authorizations-message": "The following authorizations are missing:",

  "person.page.orcid.no-missing-authorizations-message": "Great! This box is empty, so you have granted all access rights to use all functions offers by your institution.",

  "person.page.orcid.no-orcid-message": "No ORCID iD associated yet. By clicking on the button below it is possible to link this profile with an ORCID account.",

  "person.page.orcid.profile-preferences": "Profile preferences",

  "person.page.orcid.funding-preferences": "Funding preferences",

  "person.page.orcid.publications-preferences": "Publication preferences",

  "person.page.orcid.remove-orcid-message": "If you need to remove your ORCID, please contact the repository administrator",

  "person.page.orcid.save.preference.changes": "Update settings",

  "person.page.orcid.sync-profile.affiliation" : "Affiliation",

  "person.page.orcid.sync-profile.biographical" : "Biographical data",

  "person.page.orcid.sync-profile.education" : "Education",

  "person.page.orcid.sync-profile.identifiers" : "Identifiers",

  "person.page.orcid.sync-fundings.all" : "All fundings",

  "person.page.orcid.sync-fundings.mine" : "My fundings",

  "person.page.orcid.sync-fundings.my_selected" : "Selected fundings",

  "person.page.orcid.sync-fundings.disabled" : "Disabled",

  "person.page.orcid.sync-publications.all" : "All publications",

  "person.page.orcid.sync-publications.mine" : "My publications",

  "person.page.orcid.sync-publications.my_selected" : "Selected publications",

  "person.page.orcid.sync-publications.disabled" : "Disabled",

  "person.page.orcid.sync-queue.discard" : "Discard the change and do not synchronize with the ORCID registry",

  "person.page.orcid.sync-queue.discard.error": "The discarding of the ORCID queue record failed",

  "person.page.orcid.sync-queue.discard.success": "The ORCID queue record have been discarded successfully",

  "person.page.orcid.sync-queue.empty-message": "The ORCID queue registry is empty",

  "person.page.orcid.sync-queue.table.header.type" : "Type",

  "person.page.orcid.sync-queue.table.header.description" : "Description",

  "person.page.orcid.sync-queue.table.header.action" : "Action",

  "person.page.orcid.sync-queue.description.affiliation": "Affiliations",

  "person.page.orcid.sync-queue.description.country": "Country",

  "person.page.orcid.sync-queue.description.education": "Educations",

  "person.page.orcid.sync-queue.description.external_ids": "External ids",

  "person.page.orcid.sync-queue.description.other_names": "Other names",

  "person.page.orcid.sync-queue.description.qualification": "Qualifications",

  "person.page.orcid.sync-queue.description.researcher_urls": "Researcher urls",

  "person.page.orcid.sync-queue.description.keywords": "Keywords",

  "person.page.orcid.sync-queue.tooltip.insert": "Add a new entry in the ORCID registry",

  "person.page.orcid.sync-queue.tooltip.update": "Update this entry on the ORCID registry",

  "person.page.orcid.sync-queue.tooltip.delete": "Remove this entry from the ORCID registry",

  "person.page.orcid.sync-queue.tooltip.publication": "Publication",

  "person.page.orcid.sync-queue.tooltip.project": "Project",

  "person.page.orcid.sync-queue.tooltip.affiliation": "Affiliation",

  "person.page.orcid.sync-queue.tooltip.education": "Education",

  "person.page.orcid.sync-queue.tooltip.qualification": "Qualification",

  "person.page.orcid.sync-queue.tooltip.other_names": "Other name",

  "person.page.orcid.sync-queue.tooltip.country": "Country",

  "person.page.orcid.sync-queue.tooltip.keywords": "Keyword",

  "person.page.orcid.sync-queue.tooltip.external_ids": "External identifier",

  "person.page.orcid.sync-queue.tooltip.researcher_urls": "Researcher url",

  "person.page.orcid.sync-queue.send" : "Synchronize with ORCID registry",

  "person.page.orcid.sync-queue.send.unauthorized-error.title": "The submission to ORCID failed for missing authorizations.",

  "person.page.orcid.sync-queue.send.unauthorized-error.content": "Click <a href='{{orcid}}'>here</a> to grant again the required permissions. If the problem persists, contact the administrator",

  "person.page.orcid.sync-queue.send.bad-request-error": "The submission to ORCID failed because the resource sent to ORCID registry is not valid",

  "person.page.orcid.sync-queue.send.error": "The submission to ORCID failed",

  "person.page.orcid.sync-queue.send.conflict-error": "The submission to ORCID failed because the resource is already present on the ORCID registry",

  "person.page.orcid.sync-queue.send.not-found-warning": "The resource does not exists anymore on the ORCID registry.",

  "person.page.orcid.sync-queue.send.success": "The submission to ORCID was completed successfully",

  "person.page.orcid.sync-queue.send.validation-error": "The data that you want to synchronize with ORCID is not valid",

  "person.page.orcid.sync-queue.send.validation-error.amount-currency.required": "The amount's currency is required",

  "person.page.orcid.sync-queue.send.validation-error.external-id.required": "The resource to be sent requires at least one identifier",

  "person.page.orcid.sync-queue.send.validation-error.title.required": "The title is required",

  "person.page.orcid.sync-queue.send.validation-error.type.required": "The dc.type is required",

  "person.page.orcid.sync-queue.send.validation-error.start-date.required": "The start date is required",

  "person.page.orcid.sync-queue.send.validation-error.funder.required": "The funder is required",

  "person.page.orcid.sync-queue.send.validation-error.country.invalid": "Invalid 2 digits ISO 3166 country",

  "person.page.orcid.sync-queue.send.validation-error.organization.required": "The organization is required",

  "person.page.orcid.sync-queue.send.validation-error.organization.name-required": "The organization's name is required",

  "person.page.orcid.sync-queue.send.validation-error.publication.date-invalid" : "The publication date must be one year after 1900",

  "person.page.orcid.sync-queue.send.validation-error.organization.address-required": "The organization to be sent requires an address",

  "person.page.orcid.sync-queue.send.validation-error.organization.city-required": "The address of the organization to be sent requires a city",

  "person.page.orcid.sync-queue.send.validation-error.organization.country-required": "The address of the organization to be sent requires a valid 2 digits ISO 3166 country",

  "person.page.orcid.sync-queue.send.validation-error.disambiguated-organization.required": "An identifier to disambiguate organizations is required. Supported ids are GRID, Ringgold, Legal Entity identifiers (LEIs) and Crossref Funder Registry identifiers",

  "person.page.orcid.sync-queue.send.validation-error.disambiguated-organization.value-required": "The organization's identifiers requires a value",

  "person.page.orcid.sync-queue.send.validation-error.disambiguation-source.required": "The organization's identifiers requires a source",

  "person.page.orcid.sync-queue.send.validation-error.disambiguation-source.invalid": "The source of one of the organization identifiers is invalid. Supported sources are RINGGOLD, GRID, LEI and FUNDREF",

  "person.page.orcid.synchronization-mode": "Synchronization mode",

  "person.page.orcid.synchronization-mode.batch": "Batch",

  "person.page.orcid.synchronization-mode.label": "Synchronization mode",

  "person.page.orcid.synchronization-mode-message": "Please select how you would like synchronization to ORCID to occur. The options include \"Manual\" (you must send your data to ORCID manually), or \"Batch\" (the system will send your data to ORCID via a scheduled script).",

  "person.page.orcid.synchronization-mode-funding-message": "Select whether to send your linked Project entities to your ORCID record's list of funding information.",

  "person.page.orcid.synchronization-mode-publication-message": "Select whether to send your linked Publication entities to your ORCID record's list of works.",

  "person.page.orcid.synchronization-mode-profile-message": "Select whether to send your biographical data or personal identifiers to your ORCID record.",

  "person.page.orcid.synchronization-settings-update.success": "The synchronization settings have been updated successfully",

  "person.page.orcid.synchronization-settings-update.error": "The update of the synchronization settings failed",

  "person.page.orcid.synchronization-mode.manual": "Manual",

  "person.page.orcid.scope.authenticate": "Get your ORCID iD",

  "person.page.orcid.scope.read-limited": "Read your information with visibility set to Trusted Parties",

  "person.page.orcid.scope.activities-update": "Add/update your research activities",

  "person.page.orcid.scope.person-update": "Add/update other information about you",

  "person.page.orcid.unlink.success": "The disconnection between the profile and the ORCID registry was successful",

  "person.page.orcid.unlink.error": "An error occurred while disconnecting between the profile and the ORCID registry. Try again",

  "person.orcid.sync.setting": "ORCID Synchronization settings",

  "person.orcid.registry.queue": "ORCID Registry Queue",

  "person.orcid.registry.auth": "ORCID Authorizations",
  "home.recent-submissions.head": "Recent Submissions",

  "listable-notification-object.default-message": "This object couldn't be retrieved",
}<|MERGE_RESOLUTION|>--- conflicted
+++ resolved
@@ -3686,16 +3686,14 @@
 
   "search.filters.filter.submitter.label": "Search submitter",
 
-<<<<<<< HEAD
+  "search.filters.filter.show-tree": "Browse {{ name }} tree",
+
   "search.filters.filter.supervisedBy.head": "Supervised By",
 
   "search.filters.filter.supervisedBy.placeholder": "Supervised By",
 
   "search.filters.filter.supervisedBy.label": "Search Supervised By",
 
-=======
-  "search.filters.filter.show-tree": "Browse {{ name }} tree",
->>>>>>> 112e93e4
 
 
   "search.filters.entityType.JournalIssue": "Journal Issue",
