--- conflicted
+++ resolved
@@ -576,7 +576,10 @@
 
   "admin.batch-import.page.error.addFile": "Select Zip file first!",
 
-<<<<<<< HEAD
+  "admin.metadata-import.page.validateOnly": "Validate Only",
+
+  "admin.metadata-import.page.validateOnly.hint": "When selected, the uploaded CSV will be validated. You will receive a report of detected changes, but no changes will be saved.",
+
   "advanced-workflow-action.rating.form.rating.label": "Rating",
 
   "advanced-workflow-action.rating.form.review.label": "Review",
@@ -636,11 +639,6 @@
   "advanced-workflow-action-select-reviewer.groups.form.reviewers-list.no-members-yet": "No members in group yet, search and add.",
 
   "advanced-workflow-action-select-reviewer.groups.form.reviewers-list.no-items": "No EPeople found in that search",
-=======
-  "admin.metadata-import.page.validateOnly": "Validate Only",
->>>>>>> 6e53117d
-
-  "admin.metadata-import.page.validateOnly.hint": "When selected, the uploaded CSV will be validated. You will receive a report of detected changes, but no changes will be saved.",
 
   "admin.batch-import.page.validateOnly.hint": "When selected, the uploaded ZIP will be validated. You will receive a report of detected changes, but no changes will be saved.",
 
@@ -4661,7 +4659,11 @@
 
   "workflow-item.view.breadcrumbs": "Workflow View",
 
-<<<<<<< HEAD
+  "workspace-item.view.breadcrumbs": "Workspace View",
+
+  "workspace-item.view.title": "Workspace View",
+
+
   "workflow-item.advanced.title": "Advanced workflow",
 
 
@@ -4697,11 +4699,6 @@
   "workflow-item.ratingreviewaction.button.cancel": "Cancel",
 
   "workflow-item.ratingreviewaction.button.confirm": "Confirm",
-=======
-  "workspace-item.view.breadcrumbs": "Workspace View",
-
-  "workspace-item.view.title": "Workspace View",
->>>>>>> 6e53117d
 
   "idle-modal.header": "Session will expire soon",
 
