{

  "401.help": "You're not authorized to access this page. You can use the button below to get back to the home page.",

  "401.link.home-page": "Take me to the home page",

  "401.unauthorized": "unauthorized",



  "403.help": "You don't have permission to access this page. You can use the button below to get back to the home page.",

  "403.link.home-page": "Take me to the home page",

  "403.forbidden": "forbidden",

  "500.page-internal-server-error": "Service Unavailable",

  "500.help": "The server is temporarily unable to service your request due to maintenance downtime or capacity problems. Please try again later.",

  "500.link.home-page": "Take me to the home page",


  "404.help": "We can't find the page you're looking for. The page may have been moved or deleted. You can use the button below to get back to the home page. ",

  "404.link.home-page": "Take me to the home page",

  "404.page-not-found": "page not found",

  "error-page.description.401": "unauthorized",

  "error-page.description.403": "forbidden",

  "error-page.description.500": "Service Unavailable",

  "error-page.description.404": "page not found",

  "error-page.orcid.generic-error": "An error occurred during login via ORCID. Make sure you have shared your ORCID account email address with DSpace. If the error persists, contact the administrator",

  "access-status.embargo.listelement.badge": "Embargo",

  "access-status.metadata.only.listelement.badge": "Metadata only",

  "access-status.open.access.listelement.badge": "Open Access",

  "access-status.restricted.listelement.badge": "Restricted",

  "access-status.unknown.listelement.badge": "Unknown",

  "admin.curation-tasks.breadcrumbs": "System curation tasks",

  "admin.curation-tasks.title": "System curation tasks",

  "admin.curation-tasks.header": "System curation tasks",

  "admin.registries.bitstream-formats.breadcrumbs": "Format registry",

  "admin.registries.bitstream-formats.create.breadcrumbs": "Bitstream format",

  "admin.registries.bitstream-formats.create.failure.content": "An error occurred while creating the new bitstream format.",

  "admin.registries.bitstream-formats.create.failure.head": "Failure",

  "admin.registries.bitstream-formats.create.head": "Create Bitstream format",

  "admin.registries.bitstream-formats.create.new": "Add a new bitstream format",

  "admin.registries.bitstream-formats.create.success.content": "The new bitstream format was successfully created.",

  "admin.registries.bitstream-formats.create.success.head": "Success",

  "admin.registries.bitstream-formats.delete.failure.amount": "Failed to remove {{ amount }} format(s)",

  "admin.registries.bitstream-formats.delete.failure.head": "Failure",

  "admin.registries.bitstream-formats.delete.success.amount": "Successfully removed {{ amount }} format(s)",

  "admin.registries.bitstream-formats.delete.success.head": "Success",

  "admin.registries.bitstream-formats.description": "This list of bitstream formats provides information about known formats and their support level.",

  "admin.registries.bitstream-formats.edit.breadcrumbs": "Bitstream format",

  "admin.registries.bitstream-formats.edit.description.hint": "",

  "admin.registries.bitstream-formats.edit.description.label": "Description",

  "admin.registries.bitstream-formats.edit.extensions.hint": "Extensions are file extensions that are used to automatically identify the format of uploaded files. You can enter several extensions for each format.",

  "admin.registries.bitstream-formats.edit.extensions.label": "File extensions",

  "admin.registries.bitstream-formats.edit.extensions.placeholder": "Enter a file extension without the dot",

  "admin.registries.bitstream-formats.edit.failure.content": "An error occurred while editing the bitstream format.",

  "admin.registries.bitstream-formats.edit.failure.head": "Failure",

  "admin.registries.bitstream-formats.edit.head": "Bitstream format: {{ format }}",

  "admin.registries.bitstream-formats.edit.internal.hint": "Formats marked as internal are hidden from the user, and used for administrative purposes.",

  "admin.registries.bitstream-formats.edit.internal.label": "Internal",

  "admin.registries.bitstream-formats.edit.mimetype.hint": "The MIME type associated with this format, does not have to be unique.",

  "admin.registries.bitstream-formats.edit.mimetype.label": "MIME Type",

  "admin.registries.bitstream-formats.edit.shortDescription.hint": "A unique name for this format, (e.g. Microsoft Word XP or Microsoft Word 2000)",

  "admin.registries.bitstream-formats.edit.shortDescription.label": "Name",

  "admin.registries.bitstream-formats.edit.success.content": "The bitstream format was successfully edited.",

  "admin.registries.bitstream-formats.edit.success.head": "Success",

  "admin.registries.bitstream-formats.edit.supportLevel.hint": "The level of support your institution pledges for this format.",

  "admin.registries.bitstream-formats.edit.supportLevel.label": "Support level",

  "admin.registries.bitstream-formats.head": "Bitstream Format Registry",

  "admin.registries.bitstream-formats.no-items": "No bitstream formats to show.",

  "admin.registries.bitstream-formats.table.delete": "Delete selected",

  "admin.registries.bitstream-formats.table.deselect-all": "Deselect all",

  "admin.registries.bitstream-formats.table.internal": "internal",

  "admin.registries.bitstream-formats.table.mimetype": "MIME Type",

  "admin.registries.bitstream-formats.table.name": "Name",

  "admin.registries.bitstream-formats.table.return": "Back",

  "admin.registries.bitstream-formats.table.supportLevel.KNOWN": "Known",

  "admin.registries.bitstream-formats.table.supportLevel.SUPPORTED": "Supported",

  "admin.registries.bitstream-formats.table.supportLevel.UNKNOWN": "Unknown",

  "admin.registries.bitstream-formats.table.supportLevel.head": "Support Level",

  "admin.registries.bitstream-formats.title": "Bitstream Format Registry",



  "admin.registries.metadata.breadcrumbs": "Metadata registry",

  "admin.registries.metadata.description": "The metadata registry maintains a list of all metadata fields available in the repository. These fields may be divided amongst multiple schemas. However, DSpace requires the qualified Dublin Core schema.",

  "admin.registries.metadata.form.create": "Create metadata schema",

  "admin.registries.metadata.form.edit": "Edit metadata schema",

  "admin.registries.metadata.form.name": "Name",

  "admin.registries.metadata.form.namespace": "Namespace",

  "admin.registries.metadata.head": "Metadata Registry",

  "admin.registries.metadata.schemas.no-items": "No metadata schemas to show.",

  "admin.registries.metadata.schemas.table.delete": "Delete selected",

  "admin.registries.metadata.schemas.table.id": "ID",

  "admin.registries.metadata.schemas.table.name": "Name",

  "admin.registries.metadata.schemas.table.namespace": "Namespace",

  "admin.registries.metadata.title": "Metadata Registry",



  "admin.registries.schema.breadcrumbs": "Metadata schema",

  "admin.registries.schema.description": "This is the metadata schema for \"{{namespace}}\".",

  "admin.registries.schema.fields.head": "Schema metadata fields",

  "admin.registries.schema.fields.no-items": "No metadata fields to show.",

  "admin.registries.schema.fields.table.delete": "Delete selected",

  "admin.registries.schema.fields.table.field": "Field",

  "admin.registries.schema.fields.table.scopenote": "Scope Note",

  "admin.registries.schema.form.create": "Create metadata field",

  "admin.registries.schema.form.edit": "Edit metadata field",

  "admin.registries.schema.form.element": "Element",

  "admin.registries.schema.form.qualifier": "Qualifier",

  "admin.registries.schema.form.scopenote": "Scope Note",

  "admin.registries.schema.head": "Metadata Schema",

  "admin.registries.schema.notification.created": "Successfully created metadata schema \"{{prefix}}\"",

  "admin.registries.schema.notification.deleted.failure": "Failed to delete {{amount}} metadata schemas",

  "admin.registries.schema.notification.deleted.success": "Successfully deleted {{amount}} metadata schemas",

  "admin.registries.schema.notification.edited": "Successfully edited metadata schema \"{{prefix}}\"",

  "admin.registries.schema.notification.failure": "Error",

  "admin.registries.schema.notification.field.created": "Successfully created metadata field \"{{field}}\"",

  "admin.registries.schema.notification.field.deleted.failure": "Failed to delete {{amount}} metadata fields",

  "admin.registries.schema.notification.field.deleted.success": "Successfully deleted {{amount}} metadata fields",

  "admin.registries.schema.notification.field.edited": "Successfully edited metadata field \"{{field}}\"",

  "admin.registries.schema.notification.success": "Success",

  "admin.registries.schema.return": "Back",

  "admin.registries.schema.title": "Metadata Schema Registry",



  "admin.access-control.epeople.actions.delete": "Delete EPerson",

  "admin.access-control.epeople.actions.impersonate": "Impersonate EPerson",

  "admin.access-control.epeople.actions.reset": "Reset password",

  "admin.access-control.epeople.actions.stop-impersonating": "Stop impersonating EPerson",

  "admin.access-control.epeople.breadcrumbs": "EPeople",

  "admin.access-control.epeople.title": "EPeople",

  "admin.access-control.epeople.head": "EPeople",

  "admin.access-control.epeople.search.head": "Search",

  "admin.access-control.epeople.button.see-all": "Browse All",

  "admin.access-control.epeople.search.scope.metadata": "Metadata",

  "admin.access-control.epeople.search.scope.email": "E-mail (exact)",

  "admin.access-control.epeople.search.button": "Search",

  "admin.access-control.epeople.search.placeholder": "Search people...",

  "admin.access-control.epeople.button.add": "Add EPerson",

  "admin.access-control.epeople.table.id": "ID",

  "admin.access-control.epeople.table.name": "Name",

  "admin.access-control.epeople.table.email": "E-mail (exact)",

  "admin.access-control.epeople.table.edit": "Edit",

  "admin.access-control.epeople.table.edit.buttons.edit": "Edit \"{{name}}\"",

  "admin.access-control.epeople.table.edit.buttons.edit-disabled": "You are not authorized to edit this group",

  "admin.access-control.epeople.table.edit.buttons.remove": "Delete \"{{name}}\"",

  "admin.access-control.epeople.no-items": "No EPeople to show.",

  "admin.access-control.epeople.form.create": "Create EPerson",

  "admin.access-control.epeople.form.edit": "Edit EPerson",

  "admin.access-control.epeople.form.firstName": "First name",

  "admin.access-control.epeople.form.lastName": "Last name",

  "admin.access-control.epeople.form.email": "E-mail",

  "admin.access-control.epeople.form.emailHint": "Must be valid e-mail address",

  "admin.access-control.epeople.form.canLogIn": "Can log in",

  "admin.access-control.epeople.form.requireCertificate": "Requires certificate",

  "admin.access-control.epeople.form.return": "Back",

  "admin.access-control.epeople.form.notification.created.success": "Successfully created EPerson \"{{name}}\"",

  "admin.access-control.epeople.form.notification.created.failure": "Failed to create EPerson \"{{name}}\"",

  "admin.access-control.epeople.form.notification.created.failure.emailInUse": "Failed to create EPerson \"{{name}}\", email \"{{email}}\" already in use.",

  "admin.access-control.epeople.form.notification.edited.failure.emailInUse": "Failed to edit EPerson \"{{name}}\", email \"{{email}}\" already in use.",

  "admin.access-control.epeople.form.notification.edited.success": "Successfully edited EPerson \"{{name}}\"",

  "admin.access-control.epeople.form.notification.edited.failure": "Failed to edit EPerson \"{{name}}\"",

  "admin.access-control.epeople.form.notification.deleted.success": "Successfully deleted EPerson \"{{name}}\"",

  "admin.access-control.epeople.form.notification.deleted.failure": "Failed to delete EPerson \"{{name}}\"",

  "admin.access-control.epeople.form.groupsEPersonIsMemberOf": "Member of these groups:",

  "admin.access-control.epeople.form.table.id": "ID",

  "admin.access-control.epeople.form.table.name": "Name",

  "admin.access-control.epeople.form.table.collectionOrCommunity": "Collection/Community",

  "admin.access-control.epeople.form.memberOfNoGroups": "This EPerson is not a member of any groups",

  "admin.access-control.epeople.form.goToGroups": "Add to groups",

  "admin.access-control.epeople.notification.deleted.failure": "Failed to delete EPerson: \"{{name}}\"",

  "admin.access-control.epeople.notification.deleted.success": "Successfully deleted EPerson: \"{{name}}\"",



  "admin.access-control.groups.title": "Groups",

  "admin.access-control.groups.breadcrumbs": "Groups",

  "admin.access-control.groups.singleGroup.breadcrumbs": "Edit Group",

  "admin.access-control.groups.title.singleGroup": "Edit Group",

  "admin.access-control.groups.title.addGroup": "New Group",

  "admin.access-control.groups.addGroup.breadcrumbs": "New Group",

  "admin.access-control.groups.head": "Groups",

  "admin.access-control.groups.button.add": "Add group",

  "admin.access-control.groups.search.head": "Search groups",

  "admin.access-control.groups.button.see-all": "Browse all",

  "admin.access-control.groups.search.button": "Search",

  "admin.access-control.groups.search.placeholder": "Search groups...",

  "admin.access-control.groups.table.id": "ID",

  "admin.access-control.groups.table.name": "Name",

  "admin.access-control.groups.table.collectionOrCommunity": "Collection/Community",

  "admin.access-control.groups.table.members": "Members",

  "admin.access-control.groups.table.edit": "Edit",

  "admin.access-control.groups.table.edit.buttons.edit": "Edit \"{{name}}\"",

  "admin.access-control.groups.table.edit.buttons.remove": "Delete \"{{name}}\"",

  "admin.access-control.groups.no-items": "No groups found with this in their name or this as UUID",

  "admin.access-control.groups.notification.deleted.success": "Successfully deleted group \"{{name}}\"",

  "admin.access-control.groups.notification.deleted.failure.title": "Failed to delete group \"{{name}}\"",

  "admin.access-control.groups.notification.deleted.failure.content": "Cause: \"{{cause}}\"",



  "admin.access-control.groups.form.alert.permanent": "This group is permanent, so it can't be edited or deleted. You can still add and remove group members using this page.",

  "admin.access-control.groups.form.alert.workflowGroup": "This group can’t be modified or deleted because it corresponds to a role in the submission and workflow process in the \"{{name}}\" {{comcol}}. You can delete it from the <a href='{{comcolEditRolesRoute}}'>\"assign roles\"</a> tab on the edit {{comcol}} page. You can still add and remove group members using this page.",

  "admin.access-control.groups.form.head.create": "Create group",

  "admin.access-control.groups.form.head.edit": "Edit group",

  "admin.access-control.groups.form.groupName": "Group name",

  "admin.access-control.groups.form.groupCommunity": "Community or Collection",

  "admin.access-control.groups.form.groupDescription": "Description",

  "admin.access-control.groups.form.notification.created.success": "Successfully created Group \"{{name}}\"",

  "admin.access-control.groups.form.notification.created.failure": "Failed to create Group \"{{name}}\"",

  "admin.access-control.groups.form.notification.created.failure.groupNameInUse": "Failed to create Group with name: \"{{name}}\", make sure the name is not already in use.",

  "admin.access-control.groups.form.notification.edited.failure": "Failed to edit Group \"{{name}}\"",

  "admin.access-control.groups.form.notification.edited.failure.groupNameInUse": "Name \"{{name}}\" already in use!",

  "admin.access-control.groups.form.notification.edited.success": "Successfully edited Group \"{{name}}\"",

  "admin.access-control.groups.form.actions.delete": "Delete Group",

  "admin.access-control.groups.form.delete-group.modal.header": "Delete Group \"{{ dsoName }}\"",

  "admin.access-control.groups.form.delete-group.modal.info": "Are you sure you want to delete Group \"{{ dsoName }}\"",

  "admin.access-control.groups.form.delete-group.modal.cancel": "Cancel",

  "admin.access-control.groups.form.delete-group.modal.confirm": "Delete",

  "admin.access-control.groups.form.notification.deleted.success": "Successfully deleted group \"{{ name }}\"",

  "admin.access-control.groups.form.notification.deleted.failure.title": "Failed to delete group \"{{ name }}\"",

  "admin.access-control.groups.form.notification.deleted.failure.content": "Cause: \"{{ cause }}\"",

  "admin.access-control.groups.form.members-list.head": "EPeople",

  "admin.access-control.groups.form.members-list.search.head": "Add EPeople",

  "admin.access-control.groups.form.members-list.button.see-all": "Browse All",

  "admin.access-control.groups.form.members-list.headMembers": "Current Members",

  "admin.access-control.groups.form.members-list.search.scope.metadata": "Metadata",

  "admin.access-control.groups.form.members-list.search.scope.email": "E-mail (exact)",

  "admin.access-control.groups.form.members-list.search.button": "Search",

  "admin.access-control.groups.form.members-list.table.id": "ID",

  "admin.access-control.groups.form.members-list.table.name": "Name",

  "admin.access-control.groups.form.members-list.table.identity": "Identity",

  "admin.access-control.groups.form.members-list.table.email": "Email",

  "admin.access-control.groups.form.members-list.table.netid": "NetID",

  "admin.access-control.groups.form.members-list.table.edit": "Remove / Add",

  "admin.access-control.groups.form.members-list.table.edit.buttons.remove": "Remove member with name \"{{name}}\"",

  "admin.access-control.groups.form.members-list.notification.success.addMember": "Successfully added member: \"{{name}}\"",

  "admin.access-control.groups.form.members-list.notification.failure.addMember": "Failed to add member: \"{{name}}\"",

  "admin.access-control.groups.form.members-list.notification.success.deleteMember": "Successfully deleted member: \"{{name}}\"",

  "admin.access-control.groups.form.members-list.notification.failure.deleteMember": "Failed to delete member: \"{{name}}\"",

  "admin.access-control.groups.form.members-list.table.edit.buttons.add": "Add member with name \"{{name}}\"",

  "admin.access-control.groups.form.members-list.notification.failure.noActiveGroup": "No current active group, submit a name first.",

  "admin.access-control.groups.form.members-list.no-members-yet": "No members in group yet, search and add.",

  "admin.access-control.groups.form.members-list.no-items": "No EPeople found in that search",

  "admin.access-control.groups.form.subgroups-list.notification.failure": "Something went wrong: \"{{cause}}\"",

  "admin.access-control.groups.form.subgroups-list.head": "Groups",

  "admin.access-control.groups.form.subgroups-list.search.head": "Add Subgroup",

  "admin.access-control.groups.form.subgroups-list.button.see-all": "Browse All",

  "admin.access-control.groups.form.subgroups-list.headSubgroups": "Current Subgroups",

  "admin.access-control.groups.form.subgroups-list.search.button": "Search",

  "admin.access-control.groups.form.subgroups-list.table.id": "ID",

  "admin.access-control.groups.form.subgroups-list.table.name": "Name",

  "admin.access-control.groups.form.subgroups-list.table.collectionOrCommunity": "Collection/Community",

  "admin.access-control.groups.form.subgroups-list.table.edit": "Remove / Add",

  "admin.access-control.groups.form.subgroups-list.table.edit.buttons.remove": "Remove subgroup with name \"{{name}}\"",

  "admin.access-control.groups.form.subgroups-list.table.edit.buttons.add": "Add subgroup with name \"{{name}}\"",

  "admin.access-control.groups.form.subgroups-list.table.edit.currentGroup": "Current group",

  "admin.access-control.groups.form.subgroups-list.notification.success.addSubgroup": "Successfully added subgroup: \"{{name}}\"",

  "admin.access-control.groups.form.subgroups-list.notification.failure.addSubgroup": "Failed to add subgroup: \"{{name}}\"",

  "admin.access-control.groups.form.subgroups-list.notification.success.deleteSubgroup": "Successfully deleted subgroup: \"{{name}}\"",

  "admin.access-control.groups.form.subgroups-list.notification.failure.deleteSubgroup": "Failed to delete subgroup: \"{{name}}\"",

  "admin.access-control.groups.form.subgroups-list.notification.failure.noActiveGroup": "No current active group, submit a name first.",

  "admin.access-control.groups.form.subgroups-list.notification.failure.subgroupToAddIsActiveGroup": "This is the current group, can't be added.",

  "admin.access-control.groups.form.subgroups-list.no-items": "No groups found with this in their name or this as UUID",

  "admin.access-control.groups.form.subgroups-list.no-subgroups-yet": "No subgroups in group yet.",

  "admin.access-control.groups.form.return": "Back",

  "admin.access-control.groups.form.tooltip.editGroupPage": "On this page, you can modify the properties and members of a group. In the top section, you can edit the group name and description, unless this is an admin group for a collection or community, in which case the group name and description are auto-generated and cannot be edited. In the following sections, you can edit group membership. See [the wiki](https://wiki.lyrasis.org/display/DSDOC7x/Create+or+manage+a+user+group) for more details.",

  "admin.access-control.groups.form.tooltip.editGroup.addEpeople": "To add or remove an EPerson to/from this group, either click the 'Browse All' button or use the search bar below to search for users (use the dropdown to the left of the search bar to choose whether to search by metadata or by email). Then click the plus icon for each user you wish to add in the list below, or the trash can icon for each user you wish to remove. The list below may have several pages: use the page controls below the list to navigate to the next pages. Once you are ready, save your changes by clicking the 'Save' button in the top section.",

  "admin.access-control.groups.form.tooltip.editGroup.addSubgroups": "To add or remove a Subgroup to/from this group, either click the 'Browse All' button or use the search bar below to search for users. Then click the plus icon for each user you wish to add in the list below, or the trash can icon for each user you wish to remove. The list below may have several pages: use the page controls below the list to navigate to the next pages. Once you are ready, save your changes by clicking the 'Save' button in the top section.",

  "admin.search.breadcrumbs": "Administrative Search",

  "admin.search.collection.edit": "Edit",

  "admin.search.community.edit": "Edit",

  "admin.search.item.delete": "Delete",

  "admin.search.item.edit": "Edit",

  "admin.search.item.make-private": "Make non-discoverable",

  "admin.search.item.make-public": "Make discoverable",

  "admin.search.item.move": "Move",

  "admin.search.item.reinstate": "Reinstate",

  "admin.search.item.withdraw": "Withdraw",

  "admin.search.title": "Administrative Search",

  "administrativeView.search.results.head": "Administrative Search",




  "admin.workflow.breadcrumbs": "Administer Workflow",

  "admin.workflow.title": "Administer Workflow",

  "admin.workflow.item.workflow": "Workflow",

  "admin.workflow.item.delete": "Delete",

  "admin.workflow.item.send-back": "Send back",



  "admin.metadata-import.breadcrumbs": "Import Metadata",

  "admin.batch-import.breadcrumbs": "Import Batch",

  "admin.metadata-import.title": "Import Metadata",

  "admin.batch-import.title": "Import Batch",

  "admin.metadata-import.page.header": "Import Metadata",

  "admin.batch-import.page.header": "Import Batch",

  "admin.metadata-import.page.help": "You can drop or browse CSV files that contain batch metadata operations on files here",

  "admin.batch-import.page.help": "Select the Collection to import into. Then, drop or browse to a Simple Archive Format (SAF) zip file that includes the Items to import",

  "admin.metadata-import.page.dropMsg": "Drop a metadata CSV to import",

  "admin.batch-import.page.dropMsg": "Drop a batch ZIP to import",

  "admin.metadata-import.page.dropMsgReplace": "Drop to replace the metadata CSV to import",

  "admin.batch-import.page.dropMsgReplace": "Drop to replace the batch ZIP to import",

  "admin.metadata-import.page.button.return": "Back",

  "admin.metadata-import.page.button.proceed": "Proceed",

  "admin.metadata-import.page.button.select-collection": "Select Collection",

  "admin.metadata-import.page.error.addFile": "Select file first!",

  "admin.batch-import.page.error.addFile": "Select Zip file first!",

  "admin.metadata-import.page.validateOnly": "Validate Only",

  "admin.metadata-import.page.validateOnly.hint": "When selected, the uploaded CSV will be validated. You will receive a report of detected changes, but no changes will be saved.",

  "admin.batch-import.page.validateOnly.hint": "When selected, the uploaded ZIP will be validated. You will receive a report of detected changes, but no changes will be saved.",

  "admin.batch-import.page.remove": "remove",

  "auth.errors.invalid-user": "Invalid email address or password.",

  "auth.messages.expired": "Your session has expired. Please log in again.",

  "auth.messages.token-refresh-failed": "Refreshing your session token failed. Please log in again.",



  "bitstream.download.page": "Now downloading {{bitstream}}..." ,

  "bitstream.download.page.back": "Back" ,


  "bitstream.edit.authorizations.link": "Edit bitstream's Policies",

  "bitstream.edit.authorizations.title": "Edit bitstream's Policies",

  "bitstream.edit.return": "Back",

  "bitstream.edit.bitstream": "Bitstream: ",

  "bitstream.edit.form.description.hint": "Optionally, provide a brief description of the file, for example \"<i>Main article</i>\" or \"<i>Experiment data readings</i>\".",

  "bitstream.edit.form.description.label": "Description",

  "bitstream.edit.form.embargo.hint": "The first day from which access is allowed. <b>This date cannot be modified on this form.</b> To set an embargo date for a bitstream, go to the <i>Item Status</i> tab, click <i>Authorizations...</i>, create or edit the bitstream's <i>READ</i> policy, and set the <i>Start Date</i> as desired.",

  "bitstream.edit.form.embargo.label": "Embargo until specific date",

  "bitstream.edit.form.fileName.hint": "Change the filename for the bitstream. Note that this will change the display bitstream URL, but old links will still resolve as long as the sequence ID does not change.",

  "bitstream.edit.form.fileName.label": "Filename",

  "bitstream.edit.form.newFormat.label": "Describe new format",

  "bitstream.edit.form.newFormat.hint": "The application you used to create the file, and the version number (for example, \"<i>ACMESoft SuperApp version 1.5</i>\").",

  "bitstream.edit.form.primaryBitstream.label": "Primary bitstream",

  "bitstream.edit.form.selectedFormat.hint": "If the format is not in the above list, <b>select \"format not in list\" above</b> and describe it under \"Describe new format\".",

  "bitstream.edit.form.selectedFormat.label": "Selected Format",

  "bitstream.edit.form.selectedFormat.unknown": "Format not in list",

  "bitstream.edit.notifications.error.format.title": "An error occurred saving the bitstream's format",

  "bitstream.edit.form.iiifLabel.label": "IIIF Label",

  "bitstream.edit.form.iiifLabel.hint": "Canvas label for this image. If not provided default label will be used.",

  "bitstream.edit.form.iiifToc.label": "IIIF Table of Contents",

  "bitstream.edit.form.iiifToc.hint": "Adding text here makes this the start of a new table of contents range.",

  "bitstream.edit.form.iiifWidth.label": "IIIF Canvas Width",

  "bitstream.edit.form.iiifWidth.hint": "The canvas width should usually match the image width.",

  "bitstream.edit.form.iiifHeight.label": "IIIF Canvas Height",

  "bitstream.edit.form.iiifHeight.hint": "The canvas height should usually match the image height.",


  "bitstream.edit.notifications.saved.content": "Your changes to this bitstream were saved.",

  "bitstream.edit.notifications.saved.title": "Bitstream saved",

  "bitstream.edit.title": "Edit bitstream",

  "bitstream-request-a-copy.alert.canDownload1": "You already have access to this file. If you want to download the file, click ",

  "bitstream-request-a-copy.alert.canDownload2": "here",

  "bitstream-request-a-copy.header": "Request a copy of the file",

  "bitstream-request-a-copy.intro": "Enter the following information to request a copy for the following item: ",

  "bitstream-request-a-copy.intro.bitstream.one": "Requesting the following file: ",
  "bitstream-request-a-copy.intro.bitstream.all": "Requesting all files. ",

  "bitstream-request-a-copy.name.label": "Name *",

  "bitstream-request-a-copy.name.error": "The name is required",

  "bitstream-request-a-copy.email.label": "Your e-mail address *",

  "bitstream-request-a-copy.email.hint": "This email address is used for sending the file.",

  "bitstream-request-a-copy.email.error": "Please enter a valid email address.",

  "bitstream-request-a-copy.allfiles.label": "Files",

  "bitstream-request-a-copy.files-all-false.label": "Only the requested file",

  "bitstream-request-a-copy.files-all-true.label": "All files (of this item) in restricted access",

  "bitstream-request-a-copy.message.label": "Message",

  "bitstream-request-a-copy.return": "Back",

  "bitstream-request-a-copy.submit": "Request copy",

  "bitstream-request-a-copy.submit.success": "The item request was submitted successfully.",

  "bitstream-request-a-copy.submit.error": "Something went wrong with submitting the item request.",



  "browse.back.all-results": "All browse results",

  "browse.comcol.by.author": "By Author",

  "browse.comcol.by.dateissued": "By Issue Date",

  "browse.comcol.by.subject": "By Subject",

  "browse.comcol.by.title": "By Title",

  "browse.comcol.head": "Browse",

  "browse.empty": "No items to show.",

  "browse.metadata.author": "Author",

  "browse.metadata.dateissued": "Issue Date",

  "browse.metadata.subject": "Subject",

  "browse.metadata.title": "Title",

  "browse.metadata.author.breadcrumbs": "Browse by Author",

  "browse.metadata.dateissued.breadcrumbs": "Browse by Date",

  "browse.metadata.subject.breadcrumbs": "Browse by Subject",

  "browse.metadata.title.breadcrumbs": "Browse by Title",

  "pagination.next.button": "Next",

  "pagination.previous.button": "Previous",

  "pagination.next.button.disabled.tooltip": "No more pages of results",

  "browse.startsWith": ", starting with {{ startsWith }}",

  "browse.startsWith.choose_start": "(Choose start)",

  "browse.startsWith.choose_year": "(Choose year)",

  "browse.startsWith.choose_year.label": "Choose the issue year",

  "browse.startsWith.jump": "Filter results by year or month",

  "browse.startsWith.months.april": "April",

  "browse.startsWith.months.august": "August",

  "browse.startsWith.months.december": "December",

  "browse.startsWith.months.february": "February",

  "browse.startsWith.months.january": "January",

  "browse.startsWith.months.july": "July",

  "browse.startsWith.months.june": "June",

  "browse.startsWith.months.march": "March",

  "browse.startsWith.months.may": "May",

  "browse.startsWith.months.none": "(Choose month)",

  "browse.startsWith.months.none.label": "Choose the issue month",

  "browse.startsWith.months.november": "November",

  "browse.startsWith.months.october": "October",

  "browse.startsWith.months.september": "September",

  "browse.startsWith.submit": "Browse",

  "browse.startsWith.type_date": "Filter results by date",

  "browse.startsWith.type_date.label": "Or type in a date (year-month) and click on the Browse button",

  "browse.startsWith.type_text": "Filter results by typing the first few letters",

  "browse.title": "Browsing {{ collection }} by {{ field }}{{ startsWith }} {{ value }}",

  "browse.title.page": "Browsing {{ collection }} by {{ field }} {{ value }}",


  "chips.remove": "Remove chip",



  "collection.create.head": "Create a Collection",

  "collection.create.notifications.success": "Successfully created the Collection",

  "collection.create.sub-head": "Create a Collection for Community {{ parent }}",

  "collection.curate.header": "Curate Collection: {{collection}}",

  "collection.delete.cancel": "Cancel",

  "collection.delete.confirm": "Confirm",

  "collection.delete.processing": "Deleting",

  "collection.delete.head": "Delete Collection",

  "collection.delete.notification.fail": "Collection could not be deleted",

  "collection.delete.notification.success": "Successfully deleted collection",

  "collection.delete.text": "Are you sure you want to delete collection \"{{ dso }}\"",



  "collection.edit.delete": "Delete this collection",

  "collection.edit.head": "Edit Collection",

  "collection.edit.breadcrumbs": "Edit Collection",



  "collection.edit.tabs.mapper.head": "Item Mapper",

  "collection.edit.tabs.item-mapper.title": "Collection Edit - Item Mapper",

  "collection.edit.item-mapper.cancel": "Cancel",

  "collection.edit.item-mapper.collection": "Collection: \"<b>{{name}}</b>\"",

  "collection.edit.item-mapper.confirm": "Map selected items",

  "collection.edit.item-mapper.description": "This is the item mapper tool that allows collection administrators to map items from other collections into this collection. You can search for items from other collections and map them, or browse the list of currently mapped items.",

  "collection.edit.item-mapper.head": "Item Mapper - Map Items from Other Collections",

  "collection.edit.item-mapper.no-search": "Please enter a query to search",

  "collection.edit.item-mapper.notifications.map.error.content": "Errors occurred for mapping of {{amount}} items.",

  "collection.edit.item-mapper.notifications.map.error.head": "Mapping errors",

  "collection.edit.item-mapper.notifications.map.success.content": "Successfully mapped {{amount}} items.",

  "collection.edit.item-mapper.notifications.map.success.head": "Mapping completed",

  "collection.edit.item-mapper.notifications.unmap.error.content": "Errors occurred for removing the mappings of {{amount}} items.",

  "collection.edit.item-mapper.notifications.unmap.error.head": "Remove mapping errors",

  "collection.edit.item-mapper.notifications.unmap.success.content": "Successfully removed the mappings of {{amount}} items.",

  "collection.edit.item-mapper.notifications.unmap.success.head": "Remove mapping completed",

  "collection.edit.item-mapper.remove": "Remove selected item mappings",

  "collection.edit.item-mapper.search-form.placeholder": "Search items...",

  "collection.edit.item-mapper.tabs.browse": "Browse mapped items",

  "collection.edit.item-mapper.tabs.map": "Map new items",


  "collection.edit.logo.delete.title": "Delete logo",

  "collection.edit.logo.delete-undo.title": "Undo delete",

  "collection.edit.logo.label": "Collection logo",

  "collection.edit.logo.notifications.add.error": "Uploading Collection logo failed. Please verify the content before retrying.",

  "collection.edit.logo.notifications.add.success": "Upload Collection logo successful.",

  "collection.edit.logo.notifications.delete.success.title": "Logo deleted",

  "collection.edit.logo.notifications.delete.success.content": "Successfully deleted the collection's logo",

  "collection.edit.logo.notifications.delete.error.title": "Error deleting logo",

  "collection.edit.logo.upload": "Drop a Collection Logo to upload",



  "collection.edit.notifications.success": "Successfully edited the Collection",

  "collection.edit.return": "Back",



  "collection.edit.tabs.curate.head": "Curate",

  "collection.edit.tabs.curate.title": "Collection Edit - Curate",

  "collection.edit.tabs.authorizations.head": "Authorizations",

  "collection.edit.tabs.authorizations.title": "Collection Edit - Authorizations",

  "collection.edit.item.authorizations.load-bundle-button": "Load more bundles",

  "collection.edit.item.authorizations.load-more-button": "Load more",

  "collection.edit.item.authorizations.show-bitstreams-button": "Show bitstream policies for bundle",

  "collection.edit.tabs.metadata.head": "Edit Metadata",

  "collection.edit.tabs.metadata.title": "Collection Edit - Metadata",

  "collection.edit.tabs.roles.head": "Assign Roles",

  "collection.edit.tabs.roles.title": "Collection Edit - Roles",

  "collection.edit.tabs.source.external": "This collection harvests its content from an external source",

  "collection.edit.tabs.source.form.errors.oaiSource.required": "You must provide a set id of the target collection.",

  "collection.edit.tabs.source.form.harvestType": "Content being harvested",

  "collection.edit.tabs.source.form.head": "Configure an external source",

  "collection.edit.tabs.source.form.metadataConfigId": "Metadata Format",

  "collection.edit.tabs.source.form.oaiSetId": "OAI specific set id",

  "collection.edit.tabs.source.form.oaiSource": "OAI Provider",

  "collection.edit.tabs.source.form.options.harvestType.METADATA_AND_BITSTREAMS": "Harvest metadata and bitstreams (requires ORE support)",

  "collection.edit.tabs.source.form.options.harvestType.METADATA_AND_REF": "Harvest metadata and references to bitstreams (requires ORE support)",

  "collection.edit.tabs.source.form.options.harvestType.METADATA_ONLY": "Harvest metadata only",

  "collection.edit.tabs.source.head": "Content Source",

  "collection.edit.tabs.source.notifications.discarded.content": "Your changes were discarded. To reinstate your changes click the 'Undo' button",

  "collection.edit.tabs.source.notifications.discarded.title": "Changes discarded",

  "collection.edit.tabs.source.notifications.invalid.content": "Your changes were not saved. Please make sure all fields are valid before you save.",

  "collection.edit.tabs.source.notifications.invalid.title": "Metadata invalid",

  "collection.edit.tabs.source.notifications.saved.content": "Your changes to this collection's content source were saved.",

  "collection.edit.tabs.source.notifications.saved.title": "Content Source saved",

  "collection.edit.tabs.source.title": "Collection Edit - Content Source",



  "collection.edit.template.add-button": "Add",

  "collection.edit.template.breadcrumbs": "Item template",

  "collection.edit.template.cancel": "Cancel",

  "collection.edit.template.delete-button": "Delete",

  "collection.edit.template.edit-button": "Edit",

  "collection.edit.template.error": "An error occurred retrieving the template item",

  "collection.edit.template.head": "Edit Template Item for Collection \"{{ collection }}\"",

  "collection.edit.template.label": "Template item",

  "collection.edit.template.loading": "Loading template item...",

  "collection.edit.template.notifications.delete.error": "Failed to delete the item template",

  "collection.edit.template.notifications.delete.success": "Successfully deleted the item template",

  "collection.edit.template.title": "Edit Template Item",



  "collection.form.abstract": "Short Description",

  "collection.form.description": "Introductory text (HTML)",

  "collection.form.errors.title.required": "Please enter a collection name",

  "collection.form.license": "License",

  "collection.form.provenance": "Provenance",

  "collection.form.rights": "Copyright text (HTML)",

  "collection.form.tableofcontents": "News (HTML)",

  "collection.form.title": "Name",

  "collection.form.entityType": "Entity Type",



  "collection.listelement.badge": "Collection",



  "collection.page.browse.recent.head": "Recent Submissions",

  "collection.page.browse.recent.empty": "No items to show",

  "collection.page.edit": "Edit this collection",

  "collection.page.handle": "Permanent URI for this collection",

  "collection.page.license": "License",

  "collection.page.news": "News",



  "collection.select.confirm": "Confirm selected",

  "collection.select.empty": "No collections to show",

  "collection.select.table.title": "Title",


  "collection.source.controls.head": "Harvest Controls",
  "collection.source.controls.test.submit.error": "Something went wrong with initiating the testing of the settings",
  "collection.source.controls.test.failed": "The script to test the settings has failed",
  "collection.source.controls.test.completed": "The script to test the settings has successfully finished",
  "collection.source.controls.test.submit": "Test configuration",
  "collection.source.controls.test.running": "Testing configuration...",
  "collection.source.controls.import.submit.success": "The import has been successfully initiated",
  "collection.source.controls.import.submit.error": "Something went wrong with initiating the import",
  "collection.source.controls.import.submit": "Import now",
  "collection.source.controls.import.running": "Importing...",
  "collection.source.controls.import.failed": "An error occurred during the import",
  "collection.source.controls.import.completed": "The import completed",
  "collection.source.controls.reset.submit.success": "The reset and reimport has been successfully initiated",
  "collection.source.controls.reset.submit.error": "Something went wrong with initiating the reset and reimport",
  "collection.source.controls.reset.failed": "An error occurred during the reset and reimport",
  "collection.source.controls.reset.completed": "The reset and reimport completed",
  "collection.source.controls.reset.submit": "Reset and reimport",
  "collection.source.controls.reset.running": "Resetting and reimporting...",
  "collection.source.controls.harvest.status": "Harvest status:",
  "collection.source.controls.harvest.start": "Harvest start time:",
  "collection.source.controls.harvest.last": "Last time harvested:",
  "collection.source.controls.harvest.message": "Harvest info:",
  "collection.source.controls.harvest.no-information": "N/A",


  "collection.source.update.notifications.error.content": "The provided settings have been tested and didn't work.",

  "collection.source.update.notifications.error.title": "Server Error",



  "communityList.breadcrumbs": "Community List",

  "communityList.tabTitle": "Community List",

  "communityList.title": "List of Communities",

  "communityList.showMore": "Show More",



  "community.create.head": "Create a Community",

  "community.create.notifications.success": "Successfully created the Community",

  "community.create.sub-head": "Create a Sub-Community for Community {{ parent }}",

  "community.curate.header": "Curate Community: {{community}}",

  "community.delete.cancel": "Cancel",

  "community.delete.confirm": "Confirm",

  "community.delete.processing": "Deleting...",

  "community.delete.head": "Delete Community",

  "community.delete.notification.fail": "Community could not be deleted",

  "community.delete.notification.success": "Successfully deleted community",

  "community.delete.text": "Are you sure you want to delete community \"{{ dso }}\"",

  "community.edit.delete": "Delete this community",

  "community.edit.head": "Edit Community",

  "community.edit.breadcrumbs": "Edit Community",


  "community.edit.logo.delete.title": "Delete logo",

  "community.edit.logo.delete-undo.title": "Undo delete",

  "community.edit.logo.label": "Community logo",

  "community.edit.logo.notifications.add.error": "Uploading Community logo failed. Please verify the content before retrying.",

  "community.edit.logo.notifications.add.success": "Upload Community logo successful.",

  "community.edit.logo.notifications.delete.success.title": "Logo deleted",

  "community.edit.logo.notifications.delete.success.content": "Successfully deleted the community's logo",

  "community.edit.logo.notifications.delete.error.title": "Error deleting logo",

  "community.edit.logo.upload": "Drop a Community Logo to upload",



  "community.edit.notifications.success": "Successfully edited the Community",

  "community.edit.notifications.unauthorized": "You do not have privileges to make this change",

  "community.edit.notifications.error": "An error occured while editing the Community",

  "community.edit.return": "Back",



  "community.edit.tabs.curate.head": "Curate",

  "community.edit.tabs.curate.title": "Community Edit - Curate",

  "community.edit.tabs.metadata.head": "Edit Metadata",

  "community.edit.tabs.metadata.title": "Community Edit - Metadata",

  "community.edit.tabs.roles.head": "Assign Roles",

  "community.edit.tabs.roles.title": "Community Edit - Roles",

  "community.edit.tabs.authorizations.head": "Authorizations",

  "community.edit.tabs.authorizations.title": "Community Edit - Authorizations",



  "community.listelement.badge": "Community",



  "comcol-role.edit.no-group": "None",

  "comcol-role.edit.create": "Create",

  "comcol-role.edit.create.error.title": "Failed to create a group for the '{{ role }}' role",

  "comcol-role.edit.restrict": "Restrict",

  "comcol-role.edit.delete": "Delete",

  "comcol-role.edit.delete.error.title": "Failed to delete the '{{ role }}' role's group",


  "comcol-role.edit.community-admin.name": "Administrators",

  "comcol-role.edit.collection-admin.name": "Administrators",


  "comcol-role.edit.community-admin.description": "Community administrators can create sub-communities or collections, and manage or assign management for those sub-communities or collections. In addition, they decide who can submit items to any sub-collections, edit item metadata (after submission), and add (map) existing items from other collections (subject to authorization).",

  "comcol-role.edit.collection-admin.description": "Collection administrators decide who can submit items to the collection, edit item metadata (after submission), and add (map) existing items from other collections to this collection (subject to authorization for that collection).",


  "comcol-role.edit.submitters.name": "Submitters",

  "comcol-role.edit.submitters.description": "The E-People and Groups that have permission to submit new items to this collection.",


  "comcol-role.edit.item_read.name": "Default item read access",

  "comcol-role.edit.item_read.description": "E-People and Groups that can read new items submitted to this collection. Changes to this role are not retroactive. Existing items in the system will still be viewable by those who had read access at the time of their addition.",

  "comcol-role.edit.item_read.anonymous-group": "Default read for incoming items is currently set to Anonymous.",


  "comcol-role.edit.bitstream_read.name": "Default bitstream read access",

  "comcol-role.edit.bitstream_read.description": "Community administrators can create sub-communities or collections, and manage or assign management for those sub-communities or collections. In addition, they decide who can submit items to any sub-collections, edit item metadata (after submission), and add (map) existing items from other collections (subject to authorization).",

  "comcol-role.edit.bitstream_read.anonymous-group": "Default read for incoming bitstreams is currently set to Anonymous.",


  "comcol-role.edit.editor.name": "Editors",

  "comcol-role.edit.editor.description": "Editors are able to edit the metadata of incoming submissions, and then accept or reject them.",


  "comcol-role.edit.finaleditor.name": "Final editors",

  "comcol-role.edit.finaleditor.description": "Final editors are able to edit the metadata of incoming submissions, but will not be able to reject them.",


  "comcol-role.edit.reviewer.name": "Reviewers",

  "comcol-role.edit.reviewer.description": "Reviewers are able to accept or reject incoming submissions. However, they are not able to edit the submission's metadata.",



  "community.form.abstract": "Short Description",

  "community.form.description": "Introductory text (HTML)",

  "community.form.errors.title.required": "Please enter a community name",

  "community.form.rights": "Copyright text (HTML)",

  "community.form.tableofcontents": "News (HTML)",

  "community.form.title": "Name",

  "community.page.edit": "Edit this community",

  "community.page.handle": "Permanent URI for this community",

  "community.page.license": "License",

  "community.page.news": "News",

  "community.all-lists.head": "Subcommunities and Collections",

  "community.sub-collection-list.head": "Collections of this Community",

  "community.sub-community-list.head": "Communities of this Community",



  "cookies.consent.accept-all": "Accept all",

  "cookies.consent.accept-selected": "Accept selected",

  "cookies.consent.app.opt-out.description": "This app is loaded by default (but you can opt out)",

  "cookies.consent.app.opt-out.title": "(opt-out)",

  "cookies.consent.app.purpose": "purpose",

  "cookies.consent.app.required.description": "This application is always required",

  "cookies.consent.app.required.title": "(always required)",

  "cookies.consent.update": "There were changes since your last visit, please update your consent.",

  "cookies.consent.close": "Close",

  "cookies.consent.decline": "Decline",

  "cookies.consent.content-notice.description": "We collect and process your personal information for the following purposes: <strong>Authentication, Preferences, Acknowledgement and Statistics</strong>. <br/> To learn more, please read our {privacyPolicy}.",

  "cookies.consent.content-notice.description.no-privacy": "We collect and process your personal information for the following purposes: <strong>Authentication, Preferences, Acknowledgement and Statistics</strong>.",

  "cookies.consent.content-notice.learnMore": "Customize",

  "cookies.consent.content-modal.description": "Here you can see and customize the information that we collect about you.",

  "cookies.consent.content-modal.privacy-policy.name": "privacy policy",

  "cookies.consent.content-modal.privacy-policy.text": "To learn more, please read our {privacyPolicy}.",

  "cookies.consent.content-modal.title": "Information that we collect",



  "cookies.consent.app.title.authentication": "Authentication",

  "cookies.consent.app.description.authentication": "Required for signing you in",


  "cookies.consent.app.title.preferences": "Preferences",

  "cookies.consent.app.description.preferences": "Required for saving your preferences",



  "cookies.consent.app.title.acknowledgement": "Acknowledgement",

  "cookies.consent.app.description.acknowledgement": "Required for saving your acknowledgements and consents",



  "cookies.consent.app.title.google-analytics": "Google Analytics",

  "cookies.consent.app.description.google-analytics": "Allows us to track statistical data",



  "cookies.consent.app.title.google-recaptcha": "Google reCaptcha",

  "cookies.consent.app.description.google-recaptcha": "We use google reCAPTCHA service during registration and password recovery",



  "cookies.consent.purpose.functional": "Functional",

  "cookies.consent.purpose.statistical": "Statistical",

  "cookies.consent.purpose.registration-password-recovery": "Registration and Password recovery",

  "cookies.consent.purpose.sharing": "Sharing",

  "curation-task.task.citationpage.label":  "Generate Citation Page",

  "curation-task.task.checklinks.label":  "Check Links in Metadata",

  "curation-task.task.noop.label": "NOOP",

  "curation-task.task.profileformats.label": "Profile Bitstream Formats",

  "curation-task.task.requiredmetadata.label": "Check for Required Metadata",

  "curation-task.task.translate.label": "Microsoft Translator",

  "curation-task.task.vscan.label": "Virus Scan",



  "curation.form.task-select.label": "Task:",

  "curation.form.submit": "Start",

  "curation.form.submit.success.head": "The curation task has been started successfully",

  "curation.form.submit.success.content": "You will be redirected to the corresponding process page.",

  "curation.form.submit.error.head": "Running the curation task failed",

  "curation.form.submit.error.content": "An error occured when trying to start the curation task.",

  "curation.form.submit.error.invalid-handle": "Couldn't determine the handle for this object",

  "curation.form.handle.label": "Handle:",

  "curation.form.handle.hint": "Hint: Enter [your-handle-prefix]/0 to run a task across entire site (not all tasks may support this capability)",



  "deny-request-copy.email.message": "Dear {{ recipientName }},\nIn response to your request I regret to inform you that it's not possible to send you a copy of the file(s) you have requested, concerning the document: \"{{ itemUrl }}\" ({{ itemName }}), of which I am an author.\n\nBest regards,\n{{ authorName }} <{{ authorEmail }}>",

  "deny-request-copy.email.subject": "Request copy of document",

  "deny-request-copy.error": "An error occurred",

  "deny-request-copy.header": "Deny document copy request",

  "deny-request-copy.intro": "This message will be sent to the applicant of the request",

  "deny-request-copy.success": "Successfully denied item request",



  "dso.name.untitled": "Untitled",



  "dso-selector.create.collection.head": "New collection",

  "dso-selector.create.collection.sub-level": "Create a new collection in",

  "dso-selector.create.community.head": "New community",

  "dso-selector.create.community.sub-level": "Create a new community in",

  "dso-selector.create.community.top-level": "Create a new top-level community",

  "dso-selector.create.item.head": "New item",

  "dso-selector.create.item.sub-level": "Create a new item in",

  "dso-selector.create.submission.head": "New submission",

  "dso-selector.edit.collection.head": "Edit collection",

  "dso-selector.edit.community.head": "Edit community",

  "dso-selector.edit.item.head": "Edit item",

  "dso-selector.error.title": "An error occurred searching for a {{ type }}",

  "dso-selector.export-metadata.dspaceobject.head": "Export metadata from",

  "dso-selector.export-batch.dspaceobject.head": "Export Batch (ZIP) from",

  "dso-selector.import-batch.dspaceobject.head": "Import batch from",

  "dso-selector.no-results": "No {{ type }} found",

  "dso-selector.placeholder": "Search for a {{ type }}",

  "dso-selector.select.collection.head": "Select a collection",

  "dso-selector.set-scope.community.head": "Select a search scope",

  "dso-selector.set-scope.community.button": "Search all of DSpace",

  "dso-selector.set-scope.community.input-header": "Search for a community or collection",

  "dso-selector.claim.item.head": "Profile tips",

  "dso-selector.claim.item.body": "These are existing profiles that may be related to you. If you recognize yourself in one of these profiles, select it and on the detail page, among the options, choose to claim it. Otherwise you can create a new profile from scratch using the button below.",

  "dso-selector.claim.item.not-mine-label": "None of these are mine",

  "dso-selector.claim.item.create-from-scratch": "Create a new one",

  "confirmation-modal.export-metadata.header": "Export metadata for {{ dsoName }}",

  "confirmation-modal.export-metadata.info": "Are you sure you want to export metadata for {{ dsoName }}",

  "confirmation-modal.export-metadata.cancel": "Cancel",

  "confirmation-modal.export-metadata.confirm": "Export",

  "confirmation-modal.export-batch.header": "Export batch (ZIP) for {{ dsoName }}",

  "confirmation-modal.export-batch.info": "Are you sure you want to export batch (ZIP) for {{ dsoName }}",

  "confirmation-modal.export-batch.cancel": "Cancel",

  "confirmation-modal.export-batch.confirm": "Export",

  "confirmation-modal.delete-eperson.header": "Delete EPerson \"{{ dsoName }}\"",

  "confirmation-modal.delete-eperson.info": "Are you sure you want to delete EPerson \"{{ dsoName }}\"",

  "confirmation-modal.delete-eperson.cancel": "Cancel",

  "confirmation-modal.delete-eperson.confirm": "Delete",

  "confirmation-modal.delete-profile.header": "Delete Profile",

  "confirmation-modal.delete-profile.info": "Are you sure you want to delete your profile",

  "confirmation-modal.delete-profile.cancel": "Cancel",

  "confirmation-modal.delete-profile.confirm": "Delete",


  "error.bitstream": "Error fetching bitstream",

  "error.browse-by": "Error fetching items",

  "error.collection": "Error fetching collection",

  "error.collections": "Error fetching collections",

  "error.community": "Error fetching community",

  "error.identifier": "No item found for the identifier",

  "error.default": "Error",

  "error.item": "Error fetching item",

  "error.items": "Error fetching items",

  "error.objects": "Error fetching objects",

  "error.recent-submissions": "Error fetching recent submissions",

  "error.search-results": "Error fetching search results",

  "error.invalid-search-query": "Search query is not valid. Please check <a href=\"https://solr.apache.org/guide/query-syntax-and-parsing.html\" target=\"_blank\">Solr query syntax</a> best practices for further information about this error.",

  "error.sub-collections": "Error fetching sub-collections",

  "error.sub-communities": "Error fetching sub-communities",

  "error.submission.sections.init-form-error": "An error occurred during section initialize, please check your input-form configuration. Details are below : <br> <br>",

  "error.top-level-communities": "Error fetching top-level communities",

  "error.validation.license.notgranted": "You must grant this license to complete your submission. If you are unable to grant this license at this time you may save your work and return later or remove the submission.",

  "error.validation.pattern": "This input is restricted by the current pattern: {{ pattern }}.",

  "error.validation.filerequired": "The file upload is mandatory",

  "error.validation.required": "This field is required",

  "error.validation.NotValidEmail": "This E-mail is not a valid email",

  "error.validation.emailTaken": "This E-mail is already taken",

  "error.validation.groupExists": "This group already exists",


  "feed.description": "Syndication feed",


  "file-section.error.header": "Error obtaining files for this item",



  "footer.copyright": "copyright © 2002-{{ year }}",

  "footer.link.dspace": "DSpace software",

  "footer.link.lyrasis": "LYRASIS",

  "footer.link.cookies": "Cookie settings",

  "footer.link.privacy-policy": "Privacy policy",

  "footer.link.end-user-agreement":"End User Agreement",

  "footer.link.feedback":"Send Feedback",



  "forgot-email.form.header": "Forgot Password",

  "forgot-email.form.info": "Enter the email address associated with the account.",

  "forgot-email.form.email": "Email Address *",

  "forgot-email.form.email.error.required": "Please fill in an email address",

  "forgot-email.form.email.error.pattern": "Please fill in a valid email address",

  "forgot-email.form.email.hint": "An email will be sent to this address with a further instructions.",

  "forgot-email.form.submit": "Reset password",

  "forgot-email.form.success.head": "Password reset email sent",

  "forgot-email.form.success.content": "An email has been sent to {{ email }} containing a special URL and further instructions.",

  "forgot-email.form.error.head": "Error when trying to reset password",

  "forgot-email.form.error.content": "An error occured when attempting to reset the password for the account associated with the following email address: {{ email }}",



  "forgot-password.title": "Forgot Password",

  "forgot-password.form.head": "Forgot Password",

  "forgot-password.form.info": "Enter a new password in the box below, and confirm it by typing it again into the second box.",

  "forgot-password.form.card.security": "Security",

  "forgot-password.form.identification.header": "Identify",

  "forgot-password.form.identification.email": "Email address: ",

  "forgot-password.form.label.password": "Password",

  "forgot-password.form.label.passwordrepeat": "Retype to confirm",

  "forgot-password.form.error.empty-password": "Please enter a password in the box below.",

  "forgot-password.form.error.matching-passwords": "The passwords do not match.",

  "forgot-password.form.notification.error.title": "Error when trying to submit new password",

  "forgot-password.form.notification.success.content": "The password reset was successful. You have been logged in as the created user.",

  "forgot-password.form.notification.success.title": "Password reset completed",

  "forgot-password.form.submit": "Submit password",


  "form.add": "Add more",

  "form.add-help": "Click here to add the current entry and to add another one",

  "form.cancel": "Cancel",

  "form.clear": "Clear",

  "form.clear-help": "Click here to remove the selected value",

  "form.discard": "Discard",

  "form.drag": "Drag",

  "form.edit": "Edit",

  "form.edit-help": "Click here to edit the selected value",

  "form.first-name": "First name",

  "form.group-collapse": "Collapse",

  "form.group-collapse-help": "Click here to collapse",

  "form.group-expand": "Expand",

  "form.group-expand-help": "Click here to expand and add more elements",

  "form.last-name": "Last name",

  "form.loading": "Loading...",

  "form.lookup": "Lookup",

  "form.lookup-help": "Click here to look up an existing relation",

  "form.no-results": "No results found",

  "form.no-value": "No value entered",

  "form.other-information": {},

  "form.remove": "Remove",

  "form.save": "Save",

  "form.save-help": "Save changes",

  "form.search": "Search",

  "form.search-help": "Click here to look for an existing correspondence",

  "form.submit": "Save",

  "form.repeatable.sort.tip": "Drop the item in the new position",



  "grant-deny-request-copy.deny": "Don't send copy",

  "grant-deny-request-copy.email.back": "Back",

  "grant-deny-request-copy.email.message": "Message",

  "grant-deny-request-copy.email.message.empty": "Please enter a message",

  "grant-deny-request-copy.email.permissions.info": "You may use this occasion to reconsider the access restrictions on the document, to avoid having to respond to these requests. If you’d like to ask the repository administrators to remove these restrictions, please check the box below.",

  "grant-deny-request-copy.email.permissions.label": "Change to open access",

  "grant-deny-request-copy.email.send": "Send",

  "grant-deny-request-copy.email.subject": "Subject",

  "grant-deny-request-copy.email.subject.empty": "Please enter a subject",

  "grant-deny-request-copy.grant": "Send copy",

  "grant-deny-request-copy.header": "Document copy request",

  "grant-deny-request-copy.home-page": "Take me to the home page",

  "grant-deny-request-copy.intro1": "If you are one of the authors of the document <a href='{{ url }}'>{{ name }}</a>, then please use one of the options below to respond to the user's request.",

  "grant-deny-request-copy.intro2": "After choosing an option, you will be presented with a suggested email reply which you may edit.",

  "grant-deny-request-copy.processed": "This request has already been processed. You can use the button below to get back to the home page.",



  "grant-request-copy.email.message": "Dear {{ recipientName }},\nIn response to your request I have the pleasure to send you in attachment a copy of the file(s) concerning the document: \"{{ itemUrl }}\" ({{ itemName }}), of which I am an author.\n\nBest regards,\n{{ authorName }} <{{ authorEmail }}>",

  "grant-request-copy.email.subject": "Request copy of document",

  "grant-request-copy.error": "An error occurred",

  "grant-request-copy.header": "Grant document copy request",

  "grant-request-copy.intro": "This message will be sent to the applicant of the request. The requested document(s) will be attached.",

  "grant-request-copy.success": "Successfully granted item request",


  "health.breadcrumbs": "Health",

  "health-page.heading" : "Health",

  "health-page.info-tab" : "Info",

  "health-page.status-tab" : "Status",

  "health-page.error.msg": "The health check service is temporarily unavailable",

  "health-page.property.status": "Status code",

  "health-page.section.db.title": "Database",

  "health-page.section.geoIp.title": "GeoIp",

  "health-page.section.solrAuthorityCore.title": "Sor: authority core",

  "health-page.section.solrOaiCore.title": "Sor: oai core",

  "health-page.section.solrSearchCore.title": "Sor: search core",

  "health-page.section.solrStatisticsCore.title": "Sor: statistics core",

  "health-page.section-info.app.title": "Application Backend",

  "health-page.section-info.java.title": "Java",

  "health-page.status": "Status",

  "health-page.status.ok.info": "Operational",

  "health-page.status.error.info": "Problems detected",

  "health-page.status.warning.info": "Possible issues detected",

  "health-page.title": "Health",

  "health-page.section.no-issues": "No issues detected",


  "home.description": "",

  "home.breadcrumbs": "Home",

  "home.search-form.placeholder": "Search the repository ...",

  "home.title": "Home",

  "home.top-level-communities.head": "Communities in DSpace",

  "home.top-level-communities.help": "Select a community to browse its collections.",



  "info.end-user-agreement.accept": "I have read and I agree to the End User Agreement",

  "info.end-user-agreement.accept.error": "An error occurred accepting the End User Agreement",

  "info.end-user-agreement.accept.success": "Successfully updated the End User Agreement",

  "info.end-user-agreement.breadcrumbs": "End User Agreement",

  "info.end-user-agreement.buttons.cancel": "Cancel",

  "info.end-user-agreement.buttons.save": "Save",

  "info.end-user-agreement.head": "End User Agreement",

  "info.end-user-agreement.title": "End User Agreement",

  "info.privacy.breadcrumbs": "Privacy Statement",

  "info.privacy.head": "Privacy Statement",

  "info.privacy.title": "Privacy Statement",

  "info.feedback.breadcrumbs": "Feedback",

  "info.feedback.head": "Feedback",

  "info.feedback.title": "Feedback",

  "info.feedback.info": "Thanks for sharing your feedback about the DSpace system. Your comments are appreciated!",

  "info.feedback.email_help": "This address will be used to follow up on your feedback.",

  "info.feedback.send": "Send Feedback",

  "info.feedback.comments": "Comments",

  "info.feedback.email-label": "Your Email",

  "info.feedback.create.success" : "Feedback Sent Successfully!",

  "info.feedback.error.email.required" : "A valid email address is required",

  "info.feedback.error.message.required" : "A comment is required",

  "info.feedback.page-label" : "Page",

  "info.feedback.page_help" : "Tha page related to your feedback",



  "item.alerts.private": "This item is non-discoverable",

  "item.alerts.withdrawn": "This item has been withdrawn",



  "item.edit.authorizations.heading": "With this editor you can view and alter the policies of an item, plus alter policies of individual item components: bundles and bitstreams. Briefly, an item is a container of bundles, and bundles are containers of bitstreams. Containers usually have ADD/REMOVE/READ/WRITE policies, while bitstreams only have READ/WRITE policies.",

  "item.edit.authorizations.title": "Edit item's Policies",



  "item.badge.private": "Non-discoverable",

  "item.badge.withdrawn": "Withdrawn",



  "item.bitstreams.upload.bundle": "Bundle",

  "item.bitstreams.upload.bundle.placeholder": "Select a bundle or input new bundle name",

  "item.bitstreams.upload.bundle.new": "Create bundle",

  "item.bitstreams.upload.bundles.empty": "This item doesn\'t contain any bundles to upload a bitstream to.",

  "item.bitstreams.upload.cancel": "Cancel",

  "item.bitstreams.upload.drop-message": "Drop a file to upload",

  "item.bitstreams.upload.item": "Item: ",

  "item.bitstreams.upload.notifications.bundle.created.content": "Successfully created new bundle.",

  "item.bitstreams.upload.notifications.bundle.created.title": "Created bundle",

  "item.bitstreams.upload.notifications.upload.failed": "Upload failed. Please verify the content before retrying.",

  "item.bitstreams.upload.title": "Upload bitstream",



  "item.edit.bitstreams.bundle.edit.buttons.upload": "Upload",

  "item.edit.bitstreams.bundle.displaying": "Currently displaying {{ amount }} bitstreams of {{ total }}.",

  "item.edit.bitstreams.bundle.load.all": "Load all ({{ total }})",

  "item.edit.bitstreams.bundle.load.more": "Load more",

  "item.edit.bitstreams.bundle.name": "BUNDLE: {{ name }}",

  "item.edit.bitstreams.discard-button": "Discard",

  "item.edit.bitstreams.edit.buttons.download": "Download",

  "item.edit.bitstreams.edit.buttons.drag": "Drag",

  "item.edit.bitstreams.edit.buttons.edit": "Edit",

  "item.edit.bitstreams.edit.buttons.remove": "Remove",

  "item.edit.bitstreams.edit.buttons.undo": "Undo changes",

  "item.edit.bitstreams.empty": "This item doesn't contain any bitstreams. Click the upload button to create one.",

  "item.edit.bitstreams.headers.actions": "Actions",

  "item.edit.bitstreams.headers.bundle": "Bundle",

  "item.edit.bitstreams.headers.description": "Description",

  "item.edit.bitstreams.headers.format": "Format",

  "item.edit.bitstreams.headers.name": "Name",

  "item.edit.bitstreams.notifications.discarded.content": "Your changes were discarded. To reinstate your changes click the 'Undo' button",

  "item.edit.bitstreams.notifications.discarded.title": "Changes discarded",

  "item.edit.bitstreams.notifications.move.failed.title": "Error moving bitstreams",

  "item.edit.bitstreams.notifications.move.saved.content": "Your move changes to this item's bitstreams and bundles have been saved.",

  "item.edit.bitstreams.notifications.move.saved.title": "Move changes saved",

  "item.edit.bitstreams.notifications.outdated.content": "The item you're currently working on has been changed by another user. Your current changes are discarded to prevent conflicts",

  "item.edit.bitstreams.notifications.outdated.title": "Changes outdated",

  "item.edit.bitstreams.notifications.remove.failed.title": "Error deleting bitstream",

  "item.edit.bitstreams.notifications.remove.saved.content": "Your removal changes to this item's bitstreams have been saved.",

  "item.edit.bitstreams.notifications.remove.saved.title": "Removal changes saved",

  "item.edit.bitstreams.reinstate-button": "Undo",

  "item.edit.bitstreams.save-button": "Save",

  "item.edit.bitstreams.upload-button": "Upload",



  "item.edit.delete.cancel": "Cancel",

  "item.edit.delete.confirm": "Delete",

  "item.edit.delete.description": "Are you sure this item should be completely deleted? Caution: At present, no tombstone would be left.",

  "item.edit.delete.error": "An error occurred while deleting the item",

  "item.edit.delete.header": "Delete item: {{ id }}",

  "item.edit.delete.success": "The item has been deleted",

  "item.edit.head": "Edit Item",

  "item.edit.breadcrumbs": "Edit Item",

  "item.edit.tabs.disabled.tooltip": "You're not authorized to access this tab",


  "item.edit.tabs.mapper.head": "Collection Mapper",

  "item.edit.tabs.item-mapper.title": "Item Edit - Collection Mapper",

  "item.edit.item-mapper.buttons.add": "Map item to selected collections",

  "item.edit.item-mapper.buttons.remove": "Remove item's mapping for selected collections",

  "item.edit.item-mapper.cancel": "Cancel",

  "item.edit.item-mapper.description": "This is the item mapper tool that allows administrators to map this item to other collections. You can search for collections and map them, or browse the list of collections the item is currently mapped to.",

  "item.edit.item-mapper.head": "Item Mapper - Map Item to Collections",

  "item.edit.item-mapper.item": "Item: \"<b>{{name}}</b>\"",

  "item.edit.item-mapper.no-search": "Please enter a query to search",

  "item.edit.item-mapper.notifications.add.error.content": "Errors occurred for mapping of item to {{amount}} collections.",

  "item.edit.item-mapper.notifications.add.error.head": "Mapping errors",

  "item.edit.item-mapper.notifications.add.success.content": "Successfully mapped item to {{amount}} collections.",

  "item.edit.item-mapper.notifications.add.success.head": "Mapping completed",

  "item.edit.item-mapper.notifications.remove.error.content": "Errors occurred for the removal of the mapping to {{amount}} collections.",

  "item.edit.item-mapper.notifications.remove.error.head": "Removal of mapping errors",

  "item.edit.item-mapper.notifications.remove.success.content": "Successfully removed mapping of item to {{amount}} collections.",

  "item.edit.item-mapper.notifications.remove.success.head": "Removal of mapping completed",

  "item.edit.item-mapper.search-form.placeholder": "Search collections...",

  "item.edit.item-mapper.tabs.browse": "Browse mapped collections",

  "item.edit.item-mapper.tabs.map": "Map new collections",



  "item.edit.metadata.add-button": "Add",

  "item.edit.metadata.discard-button": "Discard",

  "item.edit.metadata.edit.buttons.edit": "Edit",

  "item.edit.metadata.edit.buttons.remove": "Remove",

  "item.edit.metadata.edit.buttons.undo": "Undo changes",

  "item.edit.metadata.edit.buttons.unedit": "Stop editing",

  "item.edit.metadata.empty": "The item currently doesn't contain any metadata. Click Add to start adding a metadata value.",

  "item.edit.metadata.headers.edit": "Edit",

  "item.edit.metadata.headers.field": "Field",

  "item.edit.metadata.headers.language": "Lang",

  "item.edit.metadata.headers.value": "Value",

  "item.edit.metadata.metadatafield.invalid": "Please choose a valid metadata field",

  "item.edit.metadata.notifications.discarded.content": "Your changes were discarded. To reinstate your changes click the 'Undo' button",

  "item.edit.metadata.notifications.discarded.title": "Changes discarded",

  "item.edit.metadata.notifications.error.title": "An error occurred",

  "item.edit.metadata.notifications.invalid.content": "Your changes were not saved. Please make sure all fields are valid before you save.",

  "item.edit.metadata.notifications.invalid.title": "Metadata invalid",

  "item.edit.metadata.notifications.outdated.content": "The item you're currently working on has been changed by another user. Your current changes are discarded to prevent conflicts",

  "item.edit.metadata.notifications.outdated.title": "Changes outdated",

  "item.edit.metadata.notifications.saved.content": "Your changes to this item's metadata were saved.",

  "item.edit.metadata.notifications.saved.title": "Metadata saved",

  "item.edit.metadata.reinstate-button": "Undo",

  "item.edit.metadata.save-button": "Save",



  "item.edit.modify.overview.field": "Field",

  "item.edit.modify.overview.language": "Language",

  "item.edit.modify.overview.value": "Value",



  "item.edit.move.cancel": "Back",

  "item.edit.move.save-button": "Save",

  "item.edit.move.discard-button": "Discard",

  "item.edit.move.description": "Select the collection you wish to move this item to. To narrow down the list of displayed collections, you can enter a search query in the box.",

  "item.edit.move.error": "An error occurred when attempting to move the item",

  "item.edit.move.head": "Move item: {{id}}",

  "item.edit.move.inheritpolicies.checkbox": "Inherit policies",

  "item.edit.move.inheritpolicies.description": "Inherit the default policies of the destination collection",

  "item.edit.move.move": "Move",

  "item.edit.move.processing": "Moving...",

  "item.edit.move.search.placeholder": "Enter a search query to look for collections",

  "item.edit.move.success": "The item has been moved successfully",

  "item.edit.move.title": "Move item",



  "item.edit.private.cancel": "Cancel",

  "item.edit.private.confirm": "Make it non-discoverable",

  "item.edit.private.description": "Are you sure this item should be made non-discoverable in the archive?",

  "item.edit.private.error": "An error occurred while making the item non-discoverable",

  "item.edit.private.header": "Make item non-discoverable: {{ id }}",

  "item.edit.private.success": "The item is now non-discoverable",



  "item.edit.public.cancel": "Cancel",

  "item.edit.public.confirm": "Make it discoverable",

  "item.edit.public.description": "Are you sure this item should be made discoverable in the archive?",

  "item.edit.public.error": "An error occurred while making the item discoverable",

  "item.edit.public.header": "Make item discoverable: {{ id }}",

  "item.edit.public.success": "The item is now discoverable",



  "item.edit.reinstate.cancel": "Cancel",

  "item.edit.reinstate.confirm": "Reinstate",

  "item.edit.reinstate.description": "Are you sure this item should be reinstated to the archive?",

  "item.edit.reinstate.error": "An error occurred while reinstating the item",

  "item.edit.reinstate.header": "Reinstate item: {{ id }}",

  "item.edit.reinstate.success": "The item was reinstated successfully",



  "item.edit.relationships.discard-button": "Discard",

  "item.edit.relationships.edit.buttons.add": "Add",

  "item.edit.relationships.edit.buttons.remove": "Remove",

  "item.edit.relationships.edit.buttons.undo": "Undo changes",

  "item.edit.relationships.no-relationships": "No relationships",

  "item.edit.relationships.notifications.discarded.content": "Your changes were discarded. To reinstate your changes click the 'Undo' button",

  "item.edit.relationships.notifications.discarded.title": "Changes discarded",

  "item.edit.relationships.notifications.failed.title": "Error editing relationships",

  "item.edit.relationships.notifications.outdated.content": "The item you're currently working on has been changed by another user. Your current changes are discarded to prevent conflicts",

  "item.edit.relationships.notifications.outdated.title": "Changes outdated",

  "item.edit.relationships.notifications.saved.content": "Your changes to this item's relationships were saved.",

  "item.edit.relationships.notifications.saved.title": "Relationships saved",

  "item.edit.relationships.reinstate-button": "Undo",

  "item.edit.relationships.save-button": "Save",

  "item.edit.relationships.no-entity-type": "Add 'dspace.entity.type' metadata to enable relationships for this item",


  "item.edit.return": "Back",


  "item.edit.tabs.bitstreams.head": "Bitstreams",

  "item.edit.tabs.bitstreams.title": "Item Edit - Bitstreams",

  "item.edit.tabs.curate.head": "Curate",

  "item.edit.tabs.curate.title": "Item Edit - Curate",

  "item.edit.tabs.metadata.head": "Metadata",

  "item.edit.tabs.metadata.title": "Item Edit -  Metadata",

  "item.edit.tabs.relationships.head": "Relationships",

  "item.edit.tabs.relationships.title": "Item Edit - Relationships",

  "item.edit.tabs.status.buttons.authorizations.button": "Authorizations...",

  "item.edit.tabs.status.buttons.authorizations.label": "Edit item's authorization policies",

  "item.edit.tabs.status.buttons.delete.button": "Permanently delete",

  "item.edit.tabs.status.buttons.delete.label": "Completely expunge item",

  "item.edit.tabs.status.buttons.mappedCollections.button": "Mapped collections",

  "item.edit.tabs.status.buttons.mappedCollections.label": "Manage mapped collections",

  "item.edit.tabs.status.buttons.move.button": "Move...",

  "item.edit.tabs.status.buttons.move.label": "Move item to another collection",

  "item.edit.tabs.status.buttons.private.button": "Make it non-discoverable...",

  "item.edit.tabs.status.buttons.private.label": "Make item non-discoverable",

  "item.edit.tabs.status.buttons.public.button": "Make it discoverable...",

  "item.edit.tabs.status.buttons.public.label": "Make item discoverable",

  "item.edit.tabs.status.buttons.reinstate.button": "Reinstate...",

  "item.edit.tabs.status.buttons.reinstate.label": "Reinstate item into the repository",

  "item.edit.tabs.status.buttons.unauthorized": "You're not authorized to perform this action",

  "item.edit.tabs.status.buttons.withdraw.button": "Withdraw...",

  "item.edit.tabs.status.buttons.withdraw.label": "Withdraw item from the repository",

  "item.edit.tabs.status.description": "Welcome to the item management page. From here you can withdraw, reinstate, move or delete the item. You may also update or add new metadata / bitstreams on the other tabs.",

  "item.edit.tabs.status.head": "Status",

  "item.edit.tabs.status.labels.handle": "Handle",

  "item.edit.tabs.status.labels.id": "Item Internal ID",

  "item.edit.tabs.status.labels.itemPage": "Item Page",

  "item.edit.tabs.status.labels.lastModified": "Last Modified",

  "item.edit.tabs.status.title": "Item Edit -  Status",

  "item.edit.tabs.versionhistory.head": "Version History",

  "item.edit.tabs.versionhistory.title": "Item Edit - Version History",

  "item.edit.tabs.versionhistory.under-construction": "Editing or adding new versions is not yet possible in this user interface.",

  "item.edit.tabs.view.head": "View Item",

  "item.edit.tabs.view.title": "Item Edit -  View",



  "item.edit.withdraw.cancel": "Cancel",

  "item.edit.withdraw.confirm": "Withdraw",

  "item.edit.withdraw.description": "Are you sure this item should be withdrawn from the archive?",

  "item.edit.withdraw.error": "An error occurred while withdrawing the item",

  "item.edit.withdraw.header": "Withdraw item: {{ id }}",

  "item.edit.withdraw.success": "The item was withdrawn successfully",

  "item.orcid.return": "Back",


  "item.listelement.badge": "Item",

  "item.page.description": "Description",

  "item.page.journal-issn": "Journal ISSN",

  "item.page.journal-title": "Journal Title",

  "item.page.publisher": "Publisher",

  "item.page.titleprefix": "Item: ",

  "item.page.volume-title": "Volume Title",

  "item.search.results.head": "Item Search Results",

  "item.search.title": "Item Search",

  "item.truncatable-part.show-more": "Show more",

  "item.truncatable-part.show-less": "Collapse",



  "item.page.abstract": "Abstract",

  "item.page.author": "Authors",

  "item.page.citation": "Citation",

  "item.page.collections": "Collections",

  "item.page.collections.loading": "Loading...",

  "item.page.collections.load-more": "Load more",

  "item.page.date": "Date",

  "item.page.edit": "Edit this item",

  "item.page.files": "Files",

  "item.page.filesection.description": "Description:",

  "item.page.filesection.download": "Download",

  "item.page.filesection.format": "Format:",

  "item.page.filesection.name": "Name:",

  "item.page.filesection.size": "Size:",

  "item.page.journal.search.title": "Articles in this journal",

  "item.page.link.full": "Full item page",

  "item.page.link.simple": "Simple item page",

  "item.page.orcid.title": "ORCID",

  "item.page.orcid.tooltip": "Open ORCID setting page",

  "item.page.person.search.title": "Articles by this author",

  "item.page.related-items.view-more": "Show {{ amount }} more",

  "item.page.related-items.view-less": "Hide last {{ amount }}",

  "item.page.relationships.isAuthorOfPublication": "Publications",

  "item.page.relationships.isJournalOfPublication": "Publications",

  "item.page.relationships.isOrgUnitOfPerson": "Authors",

  "item.page.relationships.isOrgUnitOfProject": "Research Projects",

  "item.page.subject": "Keywords",

  "item.page.uri": "URI",

  "item.page.bitstreams.view-more": "Show more",

  "item.page.bitstreams.collapse": "Collapse",

  "item.page.filesection.original.bundle" : "Original bundle",

  "item.page.filesection.license.bundle" : "License bundle",

  "item.page.return": "Back",

  "item.page.version.create": "Create new version",

  "item.page.version.hasDraft": "A new version cannot be created because there is an inprogress submission in the version history",

  "item.page.claim.button": "Claim",

  "item.page.claim.tooltip": "Claim this item as profile",

  "item.preview.dc.identifier.uri": "Identifier:",

  "item.preview.dc.contributor.author": "Authors:",

  "item.preview.dc.date.issued": "Published date:",

  "item.preview.dc.description.abstract": "Abstract:",

  "item.preview.dc.identifier.other": "Other identifier:",

  "item.preview.dc.language.iso": "Language:",

  "item.preview.dc.subject": "Subjects:",

  "item.preview.dc.title": "Title:",

  "item.preview.dc.type": "Type:",

  "item.preview.oaire.citation.issue" : "Issue",

  "item.preview.oaire.citation.volume" : "Volume",

  "item.preview.dc.relation.issn" : "ISSN",

  "item.preview.dc.identifier.isbn" : "ISBN",

  "item.preview.dc.identifier": "Identifier:",

  "item.preview.dc.relation.ispartof" : "Journal or Serie",

  "item.preview.dc.identifier.doi" : "DOI",

  "item.preview.person.familyName": "Surname:",

  "item.preview.person.givenName": "Name:",

  "item.preview.person.identifier.orcid": "ORCID:",

  "item.preview.project.funder.name": "Funder:",

  "item.preview.project.funder.identifier": "Funder Identifier:",

  "item.preview.oaire.awardNumber": "Funding ID:",

  "item.preview.dc.title.alternative": "Acronym:",

  "item.preview.dc.coverage.spatial": "Jurisdiction:",

  "item.preview.oaire.fundingStream": "Funding Stream:",



  "item.select.confirm": "Confirm selected",

  "item.select.empty": "No items to show",

  "item.select.table.author": "Author",

  "item.select.table.collection": "Collection",

  "item.select.table.title": "Title",


  "item.version.history.empty": "There are no other versions for this item yet.",

  "item.version.history.head": "Version History",

  "item.version.history.return": "Back",

  "item.version.history.selected": "Selected version",

  "item.version.history.selected.alert": "You are currently viewing version {{version}} of the item.",

  "item.version.history.table.version": "Version",

  "item.version.history.table.item": "Item",

  "item.version.history.table.editor": "Editor",

  "item.version.history.table.date": "Date",

  "item.version.history.table.summary": "Summary",

  "item.version.history.table.workspaceItem": "Workspace item",

  "item.version.history.table.workflowItem": "Workflow item",

  "item.version.history.table.actions": "Action",

  "item.version.history.table.action.editWorkspaceItem": "Edit workspace item",

  "item.version.history.table.action.editSummary": "Edit summary",

  "item.version.history.table.action.saveSummary": "Save summary edits",

  "item.version.history.table.action.discardSummary": "Discard summary edits",

  "item.version.history.table.action.newVersion": "Create new version from this one",

  "item.version.history.table.action.deleteVersion": "Delete version",

  "item.version.history.table.action.hasDraft": "A new version cannot be created because there is an inprogress submission in the version history",


  "item.version.notice": "This is not the latest version of this item. The latest version can be found <a href='{{destination}}'>here</a>.",


  "item.version.create.modal.header": "New version",

  "item.version.create.modal.text": "Create a new version for this item",

  "item.version.create.modal.text.startingFrom": "starting from version {{version}}",

  "item.version.create.modal.button.confirm": "Create",

  "item.version.create.modal.button.confirm.tooltip": "Create new version",

  "item.version.create.modal.button.cancel": "Cancel",

  "item.version.create.modal.button.cancel.tooltip": "Do not create new version",

  "item.version.create.modal.form.summary.label": "Summary",

  "item.version.create.modal.form.summary.placeholder": "Insert the summary for the new version",

  "item.version.create.modal.submitted.header": "Creating new version...",

  "item.version.create.modal.submitted.text": "The new version is being created. This may take some time if the item has a lot of relationships.",

  "item.version.create.notification.success" : "New version has been created with version number {{version}}",

  "item.version.create.notification.failure" : "New version has not been created",

  "item.version.create.notification.inProgress" : "A new version cannot be created because there is an inprogress submission in the version history",


  "item.version.delete.modal.header": "Delete version",

  "item.version.delete.modal.text": "Do you want to delete version {{version}}?",

  "item.version.delete.modal.button.confirm": "Delete",

  "item.version.delete.modal.button.confirm.tooltip": "Delete this version",

  "item.version.delete.modal.button.cancel": "Cancel",

  "item.version.delete.modal.button.cancel.tooltip": "Do not delete this version",

  "item.version.delete.notification.success" : "Version number {{version}} has been deleted",

  "item.version.delete.notification.failure" : "Version number {{version}} has not been deleted",


  "item.version.edit.notification.success" : "The summary of version number {{version}} has been changed",

  "item.version.edit.notification.failure" : "The summary of version number {{version}} has not been changed",



  "journal.listelement.badge": "Journal",

  "journal.page.description": "Description",

  "journal.page.edit": "Edit this item",

  "journal.page.editor": "Editor-in-Chief",

  "journal.page.issn": "ISSN",

  "journal.page.publisher": "Publisher",

  "journal.page.titleprefix": "Journal: ",

  "journal.search.results.head": "Journal Search Results",

  "journal-relationships.search.results.head": "Journal Search Results",

  "journal.search.title": "Journal Search",



  "journalissue.listelement.badge": "Journal Issue",

  "journalissue.page.description": "Description",

  "journalissue.page.edit": "Edit this item",

  "journalissue.page.issuedate": "Issue Date",

  "journalissue.page.journal-issn": "Journal ISSN",

  "journalissue.page.journal-title": "Journal Title",

  "journalissue.page.keyword": "Keywords",

  "journalissue.page.number": "Number",

  "journalissue.page.titleprefix": "Journal Issue: ",



  "journalvolume.listelement.badge": "Journal Volume",

  "journalvolume.page.description": "Description",

  "journalvolume.page.edit": "Edit this item",

  "journalvolume.page.issuedate": "Issue Date",

  "journalvolume.page.titleprefix": "Journal Volume: ",

  "journalvolume.page.volume": "Volume",


  "iiifsearchable.listelement.badge": "Document Media",

  "iiifsearchable.page.titleprefix": "Document: ",

  "iiifsearchable.page.doi": "Permanent Link: ",

  "iiifsearchable.page.issue": "Issue: ",

  "iiifsearchable.page.description": "Description: ",

  "iiifviewer.fullscreen.notice": "Use full screen for better viewing.",

  "iiif.listelement.badge": "Image Media",

  "iiif.page.titleprefix": "Image: ",

  "iiif.page.doi": "Permanent Link: ",

  "iiif.page.issue": "Issue: ",

  "iiif.page.description": "Description: ",


  "loading.bitstream": "Loading bitstream...",

  "loading.bitstreams": "Loading bitstreams...",

  "loading.browse-by": "Loading items...",

  "loading.browse-by-page": "Loading page...",

  "loading.collection": "Loading collection...",

  "loading.collections": "Loading collections...",

  "loading.content-source": "Loading content source...",

  "loading.community": "Loading community...",

  "loading.default": "Loading...",

  "loading.item": "Loading item...",

  "loading.items": "Loading items...",

  "loading.mydspace-results": "Loading items...",

  "loading.objects": "Loading...",

  "loading.recent-submissions": "Loading recent submissions...",

  "loading.search-results": "Loading search results...",

  "loading.sub-collections": "Loading sub-collections...",

  "loading.sub-communities": "Loading sub-communities...",

  "loading.top-level-communities": "Loading top-level communities...",



  "login.form.email": "Email address",

  "login.form.forgot-password": "Have you forgotten your password?",

  "login.form.header": "Please log in to DSpace",

  "login.form.new-user": "New user? Click here to register.",

  "login.form.or-divider": "or",

  "login.form.oidc": "Log in with OIDC",

  "login.form.orcid": "Log in with ORCID",

  "login.form.password": "Password",

  "login.form.shibboleth": "Log in with Shibboleth",

  "login.form.submit": "Log in",

  "login.title": "Login",

  "login.breadcrumbs": "Login",



  "logout.form.header": "Log out from DSpace",

  "logout.form.submit": "Log out",

  "logout.title": "Logout",



  "menu.header.admin": "Management",

  "menu.header.image.logo": "Repository logo",

  "menu.header.admin.description": "Management menu",



  "menu.section.access_control": "Access Control",

  "menu.section.access_control_authorizations": "Authorizations",

  "menu.section.access_control_groups": "Groups",

  "menu.section.access_control_people": "People",



  "menu.section.admin_search": "Admin Search",



  "menu.section.browse_community": "This Community",

  "menu.section.browse_community_by_author": "By Author",

  "menu.section.browse_community_by_issue_date": "By Issue Date",

  "menu.section.browse_community_by_title": "By Title",

  "menu.section.browse_global": "All of DSpace",

  "menu.section.browse_global_by_author": "By Author",

  "menu.section.browse_global_by_dateissued": "By Issue Date",

  "menu.section.browse_global_by_subject": "By Subject",

  "menu.section.browse_global_by_title": "By Title",

  "menu.section.browse_global_communities_and_collections": "Communities & Collections",



  "menu.section.control_panel": "Control Panel",

  "menu.section.curation_task": "Curation Task",



  "menu.section.edit": "Edit",

  "menu.section.edit_collection": "Collection",

  "menu.section.edit_community": "Community",

  "menu.section.edit_item": "Item",



  "menu.section.export": "Export",

  "menu.section.export_collection": "Collection",

  "menu.section.export_community": "Community",

  "menu.section.export_item": "Item",

  "menu.section.export_metadata": "Metadata",

  "menu.section.export_batch": "Batch Export (ZIP)",


  "menu.section.icon.access_control": "Access Control menu section",

  "menu.section.icon.admin_search": "Admin search menu section",

  "menu.section.icon.control_panel": "Control Panel menu section",

  "menu.section.icon.curation_tasks": "Curation Task menu section",

  "menu.section.icon.edit": "Edit menu section",

  "menu.section.icon.export": "Export menu section",

  "menu.section.icon.find": "Find menu section",

  "menu.section.icon.health": "Health check menu section",

  "menu.section.icon.import": "Import menu section",

  "menu.section.icon.new": "New menu section",

  "menu.section.icon.pin": "Pin sidebar",

  "menu.section.icon.processes": "Processes Health",

  "menu.section.icon.registries": "Registries menu section",

  "menu.section.icon.statistics_task": "Statistics Task menu section",

  "menu.section.icon.workflow": "Administer workflow menu section",

  "menu.section.icon.unpin": "Unpin sidebar",



  "menu.section.import": "Import",

  "menu.section.import_batch": "Batch Import (ZIP)",

  "menu.section.import_metadata": "Metadata",



  "menu.section.new": "New",

  "menu.section.new_collection": "Collection",

  "menu.section.new_community": "Community",

  "menu.section.new_item": "Item",

  "menu.section.new_item_version": "Item Version",

  "menu.section.new_process": "Process",



  "menu.section.pin": "Pin sidebar",

  "menu.section.unpin": "Unpin sidebar",



  "menu.section.processes": "Processes",

  "menu.section.health": "Health",



  "menu.section.registries": "Registries",

  "menu.section.registries_format": "Format",

  "menu.section.registries_metadata": "Metadata",



  "menu.section.statistics": "Statistics",

  "menu.section.statistics_task": "Statistics Task",



  "menu.section.toggle.access_control": "Toggle Access Control section",

  "menu.section.toggle.control_panel": "Toggle Control Panel section",

  "menu.section.toggle.curation_task": "Toggle Curation Task section",

  "menu.section.toggle.edit": "Toggle Edit section",

  "menu.section.toggle.export": "Toggle Export section",

  "menu.section.toggle.find": "Toggle Find section",

  "menu.section.toggle.import": "Toggle Import section",

  "menu.section.toggle.new": "Toggle New section",

  "menu.section.toggle.registries": "Toggle Registries section",

  "menu.section.toggle.statistics_task": "Toggle Statistics Task section",


  "menu.section.workflow": "Administer Workflow",


  "metadata-export-search.tooltip": "Export search results as CSV",
  "metadata-export-search.submit.success": "The export was started successfully",
  "metadata-export-search.submit.error": "Starting the export has failed",


  "mydspace.breadcrumbs": "MyDSpace",

  "mydspace.description": "",

  "mydspace.messages.controller-help": "Select this option to send a message to item's submitter.",

  "mydspace.messages.description-placeholder": "Insert your message here...",

  "mydspace.messages.hide-msg": "Hide message",

  "mydspace.messages.mark-as-read": "Mark as read",

  "mydspace.messages.mark-as-unread": "Mark as unread",

  "mydspace.messages.no-content": "No content.",

  "mydspace.messages.no-messages": "No messages yet.",

  "mydspace.messages.send-btn": "Send",

  "mydspace.messages.show-msg": "Show message",

  "mydspace.messages.subject-placeholder": "Subject...",

  "mydspace.messages.submitter-help": "Select this option to send a message to controller.",

  "mydspace.messages.title": "Messages",

  "mydspace.messages.to": "To",

  "mydspace.new-submission": "New submission",

  "mydspace.new-submission-external": "Import metadata from external source",

  "mydspace.new-submission-external-short": "Import metadata",

  "mydspace.results.head": "Your submissions",

  "mydspace.results.no-abstract": "No Abstract",

  "mydspace.results.no-authors": "No Authors",

  "mydspace.results.no-collections": "No Collections",

  "mydspace.results.no-date": "No Date",

  "mydspace.results.no-files": "No Files",

  "mydspace.results.no-results": "There were no items to show",

  "mydspace.results.no-title": "No title",

  "mydspace.results.no-uri": "No Uri",

  "mydspace.search-form.placeholder": "Search in mydspace...",

  "mydspace.show.workflow": "Workflow tasks",

  "mydspace.show.workspace": "Your Submissions",

  "mydspace.status.archived": "Archived",

  "mydspace.status.validation": "Validation",

  "mydspace.status.waiting-for-controller": "Waiting for controller",

  "mydspace.status.workflow": "Workflow",

  "mydspace.status.workspace": "Workspace",

  "mydspace.title": "MyDSpace",

  "mydspace.upload.upload-failed": "Error creating new workspace. Please verify the content uploaded before retry.",

  "mydspace.upload.upload-failed-manyentries": "Unprocessable file. Detected too many entries but allowed only one for file.",

  "mydspace.upload.upload-failed-moreonefile": "Unprocessable request. Only one file is allowed.",

  "mydspace.upload.upload-multiple-successful": "{{qty}} new workspace items created.",

  "mydspace.view-btn": "View",



  "nav.browse.header": "All of DSpace",

  "nav.community-browse.header": "By Community",

  "nav.context-help-toggle": "Toggle context help",

  "nav.language": "Language switch",

  "nav.login": "Log In",

  "nav.logout": "User profile menu and Log Out",

  "nav.main.description": "Main navigation bar",

  "nav.mydspace": "MyDSpace",

  "nav.profile": "Profile",

  "nav.search": "Search",

  "nav.statistics.header": "Statistics",

  "nav.stop-impersonating": "Stop impersonating EPerson",

  "nav.toggle" : "Toggle navigation",

  "nav.user.description" : "User profile bar",

  "none.listelement.badge": "Item",


  "orgunit.listelement.badge": "Organizational Unit",

  "orgunit.listelement.no-title": "Untitled",

  "orgunit.page.city": "City",

  "orgunit.page.country": "Country",

  "orgunit.page.dateestablished": "Date established",

  "orgunit.page.description": "Description",

  "orgunit.page.edit": "Edit this item",

  "orgunit.page.id": "ID",

  "orgunit.page.titleprefix": "Organizational Unit: ",



  "pagination.options.description": "Pagination options",

  "pagination.results-per-page": "Results Per Page",

  "pagination.showing.detail": "{{ range }} of {{ total }}",

  "pagination.showing.label": "Now showing ",

  "pagination.sort-direction": "Sort Options",



  "person.listelement.badge": "Person",

  "person.listelement.no-title": "No name found",

  "person.page.birthdate": "Birth Date",

  "person.page.edit": "Edit this item",

  "person.page.email": "Email Address",

  "person.page.firstname": "First Name",

  "person.page.jobtitle": "Job Title",

  "person.page.lastname": "Last Name",

  "person.page.name": "Name",

  "person.page.link.full": "Show all metadata",

  "person.page.orcid": "ORCID",

  "person.page.staffid": "Staff ID",

  "person.page.titleprefix": "Person: ",

  "person.search.results.head": "Person Search Results",

  "person-relationships.search.results.head": "Person Search Results",

  "person.search.title": "Person Search",



  "process.new.select-parameters": "Parameters",

  "process.new.cancel": "Cancel",

  "process.new.submit": "Save",

  "process.new.select-script": "Script",

  "process.new.select-script.placeholder": "Choose a script...",

  "process.new.select-script.required": "Script is required",

  "process.new.parameter.file.upload-button": "Select file...",

  "process.new.parameter.file.required": "Please select a file",

  "process.new.parameter.string.required": "Parameter value is required",

  "process.new.parameter.type.value": "value",

  "process.new.parameter.type.file": "file",

  "process.new.parameter.required.missing": "The following parameters are required but still missing:",

  "process.new.notification.success.title": "Success",

  "process.new.notification.success.content": "The process was successfully created",

  "process.new.notification.error.title": "Error",

  "process.new.notification.error.content": "An error occurred while creating this process",

  "process.new.header": "Create a new process",

  "process.new.title": "Create a new process",

  "process.new.breadcrumbs": "Create a new process",



  "process.detail.arguments" : "Arguments",

  "process.detail.arguments.empty" : "This process doesn't contain any arguments",

  "process.detail.back" : "Back",

  "process.detail.output" : "Process Output",

  "process.detail.logs.button": "Retrieve process output",

  "process.detail.logs.loading": "Retrieving",

  "process.detail.logs.none": "This process has no output",

  "process.detail.output-files" : "Output Files",

  "process.detail.output-files.empty" : "This process doesn't contain any output files",

  "process.detail.script" : "Script",

  "process.detail.title" : "Process: {{ id }} - {{ name }}",

  "process.detail.start-time" : "Start time",

  "process.detail.end-time" : "Finish time",

  "process.detail.status" : "Status",

  "process.detail.create" : "Create similar process",

  "process.detail.actions": "Actions",

  "process.detail.delete.button": "Delete process",

  "process.detail.delete.header": "Delete process",

  "process.detail.delete.body": "Are you sure you want to delete the current process?",

  "process.detail.delete.cancel": "Cancel",

  "process.detail.delete.confirm": "Delete process",

  "process.detail.delete.success": "The process was successfully deleted.",

  "process.detail.delete.error": "Something went wrong when deleting the process",



  "process.overview.table.finish" : "Finish time (UTC)",

  "process.overview.table.id" : "Process ID",

  "process.overview.table.name" : "Name",

  "process.overview.table.start" : "Start time (UTC)",

  "process.overview.table.status" : "Status",

  "process.overview.table.user" : "User",

  "process.overview.title": "Processes Overview",

  "process.overview.breadcrumbs": "Processes Overview",

  "process.overview.new": "New",

  "process.overview.table.actions": "Actions",

  "process.overview.delete": "Delete {{count}} processes",

  "process.overview.delete.clear": "Clear delete selection",

  "process.overview.delete.processing": "{{count}} process(es) are being deleted. Please wait for the deletion to fully complete. Note that this can take a while.",

  "process.overview.delete.body": "Are you sure you want to delete {{count}} process(es)?",

  "process.overview.delete.header": "Delete processes",

  "process.bulk.delete.error.head": "Error on deleteing process",

  "process.bulk.delete.error.body": "The process with ID {{processId}} could not be deleted. The remaining processes will continue being deleted. ",

  "process.bulk.delete.success": "{{count}} process(es) have been succesfully deleted",



  "profile.breadcrumbs": "Update Profile",

  "profile.card.identify": "Identify",

  "profile.card.security": "Security",

  "profile.form.submit": "Save",

  "profile.groups.head": "Authorization groups you belong to",

  "profile.special.groups.head": "Authorization special groups you belong to",

  "profile.head": "Update Profile",

  "profile.metadata.form.error.firstname.required": "First Name is required",

  "profile.metadata.form.error.lastname.required": "Last Name is required",

  "profile.metadata.form.label.email": "Email Address",

  "profile.metadata.form.label.firstname": "First Name",

  "profile.metadata.form.label.language": "Language",

  "profile.metadata.form.label.lastname": "Last Name",

  "profile.metadata.form.label.phone": "Contact Telephone",

  "profile.metadata.form.notifications.success.content": "Your changes to the profile were saved.",

  "profile.metadata.form.notifications.success.title": "Profile saved",

  "profile.notifications.warning.no-changes.content": "No changes were made to the Profile.",

  "profile.notifications.warning.no-changes.title": "No changes",

  "profile.security.form.error.matching-passwords": "The passwords do not match.",

  "profile.security.form.info": "Optionally, you can enter a new password in the box below, and confirm it by typing it again into the second box.",

  "profile.security.form.label.password": "Password",

  "profile.security.form.label.passwordrepeat": "Retype to confirm",

  "profile.security.form.label.current-password": "Current password",

  "profile.security.form.notifications.success.content": "Your changes to the password were saved.",

  "profile.security.form.notifications.success.title": "Password saved",

  "profile.security.form.notifications.error.title": "Error changing passwords",

  "profile.security.form.notifications.error.change-failed": "An error occurred while trying to change the password. Please check if the current password is correct.",

  "profile.security.form.notifications.error.not-same": "The provided passwords are not the same.",

  "profile.security.form.notifications.error.general": "Please fill required fields of security form.",

  "profile.title": "Update Profile",

  "profile.card.researcher": "Researcher Profile",

  "project.listelement.badge": "Research Project",

  "project.page.contributor": "Contributors",

  "project.page.description": "Description",

  "project.page.edit": "Edit this item",

  "project.page.expectedcompletion": "Expected Completion",

  "project.page.funder": "Funders",

  "project.page.id": "ID",

  "project.page.keyword": "Keywords",

  "project.page.status": "Status",

  "project.page.titleprefix": "Research Project: ",

  "project.search.results.head": "Project Search Results",

  "project-relationships.search.results.head": "Project Search Results",



  "publication.listelement.badge": "Publication",

  "publication.page.description": "Description",

  "publication.page.edit": "Edit this item",

  "publication.page.journal-issn": "Journal ISSN",

  "publication.page.journal-title": "Journal Title",

  "publication.page.publisher": "Publisher",

  "publication.page.titleprefix": "Publication: ",

  "publication.page.volume-title": "Volume Title",

  "publication.search.results.head": "Publication Search Results",

  "publication-relationships.search.results.head": "Publication Search Results",

  "publication.search.title": "Publication Search",


  "media-viewer.next": "Next",

  "media-viewer.previous": "Previous",

  "media-viewer.playlist": "Playlist",


  "register-email.title": "New user registration",

  "register-page.create-profile.header": "Create Profile",

  "register-page.create-profile.identification.header": "Identify",

  "register-page.create-profile.identification.email": "Email Address",

  "register-page.create-profile.identification.first-name": "First Name *",

  "register-page.create-profile.identification.first-name.error": "Please fill in a First Name",

  "register-page.create-profile.identification.last-name": "Last Name *",

  "register-page.create-profile.identification.last-name.error": "Please fill in a Last Name",

  "register-page.create-profile.identification.contact": "Contact Telephone",

  "register-page.create-profile.identification.language": "Language",

  "register-page.create-profile.security.header": "Security",

  "register-page.create-profile.security.info": "Please enter a password in the box below, and confirm it by typing it again into the second box.",

  "register-page.create-profile.security.label.password": "Password *",

  "register-page.create-profile.security.label.passwordrepeat": "Retype to confirm *",

  "register-page.create-profile.security.error.empty-password": "Please enter a password in the box below.",

  "register-page.create-profile.security.error.matching-passwords": "The passwords do not match.",

  "register-page.create-profile.submit": "Complete Registration",

  "register-page.create-profile.submit.error.content": "Something went wrong while registering a new user.",

  "register-page.create-profile.submit.error.head": "Registration failed",

  "register-page.create-profile.submit.success.content": "The registration was successful. You have been logged in as the created user.",

  "register-page.create-profile.submit.success.head": "Registration completed",


  "register-page.registration.header": "New user registration",

  "register-page.registration.info": "Register an account to subscribe to collections for email updates, and submit new items to DSpace.",

  "register-page.registration.email": "Email Address *",

  "register-page.registration.email.error.required": "Please fill in an email address",

  "register-page.registration.email.error.pattern": "Please fill in a valid email address",

  "register-page.registration.email.hint": "This address will be verified and used as your login name.",

  "register-page.registration.submit": "Register",

  "register-page.registration.success.head": "Verification email sent",

  "register-page.registration.success.content": "An email has been sent to {{ email }} containing a special URL and further instructions.",

  "register-page.registration.error.head": "Error when trying to register email",

  "register-page.registration.error.content": "An error occured when registering the following email address: {{ email }}",

  "register-page.registration.error.recaptcha": "Error when trying to authenticate with recaptcha",

  "register-page.registration.google-recaptcha.must-accept-cookies": "In order to register you must accept the <b>Registration and Password recovery</b> (Google reCaptcha) cookies.",

  "register-page.registration.google-recaptcha.open-cookie-settings": "Open cookie settings",

  "register-page.registration.google-recaptcha.notification.title": "Google reCaptcha",

  "register-page.registration.google-recaptcha.notification.message.error": "An error occurred during reCaptcha verification",

  "register-page.registration.google-recaptcha.notification.message.expired": "Verification expired. Please verify again.",

  "relationships.add.error.relationship-type.content": "No suitable match could be found for relationship type {{ type }} between the two items",

  "relationships.add.error.server.content": "The server returned an error",

  "relationships.add.error.title": "Unable to add relationship",

  "relationships.isAuthorOf": "Authors",

  "relationships.isAuthorOf.Person": "Authors (persons)",

  "relationships.isAuthorOf.OrgUnit": "Authors (organizational units)",

  "relationships.isIssueOf": "Journal Issues",

  "relationships.isJournalIssueOf": "Journal Issue",

  "relationships.isJournalOf": "Journals",

  "relationships.isOrgUnitOf": "Organizational Units",

  "relationships.isPersonOf": "Authors",

  "relationships.isProjectOf": "Research Projects",

  "relationships.isPublicationOf": "Publications",

  "relationships.isPublicationOfJournalIssue": "Articles",

  "relationships.isSingleJournalOf": "Journal",

  "relationships.isSingleVolumeOf": "Journal Volume",

  "relationships.isVolumeOf": "Journal Volumes",

  "relationships.isContributorOf": "Contributors",

  "relationships.isContributorOf.OrgUnit": "Contributor (Organizational Unit)",

  "relationships.isContributorOf.Person": "Contributor",

  "relationships.isFundingAgencyOf.OrgUnit": "Funder",


  "repository.image.logo": "Repository logo",

  "repository.title.prefix": "DSpace Angular :: ",

  "repository.title.prefixDSpace": "DSpace Angular ::",


  "resource-policies.add.button": "Add",

  "resource-policies.add.for.": "Add a new policy",

  "resource-policies.add.for.bitstream": "Add a new Bitstream policy",

  "resource-policies.add.for.bundle": "Add a new Bundle policy",

  "resource-policies.add.for.item": "Add a new Item policy",

  "resource-policies.add.for.community": "Add a new Community policy",

  "resource-policies.add.for.collection": "Add a new Collection policy",

  "resource-policies.create.page.heading": "Create new resource policy for ",

  "resource-policies.create.page.failure.content": "An error occurred while creating the resource policy.",

  "resource-policies.create.page.success.content": "Operation successful",

  "resource-policies.create.page.title": "Create new resource policy",

  "resource-policies.delete.btn": "Delete selected",

  "resource-policies.delete.btn.title": "Delete selected resource policies",

  "resource-policies.delete.failure.content": "An error occurred while deleting selected resource policies.",

  "resource-policies.delete.success.content": "Operation successful",

  "resource-policies.edit.page.heading": "Edit resource policy ",

  "resource-policies.edit.page.failure.content": "An error occurred while editing the resource policy.",

  "resource-policies.edit.page.target-failure.content": "An error occurred while editing the target (ePerson or group) of the resource policy.",

  "resource-policies.edit.page.other-failure.content": "An error occurred while editing the resource policy. The target (ePerson or group) has been successfully updated.",

  "resource-policies.edit.page.success.content": "Operation successful",

  "resource-policies.edit.page.title": "Edit resource policy",

  "resource-policies.form.action-type.label": "Select the action type",

  "resource-policies.form.action-type.required": "You must select the resource policy action.",

  "resource-policies.form.eperson-group-list.label": "The eperson or group that will be granted the permission",

  "resource-policies.form.eperson-group-list.select.btn": "Select",

  "resource-policies.form.eperson-group-list.tab.eperson": "Search for a ePerson",

  "resource-policies.form.eperson-group-list.tab.group": "Search for a group",

  "resource-policies.form.eperson-group-list.table.headers.action": "Action",

  "resource-policies.form.eperson-group-list.table.headers.id": "ID",

  "resource-policies.form.eperson-group-list.table.headers.name": "Name",

  "resource-policies.form.eperson-group-list.modal.header": "Cannot change type",

  "resource-policies.form.eperson-group-list.modal.text1.toGroup": "It is not possible to replace an ePerson with a group.",

  "resource-policies.form.eperson-group-list.modal.text1.toEPerson": "It is not possible to replace a group with an ePerson.",

  "resource-policies.form.eperson-group-list.modal.text2": "Delete the current resource policy and create a new one with the desired type.",

  "resource-policies.form.eperson-group-list.modal.close": "Ok",

  "resource-policies.form.date.end.label": "End Date",

  "resource-policies.form.date.start.label": "Start Date",

  "resource-policies.form.description.label": "Description",

  "resource-policies.form.name.label": "Name",

  "resource-policies.form.policy-type.label": "Select the policy type",

  "resource-policies.form.policy-type.required": "You must select the resource policy type.",

  "resource-policies.table.headers.action": "Action",

  "resource-policies.table.headers.date.end": "End Date",

  "resource-policies.table.headers.date.start": "Start Date",

  "resource-policies.table.headers.edit": "Edit",

  "resource-policies.table.headers.edit.group": "Edit group",

  "resource-policies.table.headers.edit.policy": "Edit policy",

  "resource-policies.table.headers.eperson": "EPerson",

  "resource-policies.table.headers.group": "Group",

  "resource-policies.table.headers.id": "ID",

  "resource-policies.table.headers.name": "Name",

  "resource-policies.table.headers.policyType": "type",

  "resource-policies.table.headers.title.for.bitstream": "Policies for Bitstream",

  "resource-policies.table.headers.title.for.bundle": "Policies for Bundle",

  "resource-policies.table.headers.title.for.item": "Policies for Item",

  "resource-policies.table.headers.title.for.community": "Policies for Community",

  "resource-policies.table.headers.title.for.collection": "Policies for Collection",



  "search.description": "",

  "search.switch-configuration.title": "Show",

  "search.title": "Search",

  "search.breadcrumbs": "Search",

  "search.search-form.placeholder": "Search the repository ...",


  "search.filters.applied.f.author": "Author",

  "search.filters.applied.f.dateIssued.max": "End date",

  "search.filters.applied.f.dateIssued.min": "Start date",

  "search.filters.applied.f.dateSubmitted": "Date submitted",

  "search.filters.applied.f.discoverable": "Non-discoverable",

  "search.filters.applied.f.entityType": "Item Type",

  "search.filters.applied.f.has_content_in_original_bundle": "Has files",

  "search.filters.applied.f.itemtype": "Type",

  "search.filters.applied.f.namedresourcetype": "Status",

  "search.filters.applied.f.subject": "Subject",

  "search.filters.applied.f.submitter": "Submitter",

  "search.filters.applied.f.jobTitle": "Job Title",

  "search.filters.applied.f.birthDate.max": "End birth date",

  "search.filters.applied.f.birthDate.min": "Start birth date",

  "search.filters.applied.f.withdrawn": "Withdrawn",



  "search.filters.filter.author.head": "Author",

  "search.filters.filter.author.placeholder": "Author name",

  "search.filters.filter.author.label": "Search author name",

  "search.filters.filter.birthDate.head": "Birth Date",

  "search.filters.filter.birthDate.placeholder": "Birth Date",

  "search.filters.filter.birthDate.label": "Search birth date",

  "search.filters.filter.collapse": "Collapse filter",

  "search.filters.filter.creativeDatePublished.head": "Date Published",

  "search.filters.filter.creativeDatePublished.placeholder": "Date Published",

  "search.filters.filter.creativeDatePublished.label": "Search date published",

  "search.filters.filter.creativeWorkEditor.head": "Editor",

  "search.filters.filter.creativeWorkEditor.placeholder": "Editor",

  "search.filters.filter.creativeWorkEditor.label": "Search editor",

  "search.filters.filter.creativeWorkKeywords.head": "Subject",

  "search.filters.filter.creativeWorkKeywords.placeholder": "Subject",

  "search.filters.filter.creativeWorkKeywords.label": "Search subject",

  "search.filters.filter.creativeWorkPublisher.head": "Publisher",

  "search.filters.filter.creativeWorkPublisher.placeholder": "Publisher",

  "search.filters.filter.creativeWorkPublisher.label": "Search publisher",

  "search.filters.filter.dateIssued.head": "Date",

  "search.filters.filter.dateIssued.max.placeholder": "Maximum Date",

  "search.filters.filter.dateIssued.max.label": "End",

  "search.filters.filter.dateIssued.min.placeholder": "Minimum Date",

  "search.filters.filter.dateIssued.min.label": "Start",

  "search.filters.filter.dateSubmitted.head": "Date submitted",

  "search.filters.filter.dateSubmitted.placeholder": "Date submitted",

  "search.filters.filter.dateSubmitted.label": "Search date submitted",

  "search.filters.filter.discoverable.head": "Non-discoverable",

  "search.filters.filter.withdrawn.head": "Withdrawn",

  "search.filters.filter.entityType.head": "Item Type",

  "search.filters.filter.entityType.placeholder": "Item Type",

  "search.filters.filter.entityType.label": "Search item type",

  "search.filters.filter.expand": "Expand filter",

  "search.filters.filter.has_content_in_original_bundle.head": "Has files",

  "search.filters.filter.itemtype.head": "Type",

  "search.filters.filter.itemtype.placeholder": "Type",

  "search.filters.filter.itemtype.label": "Search type",

  "search.filters.filter.jobTitle.head": "Job Title",

  "search.filters.filter.jobTitle.placeholder": "Job Title",

  "search.filters.filter.jobTitle.label": "Search job title",

  "search.filters.filter.knowsLanguage.head": "Known language",

  "search.filters.filter.knowsLanguage.placeholder": "Known language",

  "search.filters.filter.knowsLanguage.label": "Search known language",

  "search.filters.filter.namedresourcetype.head": "Status",

  "search.filters.filter.namedresourcetype.placeholder": "Status",

  "search.filters.filter.namedresourcetype.label": "Search status",

  "search.filters.filter.objectpeople.head": "People",

  "search.filters.filter.objectpeople.placeholder": "People",

  "search.filters.filter.objectpeople.label": "Search people",

  "search.filters.filter.organizationAddressCountry.head": "Country",

  "search.filters.filter.organizationAddressCountry.placeholder": "Country",

  "search.filters.filter.organizationAddressCountry.label": "Search country",

  "search.filters.filter.organizationAddressLocality.head": "City",

  "search.filters.filter.organizationAddressLocality.placeholder": "City",

  "search.filters.filter.organizationAddressLocality.label": "Search city",

  "search.filters.filter.organizationFoundingDate.head": "Date Founded",

  "search.filters.filter.organizationFoundingDate.placeholder": "Date Founded",

  "search.filters.filter.organizationFoundingDate.label": "Search date founded",

  "search.filters.filter.scope.head": "Scope",

  "search.filters.filter.scope.placeholder": "Scope filter",

  "search.filters.filter.scope.label": "Search scope filter",

  "search.filters.filter.show-less": "Collapse",

  "search.filters.filter.show-more": "Show more",

  "search.filters.filter.subject.head": "Subject",

  "search.filters.filter.subject.placeholder": "Subject",

  "search.filters.filter.subject.label": "Search subject",

  "search.filters.filter.submitter.head": "Submitter",

  "search.filters.filter.submitter.placeholder": "Submitter",

  "search.filters.filter.submitter.label": "Search submitter",



  "search.filters.entityType.JournalIssue": "Journal Issue",

  "search.filters.entityType.JournalVolume": "Journal Volume",

  "search.filters.entityType.OrgUnit": "Organizational Unit",

  "search.filters.has_content_in_original_bundle.true": "Yes",

  "search.filters.has_content_in_original_bundle.false": "No",

  "search.filters.discoverable.true": "No",

  "search.filters.discoverable.false": "Yes",

  "search.filters.withdrawn.true": "Yes",

  "search.filters.withdrawn.false": "No",


  "search.filters.head": "Filters",

  "search.filters.reset": "Reset filters",

  "search.filters.search.submit": "Submit",



  "search.form.search": "Search",

  "search.form.search_dspace": "All repository",

  "search.form.scope.all": "All of DSpace",



  "search.results.head": "Search Results",

  "search.results.no-results": "Your search returned no results. Having trouble finding what you're looking for? Try putting",

  "search.results.no-results-link": "quotes around it",

  "search.results.empty": "Your search returned no results.",

  "search.results.view-result": "View",

  "search.results.response.500": "An error occurred during query execution, please try again later",

  "default.search.results.head": "Search Results",

  "default-relationships.search.results.head": "Search Results",


  "search.sidebar.close": "Back to results",

  "search.sidebar.filters.title": "Filters",

  "search.sidebar.open": "Search Tools",

  "search.sidebar.results": "results",

  "search.sidebar.settings.rpp": "Results per page",

  "search.sidebar.settings.sort-by": "Sort By",

  "search.sidebar.settings.title": "Settings",



  "search.view-switch.show-detail": "Show detail",

  "search.view-switch.show-grid": "Show as grid",

  "search.view-switch.show-list": "Show as list",



  "sorting.ASC": "Ascending",

  "sorting.DESC": "Descending",

  "sorting.dc.title.ASC": "Title Ascending",

  "sorting.dc.title.DESC": "Title Descending",

  "sorting.score.ASC": "Least Relevant",

  "sorting.score.DESC": "Most Relevant",

  "sorting.dc.date.issued.ASC": "Date Issued Ascending",

  "sorting.dc.date.issued.DESC": "Date Issued Descending",

  "sorting.dc.date.accessioned.ASC": "Accessioned Date Ascending",

  "sorting.dc.date.accessioned.DESC": "Accessioned Date Descending",

  "sorting.lastModified.ASC": "Last modified Ascending",

  "sorting.lastModified.DESC": "Last modified Descending",


  "statistics.title": "Statistics",

  "statistics.header": "Statistics for {{ scope }}",

  "statistics.breadcrumbs": "Statistics",

  "statistics.page.no-data": "No data available",

  "statistics.table.no-data": "No data available",

  "statistics.table.title.TotalVisits": "Total visits",

  "statistics.table.title.TotalVisitsPerMonth": "Total visits per month",

  "statistics.table.title.TotalDownloads": "File Visits",

  "statistics.table.title.TopCountries": "Top country views",

  "statistics.table.title.TopCities": "Top city views",

  "statistics.table.header.views": "Views",



  "submission.edit.breadcrumbs": "Edit Submission",

  "submission.edit.title": "Edit Submission",

  "submission.general.cancel": "Cancel",

  "submission.general.cannot_submit": "You have not the privilege to make a new submission.",

  "submission.general.deposit": "Deposit",

  "submission.general.discard.confirm.cancel": "Cancel",

  "submission.general.discard.confirm.info": "This operation can't be undone. Are you sure?",

  "submission.general.discard.confirm.submit": "Yes, I'm sure",

  "submission.general.discard.confirm.title": "Discard submission",

  "submission.general.discard.submit": "Discard",

  "submission.general.info.saved": "Saved",

  "submission.general.info.pending-changes": "Unsaved changes",

  "submission.general.save": "Save",

  "submission.general.save-later": "Save for later",


  "submission.import-external.page.title": "Import metadata from an external source",

  "submission.import-external.title": "Import metadata from an external source",

  "submission.import-external.title.Journal": "Import a journal from an external source",

  "submission.import-external.title.JournalIssue": "Import a journal issue from an external source",

  "submission.import-external.title.JournalVolume": "Import a journal volume from an external source",

  "submission.import-external.title.OrgUnit": "Import a publisher from an external source",

  "submission.import-external.title.Person": "Import a person from an external source",

  "submission.import-external.title.Project": "Import a project from an external source",

  "submission.import-external.title.Publication": "Import a publication from an external source",

  "submission.import-external.title.none": "Import metadata from an external source",

  "submission.import-external.page.hint": "Enter a query above to find items from the web to import in to DSpace.",

  "submission.import-external.back-to-my-dspace": "Back to MyDSpace",

  "submission.import-external.search.placeholder": "Search the external source",

  "submission.import-external.search.button": "Search",

  "submission.import-external.search.button.hint": "Write some words to search",

  "submission.import-external.search.source.hint": "Pick an external source",

  "submission.import-external.source.arxiv": "arXiv",

  "submission.import-external.source.ads": "NASA/ADS",

  "submission.import-external.source.cinii": "CiNii",

  "submission.import-external.source.crossref": "CrossRef",

  "submission.import-external.source.scielo": "SciELO",

  "submission.import-external.source.scopus": "Scopus",

  "submission.import-external.source.vufind": "VuFind",

  "submission.import-external.source.wos": "Web Of Science",

  "submission.import-external.source.orcidWorks": "ORCID",

  "submission.import-external.source.epo": "European Patent Office (EPO)",

  "submission.import-external.source.loading": "Loading ...",

  "submission.import-external.source.sherpaJournal": "SHERPA Journals",

  "submission.import-external.source.sherpaJournalIssn": "SHERPA Journals by ISSN",

  "submission.import-external.source.sherpaPublisher": "SHERPA Publishers",

  "submission.import-external.source.openAIREFunding": "Funding OpenAIRE API",

  "submission.import-external.source.orcid": "ORCID",

  "submission.import-external.source.pubmed": "Pubmed",

  "submission.import-external.source.pubmedeu": "Pubmed Europe",

  "submission.import-external.source.lcname": "Library of Congress Names",

  "submission.import-external.preview.title": "Item Preview",

  "submission.import-external.preview.title.Publication": "Publication Preview",

  "submission.import-external.preview.title.none": "Item Preview",

  "submission.import-external.preview.title.Journal": "Journal Preview",

  "submission.import-external.preview.title.OrgUnit": "Organizational Unit Preview",

  "submission.import-external.preview.title.Person": "Person Preview",

  "submission.import-external.preview.title.Project": "Project Preview",

  "submission.import-external.preview.subtitle": "The metadata below was imported from an external source. It will be pre-filled when you start the submission.",

  "submission.import-external.preview.button.import": "Start submission",

  "submission.import-external.preview.error.import.title": "Submission error",

  "submission.import-external.preview.error.import.body": "An error occurs during the external source entry import process.",

  "submission.sections.describe.relationship-lookup.close": "Close",

  "submission.sections.describe.relationship-lookup.external-source.added": "Successfully added local entry to the selection",

  "submission.sections.describe.relationship-lookup.external-source.import-button-title.isAuthorOfPublication": "Import remote author",

  "submission.sections.describe.relationship-lookup.external-source.import-button-title.Journal": "Import remote journal",

  "submission.sections.describe.relationship-lookup.external-source.import-button-title.Journal Issue": "Import remote journal issue",

  "submission.sections.describe.relationship-lookup.external-source.import-button-title.Journal Volume": "Import remote journal volume",

  "submission.sections.describe.relationship-lookup.external-source.import-button-title.isProjectOfPublication": "Project",

  "submission.sections.describe.relationship-lookup.external-source.import-button-title.none": "Import remote item",

  "submission.sections.describe.relationship-lookup.external-source.import-button-title.Event": "Import remote event",

  "submission.sections.describe.relationship-lookup.external-source.import-button-title.Product": "Import remote product",

  "submission.sections.describe.relationship-lookup.external-source.import-button-title.Equipment": "Import remote equipment",

  "submission.sections.describe.relationship-lookup.external-source.import-button-title.OrgUnit": "Import remote organizational unit",

  "submission.sections.describe.relationship-lookup.external-source.import-button-title.Funding": "Import remote fund",

  "submission.sections.describe.relationship-lookup.external-source.import-button-title.Person": "Import remote person",

  "submission.sections.describe.relationship-lookup.external-source.import-button-title.Patent": "Import remote patent",

  "submission.sections.describe.relationship-lookup.external-source.import-button-title.Project": "Import remote project",

  "submission.sections.describe.relationship-lookup.external-source.import-button-title.Publication": "Import remote publication",

  "submission.sections.describe.relationship-lookup.external-source.import-modal.isProjectOfPublication.added.new-entity": "New Entity Added!",

  "submission.sections.describe.relationship-lookup.external-source.import-modal.isProjectOfPublication.title": "Project",

  "submission.sections.describe.relationship-lookup.external-source.import-modal.head.openAIREFunding": "Funding OpenAIRE API",

  "submission.sections.describe.relationship-lookup.external-source.import-modal.isAuthorOfPublication.title": "Import Remote Author",

  "submission.sections.describe.relationship-lookup.external-source.import-modal.isAuthorOfPublication.added.local-entity": "Successfully added local author to the selection",

  "submission.sections.describe.relationship-lookup.external-source.import-modal.isAuthorOfPublication.added.new-entity": "Successfully imported and added external author to the selection",

  "submission.sections.describe.relationship-lookup.external-source.import-modal.authority": "Authority",

  "submission.sections.describe.relationship-lookup.external-source.import-modal.authority.new": "Import as a new local authority entry",

  "submission.sections.describe.relationship-lookup.external-source.import-modal.cancel": "Cancel",

  "submission.sections.describe.relationship-lookup.external-source.import-modal.collection": "Select a collection to import new entries to",

  "submission.sections.describe.relationship-lookup.external-source.import-modal.entities": "Entities",

  "submission.sections.describe.relationship-lookup.external-source.import-modal.entities.new": "Import as a new local entity",

  "submission.sections.describe.relationship-lookup.external-source.import-modal.head.lcname": "Importing from LC Name",

  "submission.sections.describe.relationship-lookup.external-source.import-modal.head.orcid": "Importing from ORCID",

  "submission.sections.describe.relationship-lookup.external-source.import-modal.head.sherpaJournal": "Importing from Sherpa Journal",

  "submission.sections.describe.relationship-lookup.external-source.import-modal.head.sherpaPublisher": "Importing from Sherpa Publisher",

  "submission.sections.describe.relationship-lookup.external-source.import-modal.head.pubmed": "Importing from PubMed",

  "submission.sections.describe.relationship-lookup.external-source.import-modal.head.arxiv": "Importing from arXiv",

  "submission.sections.describe.relationship-lookup.external-source.import-modal.import": "Import",

  "submission.sections.describe.relationship-lookup.external-source.import-modal.Journal.title": "Import Remote Journal",

  "submission.sections.describe.relationship-lookup.external-source.import-modal.Journal.added.local-entity": "Successfully added local journal to the selection",

  "submission.sections.describe.relationship-lookup.external-source.import-modal.Journal.added.new-entity": "Successfully imported and added external journal to the selection",

  "submission.sections.describe.relationship-lookup.external-source.import-modal.Journal Issue.title": "Import Remote Journal Issue",

  "submission.sections.describe.relationship-lookup.external-source.import-modal.Journal Issue.added.local-entity": "Successfully added local journal issue to the selection",

  "submission.sections.describe.relationship-lookup.external-source.import-modal.Journal Issue.added.new-entity": "Successfully imported and added external journal issue to the selection",

  "submission.sections.describe.relationship-lookup.external-source.import-modal.Journal Volume.title": "Import Remote Journal Volume",

  "submission.sections.describe.relationship-lookup.external-source.import-modal.Journal Volume.added.local-entity": "Successfully added local journal volume to the selection",

  "submission.sections.describe.relationship-lookup.external-source.import-modal.Journal Volume.added.new-entity": "Successfully imported and added external journal volume to the selection",

  "submission.sections.describe.relationship-lookup.external-source.import-modal.select": "Select a local match:",

  "submission.sections.describe.relationship-lookup.search-tab.deselect-all": "Deselect all",

  "submission.sections.describe.relationship-lookup.search-tab.deselect-page": "Deselect page",

  "submission.sections.describe.relationship-lookup.search-tab.loading": "Loading...",

  "submission.sections.describe.relationship-lookup.search-tab.placeholder": "Search query",

  "submission.sections.describe.relationship-lookup.search-tab.search": "Go",

  "submission.sections.describe.relationship-lookup.search-tab.search-form.placeholder": "Search...",

  "submission.sections.describe.relationship-lookup.search-tab.select-all": "Select all",

  "submission.sections.describe.relationship-lookup.search-tab.select-page": "Select page",

  "submission.sections.describe.relationship-lookup.selected": "Selected {{ size }} items",

  "submission.sections.describe.relationship-lookup.search-tab.tab-title.isAuthorOfPublication": "Local Authors ({{ count }})",

  "submission.sections.describe.relationship-lookup.search-tab.tab-title.isJournalOfPublication": "Local Journals ({{ count }})",
  "submission.sections.describe.relationship-lookup.search-tab.tab-title.Project": "Local Projects ({{ count }})",

  "submission.sections.describe.relationship-lookup.search-tab.tab-title.Publication": "Local Publications ({{ count }})",

  "submission.sections.describe.relationship-lookup.search-tab.tab-title.Person": "Local Authors ({{ count }})",

  "submission.sections.describe.relationship-lookup.search-tab.tab-title.OrgUnit": "Local Organizational Units ({{ count }})",

  "submission.sections.describe.relationship-lookup.search-tab.tab-title.DataPackage": "Local Data Packages ({{ count }})",

  "submission.sections.describe.relationship-lookup.search-tab.tab-title.DataFile": "Local Data Files ({{ count }})",

  "submission.sections.describe.relationship-lookup.search-tab.tab-title.Journal": "Local Journals ({{ count }})",

  "submission.sections.describe.relationship-lookup.search-tab.tab-title.isJournalIssueOfPublication": "Local Journal Issues ({{ count }})",
  "submission.sections.describe.relationship-lookup.search-tab.tab-title.JournalIssue": "Local Journal Issues ({{ count }})",

  "submission.sections.describe.relationship-lookup.search-tab.tab-title.isJournalVolumeOfPublication": "Local Journal Volumes ({{ count }})",
  "submission.sections.describe.relationship-lookup.search-tab.tab-title.JournalVolume": "Local Journal Volumes ({{ count }})",

  "submission.sections.describe.relationship-lookup.search-tab.tab-title.sherpaJournal": "Sherpa Journals ({{ count }})",

  "submission.sections.describe.relationship-lookup.search-tab.tab-title.sherpaPublisher": "Sherpa Publishers ({{ count }})",

  "submission.sections.describe.relationship-lookup.search-tab.tab-title.orcid": "ORCID ({{ count }})",

  "submission.sections.describe.relationship-lookup.search-tab.tab-title.lcname": "LC Names ({{ count }})",

  "submission.sections.describe.relationship-lookup.search-tab.tab-title.pubmed": "PubMed ({{ count }})",

  "submission.sections.describe.relationship-lookup.search-tab.tab-title.arxiv": "arXiv ({{ count }})",

  "submission.sections.describe.relationship-lookup.search-tab.tab-title.isFundingAgencyOfPublication": "Search for Funding Agencies",

  "submission.sections.describe.relationship-lookup.search-tab.tab-title.isFundingOfPublication": "Search for Funding",

  "submission.sections.describe.relationship-lookup.search-tab.tab-title.isChildOrgUnitOf": "Search for Organizational Units",

  "submission.sections.describe.relationship-lookup.search-tab.tab-title.openAIREFunding": "Funding OpenAIRE API",

  "submission.sections.describe.relationship-lookup.search-tab.tab-title.isProjectOfPublication": "Projects",

  "submission.sections.describe.relationship-lookup.search-tab.tab-title.isFundingAgencyOfProject": "Funder of the Project",

  "submission.sections.describe.relationship-lookup.selection-tab.title.openAIREFunding": "Funding OpenAIRE API",

  "submission.sections.describe.relationship-lookup.selection-tab.title.isProjectOfPublication": "Project",

  "submission.sections.describe.relationship-lookup.title.isProjectOfPublication": "Projects",

  "submission.sections.describe.relationship-lookup.title.isFundingAgencyOfProject": "Funder of the Project",




  "submission.sections.describe.relationship-lookup.selection-tab.search-form.placeholder": "Search...",

  "submission.sections.describe.relationship-lookup.selection-tab.tab-title": "Current Selection ({{ count }})",

  "submission.sections.describe.relationship-lookup.title.isJournalIssueOfPublication": "Journal Issues",
  "submission.sections.describe.relationship-lookup.title.JournalIssue": "Journal Issues",

  "submission.sections.describe.relationship-lookup.title.isJournalVolumeOfPublication": "Journal Volumes",
  "submission.sections.describe.relationship-lookup.title.JournalVolume": "Journal Volumes",

  "submission.sections.describe.relationship-lookup.title.isJournalOfPublication": "Journals",

  "submission.sections.describe.relationship-lookup.title.isAuthorOfPublication": "Authors",

  "submission.sections.describe.relationship-lookup.title.isFundingAgencyOfPublication": "Funding Agency",
  "submission.sections.describe.relationship-lookup.title.Project": "Projects",

  "submission.sections.describe.relationship-lookup.title.Publication": "Publications",

  "submission.sections.describe.relationship-lookup.title.Person": "Authors",

  "submission.sections.describe.relationship-lookup.title.OrgUnit": "Organizational Units",

  "submission.sections.describe.relationship-lookup.title.DataPackage": "Data Packages",

  "submission.sections.describe.relationship-lookup.title.DataFile": "Data Files",

  "submission.sections.describe.relationship-lookup.title.Funding Agency": "Funding Agency",

  "submission.sections.describe.relationship-lookup.title.isFundingOfPublication": "Funding",

  "submission.sections.describe.relationship-lookup.title.isChildOrgUnitOf": "Parent Organizational Unit",

  "submission.sections.describe.relationship-lookup.search-tab.toggle-dropdown": "Toggle dropdown",

  "submission.sections.describe.relationship-lookup.selection-tab.settings": "Settings",

  "submission.sections.describe.relationship-lookup.selection-tab.no-selection": "Your selection is currently empty.",

  "submission.sections.describe.relationship-lookup.selection-tab.title.isAuthorOfPublication": "Selected Authors",

  "submission.sections.describe.relationship-lookup.selection-tab.title.isJournalOfPublication": "Selected Journals",

  "submission.sections.describe.relationship-lookup.selection-tab.title.isJournalVolumeOfPublication": "Selected Journal Volume",
  "submission.sections.describe.relationship-lookup.selection-tab.title.Project": "Selected Projects",

  "submission.sections.describe.relationship-lookup.selection-tab.title.Publication": "Selected Publications",

  "submission.sections.describe.relationship-lookup.selection-tab.title.Person": "Selected Authors",

  "submission.sections.describe.relationship-lookup.selection-tab.title.OrgUnit": "Selected Organizational Units",

  "submission.sections.describe.relationship-lookup.selection-tab.title.DataPackage": "Selected Data Packages",

  "submission.sections.describe.relationship-lookup.selection-tab.title.DataFile": "Selected Data Files",

  "submission.sections.describe.relationship-lookup.selection-tab.title.Journal": "Selected Journals",

  "submission.sections.describe.relationship-lookup.selection-tab.title.isJournalIssueOfPublication": "Selected Issue",
  "submission.sections.describe.relationship-lookup.selection-tab.title.JournalVolume": "Selected Journal Volume",

  "submission.sections.describe.relationship-lookup.selection-tab.title.isFundingAgencyOfPublication": "Selected Funding Agency",

  "submission.sections.describe.relationship-lookup.selection-tab.title.isFundingOfPublication": "Selected Funding",
  "submission.sections.describe.relationship-lookup.selection-tab.title.JournalIssue": "Selected Issue",

  "submission.sections.describe.relationship-lookup.selection-tab.title.isChildOrgUnitOf": "Selected Organizational Unit",

  "submission.sections.describe.relationship-lookup.selection-tab.title.sherpaJournal": "Search Results",

  "submission.sections.describe.relationship-lookup.selection-tab.title.sherpaPublisher": "Search Results",

  "submission.sections.describe.relationship-lookup.selection-tab.title.orcid": "Search Results",

  "submission.sections.describe.relationship-lookup.selection-tab.title.orcidv2": "Search Results",

  "submission.sections.describe.relationship-lookup.selection-tab.title.lcname": "Search Results",

  "submission.sections.describe.relationship-lookup.selection-tab.title.pubmed": "Search Results",

  "submission.sections.describe.relationship-lookup.selection-tab.title.arxiv": "Search Results",

  "submission.sections.describe.relationship-lookup.selection-tab.title.crossref": "Search Results",

  "submission.sections.describe.relationship-lookup.selection-tab.title.epo": "Search Results",

  "submission.sections.describe.relationship-lookup.selection-tab.title.scopus": "Search Results",

  "submission.sections.describe.relationship-lookup.selection-tab.title.scielo": "Search Results",

  "submission.sections.describe.relationship-lookup.selection-tab.title.wos": "Search Results",

  "submission.sections.describe.relationship-lookup.selection-tab.title": "Search Results",

  "submission.sections.describe.relationship-lookup.name-variant.notification.content": "Would you like to save \"{{ value }}\" as a name variant for this person so you and others can reuse it for future submissions? If you don\'t you can still use it for this submission.",

  "submission.sections.describe.relationship-lookup.name-variant.notification.confirm": "Save a new name variant",

  "submission.sections.describe.relationship-lookup.name-variant.notification.decline": "Use only for this submission",

  "submission.sections.ccLicense.type": "License Type",

  "submission.sections.ccLicense.select": "Select a license type…",

  "submission.sections.ccLicense.change": "Change your license type…",

  "submission.sections.ccLicense.none": "No licenses available",

  "submission.sections.ccLicense.option.select": "Select an option…",

  "submission.sections.ccLicense.link": "You’ve selected the following license:",

  "submission.sections.ccLicense.confirmation": "I grant the license above",

  "submission.sections.general.add-more": "Add more",

  "submission.sections.general.cannot_deposit": "Deposit cannot be completed due to errors in the form.<br>Please fill out all required fields to complete the deposit.",

  "submission.sections.general.collection": "Collection",

  "submission.sections.general.deposit_error_notice": "There was an issue when submitting the item, please try again later.",

  "submission.sections.general.deposit_success_notice": "Submission deposited successfully.",

  "submission.sections.general.discard_error_notice": "There was an issue when discarding the item, please try again later.",

  "submission.sections.general.discard_success_notice": "Submission discarded successfully.",

  "submission.sections.general.metadata-extracted": "New metadata have been extracted and added to the <strong>{{sectionId}}</strong> section.",

  "submission.sections.general.metadata-extracted-new-section": "New <strong>{{sectionId}}</strong> section has been added to submission.",

  "submission.sections.general.no-collection": "No collection found",

  "submission.sections.general.no-sections": "No options available",

  "submission.sections.general.save_error_notice": "There was an issue when saving the item, please try again later.",

  "submission.sections.general.save_success_notice": "Submission saved successfully.",

  "submission.sections.general.search-collection": "Search for a collection",

  "submission.sections.general.sections_not_valid": "There are incomplete sections.",



  "submission.sections.submit.progressbar.accessCondition": "Item access conditions",

  "submission.sections.submit.progressbar.CClicense": "Creative commons license",

  "submission.sections.submit.progressbar.describe.recycle": "Recycle",

  "submission.sections.submit.progressbar.describe.stepcustom": "Describe",

  "submission.sections.submit.progressbar.describe.stepone": "Describe",

  "submission.sections.submit.progressbar.describe.steptwo": "Describe",

  "submission.sections.submit.progressbar.detect-duplicate": "Potential duplicates",

  "submission.sections.submit.progressbar.license": "Deposit license",

  "submission.sections.submit.progressbar.sherpapolicy": "Sherpa policies",

  "submission.sections.submit.progressbar.upload": "Upload files",

  "submission.sections.submit.progressbar.sherpaPolicies": "Publisher open access policy information",


  "submission.sections.sherpa-policy.title-empty": "No publisher policy information available. If your work has an associated ISSN, please enter it above to see any related publisher open access policies.",

  "submission.sections.status.errors.title": "Errors",

  "submission.sections.status.valid.title": "Valid",

  "submission.sections.status.warnings.title": "Warnings",

  "submission.sections.status.errors.aria": "has errors",

  "submission.sections.status.valid.aria": "is valid",

  "submission.sections.status.warnings.aria": "has warnings",

  "submission.sections.status.info.title": "Additional Information",

  "submission.sections.status.info.aria": "Additional Information",

  "submission.sections.toggle.open": "Open section",

  "submission.sections.toggle.close": "Close section",

  "submission.sections.toggle.aria.open": "Expand {{sectionHeader}} section",

  "submission.sections.toggle.aria.close": "Collapse {{sectionHeader}} section",

  "submission.sections.upload.delete.confirm.cancel": "Cancel",

  "submission.sections.upload.delete.confirm.info": "This operation can't be undone. Are you sure?",

  "submission.sections.upload.delete.confirm.submit": "Yes, I'm sure",

  "submission.sections.upload.delete.confirm.title": "Delete bitstream",

  "submission.sections.upload.delete.submit": "Delete",

  "submission.sections.upload.download.title": "Download bitstream",

  "submission.sections.upload.drop-message": "Drop files to attach them to the item",

  "submission.sections.upload.edit.title": "Edit bitstream",

  "submission.sections.upload.form.access-condition-label": "Access condition type",

  "submission.sections.upload.form.access-condition-hint": "Select an access condition to apply on the bitstream once the item is deposited",

  "submission.sections.upload.form.date-required": "Date is required.",

  "submission.sections.upload.form.date-required-from": "Grant access from date is required.",

  "submission.sections.upload.form.date-required-until": "Grant access until date is required.",

  "submission.sections.upload.form.from-label": "Grant access from",

  "submission.sections.upload.form.from-hint": "Select the date from which the related access condition is applied",

  "submission.sections.upload.form.from-placeholder": "From",

  "submission.sections.upload.form.group-label": "Group",

  "submission.sections.upload.form.group-required": "Group is required.",

  "submission.sections.upload.form.until-label": "Grant access until",

  "submission.sections.upload.form.until-hint": "Select the date until which the related access condition is applied",

  "submission.sections.upload.form.until-placeholder": "Until",

  "submission.sections.upload.header.policy.default.nolist": "Uploaded files in the {{collectionName}} collection will be accessible according to the following group(s):",

  "submission.sections.upload.header.policy.default.withlist": "Please note that uploaded files in the {{collectionName}} collection will be accessible, in addition to what is explicitly decided for the single file, with the following group(s):",

  "submission.sections.upload.info": "Here you will find all the files currently in the item. You can update the file metadata and access conditions or <strong>upload additional files just dragging & dropping them everywhere in the page</strong>",

  "submission.sections.upload.no-entry": "No",

  "submission.sections.upload.no-file-uploaded": "No file uploaded yet.",

  "submission.sections.upload.save-metadata": "Save metadata",

  "submission.sections.upload.undo": "Cancel",

  "submission.sections.upload.upload-failed": "Upload failed",

  "submission.sections.upload.upload-successful": "Upload successful",

  "submission.sections.accesses.form.discoverable-description": "When checked, this item will be discoverable in search/browse. When unchecked, the item will only be available via a direct link and will never appear in search/browse.",

  "submission.sections.accesses.form.discoverable-label": "Discoverable",

  "submission.sections.accesses.form.access-condition-label": "Access condition type",

  "submission.sections.accesses.form.access-condition-hint": "Select an access condition to apply on the item once it is deposited",

  "submission.sections.accesses.form.date-required": "Date is required.",

  "submission.sections.accesses.form.date-required-from": "Grant access from date is required.",

  "submission.sections.accesses.form.date-required-until": "Grant access until date is required.",

  "submission.sections.accesses.form.from-label": "Grant access from",

  "submission.sections.accesses.form.from-hint": "Select the date from which the related access condition is applied",

  "submission.sections.accesses.form.from-placeholder": "From",

  "submission.sections.accesses.form.group-label": "Group",

  "submission.sections.accesses.form.group-required": "Group is required.",

  "submission.sections.accesses.form.until-label": "Grant access until",

  "submission.sections.accesses.form.until-hint": "Select the date until which the related access condition is applied",

  "submission.sections.accesses.form.until-placeholder": "Until",

  "submission.sections.license.granted-label": "I confirm the license above",

  "submission.sections.license.required": "You must accept the license",

  "submission.sections.license.notgranted":  "You must accept the license",


  "submission.sections.sherpa.publication.information": "Publication information",

  "submission.sections.sherpa.publication.information.title": "Title",

  "submission.sections.sherpa.publication.information.issns": "ISSNs",

  "submission.sections.sherpa.publication.information.url": "URL",

  "submission.sections.sherpa.publication.information.publishers": "Publisher",

  "submission.sections.sherpa.publication.information.romeoPub": "Romeo Pub",

  "submission.sections.sherpa.publication.information.zetoPub": "Zeto Pub",

  "submission.sections.sherpa.publisher.policy": "Publisher Policy",

  "submission.sections.sherpa.publisher.policy.description": "The below information was found via Sherpa Romeo. Based on the policies of your publisher, it provides advice regarding whether an embargo may be necessary and/or which files you are allowed to upload. If you have questions, please contact your site administrator via the feedback form in the footer.",

  "submission.sections.sherpa.publisher.policy.openaccess": "Open Access pathways permitted by this journal's policy are listed below by article version. Click on a pathway for a more detailed view",

  "submission.sections.sherpa.publisher.policy.more.information": "For more information, please see the following links:",

  "submission.sections.sherpa.publisher.policy.version": "Version",

  "submission.sections.sherpa.publisher.policy.embargo": "Embargo",

  "submission.sections.sherpa.publisher.policy.noembargo": "No Embargo",

  "submission.sections.sherpa.publisher.policy.nolocation": "None",

  "submission.sections.sherpa.publisher.policy.license": "License",

  "submission.sections.sherpa.publisher.policy.prerequisites": "Prerequisites",

  "submission.sections.sherpa.publisher.policy.location": "Location",

  "submission.sections.sherpa.publisher.policy.conditions": "Conditions",

  "submission.sections.sherpa.publisher.policy.refresh": "Refresh",

  "submission.sections.sherpa.record.information": "Record Information",

  "submission.sections.sherpa.record.information.id": "ID",

  "submission.sections.sherpa.record.information.date.created": "Date Created",

  "submission.sections.sherpa.record.information.date.modified": "Last Modified",

  "submission.sections.sherpa.record.information.uri": "URI",

  "submission.sections.sherpa.error.message": "There was an error retrieving sherpa informations",



  "submission.submit.breadcrumbs": "New submission",

  "submission.submit.title": "New submission",



  "submission.workflow.generic.delete": "Delete",

  "submission.workflow.generic.delete-help": "If you would to discard this item, select \"Delete\".  You will then be asked to confirm it.",

  "submission.workflow.generic.edit": "Edit",

  "submission.workflow.generic.edit-help": "Select this option to change the item's metadata.",

  "submission.workflow.generic.view": "View",

  "submission.workflow.generic.view-help": "Select this option to view the item's metadata.",



  "submission.workflow.tasks.claimed.approve": "Approve",

  "submission.workflow.tasks.claimed.approve_help": "If you have reviewed the item and it is suitable for inclusion in the collection, select \"Approve\".",

  "submission.workflow.tasks.claimed.edit": "Edit",

  "submission.workflow.tasks.claimed.edit_help": "Select this option to change the item's metadata.",

  "submission.workflow.tasks.claimed.reject.reason.info": "Please enter your reason for rejecting the submission into the box below, indicating whether the submitter may fix a problem and resubmit.",

  "submission.workflow.tasks.claimed.reject.reason.placeholder": "Describe the reason of reject",

  "submission.workflow.tasks.claimed.reject.reason.submit": "Reject item",

  "submission.workflow.tasks.claimed.reject.reason.title": "Reason",

  "submission.workflow.tasks.claimed.reject.submit": "Reject",

  "submission.workflow.tasks.claimed.reject_help": "If you have reviewed the item and found it is <strong>not</strong> suitable for inclusion in the collection, select \"Reject\".  You will then be asked to enter a message indicating why the item is unsuitable, and whether the submitter should change something and resubmit.",

  "submission.workflow.tasks.claimed.return": "Return to pool",

  "submission.workflow.tasks.claimed.return_help": "Return the task to the pool so that another user may perform the task.",



  "submission.workflow.tasks.generic.error": "Error occurred during operation...",

  "submission.workflow.tasks.generic.processing": "Processing...",

  "submission.workflow.tasks.generic.submitter": "Submitter",

  "submission.workflow.tasks.generic.success": "Operation successful",



  "submission.workflow.tasks.pool.claim": "Claim",

  "submission.workflow.tasks.pool.claim_help": "Assign this task to yourself.",

  "submission.workflow.tasks.pool.hide-detail": "Hide detail",

  "submission.workflow.tasks.pool.show-detail": "Show detail",


  "submission.workspace.generic.view": "View",

  "submission.workspace.generic.view-help": "Select this option to view the item's metadata.",


  "thumbnail.default.alt": "Thumbnail Image",

  "thumbnail.default.placeholder": "No Thumbnail Available",

  "thumbnail.project.alt": "Project Logo",

  "thumbnail.project.placeholder": "Project Placeholder Image",

  "thumbnail.orgunit.alt": "OrgUnit Logo",

  "thumbnail.orgunit.placeholder": "OrgUnit Placeholder Image",

  "thumbnail.person.alt": "Profile Picture",

  "thumbnail.person.placeholder": "No Profile Picture Available",



  "title": "DSpace",



  "vocabulary-treeview.header": "Hierarchical tree view",

  "vocabulary-treeview.load-more": "Load more",

  "vocabulary-treeview.search.form.reset": "Reset",

  "vocabulary-treeview.search.form.search": "Search",

  "vocabulary-treeview.search.no-result": "There were no items to show",

  "vocabulary-treeview.tree.description.nsi": "The Norwegian Science Index",

  "vocabulary-treeview.tree.description.srsc": "Research Subject Categories",



  "uploader.browse": "browse",

  "uploader.drag-message": "Drag & Drop your files here",

  "uploader.delete.btn-title": "Delete",

  "uploader.or": ", or ",

  "uploader.processing": "Processing uploaded file(s)... (it's now safe to close this page)",

  "uploader.queue-length": "Queue length",

  "virtual-metadata.delete-item.info": "Select the types for which you want to save the virtual metadata as real metadata",

  "virtual-metadata.delete-item.modal-head": "The virtual metadata of this relation",

  "virtual-metadata.delete-relationship.modal-head": "Select the items for which you want to save the virtual metadata as real metadata",



  "workspace.search.results.head": "Your submissions",

  "workflowAdmin.search.results.head": "Administer Workflow",

  "workflow.search.results.head": "Workflow tasks",



  "workflow-item.edit.breadcrumbs": "Edit workflowitem",

  "workflow-item.edit.title": "Edit workflowitem",

  "workflow-item.delete.notification.success.title": "Deleted",

  "workflow-item.delete.notification.success.content": "This workflow item was successfully deleted",

  "workflow-item.delete.notification.error.title": "Something went wrong",

  "workflow-item.delete.notification.error.content": "The workflow item could not be deleted",

  "workflow-item.delete.title": "Delete workflow item",

  "workflow-item.delete.header": "Delete workflow item",

  "workflow-item.delete.button.cancel": "Cancel",

  "workflow-item.delete.button.confirm": "Delete",


  "workflow-item.send-back.notification.success.title": "Sent back to submitter",

  "workflow-item.send-back.notification.success.content": "This workflow item was successfully sent back to the submitter",

  "workflow-item.send-back.notification.error.title": "Something went wrong",

  "workflow-item.send-back.notification.error.content": "The workflow item could not be sent back to the submitter",

  "workflow-item.send-back.title": "Send workflow item back to submitter",

  "workflow-item.send-back.header": "Send workflow item back to submitter",

  "workflow-item.send-back.button.cancel": "Cancel",

  "workflow-item.send-back.button.confirm": "Send back",

  "workflow-item.view.breadcrumbs": "Workflow View",

  "workspace-item.view.breadcrumbs": "Workspace View",

  "workspace-item.view.title": "Workspace View",

  "idle-modal.header": "Session will expire soon",

  "idle-modal.info": "For security reasons, user sessions expire after {{ timeToExpire }} minutes of inactivity. Your session will expire soon. Would you like to extend it or log out?",

  "idle-modal.log-out": "Log out",

  "idle-modal.extend-session": "Extend session",

<<<<<<< HEAD
=======
  "researcher.profile.action.processing" : "Processing...",

  "researcher.profile.associated": "Researcher profile associated",

  "researcher.profile.change-visibility.fail": "An unexpected error occurs while changing the profile visibility",

  "researcher.profile.create.new": "Create new",

  "researcher.profile.create.success": "Researcher profile created successfully",

  "researcher.profile.create.fail": "An error occurs during the researcher profile creation",

  "researcher.profile.delete": "Delete",

  "researcher.profile.expose": "Expose",

  "researcher.profile.hide": "Hide",

  "researcher.profile.not.associated": "Researcher profile not yet associated",

  "researcher.profile.view": "View",

  "researcher.profile.private.visibility" : "PRIVATE",

  "researcher.profile.public.visibility" : "PUBLIC",

  "researcher.profile.status": "Status:",

  "researcherprofile.claim.not-authorized": "You are not authorized to claim this item. For more details contact the administrator(s).",

  "researcherprofile.error.claim.body" : "An error occurred while claiming the profile, please try again later",

  "researcherprofile.error.claim.title" : "Error",

  "researcherprofile.success.claim.body" : "Profile claimed with success",

  "researcherprofile.success.claim.title" : "Success",

  "person.page.orcid.create": "Create an ORCID ID",

  "person.page.orcid.granted-authorizations": "Granted authorizations",

  "person.page.orcid.grant-authorizations" : "Grant authorizations",

  "person.page.orcid.link": "Connect to ORCID ID",

  "person.page.orcid.link.processing": "Linking profile to ORCID...",

  "person.page.orcid.link.error.message": "Something went wrong while connecting the profile with ORCID. If the problem persists, contact the administrator.",

  "person.page.orcid.orcid-not-linked-message": "The ORCID iD of this profile ({{ orcid }}) has not yet been connected to an account on the ORCID registry or the connection is expired.",

  "person.page.orcid.unlink": "Disconnect from ORCID",

  "person.page.orcid.unlink.processing": "Processing...",

  "person.page.orcid.missing-authorizations": "Missing authorizations",

  "person.page.orcid.missing-authorizations-message": "The following authorizations are missing:",

  "person.page.orcid.no-missing-authorizations-message": "Great! This box is empty, so you have granted all access rights to use all functions offers by your institution.",

  "person.page.orcid.no-orcid-message": "No ORCID iD associated yet. By clicking on the button below it is possible to link this profile with an ORCID account.",

  "person.page.orcid.profile-preferences": "Profile preferences",

  "person.page.orcid.funding-preferences": "Funding preferences",

  "person.page.orcid.publications-preferences": "Publication preferences",

  "person.page.orcid.remove-orcid-message": "If you need to remove your ORCID, please contact the repository administrator",

  "person.page.orcid.save.preference.changes": "Update settings",

  "person.page.orcid.sync-profile.affiliation" : "Affiliation",

  "person.page.orcid.sync-profile.biographical" : "Biographical data",

  "person.page.orcid.sync-profile.education" : "Education",

  "person.page.orcid.sync-profile.identifiers" : "Identifiers",

  "person.page.orcid.sync-fundings.all" : "All fundings",

  "person.page.orcid.sync-fundings.mine" : "My fundings",

  "person.page.orcid.sync-fundings.my_selected" : "Selected fundings",

  "person.page.orcid.sync-fundings.disabled" : "Disabled",

  "person.page.orcid.sync-publications.all" : "All publications",

  "person.page.orcid.sync-publications.mine" : "My publications",

  "person.page.orcid.sync-publications.my_selected" : "Selected publications",

  "person.page.orcid.sync-publications.disabled" : "Disabled",

  "person.page.orcid.sync-queue.discard" : "Discard the change and do not synchronize with the ORCID registry",

  "person.page.orcid.sync-queue.discard.error": "The discarding of the ORCID queue record failed",

  "person.page.orcid.sync-queue.discard.success": "The ORCID queue record have been discarded successfully",

  "person.page.orcid.sync-queue.empty-message": "The ORCID queue registry is empty",

  "person.page.orcid.sync-queue.table.header.type" : "Type",

  "person.page.orcid.sync-queue.table.header.description" : "Description",

  "person.page.orcid.sync-queue.table.header.action" : "Action",

  "person.page.orcid.sync-queue.description.affiliation": "Affiliations",

  "person.page.orcid.sync-queue.description.country": "Country",

  "person.page.orcid.sync-queue.description.education": "Educations",

  "person.page.orcid.sync-queue.description.external_ids": "External ids",

  "person.page.orcid.sync-queue.description.other_names": "Other names",

  "person.page.orcid.sync-queue.description.qualification": "Qualifications",

  "person.page.orcid.sync-queue.description.researcher_urls": "Researcher urls",

  "person.page.orcid.sync-queue.description.keywords": "Keywords",

  "person.page.orcid.sync-queue.tooltip.insert": "Add a new entry in the ORCID registry",

  "person.page.orcid.sync-queue.tooltip.update": "Update this entry on the ORCID registry",

  "person.page.orcid.sync-queue.tooltip.delete": "Remove this entry from the ORCID registry",

  "person.page.orcid.sync-queue.tooltip.publication": "Publication",

  "person.page.orcid.sync-queue.tooltip.project": "Project",

  "person.page.orcid.sync-queue.tooltip.affiliation": "Affiliation",

  "person.page.orcid.sync-queue.tooltip.education": "Education",

  "person.page.orcid.sync-queue.tooltip.qualification": "Qualification",

  "person.page.orcid.sync-queue.tooltip.other_names": "Other name",

  "person.page.orcid.sync-queue.tooltip.country": "Country",

  "person.page.orcid.sync-queue.tooltip.keywords": "Keyword",

  "person.page.orcid.sync-queue.tooltip.external_ids": "External identifier",

  "person.page.orcid.sync-queue.tooltip.researcher_urls": "Researcher url",

  "person.page.orcid.sync-queue.send" : "Synchronize with ORCID registry",

  "person.page.orcid.sync-queue.send.unauthorized-error.title": "The submission to ORCID failed for missing authorizations.",

  "person.page.orcid.sync-queue.send.unauthorized-error.content": "Click <a href='{{orcid}}'>here</a> to grant again the required permissions. If the problem persists, contact the administrator",

  "person.page.orcid.sync-queue.send.bad-request-error": "The submission to ORCID failed because the resource sent to ORCID registry is not valid",

  "person.page.orcid.sync-queue.send.error": "The submission to ORCID failed",

  "person.page.orcid.sync-queue.send.conflict-error": "The submission to ORCID failed because the resource is already present on the ORCID registry",

  "person.page.orcid.sync-queue.send.not-found-warning": "The resource does not exists anymore on the ORCID registry.",

  "person.page.orcid.sync-queue.send.success": "The submission to ORCID was completed successfully",

  "person.page.orcid.sync-queue.send.validation-error": "The data that you want to synchronize with ORCID is not valid",

  "person.page.orcid.sync-queue.send.validation-error.amount-currency.required": "The amount's currency is required",

  "person.page.orcid.sync-queue.send.validation-error.external-id.required": "The resource to be sent requires at least one identifier",

  "person.page.orcid.sync-queue.send.validation-error.title.required": "The title is required",

  "person.page.orcid.sync-queue.send.validation-error.type.required": "The dc.type is required",

  "person.page.orcid.sync-queue.send.validation-error.start-date.required": "The start date is required",

  "person.page.orcid.sync-queue.send.validation-error.funder.required": "The funder is required",

  "person.page.orcid.sync-queue.send.validation-error.country.invalid": "Invalid 2 digits ISO 3166 country",

  "person.page.orcid.sync-queue.send.validation-error.organization.required": "The organization is required",

  "person.page.orcid.sync-queue.send.validation-error.organization.name-required": "The organization's name is required",

  "person.page.orcid.sync-queue.send.validation-error.publication.date-invalid" : "The publication date must be one year after 1900",

  "person.page.orcid.sync-queue.send.validation-error.organization.address-required": "The organization to be sent requires an address",

  "person.page.orcid.sync-queue.send.validation-error.organization.city-required": "The address of the organization to be sent requires a city",

  "person.page.orcid.sync-queue.send.validation-error.organization.country-required": "The address of the organization to be sent requires a valid 2 digits ISO 3166 country",

  "person.page.orcid.sync-queue.send.validation-error.disambiguated-organization.required": "An identifier to disambiguate organizations is required. Supported ids are GRID, Ringgold, Legal Entity identifiers (LEIs) and Crossref Funder Registry identifiers",

  "person.page.orcid.sync-queue.send.validation-error.disambiguated-organization.value-required": "The organization's identifiers requires a value",

  "person.page.orcid.sync-queue.send.validation-error.disambiguation-source.required": "The organization's identifiers requires a source",

  "person.page.orcid.sync-queue.send.validation-error.disambiguation-source.invalid": "The source of one of the organization identifiers is invalid. Supported sources are RINGGOLD, GRID, LEI and FUNDREF",

  "person.page.orcid.synchronization-mode": "Synchronization mode",

  "person.page.orcid.synchronization-mode.batch": "Batch",

  "person.page.orcid.synchronization-mode.label": "Synchronization mode",

  "person.page.orcid.synchronization-mode-message": "Please select how you would like synchronization to ORCID to occur. The options include \"Manual\" (you must send your data to ORCID manually), or \"Batch\" (the system will send your data to ORCID via a scheduled script).",

  "person.page.orcid.synchronization-mode-funding-message": "Select whether to send your linked Project entities to your ORCID record's list of funding information.",

  "person.page.orcid.synchronization-mode-publication-message": "Select whether to send your linked Publication entities to your ORCID record's list of works.",

  "person.page.orcid.synchronization-mode-profile-message": "Select whether to send your biographical data or personal identifiers to your ORCID record.",

  "person.page.orcid.synchronization-settings-update.success": "The synchronization settings have been updated successfully",

  "person.page.orcid.synchronization-settings-update.error": "The update of the synchronization settings failed",

  "person.page.orcid.synchronization-mode.manual": "Manual",

  "person.page.orcid.scope.authenticate": "Get your ORCID iD",

  "person.page.orcid.scope.read-limited": "Read your information with visibility set to Trusted Parties",

  "person.page.orcid.scope.activities-update": "Add/update your research activities",

  "person.page.orcid.scope.person-update": "Add/update other information about you",

  "person.page.orcid.unlink.success": "The disconnection between the profile and the ORCID registry was successful",

  "person.page.orcid.unlink.error": "An error occurred while disconnecting between the profile and the ORCID registry. Try again",

  "person.orcid.sync.setting": "ORCID Synchronization settings",

  "person.orcid.registry.queue": "ORCID Registry Queue",

  "person.orcid.registry.auth": "ORCID Authorizations",
  "home.recent-submissions.head": "Recent Submissions",

>>>>>>> ca864379
}<|MERGE_RESOLUTION|>--- conflicted
+++ resolved
@@ -4572,8 +4572,6 @@
 
   "idle-modal.extend-session": "Extend session",
 
-<<<<<<< HEAD
-=======
   "researcher.profile.action.processing" : "Processing...",
 
   "researcher.profile.associated": "Researcher profile associated",
@@ -4818,6 +4816,4 @@
 
   "person.orcid.registry.auth": "ORCID Authorizations",
   "home.recent-submissions.head": "Recent Submissions",
-
->>>>>>> ca864379
 }