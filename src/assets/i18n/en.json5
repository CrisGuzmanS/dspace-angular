{

  "401.help": "You're not authorized to access this page. You can use the button below to get back to the home page.",

  "401.link.home-page": "Take me to the home page",

  "401.unauthorized": "unauthorized",



  "403.help": "You don't have permission to access this page. You can use the button below to get back to the home page.",

  "403.link.home-page": "Take me to the home page",

  "403.forbidden": "forbidden",

  "500.page-internal-server-error": "Service Unavailable",

  "500.help": "The server is temporarily unable to service your request due to maintenance downtime or capacity problems. Please try again later.",

  "500.link.home-page": "Take me to the home page",


  "404.help": "We can't find the page you're looking for. The page may have been moved or deleted. You can use the button below to get back to the home page. ",

  "404.link.home-page": "Take me to the home page",

  "404.page-not-found": "page not found",

  "error-page.description.401": "unauthorized",

  "error-page.description.403": "forbidden",

  "error-page.description.500": "Service Unavailable",

  "error-page.description.404": "page not found",

  "error-page.orcid.generic-error": "An error occurred during login via ORCID. Make sure you have shared your ORCID account email address with DSpace. If the error persists, contact the administrator",

  "access-status.embargo.listelement.badge": "Embargo",

  "access-status.metadata.only.listelement.badge": "Metadata only",

  "access-status.open.access.listelement.badge": "Open Access",

  "access-status.restricted.listelement.badge": "Restricted",

  "access-status.unknown.listelement.badge": "Unknown",

  "admin.curation-tasks.breadcrumbs": "System curation tasks",

  "admin.curation-tasks.title": "System curation tasks",

  "admin.curation-tasks.header": "System curation tasks",

  "admin.registries.bitstream-formats.breadcrumbs": "Format registry",

  "admin.registries.bitstream-formats.create.breadcrumbs": "Bitstream format",

  "admin.registries.bitstream-formats.create.failure.content": "An error occurred while creating the new bitstream format.",

  "admin.registries.bitstream-formats.create.failure.head": "Failure",

  "admin.registries.bitstream-formats.create.head": "Create Bitstream format",

  "admin.registries.bitstream-formats.create.new": "Add a new bitstream format",

  "admin.registries.bitstream-formats.create.success.content": "The new bitstream format was successfully created.",

  "admin.registries.bitstream-formats.create.success.head": "Success",

  "admin.registries.bitstream-formats.delete.failure.amount": "Failed to remove {{ amount }} format(s)",

  "admin.registries.bitstream-formats.delete.failure.head": "Failure",

  "admin.registries.bitstream-formats.delete.success.amount": "Successfully removed {{ amount }} format(s)",

  "admin.registries.bitstream-formats.delete.success.head": "Success",

  "admin.registries.bitstream-formats.description": "This list of bitstream formats provides information about known formats and their support level.",

  "admin.registries.bitstream-formats.edit.breadcrumbs": "Bitstream format",

  "admin.registries.bitstream-formats.edit.description.hint": "",

  "admin.registries.bitstream-formats.edit.description.label": "Description",

  "admin.registries.bitstream-formats.edit.extensions.hint": "Extensions are file extensions that are used to automatically identify the format of uploaded files. You can enter several extensions for each format.",

  "admin.registries.bitstream-formats.edit.extensions.label": "File extensions",

  "admin.registries.bitstream-formats.edit.extensions.placeholder": "Enter a file extension without the dot",

  "admin.registries.bitstream-formats.edit.failure.content": "An error occurred while editing the bitstream format.",

  "admin.registries.bitstream-formats.edit.failure.head": "Failure",

  "admin.registries.bitstream-formats.edit.head": "Bitstream format: {{ format }}",

  "admin.registries.bitstream-formats.edit.internal.hint": "Formats marked as internal are hidden from the user, and used for administrative purposes.",

  "admin.registries.bitstream-formats.edit.internal.label": "Internal",

  "admin.registries.bitstream-formats.edit.mimetype.hint": "The MIME type associated with this format, does not have to be unique.",

  "admin.registries.bitstream-formats.edit.mimetype.label": "MIME Type",

  "admin.registries.bitstream-formats.edit.shortDescription.hint": "A unique name for this format, (e.g. Microsoft Word XP or Microsoft Word 2000)",

  "admin.registries.bitstream-formats.edit.shortDescription.label": "Name",

  "admin.registries.bitstream-formats.edit.success.content": "The bitstream format was successfully edited.",

  "admin.registries.bitstream-formats.edit.success.head": "Success",

  "admin.registries.bitstream-formats.edit.supportLevel.hint": "The level of support your institution pledges for this format.",

  "admin.registries.bitstream-formats.edit.supportLevel.label": "Support level",

  "admin.registries.bitstream-formats.head": "Bitstream Format Registry",

  "admin.registries.bitstream-formats.no-items": "No bitstream formats to show.",

  "admin.registries.bitstream-formats.table.delete": "Delete selected",

  "admin.registries.bitstream-formats.table.deselect-all": "Deselect all",

  "admin.registries.bitstream-formats.table.internal": "internal",

  "admin.registries.bitstream-formats.table.mimetype": "MIME Type",

  "admin.registries.bitstream-formats.table.name": "Name",

  "admin.registries.bitstream-formats.table.return": "Back",

  "admin.registries.bitstream-formats.table.supportLevel.KNOWN": "Known",

  "admin.registries.bitstream-formats.table.supportLevel.SUPPORTED": "Supported",

  "admin.registries.bitstream-formats.table.supportLevel.UNKNOWN": "Unknown",

  "admin.registries.bitstream-formats.table.supportLevel.head": "Support Level",

  "admin.registries.bitstream-formats.title": "Bitstream Format Registry",



  "admin.registries.metadata.breadcrumbs": "Metadata registry",

  "admin.registries.metadata.description": "The metadata registry maintains a list of all metadata fields available in the repository. These fields may be divided amongst multiple schemas. However, DSpace requires the qualified Dublin Core schema.",

  "admin.registries.metadata.form.create": "Create metadata schema",

  "admin.registries.metadata.form.edit": "Edit metadata schema",

  "admin.registries.metadata.form.name": "Name",

  "admin.registries.metadata.form.namespace": "Namespace",

  "admin.registries.metadata.head": "Metadata Registry",

  "admin.registries.metadata.schemas.no-items": "No metadata schemas to show.",

  "admin.registries.metadata.schemas.table.delete": "Delete selected",

  "admin.registries.metadata.schemas.table.id": "ID",

  "admin.registries.metadata.schemas.table.name": "Name",

  "admin.registries.metadata.schemas.table.namespace": "Namespace",

  "admin.registries.metadata.title": "Metadata Registry",



  "admin.registries.schema.breadcrumbs": "Metadata schema",

  "admin.registries.schema.description": "This is the metadata schema for \"{{namespace}}\".",

  "admin.registries.schema.fields.head": "Schema metadata fields",

  "admin.registries.schema.fields.no-items": "No metadata fields to show.",

  "admin.registries.schema.fields.table.delete": "Delete selected",

  "admin.registries.schema.fields.table.field": "Field",

  "admin.registries.schema.fields.table.scopenote": "Scope Note",

  "admin.registries.schema.form.create": "Create metadata field",

  "admin.registries.schema.form.edit": "Edit metadata field",

  "admin.registries.schema.form.element": "Element",

  "admin.registries.schema.form.qualifier": "Qualifier",

  "admin.registries.schema.form.scopenote": "Scope Note",

  "admin.registries.schema.head": "Metadata Schema",

  "admin.registries.schema.notification.created": "Successfully created metadata schema \"{{prefix}}\"",

  "admin.registries.schema.notification.deleted.failure": "Failed to delete {{amount}} metadata schemas",

  "admin.registries.schema.notification.deleted.success": "Successfully deleted {{amount}} metadata schemas",

  "admin.registries.schema.notification.edited": "Successfully edited metadata schema \"{{prefix}}\"",

  "admin.registries.schema.notification.failure": "Error",

  "admin.registries.schema.notification.field.created": "Successfully created metadata field \"{{field}}\"",

  "admin.registries.schema.notification.field.deleted.failure": "Failed to delete {{amount}} metadata fields",

  "admin.registries.schema.notification.field.deleted.success": "Successfully deleted {{amount}} metadata fields",

  "admin.registries.schema.notification.field.edited": "Successfully edited metadata field \"{{field}}\"",

  "admin.registries.schema.notification.success": "Success",

  "admin.registries.schema.return": "Back",

  "admin.registries.schema.title": "Metadata Schema Registry",



  "admin.access-control.epeople.actions.delete": "Delete EPerson",

  "admin.access-control.epeople.actions.impersonate": "Impersonate EPerson",

  "admin.access-control.epeople.actions.reset": "Reset password",

  "admin.access-control.epeople.actions.stop-impersonating": "Stop impersonating EPerson",

  "admin.access-control.epeople.breadcrumbs": "EPeople",

  "admin.access-control.epeople.title": "EPeople",

  "admin.access-control.epeople.head": "EPeople",

  "admin.access-control.epeople.search.head": "Search",

  "admin.access-control.epeople.button.see-all": "Browse All",

  "admin.access-control.epeople.search.scope.metadata": "Metadata",

  "admin.access-control.epeople.search.scope.email": "E-mail (exact)",

  "admin.access-control.epeople.search.button": "Search",

  "admin.access-control.epeople.search.placeholder": "Search people...",

  "admin.access-control.epeople.button.add": "Add EPerson",

  "admin.access-control.epeople.table.id": "ID",

  "admin.access-control.epeople.table.name": "Name",

  "admin.access-control.epeople.table.email": "E-mail (exact)",

  "admin.access-control.epeople.table.edit": "Edit",

  "admin.access-control.epeople.table.edit.buttons.edit": "Edit \"{{name}}\"",

  "admin.access-control.epeople.table.edit.buttons.edit-disabled": "You are not authorized to edit this group",

  "admin.access-control.epeople.table.edit.buttons.remove": "Delete \"{{name}}\"",

  "admin.access-control.epeople.no-items": "No EPeople to show.",

  "admin.access-control.epeople.form.create": "Create EPerson",

  "admin.access-control.epeople.form.edit": "Edit EPerson",

  "admin.access-control.epeople.form.firstName": "First name",

  "admin.access-control.epeople.form.lastName": "Last name",

  "admin.access-control.epeople.form.email": "E-mail",

  "admin.access-control.epeople.form.emailHint": "Must be valid e-mail address",

  "admin.access-control.epeople.form.canLogIn": "Can log in",

  "admin.access-control.epeople.form.requireCertificate": "Requires certificate",

  "admin.access-control.epeople.form.return": "Back",

  "admin.access-control.epeople.form.notification.created.success": "Successfully created EPerson \"{{name}}\"",

  "admin.access-control.epeople.form.notification.created.failure": "Failed to create EPerson \"{{name}}\"",

  "admin.access-control.epeople.form.notification.created.failure.emailInUse": "Failed to create EPerson \"{{name}}\", email \"{{email}}\" already in use.",

  "admin.access-control.epeople.form.notification.edited.failure.emailInUse": "Failed to edit EPerson \"{{name}}\", email \"{{email}}\" already in use.",

  "admin.access-control.epeople.form.notification.edited.success": "Successfully edited EPerson \"{{name}}\"",

  "admin.access-control.epeople.form.notification.edited.failure": "Failed to edit EPerson \"{{name}}\"",

  "admin.access-control.epeople.form.notification.deleted.success": "Successfully deleted EPerson \"{{name}}\"",

  "admin.access-control.epeople.form.notification.deleted.failure": "Failed to delete EPerson \"{{name}}\"",

  "admin.access-control.epeople.form.groupsEPersonIsMemberOf": "Member of these groups:",

  "admin.access-control.epeople.form.table.id": "ID",

  "admin.access-control.epeople.form.table.name": "Name",

  "admin.access-control.epeople.form.table.collectionOrCommunity": "Collection/Community",

  "admin.access-control.epeople.form.memberOfNoGroups": "This EPerson is not a member of any groups",

  "admin.access-control.epeople.form.goToGroups": "Add to groups",

  "admin.access-control.epeople.notification.deleted.failure": "Failed to delete EPerson: \"{{name}}\"",

  "admin.access-control.epeople.notification.deleted.success": "Successfully deleted EPerson: \"{{name}}\"",



  "admin.access-control.groups.title": "Groups",

  "admin.access-control.groups.breadcrumbs": "Groups",

  "admin.access-control.groups.singleGroup.breadcrumbs": "Edit Group",

  "admin.access-control.groups.title.singleGroup": "Edit Group",

  "admin.access-control.groups.title.addGroup": "New Group",

  "admin.access-control.groups.addGroup.breadcrumbs": "New Group",

  "admin.access-control.groups.head": "Groups",

  "admin.access-control.groups.button.add": "Add group",

  "admin.access-control.groups.search.head": "Search groups",

  "admin.access-control.groups.button.see-all": "Browse all",

  "admin.access-control.groups.search.button": "Search",

  "admin.access-control.groups.search.placeholder": "Search groups...",

  "admin.access-control.groups.table.id": "ID",

  "admin.access-control.groups.table.name": "Name",

  "admin.access-control.groups.table.collectionOrCommunity": "Collection/Community",

  "admin.access-control.groups.table.members": "Members",

  "admin.access-control.groups.table.edit": "Edit",

  "admin.access-control.groups.table.edit.buttons.edit": "Edit \"{{name}}\"",

  "admin.access-control.groups.table.edit.buttons.remove": "Delete \"{{name}}\"",

  "admin.access-control.groups.no-items": "No groups found with this in their name or this as UUID",

  "admin.access-control.groups.notification.deleted.success": "Successfully deleted group \"{{name}}\"",

  "admin.access-control.groups.notification.deleted.failure.title": "Failed to delete group \"{{name}}\"",

  "admin.access-control.groups.notification.deleted.failure.content": "Cause: \"{{cause}}\"",



  "admin.access-control.groups.form.alert.permanent": "This group is permanent, so it can't be edited or deleted. You can still add and remove group members using this page.",

  "admin.access-control.groups.form.alert.workflowGroup": "This group can’t be modified or deleted because it corresponds to a role in the submission and workflow process in the \"{{name}}\" {{comcol}}. You can delete it from the <a href='{{comcolEditRolesRoute}}'>\"assign roles\"</a> tab on the edit {{comcol}} page. You can still add and remove group members using this page.",

  "admin.access-control.groups.form.head.create": "Create group",

  "admin.access-control.groups.form.head.edit": "Edit group",

  "admin.access-control.groups.form.groupName": "Group name",

  "admin.access-control.groups.form.groupCommunity": "Community or Collection",

  "admin.access-control.groups.form.groupDescription": "Description",

  "admin.access-control.groups.form.notification.created.success": "Successfully created Group \"{{name}}\"",

  "admin.access-control.groups.form.notification.created.failure": "Failed to create Group \"{{name}}\"",

  "admin.access-control.groups.form.notification.created.failure.groupNameInUse": "Failed to create Group with name: \"{{name}}\", make sure the name is not already in use.",

  "admin.access-control.groups.form.notification.edited.failure": "Failed to edit Group \"{{name}}\"",

  "admin.access-control.groups.form.notification.edited.failure.groupNameInUse": "Name \"{{name}}\" already in use!",

  "admin.access-control.groups.form.notification.edited.success": "Successfully edited Group \"{{name}}\"",

  "admin.access-control.groups.form.actions.delete": "Delete Group",

  "admin.access-control.groups.form.delete-group.modal.header": "Delete Group \"{{ dsoName }}\"",

  "admin.access-control.groups.form.delete-group.modal.info": "Are you sure you want to delete Group \"{{ dsoName }}\"",

  "admin.access-control.groups.form.delete-group.modal.cancel": "Cancel",

  "admin.access-control.groups.form.delete-group.modal.confirm": "Delete",

  "admin.access-control.groups.form.notification.deleted.success": "Successfully deleted group \"{{ name }}\"",

  "admin.access-control.groups.form.notification.deleted.failure.title": "Failed to delete group \"{{ name }}\"",

  "admin.access-control.groups.form.notification.deleted.failure.content": "Cause: \"{{ cause }}\"",

  "admin.access-control.groups.form.members-list.head": "EPeople",

  "admin.access-control.groups.form.members-list.search.head": "Add EPeople",

  "admin.access-control.groups.form.members-list.button.see-all": "Browse All",

  "admin.access-control.groups.form.members-list.headMembers": "Current Members",

  "admin.access-control.groups.form.members-list.search.scope.metadata": "Metadata",

  "admin.access-control.groups.form.members-list.search.scope.email": "E-mail (exact)",

  "admin.access-control.groups.form.members-list.search.button": "Search",

  "admin.access-control.groups.form.members-list.table.id": "ID",

  "admin.access-control.groups.form.members-list.table.name": "Name",

  "admin.access-control.groups.form.members-list.table.identity": "Identity",

  "admin.access-control.groups.form.members-list.table.email": "Email",

  "admin.access-control.groups.form.members-list.table.netid": "NetID",

  "admin.access-control.groups.form.members-list.table.edit": "Remove / Add",

  "admin.access-control.groups.form.members-list.table.edit.buttons.remove": "Remove member with name \"{{name}}\"",

  "admin.access-control.groups.form.members-list.notification.success.addMember": "Successfully added member: \"{{name}}\"",

  "admin.access-control.groups.form.members-list.notification.failure.addMember": "Failed to add member: \"{{name}}\"",

  "admin.access-control.groups.form.members-list.notification.success.deleteMember": "Successfully deleted member: \"{{name}}\"",

  "admin.access-control.groups.form.members-list.notification.failure.deleteMember": "Failed to delete member: \"{{name}}\"",

  "admin.access-control.groups.form.members-list.table.edit.buttons.add": "Add member with name \"{{name}}\"",

  "admin.access-control.groups.form.members-list.notification.failure.noActiveGroup": "No current active group, submit a name first.",

  "admin.access-control.groups.form.members-list.no-members-yet": "No members in group yet, search and add.",

  "admin.access-control.groups.form.members-list.no-items": "No EPeople found in that search",

  "admin.access-control.groups.form.subgroups-list.notification.failure": "Something went wrong: \"{{cause}}\"",

  "admin.access-control.groups.form.subgroups-list.head": "Groups",

  "admin.access-control.groups.form.subgroups-list.search.head": "Add Subgroup",

  "admin.access-control.groups.form.subgroups-list.button.see-all": "Browse All",

  "admin.access-control.groups.form.subgroups-list.headSubgroups": "Current Subgroups",

  "admin.access-control.groups.form.subgroups-list.search.button": "Search",

  "admin.access-control.groups.form.subgroups-list.table.id": "ID",

  "admin.access-control.groups.form.subgroups-list.table.name": "Name",

  "admin.access-control.groups.form.subgroups-list.table.collectionOrCommunity": "Collection/Community",

  "admin.access-control.groups.form.subgroups-list.table.edit": "Remove / Add",

  "admin.access-control.groups.form.subgroups-list.table.edit.buttons.remove": "Remove subgroup with name \"{{name}}\"",

  "admin.access-control.groups.form.subgroups-list.table.edit.buttons.add": "Add subgroup with name \"{{name}}\"",

  "admin.access-control.groups.form.subgroups-list.table.edit.currentGroup": "Current group",

  "admin.access-control.groups.form.subgroups-list.notification.success.addSubgroup": "Successfully added subgroup: \"{{name}}\"",

  "admin.access-control.groups.form.subgroups-list.notification.failure.addSubgroup": "Failed to add subgroup: \"{{name}}\"",

  "admin.access-control.groups.form.subgroups-list.notification.success.deleteSubgroup": "Successfully deleted subgroup: \"{{name}}\"",

  "admin.access-control.groups.form.subgroups-list.notification.failure.deleteSubgroup": "Failed to delete subgroup: \"{{name}}\"",

  "admin.access-control.groups.form.subgroups-list.notification.failure.noActiveGroup": "No current active group, submit a name first.",

  "admin.access-control.groups.form.subgroups-list.notification.failure.subgroupToAddIsActiveGroup": "This is the current group, can't be added.",

  "admin.access-control.groups.form.subgroups-list.no-items": "No groups found with this in their name or this as UUID",

  "admin.access-control.groups.form.subgroups-list.no-subgroups-yet": "No subgroups in group yet.",

  "admin.access-control.groups.form.return": "Back",



  "admin.search.breadcrumbs": "Administrative Search",

  "admin.search.collection.edit": "Edit",

  "admin.search.community.edit": "Edit",

  "admin.search.item.delete": "Delete",

  "admin.search.item.edit": "Edit",

  "admin.search.item.make-private": "Make non-discoverable",

  "admin.search.item.make-public": "Make discoverable",

  "admin.search.item.move": "Move",

  "admin.search.item.reinstate": "Reinstate",

  "admin.search.item.withdraw": "Withdraw",

  "admin.search.title": "Administrative Search",

  "administrativeView.search.results.head": "Administrative Search",




  "admin.workflow.breadcrumbs": "Administer Workflow",

  "admin.workflow.title": "Administer Workflow",

  "admin.workflow.item.workflow": "Workflow",

  "admin.workflow.item.delete": "Delete",

  "admin.workflow.item.send-back": "Send back",



  "admin.metadata-import.breadcrumbs": "Import Metadata",

  "admin.metadata-import.title": "Import Metadata",

  "admin.metadata-import.page.header": "Import Metadata",

  "admin.metadata-import.page.help": "You can drop or browse CSV files that contain batch metadata operations on files here",

  "admin.metadata-import.page.dropMsg": "Drop a metadata CSV to import",

  "admin.metadata-import.page.dropMsgReplace": "Drop to replace the metadata CSV to import",

  "admin.metadata-import.page.button.return": "Back",

  "admin.metadata-import.page.button.proceed": "Proceed",

  "admin.metadata-import.page.error.addFile": "Select file first!",

  "admin.metadata-import.page.validateOnly": "Validate Only",

  "admin.metadata-import.page.validateOnly.hint": "When selected, the uploaded CSV will be validated. You will receive a report of detected changes, but no changes will be saved.",




  "auth.errors.invalid-user": "Invalid email address or password.",

  "auth.messages.expired": "Your session has expired. Please log in again.",

  "auth.messages.token-refresh-failed": "Refreshing your session token failed. Please log in again.",



  "bitstream.download.page": "Now downloading {{bitstream}}..." ,

  "bitstream.download.page.back": "Back" ,


  "bitstream.edit.authorizations.link": "Edit bitstream's Policies",

  "bitstream.edit.authorizations.title": "Edit bitstream's Policies",

  "bitstream.edit.return": "Back",

  "bitstream.edit.bitstream": "Bitstream: ",

  "bitstream.edit.form.description.hint": "Optionally, provide a brief description of the file, for example \"<i>Main article</i>\" or \"<i>Experiment data readings</i>\".",

  "bitstream.edit.form.description.label": "Description",

  "bitstream.edit.form.embargo.hint": "The first day from which access is allowed. <b>This date cannot be modified on this form.</b> To set an embargo date for a bitstream, go to the <i>Item Status</i> tab, click <i>Authorizations...</i>, create or edit the bitstream's <i>READ</i> policy, and set the <i>Start Date</i> as desired.",

  "bitstream.edit.form.embargo.label": "Embargo until specific date",

  "bitstream.edit.form.fileName.hint": "Change the filename for the bitstream. Note that this will change the display bitstream URL, but old links will still resolve as long as the sequence ID does not change.",

  "bitstream.edit.form.fileName.label": "Filename",

  "bitstream.edit.form.newFormat.label": "Describe new format",

  "bitstream.edit.form.newFormat.hint": "The application you used to create the file, and the version number (for example, \"<i>ACMESoft SuperApp version 1.5</i>\").",

  "bitstream.edit.form.primaryBitstream.label": "Primary bitstream",

  "bitstream.edit.form.selectedFormat.hint": "If the format is not in the above list, <b>select \"format not in list\" above</b> and describe it under \"Describe new format\".",

  "bitstream.edit.form.selectedFormat.label": "Selected Format",

  "bitstream.edit.form.selectedFormat.unknown": "Format not in list",

  "bitstream.edit.notifications.error.format.title": "An error occurred saving the bitstream's format",

  "bitstream.edit.form.iiifLabel.label": "IIIF Label",

  "bitstream.edit.form.iiifLabel.hint": "Canvas label for this image. If not provided default label will be used.",

  "bitstream.edit.form.iiifToc.label": "IIIF Table of Contents",

  "bitstream.edit.form.iiifToc.hint": "Adding text here makes this the start of a new table of contents range.",

  "bitstream.edit.form.iiifWidth.label": "IIIF Canvas Width",

  "bitstream.edit.form.iiifWidth.hint": "The canvas width should usually match the image width.",

  "bitstream.edit.form.iiifHeight.label": "IIIF Canvas Height",

  "bitstream.edit.form.iiifHeight.hint": "The canvas height should usually match the image height.",


  "bitstream.edit.notifications.saved.content": "Your changes to this bitstream were saved.",

  "bitstream.edit.notifications.saved.title": "Bitstream saved",

  "bitstream.edit.title": "Edit bitstream",

  "bitstream-request-a-copy.alert.canDownload1": "You already have access to this file. If you want to download the file, click ",

  "bitstream-request-a-copy.alert.canDownload2": "here",

  "bitstream-request-a-copy.header": "Request a copy of the file",

  "bitstream-request-a-copy.intro": "Enter the following information to request a copy for the following item: ",

  "bitstream-request-a-copy.intro.bitstream.one": "Requesting the following file: ",
  "bitstream-request-a-copy.intro.bitstream.all": "Requesting all files. ",

  "bitstream-request-a-copy.name.label": "Name *",

  "bitstream-request-a-copy.name.error": "The name is required",

  "bitstream-request-a-copy.email.label": "Your e-mail address *",

  "bitstream-request-a-copy.email.hint": "This email address is used for sending the file.",

  "bitstream-request-a-copy.email.error": "Please enter a valid email address.",

  "bitstream-request-a-copy.allfiles.label": "Files",

  "bitstream-request-a-copy.files-all-false.label": "Only the requested file",

  "bitstream-request-a-copy.files-all-true.label": "All files (of this item) in restricted access",

  "bitstream-request-a-copy.message.label": "Message",

  "bitstream-request-a-copy.return": "Back",

  "bitstream-request-a-copy.submit": "Request copy",

  "bitstream-request-a-copy.submit.success": "The item request was submitted successfully.",

  "bitstream-request-a-copy.submit.error": "Something went wrong with submitting the item request.",



  "browse.back.all-results": "All browse results",

  "browse.comcol.by.author": "By Author",

  "browse.comcol.by.dateissued": "By Issue Date",

  "browse.comcol.by.subject": "By Subject",

  "browse.comcol.by.title": "By Title",

  "browse.comcol.head": "Browse",

  "browse.empty": "No items to show.",

  "browse.metadata.author": "Author",

  "browse.metadata.dateissued": "Issue Date",

  "browse.metadata.subject": "Subject",

  "browse.metadata.title": "Title",

  "browse.metadata.author.breadcrumbs": "Browse by Author",

  "browse.metadata.dateissued.breadcrumbs": "Browse by Date",

  "browse.metadata.subject.breadcrumbs": "Browse by Subject",

  "browse.metadata.title.breadcrumbs": "Browse by Title",

  "pagination.next.button": "Next",

  "pagination.previous.button": "Previous",

  "pagination.next.button.disabled.tooltip": "No more pages of results",

  "browse.startsWith": ", starting with {{ startsWith }}",

  "browse.startsWith.choose_start": "(Choose start)",

  "browse.startsWith.choose_year": "(Choose year)",

  "browse.startsWith.choose_year.label": "Choose the issue year",

  "browse.startsWith.jump": "Filter results by year or month",

  "browse.startsWith.months.april": "April",

  "browse.startsWith.months.august": "August",

  "browse.startsWith.months.december": "December",

  "browse.startsWith.months.february": "February",

  "browse.startsWith.months.january": "January",

  "browse.startsWith.months.july": "July",

  "browse.startsWith.months.june": "June",

  "browse.startsWith.months.march": "March",

  "browse.startsWith.months.may": "May",

  "browse.startsWith.months.none": "(Choose month)",

  "browse.startsWith.months.none.label": "Choose the issue month",

  "browse.startsWith.months.november": "November",

  "browse.startsWith.months.october": "October",

  "browse.startsWith.months.september": "September",

  "browse.startsWith.submit": "Browse",

  "browse.startsWith.type_date": "Filter results by date",

  "browse.startsWith.type_date.label": "Or type in a date (year-month) and click on the Browse button",

  "browse.startsWith.type_text": "Filter results by typing the first few letters",

  "browse.title": "Browsing {{ collection }} by {{ field }}{{ startsWith }} {{ value }}",

  "browse.title.page": "Browsing {{ collection }} by {{ field }} {{ value }}",


  "chips.remove": "Remove chip",



  "collection.create.head": "Create a Collection",

  "collection.create.notifications.success": "Successfully created the Collection",

  "collection.create.sub-head": "Create a Collection for Community {{ parent }}",

  "collection.curate.header": "Curate Collection: {{collection}}",

  "collection.delete.cancel": "Cancel",

  "collection.delete.confirm": "Confirm",

  "collection.delete.processing": "Deleting",

  "collection.delete.head": "Delete Collection",

  "collection.delete.notification.fail": "Collection could not be deleted",

  "collection.delete.notification.success": "Successfully deleted collection",

  "collection.delete.text": "Are you sure you want to delete collection \"{{ dso }}\"",



  "collection.edit.delete": "Delete this collection",

  "collection.edit.head": "Edit Collection",

  "collection.edit.breadcrumbs": "Edit Collection",



  "collection.edit.tabs.mapper.head": "Item Mapper",

  "collection.edit.tabs.item-mapper.title": "Collection Edit - Item Mapper",

  "collection.edit.item-mapper.cancel": "Cancel",

  "collection.edit.item-mapper.collection": "Collection: \"<b>{{name}}</b>\"",

  "collection.edit.item-mapper.confirm": "Map selected items",

  "collection.edit.item-mapper.description": "This is the item mapper tool that allows collection administrators to map items from other collections into this collection. You can search for items from other collections and map them, or browse the list of currently mapped items.",

  "collection.edit.item-mapper.head": "Item Mapper - Map Items from Other Collections",

  "collection.edit.item-mapper.no-search": "Please enter a query to search",

  "collection.edit.item-mapper.notifications.map.error.content": "Errors occurred for mapping of {{amount}} items.",

  "collection.edit.item-mapper.notifications.map.error.head": "Mapping errors",

  "collection.edit.item-mapper.notifications.map.success.content": "Successfully mapped {{amount}} items.",

  "collection.edit.item-mapper.notifications.map.success.head": "Mapping completed",

  "collection.edit.item-mapper.notifications.unmap.error.content": "Errors occurred for removing the mappings of {{amount}} items.",

  "collection.edit.item-mapper.notifications.unmap.error.head": "Remove mapping errors",

  "collection.edit.item-mapper.notifications.unmap.success.content": "Successfully removed the mappings of {{amount}} items.",

  "collection.edit.item-mapper.notifications.unmap.success.head": "Remove mapping completed",

  "collection.edit.item-mapper.remove": "Remove selected item mappings",

  "collection.edit.item-mapper.search-form.placeholder": "Search items...",

  "collection.edit.item-mapper.tabs.browse": "Browse mapped items",

  "collection.edit.item-mapper.tabs.map": "Map new items",


  "collection.edit.logo.delete.title": "Delete logo",

  "collection.edit.logo.delete-undo.title": "Undo delete",

  "collection.edit.logo.label": "Collection logo",

  "collection.edit.logo.notifications.add.error": "Uploading Collection logo failed. Please verify the content before retrying.",

  "collection.edit.logo.notifications.add.success": "Upload Collection logo successful.",

  "collection.edit.logo.notifications.delete.success.title": "Logo deleted",

  "collection.edit.logo.notifications.delete.success.content": "Successfully deleted the collection's logo",

  "collection.edit.logo.notifications.delete.error.title": "Error deleting logo",

  "collection.edit.logo.upload": "Drop a Collection Logo to upload",



  "collection.edit.notifications.success": "Successfully edited the Collection",

  "collection.edit.return": "Back",



  "collection.edit.tabs.curate.head": "Curate",

  "collection.edit.tabs.curate.title": "Collection Edit - Curate",

  "collection.edit.tabs.authorizations.head": "Authorizations",

  "collection.edit.tabs.authorizations.title": "Collection Edit - Authorizations",

  "collection.edit.item.authorizations.load-bundle-button": "Load more bundles",

  "collection.edit.item.authorizations.load-more-button": "Load more",

  "collection.edit.item.authorizations.show-bitstreams-button": "Show bitstream policies for bundle",

  "collection.edit.tabs.metadata.head": "Edit Metadata",

  "collection.edit.tabs.metadata.title": "Collection Edit - Metadata",

  "collection.edit.tabs.roles.head": "Assign Roles",

  "collection.edit.tabs.roles.title": "Collection Edit - Roles",

  "collection.edit.tabs.source.external": "This collection harvests its content from an external source",

  "collection.edit.tabs.source.form.errors.oaiSource.required": "You must provide a set id of the target collection.",

  "collection.edit.tabs.source.form.harvestType": "Content being harvested",

  "collection.edit.tabs.source.form.head": "Configure an external source",

  "collection.edit.tabs.source.form.metadataConfigId": "Metadata Format",

  "collection.edit.tabs.source.form.oaiSetId": "OAI specific set id",

  "collection.edit.tabs.source.form.oaiSource": "OAI Provider",

  "collection.edit.tabs.source.form.options.harvestType.METADATA_AND_BITSTREAMS": "Harvest metadata and bitstreams (requires ORE support)",

  "collection.edit.tabs.source.form.options.harvestType.METADATA_AND_REF": "Harvest metadata and references to bitstreams (requires ORE support)",

  "collection.edit.tabs.source.form.options.harvestType.METADATA_ONLY": "Harvest metadata only",

  "collection.edit.tabs.source.head": "Content Source",

  "collection.edit.tabs.source.notifications.discarded.content": "Your changes were discarded. To reinstate your changes click the 'Undo' button",

  "collection.edit.tabs.source.notifications.discarded.title": "Changed discarded",

  "collection.edit.tabs.source.notifications.invalid.content": "Your changes were not saved. Please make sure all fields are valid before you save.",

  "collection.edit.tabs.source.notifications.invalid.title": "Metadata invalid",

  "collection.edit.tabs.source.notifications.saved.content": "Your changes to this collection's content source were saved.",

  "collection.edit.tabs.source.notifications.saved.title": "Content Source saved",

  "collection.edit.tabs.source.title": "Collection Edit - Content Source",



  "collection.edit.template.add-button": "Add",

  "collection.edit.template.breadcrumbs": "Item template",

  "collection.edit.template.cancel": "Cancel",

  "collection.edit.template.delete-button": "Delete",

  "collection.edit.template.edit-button": "Edit",

  "collection.edit.template.error": "An error occurred retrieving the template item",

  "collection.edit.template.head": "Edit Template Item for Collection \"{{ collection }}\"",

  "collection.edit.template.label": "Template item",

  "collection.edit.template.loading": "Loading template item...",

  "collection.edit.template.notifications.delete.error": "Failed to delete the item template",

  "collection.edit.template.notifications.delete.success": "Successfully deleted the item template",

  "collection.edit.template.title": "Edit Template Item",



  "collection.form.abstract": "Short Description",

  "collection.form.description": "Introductory text (HTML)",

  "collection.form.errors.title.required": "Please enter a collection name",

  "collection.form.license": "License",

  "collection.form.provenance": "Provenance",

  "collection.form.rights": "Copyright text (HTML)",

  "collection.form.tableofcontents": "News (HTML)",

  "collection.form.title": "Name",

  "collection.form.entityType": "Entity Type",



  "collection.listelement.badge": "Collection",



  "collection.page.browse.recent.head": "Recent Submissions",

  "collection.page.browse.recent.empty": "No items to show",

  "collection.page.edit": "Edit this collection",

  "collection.page.handle": "Permanent URI for this collection",

  "collection.page.license": "License",

  "collection.page.news": "News",



  "collection.select.confirm": "Confirm selected",

  "collection.select.empty": "No collections to show",

  "collection.select.table.title": "Title",


  "collection.source.controls.head": "Harvest Controls",
  "collection.source.controls.test.submit.error": "Something went wrong with initiating the testing of the settings",
  "collection.source.controls.test.failed": "The script to test the settings has failed",
  "collection.source.controls.test.completed": "The script to test the settings has successfully finished",
  "collection.source.controls.test.submit": "Test configuration",
  "collection.source.controls.test.running": "Testing configuration...",
  "collection.source.controls.import.submit.success": "The import has been successfully initiated",
  "collection.source.controls.import.submit.error": "Something went wrong with initiating the import",
  "collection.source.controls.import.submit": "Import now",
  "collection.source.controls.import.running": "Importing...",
  "collection.source.controls.import.failed": "An error occurred during the import",
  "collection.source.controls.import.completed": "The import completed",
  "collection.source.controls.reset.submit.success": "The reset and reimport has been successfully initiated",
  "collection.source.controls.reset.submit.error": "Something went wrong with initiating the reset and reimport",
  "collection.source.controls.reset.failed": "An error occurred during the reset and reimport",
  "collection.source.controls.reset.completed": "The reset and reimport completed",
  "collection.source.controls.reset.submit": "Reset and reimport",
  "collection.source.controls.reset.running": "Resetting and reimporting...",
  "collection.source.controls.harvest.status": "Harvest status:",
  "collection.source.controls.harvest.start": "Harvest start time:",
  "collection.source.controls.harvest.last": "Last time harvested:",
  "collection.source.controls.harvest.message": "Harvest info:",
  "collection.source.controls.harvest.no-information": "N/A",


  "collection.source.update.notifications.error.content": "The provided settings have been tested and didn't work.",

  "collection.source.update.notifications.error.title": "Server Error",



  "communityList.breadcrumbs": "Community List",

  "communityList.tabTitle": "Community List",

  "communityList.title": "List of Communities",

  "communityList.showMore": "Show More",



  "community.create.head": "Create a Community",

  "community.create.notifications.success": "Successfully created the Community",

  "community.create.sub-head": "Create a Sub-Community for Community {{ parent }}",

  "community.curate.header": "Curate Community: {{community}}",

  "community.delete.cancel": "Cancel",

  "community.delete.confirm": "Confirm",

  "community.delete.processing": "Deleting...",

  "community.delete.head": "Delete Community",

  "community.delete.notification.fail": "Community could not be deleted",

  "community.delete.notification.success": "Successfully deleted community",

  "community.delete.text": "Are you sure you want to delete community \"{{ dso }}\"",

  "community.edit.delete": "Delete this community",

  "community.edit.head": "Edit Community",

  "community.edit.breadcrumbs": "Edit Community",


  "community.edit.logo.delete.title": "Delete logo",

  "community.edit.logo.delete-undo.title": "Undo delete",

  "community.edit.logo.label": "Community logo",

  "community.edit.logo.notifications.add.error": "Uploading Community logo failed. Please verify the content before retrying.",

  "community.edit.logo.notifications.add.success": "Upload Community logo successful.",

  "community.edit.logo.notifications.delete.success.title": "Logo deleted",

  "community.edit.logo.notifications.delete.success.content": "Successfully deleted the community's logo",

  "community.edit.logo.notifications.delete.error.title": "Error deleting logo",

  "community.edit.logo.upload": "Drop a Community Logo to upload",



  "community.edit.notifications.success": "Successfully edited the Community",

  "community.edit.notifications.unauthorized": "You do not have privileges to make this change",

  "community.edit.notifications.error": "An error occured while editing the Community",

  "community.edit.return": "Back",



  "community.edit.tabs.curate.head": "Curate",

  "community.edit.tabs.curate.title": "Community Edit - Curate",

  "community.edit.tabs.metadata.head": "Edit Metadata",

  "community.edit.tabs.metadata.title": "Community Edit - Metadata",

  "community.edit.tabs.roles.head": "Assign Roles",

  "community.edit.tabs.roles.title": "Community Edit - Roles",

  "community.edit.tabs.authorizations.head": "Authorizations",

  "community.edit.tabs.authorizations.title": "Community Edit - Authorizations",



  "community.listelement.badge": "Community",



  "comcol-role.edit.no-group": "None",

  "comcol-role.edit.create": "Create",

  "comcol-role.edit.create.error.title": "Failed to create a group for the '{{ role }}' role",

  "comcol-role.edit.restrict": "Restrict",

  "comcol-role.edit.delete": "Delete",

  "comcol-role.edit.delete.error.title": "Failed to delete the '{{ role }}' role's group",


  "comcol-role.edit.community-admin.name": "Administrators",

  "comcol-role.edit.collection-admin.name": "Administrators",


  "comcol-role.edit.community-admin.description": "Community administrators can create sub-communities or collections, and manage or assign management for those sub-communities or collections. In addition, they decide who can submit items to any sub-collections, edit item metadata (after submission), and add (map) existing items from other collections (subject to authorization).",

  "comcol-role.edit.collection-admin.description": "Collection administrators decide who can submit items to the collection, edit item metadata (after submission), and add (map) existing items from other collections to this collection (subject to authorization for that collection).",


  "comcol-role.edit.submitters.name": "Submitters",

  "comcol-role.edit.submitters.description": "The E-People and Groups that have permission to submit new items to this collection.",


  "comcol-role.edit.item_read.name": "Default item read access",

  "comcol-role.edit.item_read.description": "E-People and Groups that can read new items submitted to this collection. Changes to this role are not retroactive. Existing items in the system will still be viewable by those who had read access at the time of their addition.",

  "comcol-role.edit.item_read.anonymous-group": "Default read for incoming items is currently set to Anonymous.",


  "comcol-role.edit.bitstream_read.name": "Default bitstream read access",

  "comcol-role.edit.bitstream_read.description": "Community administrators can create sub-communities or collections, and manage or assign management for those sub-communities or collections. In addition, they decide who can submit items to any sub-collections, edit item metadata (after submission), and add (map) existing items from other collections (subject to authorization).",

  "comcol-role.edit.bitstream_read.anonymous-group": "Default read for incoming bitstreams is currently set to Anonymous.",


  "comcol-role.edit.editor.name": "Editors",

  "comcol-role.edit.editor.description": "Editors are able to edit the metadata of incoming submissions, and then accept or reject them.",


  "comcol-role.edit.finaleditor.name": "Final editors",

  "comcol-role.edit.finaleditor.description": "Final editors are able to edit the metadata of incoming submissions, but will not be able to reject them.",


  "comcol-role.edit.reviewer.name": "Reviewers",

  "comcol-role.edit.reviewer.description": "Reviewers are able to accept or reject incoming submissions. However, they are not able to edit the submission's metadata.",



  "community.form.abstract": "Short Description",

  "community.form.description": "Introductory text (HTML)",

  "community.form.errors.title.required": "Please enter a community name",

  "community.form.rights": "Copyright text (HTML)",

  "community.form.tableofcontents": "News (HTML)",

  "community.form.title": "Name",

  "community.page.edit": "Edit this community",

  "community.page.handle": "Permanent URI for this community",

  "community.page.license": "License",

  "community.page.news": "News",

  "community.all-lists.head": "Subcommunities and Collections",

  "community.sub-collection-list.head": "Collections of this Community",

  "community.sub-community-list.head": "Communities of this Community",



  "cookies.consent.accept-all": "Accept all",

  "cookies.consent.accept-selected": "Accept selected",

  "cookies.consent.app.opt-out.description": "This app is loaded by default (but you can opt out)",

  "cookies.consent.app.opt-out.title": "(opt-out)",

  "cookies.consent.app.purpose": "purpose",

  "cookies.consent.app.required.description": "This application is always required",

  "cookies.consent.app.required.title": "(always required)",

  "cookies.consent.update": "There were changes since your last visit, please update your consent.",

  "cookies.consent.close": "Close",

  "cookies.consent.decline": "Decline",

  "cookies.consent.content-notice.description": "We collect and process your personal information for the following purposes: <strong>Authentication, Preferences, Acknowledgement and Statistics</strong>. <br/> To learn more, please read our {privacyPolicy}.",

  "cookies.consent.content-notice.description.no-privacy": "We collect and process your personal information for the following purposes: <strong>Authentication, Preferences, Acknowledgement and Statistics</strong>.",

  "cookies.consent.content-notice.learnMore": "Customize",

  "cookies.consent.content-modal.description": "Here you can see and customize the information that we collect about you.",

  "cookies.consent.content-modal.privacy-policy.name": "privacy policy",

  "cookies.consent.content-modal.privacy-policy.text": "To learn more, please read our {privacyPolicy}.",

  "cookies.consent.content-modal.title": "Information that we collect",



  "cookies.consent.app.title.authentication": "Authentication",

  "cookies.consent.app.description.authentication": "Required for signing you in",


  "cookies.consent.app.title.preferences": "Preferences",

  "cookies.consent.app.description.preferences": "Required for saving your preferences",



  "cookies.consent.app.title.acknowledgement": "Acknowledgement",

  "cookies.consent.app.description.acknowledgement": "Required for saving your acknowledgements and consents",



  "cookies.consent.app.title.google-analytics": "Google Analytics",

  "cookies.consent.app.description.google-analytics": "Allows us to track statistical data",



  "cookies.consent.purpose.functional": "Functional",

  "cookies.consent.purpose.statistical": "Statistical",

  "curation-task.task.citationpage.label":  "Generate Citation Page",

  "curation-task.task.checklinks.label":  "Check Links in Metadata",

  "curation-task.task.noop.label": "NOOP",

  "curation-task.task.profileformats.label": "Profile Bitstream Formats",

  "curation-task.task.requiredmetadata.label": "Check for Required Metadata",

  "curation-task.task.translate.label": "Microsoft Translator",

  "curation-task.task.vscan.label": "Virus Scan",



  "curation.form.task-select.label": "Task:",

  "curation.form.submit": "Start",

  "curation.form.submit.success.head": "The curation task has been started successfully",

  "curation.form.submit.success.content": "You will be redirected to the corresponding process page.",

  "curation.form.submit.error.head": "Running the curation task failed",

  "curation.form.submit.error.content": "An error occured when trying to start the curation task.",

  "curation.form.submit.error.invalid-handle": "Couldn't determine the handle for this object",

  "curation.form.handle.label": "Handle:",

  "curation.form.handle.hint": "Hint: Enter [your-handle-prefix]/0 to run a task across entire site (not all tasks may support this capability)",



  "deny-request-copy.email.message": "Dear {{ recipientName }},\nIn response to your request I regret to inform you that it's not possible to send you a copy of the file(s) you have requested, concerning the document: \"{{ itemUrl }}\" ({{ itemName }}), of which I am an author.\n\nBest regards,\n{{ authorName }} <{{ authorEmail }}>",

  "deny-request-copy.email.subject": "Request copy of document",

  "deny-request-copy.error": "An error occurred",

  "deny-request-copy.header": "Deny document copy request",

  "deny-request-copy.intro": "This message will be sent to the applicant of the request",

  "deny-request-copy.success": "Successfully denied item request",



  "dso.name.untitled": "Untitled",



  "dso-selector.create.collection.head": "New collection",

  "dso-selector.create.collection.sub-level": "Create a new collection in",

  "dso-selector.create.community.head": "New community",

  "dso-selector.create.community.sub-level": "Create a new community in",

  "dso-selector.create.community.top-level": "Create a new top-level community",

  "dso-selector.create.item.head": "New item",

  "dso-selector.create.item.sub-level": "Create a new item in",

  "dso-selector.create.submission.head": "New submission",

  "dso-selector.edit.collection.head": "Edit collection",

  "dso-selector.edit.community.head": "Edit community",

  "dso-selector.edit.item.head": "Edit item",

  "dso-selector.error.title": "An error occurred searching for a {{ type }}",

  "dso-selector.export-metadata.dspaceobject.head": "Export metadata from",

  "dso-selector.no-results": "No {{ type }} found",

  "dso-selector.placeholder": "Search for a {{ type }}",

  "dso-selector.select.collection.head": "Select a collection",

  "dso-selector.set-scope.community.head": "Select a search scope",

  "dso-selector.set-scope.community.button": "Search all of DSpace",

  "dso-selector.set-scope.community.input-header": "Search for a community or collection",

  "dso-selector.claim.item.head": "Profile tips",

  "dso-selector.claim.item.body": "These are existing profiles that may be related to you. If you recognize yourself in one of these profiles, select it and on the detail page, among the options, choose to claim it. Otherwise you can create a new profile from scratch using the button below.",

  "dso-selector.claim.item.not-mine-label": "None of these are mine",

  "dso-selector.claim.item.create-from-scratch": "Create a new one",

  "confirmation-modal.export-metadata.header": "Export metadata for {{ dsoName }}",

  "confirmation-modal.export-metadata.info": "Are you sure you want to export metadata for {{ dsoName }}",

  "confirmation-modal.export-metadata.cancel": "Cancel",

  "confirmation-modal.export-metadata.confirm": "Export",

  "confirmation-modal.delete-eperson.header": "Delete EPerson \"{{ dsoName }}\"",

  "confirmation-modal.delete-eperson.info": "Are you sure you want to delete EPerson \"{{ dsoName }}\"",

  "confirmation-modal.delete-eperson.cancel": "Cancel",

  "confirmation-modal.delete-eperson.confirm": "Delete",

  "confirmation-modal.delete-profile.header": "Delete Profile",

  "confirmation-modal.delete-profile.info": "Are you sure you want to delete your profile",

  "confirmation-modal.delete-profile.cancel": "Cancel",

  "confirmation-modal.delete-profile.confirm": "Delete",


  "error.bitstream": "Error fetching bitstream",

  "error.browse-by": "Error fetching items",

  "error.collection": "Error fetching collection",

  "error.collections": "Error fetching collections",

  "error.community": "Error fetching community",

  "error.identifier": "No item found for the identifier",

  "error.default": "Error",

  "error.item": "Error fetching item",

  "error.items": "Error fetching items",

  "error.objects": "Error fetching objects",

  "error.recent-submissions": "Error fetching recent submissions",

  "error.search-results": "Error fetching search results",

  "error.invalid-search-query": "Search query is not valid. Please check <a href=\"https://solr.apache.org/guide/query-syntax-and-parsing.html\" target=\"_blank\">Solr query syntax</a> best practices for further information about this error.",

  "error.sub-collections": "Error fetching sub-collections",

  "error.sub-communities": "Error fetching sub-communities",

  "error.submission.sections.init-form-error": "An error occurred during section initialize, please check your input-form configuration. Details are below : <br> <br>",

  "error.top-level-communities": "Error fetching top-level communities",

  "error.validation.license.notgranted": "You must grant this license to complete your submission. If you are unable to grant this license at this time you may save your work and return later or remove the submission.",

  "error.validation.pattern": "This input is restricted by the current pattern: {{ pattern }}.",

  "error.validation.filerequired": "The file upload is mandatory",

  "error.validation.required": "This field is required",

  "error.validation.NotValidEmail": "This E-mail is not a valid email",

  "error.validation.emailTaken": "This E-mail is already taken",

  "error.validation.groupExists": "This group already exists",


  "feed.description": "Syndication feed",


  "file-section.error.header": "Error obtaining files for this item",



  "footer.copyright": "copyright © 2002-{{ year }}",

  "footer.link.dspace": "DSpace software",

  "footer.link.lyrasis": "LYRASIS",

  "footer.link.cookies": "Cookie settings",

  "footer.link.privacy-policy": "Privacy policy",

  "footer.link.end-user-agreement":"End User Agreement",

  "footer.link.feedback":"Send Feedback",



  "forgot-email.form.header": "Forgot Password",

  "forgot-email.form.info": "Enter the email address associated with the account.",

  "forgot-email.form.email": "Email Address *",

  "forgot-email.form.email.error.required": "Please fill in an email address",

  "forgot-email.form.email.error.pattern": "Please fill in a valid email address",

  "forgot-email.form.email.hint": "An email will be sent to this address with a further instructions.",

  "forgot-email.form.submit": "Reset password",

  "forgot-email.form.success.head": "Password reset email sent",

  "forgot-email.form.success.content": "An email has been sent to {{ email }} containing a special URL and further instructions.",

  "forgot-email.form.error.head": "Error when trying to reset password",

  "forgot-email.form.error.content": "An error occured when attempting to reset the password for the account associated with the following email address: {{ email }}",



  "forgot-password.title": "Forgot Password",

  "forgot-password.form.head": "Forgot Password",

  "forgot-password.form.info": "Enter a new password in the box below, and confirm it by typing it again into the second box.",

  "forgot-password.form.card.security": "Security",

  "forgot-password.form.identification.header": "Identify",

  "forgot-password.form.identification.email": "Email address: ",

  "forgot-password.form.label.password": "Password",

  "forgot-password.form.label.passwordrepeat": "Retype to confirm",

  "forgot-password.form.error.empty-password": "Please enter a password in the box below.",

  "forgot-password.form.error.matching-passwords": "The passwords do not match.",

  "forgot-password.form.notification.error.title": "Error when trying to submit new password",

  "forgot-password.form.notification.success.content": "The password reset was successful. You have been logged in as the created user.",

  "forgot-password.form.notification.success.title": "Password reset completed",

  "forgot-password.form.submit": "Submit password",


  "form.add": "Add more",

  "form.add-help": "Click here to add the current entry and to add another one",

  "form.cancel": "Cancel",

  "form.clear": "Clear",

  "form.clear-help": "Click here to remove the selected value",

  "form.discard": "Discard",

  "form.drag": "Drag",

  "form.edit": "Edit",

  "form.edit-help": "Click here to edit the selected value",

  "form.first-name": "First name",

  "form.group-collapse": "Collapse",

  "form.group-collapse-help": "Click here to collapse",

  "form.group-expand": "Expand",

  "form.group-expand-help": "Click here to expand and add more elements",

  "form.last-name": "Last name",

  "form.loading": "Loading...",

  "form.lookup": "Lookup",

  "form.lookup-help": "Click here to look up an existing relation",

  "form.no-results": "No results found",

  "form.no-value": "No value entered",

  "form.other-information": {},

  "form.remove": "Remove",

  "form.save": "Save",

  "form.save-help": "Save changes",

  "form.search": "Search",

  "form.search-help": "Click here to look for an existing correspondence",

  "form.submit": "Save",

  "form.repeatable.sort.tip": "Drop the item in the new position",



  "grant-deny-request-copy.deny": "Don't send copy",

  "grant-deny-request-copy.email.back": "Back",

  "grant-deny-request-copy.email.message": "Message",

  "grant-deny-request-copy.email.message.empty": "Please enter a message",

  "grant-deny-request-copy.email.permissions.info": "You may use this occasion to reconsider the access restrictions on the document, to avoid having to respond to these requests. If you’d like to ask the repository administrators to remove these restrictions, please check the box below.",

  "grant-deny-request-copy.email.permissions.label": "Change to open access",

  "grant-deny-request-copy.email.send": "Send",

  "grant-deny-request-copy.email.subject": "Subject",

  "grant-deny-request-copy.email.subject.empty": "Please enter a subject",

  "grant-deny-request-copy.grant": "Send copy",

  "grant-deny-request-copy.header": "Document copy request",

  "grant-deny-request-copy.home-page": "Take me to the home page",

  "grant-deny-request-copy.intro1": "If you are one of the authors of the document <a href='{{ url }}'>{{ name }}</a>, then please use one of the options below to respond to the user's request.",

  "grant-deny-request-copy.intro2": "After choosing an option, you will be presented with a suggested email reply which you may edit.",

  "grant-deny-request-copy.processed": "This request has already been processed. You can use the button below to get back to the home page.",



  "grant-request-copy.email.message": "Dear {{ recipientName }},\nIn response to your request I have the pleasure to send you in attachment a copy of the file(s) concerning the document: \"{{ itemUrl }}\" ({{ itemName }}), of which I am an author.\n\nBest regards,\n{{ authorName }} <{{ authorEmail }}>",

  "grant-request-copy.email.subject": "Request copy of document",

  "grant-request-copy.error": "An error occurred",

  "grant-request-copy.header": "Grant document copy request",

  "grant-request-copy.intro": "This message will be sent to the applicant of the request. The requested document(s) will be attached.",

  "grant-request-copy.success": "Successfully granted item request",


  "health.breadcrumbs": "Health",

  "health-page.heading" : "Health",

  "health-page.info-tab" : "Info",

  "health-page.status-tab" : "Status",

  "health-page.error.msg": "The health check service is temporarily unavailable",

  "health-page.property.status": "Status code",

  "health-page.section.db.title": "Database",

  "health-page.section.geoIp.title": "GeoIp",

  "health-page.section.solrAuthorityCore.title": "Sor: authority core",

  "health-page.section.solrOaiCore.title": "Sor: oai core",

  "health-page.section.solrSearchCore.title": "Sor: search core",

  "health-page.section.solrStatisticsCore.title": "Sor: statistics core",

  "health-page.section-info.app.title": "Application Backend",

  "health-page.section-info.java.title": "Java",

  "health-page.status": "Status",

  "health-page.status.ok.info": "Operational",

  "health-page.status.error.info": "Problems detected",

  "health-page.status.warning.info": "Possible issues detected",

  "health-page.title": "Health",

  "health-page.section.no-issues": "No issues detected",


  "home.description": "",

  "home.breadcrumbs": "Home",

  "home.search-form.placeholder": "Search the repository ...",

  "home.title": "Home",

  "home.top-level-communities.head": "Communities in DSpace",

  "home.top-level-communities.help": "Select a community to browse its collections.",



  "info.end-user-agreement.accept": "I have read and I agree to the End User Agreement",

  "info.end-user-agreement.accept.error": "An error occurred accepting the End User Agreement",

  "info.end-user-agreement.accept.success": "Successfully updated the End User Agreement",

  "info.end-user-agreement.breadcrumbs": "End User Agreement",

  "info.end-user-agreement.buttons.cancel": "Cancel",

  "info.end-user-agreement.buttons.save": "Save",

  "info.end-user-agreement.head": "End User Agreement",

  "info.end-user-agreement.title": "End User Agreement",

  "info.privacy.breadcrumbs": "Privacy Statement",

  "info.privacy.head": "Privacy Statement",

  "info.privacy.title": "Privacy Statement",

  "info.feedback.breadcrumbs": "Feedback",

  "info.feedback.head": "Feedback",

  "info.feedback.title": "Feedback",

  "info.feedback.info": "Thanks for sharing your feedback about the DSpace system. Your comments are appreciated!",

  "info.feedback.email_help": "This address will be used to follow up on your feedback.",

  "info.feedback.send": "Send Feedback",

  "info.feedback.comments": "Comments",

  "info.feedback.email-label": "Your Email",

  "info.feedback.create.success" : "Feedback Sent Successfully!",

  "info.feedback.error.email.required" : "A valid email address is required",

  "info.feedback.error.message.required" : "A comment is required",

  "info.feedback.page-label" : "Page",

  "info.feedback.page_help" : "Tha page related to your feedback",



  "item.alerts.private": "This item is non-discoverable",

  "item.alerts.withdrawn": "This item has been withdrawn",



  "item.edit.authorizations.heading": "With this editor you can view and alter the policies of an item, plus alter policies of individual item components: bundles and bitstreams. Briefly, an item is a container of bundles, and bundles are containers of bitstreams. Containers usually have ADD/REMOVE/READ/WRITE policies, while bitstreams only have READ/WRITE policies.",

  "item.edit.authorizations.title": "Edit item's Policies",



  "item.badge.private": "Non-discoverable",

  "item.badge.withdrawn": "Withdrawn",



  "item.bitstreams.upload.bundle": "Bundle",

  "item.bitstreams.upload.bundle.placeholder": "Select a bundle or input new bundle name",

  "item.bitstreams.upload.bundle.new": "Create bundle",

  "item.bitstreams.upload.bundles.empty": "This item doesn\'t contain any bundles to upload a bitstream to.",

  "item.bitstreams.upload.cancel": "Cancel",

  "item.bitstreams.upload.drop-message": "Drop a file to upload",

  "item.bitstreams.upload.item": "Item: ",

  "item.bitstreams.upload.notifications.bundle.created.content": "Successfully created new bundle.",

  "item.bitstreams.upload.notifications.bundle.created.title": "Created bundle",

  "item.bitstreams.upload.notifications.upload.failed": "Upload failed. Please verify the content before retrying.",

  "item.bitstreams.upload.title": "Upload bitstream",



  "item.edit.bitstreams.bundle.edit.buttons.upload": "Upload",

  "item.edit.bitstreams.bundle.displaying": "Currently displaying {{ amount }} bitstreams of {{ total }}.",

  "item.edit.bitstreams.bundle.load.all": "Load all ({{ total }})",

  "item.edit.bitstreams.bundle.load.more": "Load more",

  "item.edit.bitstreams.bundle.name": "BUNDLE: {{ name }}",

  "item.edit.bitstreams.discard-button": "Discard",

  "item.edit.bitstreams.edit.buttons.download": "Download",

  "item.edit.bitstreams.edit.buttons.drag": "Drag",

  "item.edit.bitstreams.edit.buttons.edit": "Edit",

  "item.edit.bitstreams.edit.buttons.remove": "Remove",

  "item.edit.bitstreams.edit.buttons.undo": "Undo changes",

  "item.edit.bitstreams.empty": "This item doesn't contain any bitstreams. Click the upload button to create one.",

  "item.edit.bitstreams.headers.actions": "Actions",

  "item.edit.bitstreams.headers.bundle": "Bundle",

  "item.edit.bitstreams.headers.description": "Description",

  "item.edit.bitstreams.headers.format": "Format",

  "item.edit.bitstreams.headers.name": "Name",

  "item.edit.bitstreams.notifications.discarded.content": "Your changes were discarded. To reinstate your changes click the 'Undo' button",

  "item.edit.bitstreams.notifications.discarded.title": "Changes discarded",

  "item.edit.bitstreams.notifications.move.failed.title": "Error moving bitstreams",

  "item.edit.bitstreams.notifications.move.saved.content": "Your move changes to this item's bitstreams and bundles have been saved.",

  "item.edit.bitstreams.notifications.move.saved.title": "Move changes saved",

  "item.edit.bitstreams.notifications.outdated.content": "The item you're currently working on has been changed by another user. Your current changes are discarded to prevent conflicts",

  "item.edit.bitstreams.notifications.outdated.title": "Changes outdated",

  "item.edit.bitstreams.notifications.remove.failed.title": "Error deleting bitstream",

  "item.edit.bitstreams.notifications.remove.saved.content": "Your removal changes to this item's bitstreams have been saved.",

  "item.edit.bitstreams.notifications.remove.saved.title": "Removal changes saved",

  "item.edit.bitstreams.reinstate-button": "Undo",

  "item.edit.bitstreams.save-button": "Save",

  "item.edit.bitstreams.upload-button": "Upload",



  "item.edit.delete.cancel": "Cancel",

  "item.edit.delete.confirm": "Delete",

  "item.edit.delete.description": "Are you sure this item should be completely deleted? Caution: At present, no tombstone would be left.",

  "item.edit.delete.error": "An error occurred while deleting the item",

  "item.edit.delete.header": "Delete item: {{ id }}",

  "item.edit.delete.success": "The item has been deleted",

  "item.edit.head": "Edit Item",

  "item.edit.breadcrumbs": "Edit Item",

  "item.edit.tabs.disabled.tooltip": "You're not authorized to access this tab",


  "item.edit.tabs.mapper.head": "Collection Mapper",

  "item.edit.tabs.item-mapper.title": "Item Edit - Collection Mapper",

  "item.edit.item-mapper.buttons.add": "Map item to selected collections",

  "item.edit.item-mapper.buttons.remove": "Remove item's mapping for selected collections",

  "item.edit.item-mapper.cancel": "Cancel",

  "item.edit.item-mapper.description": "This is the item mapper tool that allows administrators to map this item to other collections. You can search for collections and map them, or browse the list of collections the item is currently mapped to.",

  "item.edit.item-mapper.head": "Item Mapper - Map Item to Collections",

  "item.edit.item-mapper.item": "Item: \"<b>{{name}}</b>\"",

  "item.edit.item-mapper.no-search": "Please enter a query to search",

  "item.edit.item-mapper.notifications.add.error.content": "Errors occurred for mapping of item to {{amount}} collections.",

  "item.edit.item-mapper.notifications.add.error.head": "Mapping errors",

  "item.edit.item-mapper.notifications.add.success.content": "Successfully mapped item to {{amount}} collections.",

  "item.edit.item-mapper.notifications.add.success.head": "Mapping completed",

  "item.edit.item-mapper.notifications.remove.error.content": "Errors occurred for the removal of the mapping to {{amount}} collections.",

  "item.edit.item-mapper.notifications.remove.error.head": "Removal of mapping errors",

  "item.edit.item-mapper.notifications.remove.success.content": "Successfully removed mapping of item to {{amount}} collections.",

  "item.edit.item-mapper.notifications.remove.success.head": "Removal of mapping completed",

  "item.edit.item-mapper.search-form.placeholder": "Search collections...",

  "item.edit.item-mapper.tabs.browse": "Browse mapped collections",

  "item.edit.item-mapper.tabs.map": "Map new collections",



  "item.edit.metadata.add-button": "Add",

  "item.edit.metadata.discard-button": "Discard",

  "item.edit.metadata.edit.buttons.edit": "Edit",

  "item.edit.metadata.edit.buttons.remove": "Remove",

  "item.edit.metadata.edit.buttons.undo": "Undo changes",

  "item.edit.metadata.edit.buttons.unedit": "Stop editing",

  "item.edit.metadata.empty": "The item currently doesn't contain any metadata. Click Add to start adding a metadata value.",

  "item.edit.metadata.headers.edit": "Edit",

  "item.edit.metadata.headers.field": "Field",

  "item.edit.metadata.headers.language": "Lang",

  "item.edit.metadata.headers.value": "Value",

  "item.edit.metadata.metadatafield.invalid": "Please choose a valid metadata field",

  "item.edit.metadata.notifications.discarded.content": "Your changes were discarded. To reinstate your changes click the 'Undo' button",

  "item.edit.metadata.notifications.discarded.title": "Changed discarded",

  "item.edit.metadata.notifications.error.title": "An error occurred",

  "item.edit.metadata.notifications.invalid.content": "Your changes were not saved. Please make sure all fields are valid before you save.",

  "item.edit.metadata.notifications.invalid.title": "Metadata invalid",

  "item.edit.metadata.notifications.outdated.content": "The item you're currently working on has been changed by another user. Your current changes are discarded to prevent conflicts",

  "item.edit.metadata.notifications.outdated.title": "Changed outdated",

  "item.edit.metadata.notifications.saved.content": "Your changes to this item's metadata were saved.",

  "item.edit.metadata.notifications.saved.title": "Metadata saved",

  "item.edit.metadata.reinstate-button": "Undo",

  "item.edit.metadata.save-button": "Save",



  "item.edit.modify.overview.field": "Field",

  "item.edit.modify.overview.language": "Language",

  "item.edit.modify.overview.value": "Value",



  "item.edit.move.cancel": "Back",

  "item.edit.move.save-button": "Save",

  "item.edit.move.discard-button": "Discard",

  "item.edit.move.description": "Select the collection you wish to move this item to. To narrow down the list of displayed collections, you can enter a search query in the box.",

  "item.edit.move.error": "An error occurred when attempting to move the item",

  "item.edit.move.head": "Move item: {{id}}",

  "item.edit.move.inheritpolicies.checkbox": "Inherit policies",

  "item.edit.move.inheritpolicies.description": "Inherit the default policies of the destination collection",

  "item.edit.move.move": "Move",

  "item.edit.move.processing": "Moving...",

  "item.edit.move.search.placeholder": "Enter a search query to look for collections",

  "item.edit.move.success": "The item has been moved successfully",

  "item.edit.move.title": "Move item",



  "item.edit.private.cancel": "Cancel",

  "item.edit.private.confirm": "Make it non-discoverable",

  "item.edit.private.description": "Are you sure this item should be made non-discoverable in the archive?",

  "item.edit.private.error": "An error occurred while making the item non-discoverable",

  "item.edit.private.header": "Make item non-discoverable: {{ id }}",

  "item.edit.private.success": "The item is now non-discoverable",



  "item.edit.public.cancel": "Cancel",

  "item.edit.public.confirm": "Make it discoverable",

  "item.edit.public.description": "Are you sure this item should be made discoverable in the archive?",

  "item.edit.public.error": "An error occurred while making the item discoverable",

  "item.edit.public.header": "Make item discoverable: {{ id }}",

  "item.edit.public.success": "The item is now discoverable",



  "item.edit.reinstate.cancel": "Cancel",

  "item.edit.reinstate.confirm": "Reinstate",

  "item.edit.reinstate.description": "Are you sure this item should be reinstated to the archive?",

  "item.edit.reinstate.error": "An error occurred while reinstating the item",

  "item.edit.reinstate.header": "Reinstate item: {{ id }}",

  "item.edit.reinstate.success": "The item was reinstated successfully",



  "item.edit.relationships.discard-button": "Discard",

  "item.edit.relationships.edit.buttons.add": "Add",

  "item.edit.relationships.edit.buttons.remove": "Remove",

  "item.edit.relationships.edit.buttons.undo": "Undo changes",

  "item.edit.relationships.no-relationships": "No relationships",

  "item.edit.relationships.notifications.discarded.content": "Your changes were discarded. To reinstate your changes click the 'Undo' button",

  "item.edit.relationships.notifications.discarded.title": "Changes discarded",

  "item.edit.relationships.notifications.failed.title": "Error editing relationships",

  "item.edit.relationships.notifications.outdated.content": "The item you're currently working on has been changed by another user. Your current changes are discarded to prevent conflicts",

  "item.edit.relationships.notifications.outdated.title": "Changes outdated",

  "item.edit.relationships.notifications.saved.content": "Your changes to this item's relationships were saved.",

  "item.edit.relationships.notifications.saved.title": "Relationships saved",

  "item.edit.relationships.reinstate-button": "Undo",

  "item.edit.relationships.save-button": "Save",

  "item.edit.relationships.no-entity-type": "Add 'dspace.entity.type' metadata to enable relationships for this item",


  "item.edit.return": "Back",


  "item.edit.tabs.bitstreams.head": "Bitstreams",

  "item.edit.tabs.bitstreams.title": "Item Edit - Bitstreams",

  "item.edit.tabs.curate.head": "Curate",

  "item.edit.tabs.curate.title": "Item Edit - Curate",

  "item.edit.tabs.metadata.head": "Metadata",

  "item.edit.tabs.metadata.title": "Item Edit -  Metadata",

  "item.edit.tabs.relationships.head": "Relationships",

  "item.edit.tabs.relationships.title": "Item Edit - Relationships",

  "item.edit.tabs.status.buttons.authorizations.button": "Authorizations...",

  "item.edit.tabs.status.buttons.authorizations.label": "Edit item's authorization policies",

  "item.edit.tabs.status.buttons.delete.button": "Permanently delete",

  "item.edit.tabs.status.buttons.delete.label": "Completely expunge item",

  "item.edit.tabs.status.buttons.mappedCollections.button": "Mapped collections",

  "item.edit.tabs.status.buttons.mappedCollections.label": "Manage mapped collections",

  "item.edit.tabs.status.buttons.move.button": "Move...",

  "item.edit.tabs.status.buttons.move.label": "Move item to another collection",

  "item.edit.tabs.status.buttons.private.button": "Make it non-discoverable...",

  "item.edit.tabs.status.buttons.private.label": "Make item non-discoverable",

  "item.edit.tabs.status.buttons.public.button": "Make it discoverable...",

  "item.edit.tabs.status.buttons.public.label": "Make item discoverable",

  "item.edit.tabs.status.buttons.reinstate.button": "Reinstate...",

  "item.edit.tabs.status.buttons.reinstate.label": "Reinstate item into the repository",

  "item.edit.tabs.status.buttons.unauthorized": "You're not authorized to perform this action",

  "item.edit.tabs.status.buttons.withdraw.button": "Withdraw...",

  "item.edit.tabs.status.buttons.withdraw.label": "Withdraw item from the repository",

  "item.edit.tabs.status.description": "Welcome to the item management page. From here you can withdraw, reinstate, move or delete the item. You may also update or add new metadata / bitstreams on the other tabs.",

  "item.edit.tabs.status.head": "Status",

  "item.edit.tabs.status.labels.handle": "Handle",

  "item.edit.tabs.status.labels.id": "Item Internal ID",

  "item.edit.tabs.status.labels.itemPage": "Item Page",

  "item.edit.tabs.status.labels.lastModified": "Last Modified",

  "item.edit.tabs.status.title": "Item Edit -  Status",

  "item.edit.tabs.versionhistory.head": "Version History",

  "item.edit.tabs.versionhistory.title": "Item Edit - Version History",

  "item.edit.tabs.versionhistory.under-construction": "Editing or adding new versions is not yet possible in this user interface.",

  "item.edit.tabs.view.head": "View Item",

  "item.edit.tabs.view.title": "Item Edit -  View",



  "item.edit.withdraw.cancel": "Cancel",

  "item.edit.withdraw.confirm": "Withdraw",

  "item.edit.withdraw.description": "Are you sure this item should be withdrawn from the archive?",

  "item.edit.withdraw.error": "An error occurred while withdrawing the item",

  "item.edit.withdraw.header": "Withdraw item: {{ id }}",

  "item.edit.withdraw.success": "The item was withdrawn successfully",

  "item.orcid.return": "Back",


  "item.listelement.badge": "Item",

  "item.page.description": "Description",

  "item.page.journal-issn": "Journal ISSN",

  "item.page.journal-title": "Journal Title",

  "item.page.publisher": "Publisher",

  "item.page.titleprefix": "Item: ",

  "item.page.volume-title": "Volume Title",

  "item.search.results.head": "Item Search Results",

  "item.search.title": "Item Search",

  "item.truncatable-part.show-more": "Show more",

  "item.truncatable-part.show-less": "Collapse",



  "item.page.abstract": "Abstract",

  "item.page.author": "Authors",

  "item.page.citation": "Citation",

  "item.page.collections": "Collections",

  "item.page.collections.loading": "Loading...",

  "item.page.collections.load-more": "Load more",

  "item.page.date": "Date",

  "item.page.edit": "Edit this item",

  "item.page.files": "Files",

  "item.page.filesection.description": "Description:",

  "item.page.filesection.download": "Download",

  "item.page.filesection.format": "Format:",

  "item.page.filesection.name": "Name:",

  "item.page.filesection.size": "Size:",

  "item.page.journal.search.title": "Articles in this journal",

  "item.page.link.full": "Full item page",

  "item.page.link.simple": "Simple item page",

  "item.page.orcid.title": "ORCID",

  "item.page.orcid.tooltip": "Open ORCID setting page",

  "item.page.person.search.title": "Articles by this author",

  "item.page.related-items.view-more": "Show {{ amount }} more",

  "item.page.related-items.view-less": "Hide last {{ amount }}",

  "item.page.relationships.isAuthorOfPublication": "Publications",

  "item.page.relationships.isJournalOfPublication": "Publications",

  "item.page.relationships.isOrgUnitOfPerson": "Authors",

  "item.page.relationships.isOrgUnitOfProject": "Research Projects",

  "item.page.subject": "Keywords",

  "item.page.uri": "URI",

  "item.page.bitstreams.view-more": "Show more",

  "item.page.bitstreams.collapse": "Collapse",

  "item.page.filesection.original.bundle" : "Original bundle",

  "item.page.filesection.license.bundle" : "License bundle",

  "item.page.return": "Back",

  "item.page.version.create": "Create new version",

  "item.page.version.hasDraft": "A new version cannot be created because there is an inprogress submission in the version history",

  "item.page.claim.button": "Claim",

  "item.page.claim.tooltip": "Claim this item as profile",

  "item.preview.dc.identifier.uri": "Identifier:",

  "item.preview.dc.contributor.author": "Authors:",

  "item.preview.dc.date.issued": "Published date:",

  "item.preview.dc.description.abstract": "Abstract:",

  "item.preview.dc.identifier.other": "Other identifier:",

  "item.preview.dc.language.iso": "Language:",

  "item.preview.dc.subject": "Subjects:",

  "item.preview.dc.title": "Title:",

  "item.preview.dc.type": "Type:",

  "item.preview.oaire.citation.issue" : "Issue",

  "item.preview.oaire.citation.volume" : "Volume",

  "item.preview.dc.relation.issn" : "ISSN",

  "item.preview.dc.identifier.isbn" : "ISBN",

  "item.preview.dc.identifier": "Identifier:",

  "item.preview.dc.relation.ispartof" : "Journal or Serie",

  "item.preview.dc.identifier.doi" : "DOI",

  "item.preview.person.familyName": "Surname:",

  "item.preview.person.givenName": "Name:",

  "item.preview.person.identifier.orcid": "ORCID:",

  "item.preview.project.funder.name": "Funder:",

  "item.preview.project.funder.identifier": "Funder Identifier:",

  "item.preview.oaire.awardNumber": "Funding ID:",

  "item.preview.dc.title.alternative": "Acronym:",

  "item.preview.dc.coverage.spatial": "Jurisdiction:",

  "item.preview.oaire.fundingStream": "Funding Stream:",



  "item.select.confirm": "Confirm selected",

  "item.select.empty": "No items to show",

  "item.select.table.author": "Author",

  "item.select.table.collection": "Collection",

  "item.select.table.title": "Title",


  "item.version.history.empty": "There are no other versions for this item yet.",

  "item.version.history.head": "Version History",

  "item.version.history.return": "Back",

  "item.version.history.selected": "Selected version",

  "item.version.history.selected.alert": "You are currently viewing version {{version}} of the item.",

  "item.version.history.table.version": "Version",

  "item.version.history.table.item": "Item",

  "item.version.history.table.editor": "Editor",

  "item.version.history.table.date": "Date",

  "item.version.history.table.summary": "Summary",

  "item.version.history.table.workspaceItem": "Workspace item",

  "item.version.history.table.workflowItem": "Workflow item",

  "item.version.history.table.actions": "Action",

  "item.version.history.table.action.editWorkspaceItem": "Edit workspace item",

  "item.version.history.table.action.editSummary": "Edit summary",

  "item.version.history.table.action.saveSummary": "Save summary edits",

  "item.version.history.table.action.discardSummary": "Discard summary edits",

  "item.version.history.table.action.newVersion": "Create new version from this one",

  "item.version.history.table.action.deleteVersion": "Delete version",

  "item.version.history.table.action.hasDraft": "A new version cannot be created because there is an inprogress submission in the version history",


  "item.version.notice": "This is not the latest version of this item. The latest version can be found <a href='{{destination}}'>here</a>.",


  "item.version.create.modal.header": "New version",

  "item.version.create.modal.text": "Create a new version for this item",

  "item.version.create.modal.text.startingFrom": "starting from version {{version}}",

  "item.version.create.modal.button.confirm": "Create",

  "item.version.create.modal.button.confirm.tooltip": "Create new version",

  "item.version.create.modal.button.cancel": "Cancel",

  "item.version.create.modal.button.cancel.tooltip": "Do not create new version",

  "item.version.create.modal.form.summary.label": "Summary",

  "item.version.create.modal.form.summary.placeholder": "Insert the summary for the new version",

  "item.version.create.modal.submitted.header": "Creating new version...",

  "item.version.create.modal.submitted.text": "The new version is being created. This may take some time if the item has a lot of relationships.",

  "item.version.create.notification.success" : "New version has been created with version number {{version}}",

  "item.version.create.notification.failure" : "New version has not been created",

  "item.version.create.notification.inProgress" : "A new version cannot be created because there is an inprogress submission in the version history",


  "item.version.delete.modal.header": "Delete version",

  "item.version.delete.modal.text": "Do you want to delete version {{version}}?",

  "item.version.delete.modal.button.confirm": "Delete",

  "item.version.delete.modal.button.confirm.tooltip": "Delete this version",

  "item.version.delete.modal.button.cancel": "Cancel",

  "item.version.delete.modal.button.cancel.tooltip": "Do not delete this version",

  "item.version.delete.notification.success" : "Version number {{version}} has been deleted",

  "item.version.delete.notification.failure" : "Version number {{version}} has not been deleted",


  "item.version.edit.notification.success" : "The summary of version number {{version}} has been changed",

  "item.version.edit.notification.failure" : "The summary of version number {{version}} has not been changed",



  "journal.listelement.badge": "Journal",

  "journal.page.description": "Description",

  "journal.page.edit": "Edit this item",

  "journal.page.editor": "Editor-in-Chief",

  "journal.page.issn": "ISSN",

  "journal.page.publisher": "Publisher",

  "journal.page.titleprefix": "Journal: ",

  "journal.search.results.head": "Journal Search Results",

  "journal-relationships.search.results.head": "Journal Search Results",

  "journal.search.title": "Journal Search",



  "journalissue.listelement.badge": "Journal Issue",

  "journalissue.page.description": "Description",

  "journalissue.page.edit": "Edit this item",

  "journalissue.page.issuedate": "Issue Date",

  "journalissue.page.journal-issn": "Journal ISSN",

  "journalissue.page.journal-title": "Journal Title",

  "journalissue.page.keyword": "Keywords",

  "journalissue.page.number": "Number",

  "journalissue.page.titleprefix": "Journal Issue: ",



  "journalvolume.listelement.badge": "Journal Volume",

  "journalvolume.page.description": "Description",

  "journalvolume.page.edit": "Edit this item",

  "journalvolume.page.issuedate": "Issue Date",

  "journalvolume.page.titleprefix": "Journal Volume: ",

  "journalvolume.page.volume": "Volume",


  "iiifsearchable.listelement.badge": "Document Media",

  "iiifsearchable.page.titleprefix": "Document: ",

  "iiifsearchable.page.doi": "Permanent Link: ",

  "iiifsearchable.page.issue": "Issue: ",

  "iiifsearchable.page.description": "Description: ",

  "iiifviewer.fullscreen.notice": "Use full screen for better viewing.",

  "iiif.listelement.badge": "Image Media",

  "iiif.page.titleprefix": "Image: ",

  "iiif.page.doi": "Permanent Link: ",

  "iiif.page.issue": "Issue: ",

  "iiif.page.description": "Description: ",


  "loading.bitstream": "Loading bitstream...",

  "loading.bitstreams": "Loading bitstreams...",

  "loading.browse-by": "Loading items...",

  "loading.browse-by-page": "Loading page...",

  "loading.collection": "Loading collection...",

  "loading.collections": "Loading collections...",

  "loading.content-source": "Loading content source...",

  "loading.community": "Loading community...",

  "loading.default": "Loading...",

  "loading.item": "Loading item...",

  "loading.items": "Loading items...",

  "loading.mydspace-results": "Loading items...",

  "loading.objects": "Loading...",

  "loading.recent-submissions": "Loading recent submissions...",

  "loading.search-results": "Loading search results...",

  "loading.sub-collections": "Loading sub-collections...",

  "loading.sub-communities": "Loading sub-communities...",

  "loading.top-level-communities": "Loading top-level communities...",



  "login.form.email": "Email address",

  "login.form.forgot-password": "Have you forgotten your password?",

  "login.form.header": "Please log in to DSpace",

  "login.form.new-user": "New user? Click here to register.",

  "login.form.or-divider": "or",

  "login.form.oidc": "Log in with OIDC",

  "login.form.orcid": "Log in with ORCID",

  "login.form.password": "Password",

  "login.form.shibboleth": "Log in with Shibboleth",

  "login.form.submit": "Log in",

  "login.title": "Login",

  "login.breadcrumbs": "Login",



  "logout.form.header": "Log out from DSpace",

  "logout.form.submit": "Log out",

  "logout.title": "Logout",



  "menu.header.admin": "Management",

  "menu.header.image.logo": "Repository logo",

  "menu.header.admin.description": "Management menu",



  "menu.section.access_control": "Access Control",

  "menu.section.access_control_authorizations": "Authorizations",

  "menu.section.access_control_groups": "Groups",

  "menu.section.access_control_people": "People",



  "menu.section.admin_search": "Admin Search",



  "menu.section.browse_community": "This Community",

  "menu.section.browse_community_by_author": "By Author",

  "menu.section.browse_community_by_issue_date": "By Issue Date",

  "menu.section.browse_community_by_title": "By Title",

  "menu.section.browse_global": "All of DSpace",

  "menu.section.browse_global_by_author": "By Author",

  "menu.section.browse_global_by_dateissued": "By Issue Date",

  "menu.section.browse_global_by_subject": "By Subject",

  "menu.section.browse_global_by_title": "By Title",

  "menu.section.browse_global_communities_and_collections": "Communities & Collections",



  "menu.section.control_panel": "Control Panel",

  "menu.section.curation_task": "Curation Task",



  "menu.section.edit": "Edit",

  "menu.section.edit_collection": "Collection",

  "menu.section.edit_community": "Community",

  "menu.section.edit_item": "Item",



  "menu.section.export": "Export",

  "menu.section.export_collection": "Collection",

  "menu.section.export_community": "Community",

  "menu.section.export_item": "Item",

  "menu.section.export_metadata": "Metadata",



  "menu.section.icon.access_control": "Access Control menu section",

  "menu.section.icon.admin_search": "Admin search menu section",

  "menu.section.icon.control_panel": "Control Panel menu section",

  "menu.section.icon.curation_tasks": "Curation Task menu section",

  "menu.section.icon.edit": "Edit menu section",

  "menu.section.icon.export": "Export menu section",

  "menu.section.icon.find": "Find menu section",

  "menu.section.icon.health": "Health check menu section",

  "menu.section.icon.import": "Import menu section",

  "menu.section.icon.new": "New menu section",

  "menu.section.icon.pin": "Pin sidebar",

  "menu.section.icon.processes": "Processes Health",

  "menu.section.icon.registries": "Registries menu section",

  "menu.section.icon.statistics_task": "Statistics Task menu section",

  "menu.section.icon.workflow": "Administer workflow menu section",

  "menu.section.icon.unpin": "Unpin sidebar",



  "menu.section.import": "Import",

  "menu.section.import_batch": "Batch Import (ZIP)",

  "menu.section.import_metadata": "Metadata",



  "menu.section.new": "New",

  "menu.section.new_collection": "Collection",

  "menu.section.new_community": "Community",

  "menu.section.new_item": "Item",

  "menu.section.new_item_version": "Item Version",

  "menu.section.new_process": "Process",



  "menu.section.pin": "Pin sidebar",

  "menu.section.unpin": "Unpin sidebar",



  "menu.section.processes": "Processes",

  "menu.section.health": "Health",



  "menu.section.registries": "Registries",

  "menu.section.registries_format": "Format",

  "menu.section.registries_metadata": "Metadata",



  "menu.section.statistics": "Statistics",

  "menu.section.statistics_task": "Statistics Task",



  "menu.section.toggle.access_control": "Toggle Access Control section",

  "menu.section.toggle.control_panel": "Toggle Control Panel section",

  "menu.section.toggle.curation_task": "Toggle Curation Task section",

  "menu.section.toggle.edit": "Toggle Edit section",

  "menu.section.toggle.export": "Toggle Export section",

  "menu.section.toggle.find": "Toggle Find section",

  "menu.section.toggle.import": "Toggle Import section",

  "menu.section.toggle.new": "Toggle New section",

  "menu.section.toggle.registries": "Toggle Registries section",

  "menu.section.toggle.statistics_task": "Toggle Statistics Task section",


  "menu.section.workflow": "Administer Workflow",


  "metadata-export-search.tooltip": "Export search results as CSV",
  "metadata-export-search.submit.success": "The export was started successfully",
  "metadata-export-search.submit.error": "Starting the export has failed",


  "mydspace.breadcrumbs": "MyDSpace",

  "mydspace.description": "",

  "mydspace.general.text-here": "here",

  "mydspace.messages.controller-help": "Select this option to send a message to item's submitter.",

  "mydspace.messages.description-placeholder": "Insert your message here...",

  "mydspace.messages.hide-msg": "Hide message",

  "mydspace.messages.mark-as-read": "Mark as read",

  "mydspace.messages.mark-as-unread": "Mark as unread",

  "mydspace.messages.no-content": "No content.",

  "mydspace.messages.no-messages": "No messages yet.",

  "mydspace.messages.send-btn": "Send",

  "mydspace.messages.show-msg": "Show message",

  "mydspace.messages.subject-placeholder": "Subject...",

  "mydspace.messages.submitter-help": "Select this option to send a message to controller.",

  "mydspace.messages.title": "Messages",

  "mydspace.messages.to": "To",

  "mydspace.new-submission": "New submission",

  "mydspace.new-submission-external": "Import metadata from external source",

  "mydspace.new-submission-external-short": "Import metadata",

  "mydspace.results.head": "Your submissions",

  "mydspace.results.no-abstract": "No Abstract",

  "mydspace.results.no-authors": "No Authors",

  "mydspace.results.no-collections": "No Collections",

  "mydspace.results.no-date": "No Date",

  "mydspace.results.no-files": "No Files",

  "mydspace.results.no-results": "There were no items to show",

  "mydspace.results.no-title": "No title",

  "mydspace.results.no-uri": "No Uri",

  "mydspace.search-form.placeholder": "Search in mydspace...",

  "mydspace.show.workflow": "Workflow tasks",

  "mydspace.show.workspace": "Your Submissions",

  "mydspace.status.archived": "Archived",

  "mydspace.status.validation": "Validation",

  "mydspace.status.waiting-for-controller": "Waiting for controller",

  "mydspace.status.workflow": "Workflow",

  "mydspace.status.workspace": "Workspace",

  "mydspace.title": "MyDSpace",

  "mydspace.upload.upload-failed": "Error creating new workspace. Please verify the content uploaded before retry.",

  "mydspace.upload.upload-failed-manyentries": "Unprocessable file. Detected too many entries but allowed only one for file.",

  "mydspace.upload.upload-failed-moreonefile": "Unprocessable request. Only one file is allowed.",

  "mydspace.upload.upload-multiple-successful": "{{qty}} new workspace items created.",

  "mydspace.upload.upload-successful": "New workspace item created. Click {{here}} for edit it.",

  "mydspace.view-btn": "View",



  "nav.browse.header": "All of DSpace",

  "nav.community-browse.header": "By Community",

  "nav.language": "Language switch",

  "nav.login": "Log In",

  "nav.logout": "User profile menu and Log Out",

  "nav.main.description": "Main navigation bar",

  "nav.mydspace": "MyDSpace",

  "nav.profile": "Profile",

  "nav.search": "Search",

  "nav.statistics.header": "Statistics",

  "nav.stop-impersonating": "Stop impersonating EPerson",

  "nav.toggle" : "Toggle navigation",

  "nav.user.description" : "User profile bar",

  "none.listelement.badge": "Item",


  "orgunit.listelement.badge": "Organizational Unit",

  "orgunit.page.city": "City",

  "orgunit.page.country": "Country",

  "orgunit.page.dateestablished": "Date established",

  "orgunit.page.description": "Description",

  "orgunit.page.edit": "Edit this item",

  "orgunit.page.id": "ID",

  "orgunit.page.titleprefix": "Organizational Unit: ",



  "pagination.options.description": "Pagination options",

  "pagination.results-per-page": "Results Per Page",

  "pagination.showing.detail": "{{ range }} of {{ total }}",

  "pagination.showing.label": "Now showing ",

  "pagination.sort-direction": "Sort Options",



  "person.listelement.badge": "Person",

  "person.listelement.no-title": "No name found",

  "person.page.birthdate": "Birth Date",

  "person.page.edit": "Edit this item",

  "person.page.email": "Email Address",

  "person.page.firstname": "First Name",

  "person.page.jobtitle": "Job Title",

  "person.page.lastname": "Last Name",

  "person.page.name": "Name",

  "person.page.link.full": "Show all metadata",

  "person.page.orcid": "ORCID",

  "person.page.staffid": "Staff ID",

  "person.page.titleprefix": "Person: ",

  "person.search.results.head": "Person Search Results",

  "person-relationships.search.results.head": "Person Search Results",

  "person.search.title": "Person Search",



  "process.new.select-parameters": "Parameters",

  "process.new.cancel": "Cancel",

  "process.new.submit": "Save",

  "process.new.select-script": "Script",

  "process.new.select-script.placeholder": "Choose a script...",

  "process.new.select-script.required": "Script is required",

  "process.new.parameter.file.upload-button": "Select file...",

  "process.new.parameter.file.required": "Please select a file",

  "process.new.parameter.string.required": "Parameter value is required",

  "process.new.parameter.type.value": "value",

  "process.new.parameter.type.file": "file",

  "process.new.parameter.required.missing": "The following parameters are required but still missing:",

  "process.new.notification.success.title": "Success",

  "process.new.notification.success.content": "The process was successfully created",

  "process.new.notification.error.title": "Error",

  "process.new.notification.error.content": "An error occurred while creating this process",

  "process.new.header": "Create a new process",

  "process.new.title": "Create a new process",

  "process.new.breadcrumbs": "Create a new process",



  "process.detail.arguments" : "Arguments",

  "process.detail.arguments.empty" : "This process doesn't contain any arguments",

  "process.detail.back" : "Back",

  "process.detail.output" : "Process Output",

  "process.detail.logs.button": "Retrieve process output",

  "process.detail.logs.loading": "Retrieving",

  "process.detail.logs.none": "This process has no output",

  "process.detail.output-files" : "Output Files",

  "process.detail.output-files.empty" : "This process doesn't contain any output files",

  "process.detail.script" : "Script",

  "process.detail.title" : "Process: {{ id }} - {{ name }}",

  "process.detail.start-time" : "Start time",

  "process.detail.end-time" : "Finish time",

  "process.detail.status" : "Status",

  "process.detail.create" : "Create similar process",

  "process.detail.actions": "Actions",

  "process.detail.delete.button": "Delete process",

  "process.detail.delete.header": "Delete process",

  "process.detail.delete.body": "Are you sure you want to delete the current process?",

  "process.detail.delete.cancel": "Cancel",

  "process.detail.delete.confirm": "Delete process",

  "process.detail.delete.success": "The process was successfully deleted.",

  "process.detail.delete.error": "Something went wrong when deleting the process",



  "process.overview.table.finish" : "Finish time (UTC)",

  "process.overview.table.id" : "Process ID",

  "process.overview.table.name" : "Name",

  "process.overview.table.start" : "Start time (UTC)",

  "process.overview.table.status" : "Status",

  "process.overview.table.user" : "User",

  "process.overview.title": "Processes Overview",

  "process.overview.breadcrumbs": "Processes Overview",

  "process.overview.new": "New",

  "process.overview.table.actions": "Actions",

  "process.overview.delete": "Delete {{count}} processes",

  "process.overview.delete.clear": "Clear delete selection",

  "process.overview.delete.processing": "{{count}} process(es) are being deleted. Please wait for the deletion to fully complete. Note that this can take a while.",

  "process.overview.delete.body": "Are you sure you want to delete {{count}} process(es)?",

  "process.overview.delete.header": "Delete processes",

  "process.bulk.delete.error.head": "Error on deleteing process",

  "process.bulk.delete.error.body": "The process with ID {{processId}} could not be deleted. The remaining processes will continue being deleted. ",

  "process.bulk.delete.success": "{{count}} process(es) have been succesfully deleted",



  "profile.breadcrumbs": "Update Profile",

  "profile.card.identify": "Identify",

  "profile.card.security": "Security",

  "profile.form.submit": "Save",

  "profile.groups.head": "Authorization groups you belong to",

  "profile.special.groups.head": "Authorization special groups you belong to",

  "profile.head": "Update Profile",

  "profile.metadata.form.error.firstname.required": "First Name is required",

  "profile.metadata.form.error.lastname.required": "Last Name is required",

  "profile.metadata.form.label.email": "Email Address",

  "profile.metadata.form.label.firstname": "First Name",

  "profile.metadata.form.label.language": "Language",

  "profile.metadata.form.label.lastname": "Last Name",

  "profile.metadata.form.label.phone": "Contact Telephone",

  "profile.metadata.form.notifications.success.content": "Your changes to the profile were saved.",

  "profile.metadata.form.notifications.success.title": "Profile saved",

  "profile.notifications.warning.no-changes.content": "No changes were made to the Profile.",

  "profile.notifications.warning.no-changes.title": "No changes",

  "profile.security.form.error.matching-passwords": "The passwords do not match.",

  "profile.security.form.info": "Optionally, you can enter a new password in the box below, and confirm it by typing it again into the second box.",

  "profile.security.form.label.password": "Password",

  "profile.security.form.label.passwordrepeat": "Retype to confirm",

  "profile.security.form.label.current-password": "Current password",

  "profile.security.form.notifications.success.content": "Your changes to the password were saved.",

  "profile.security.form.notifications.success.title": "Password saved",

  "profile.security.form.notifications.error.title": "Error changing passwords",

<<<<<<< HEAD
  "profile.security.form.notifications.error.change-failed": "An error occurred while trying to change the password. Please check if the current password is correct.",

  "profile.security.form.notifications.error.not-long-enough": "The password has to be at least 6 characters long.",

=======
>>>>>>> 001d6dc2
  "profile.security.form.notifications.error.not-same": "The provided passwords are not the same.",

  "profile.security.form.notifications.error.general": "Please fill required fields of security form.",

  "profile.title": "Update Profile",

  "profile.card.researcher": "Researcher Profile",

  "project.listelement.badge": "Research Project",

  "project.page.contributor": "Contributors",

  "project.page.description": "Description",

  "project.page.edit": "Edit this item",

  "project.page.expectedcompletion": "Expected Completion",

  "project.page.funder": "Funders",

  "project.page.id": "ID",

  "project.page.keyword": "Keywords",

  "project.page.status": "Status",

  "project.page.titleprefix": "Research Project: ",

  "project.search.results.head": "Project Search Results",

  "project-relationships.search.results.head": "Project Search Results",



  "publication.listelement.badge": "Publication",

  "publication.page.description": "Description",

  "publication.page.edit": "Edit this item",

  "publication.page.journal-issn": "Journal ISSN",

  "publication.page.journal-title": "Journal Title",

  "publication.page.publisher": "Publisher",

  "publication.page.titleprefix": "Publication: ",

  "publication.page.volume-title": "Volume Title",

  "publication.search.results.head": "Publication Search Results",

  "publication-relationships.search.results.head": "Publication Search Results",

  "publication.search.title": "Publication Search",


  "media-viewer.next": "Next",

  "media-viewer.previous": "Previous",

  "media-viewer.playlist": "Playlist",


  "register-email.title": "New user registration",

  "register-page.create-profile.header": "Create Profile",

  "register-page.create-profile.identification.header": "Identify",

  "register-page.create-profile.identification.email": "Email Address",

  "register-page.create-profile.identification.first-name": "First Name *",

  "register-page.create-profile.identification.first-name.error": "Please fill in a First Name",

  "register-page.create-profile.identification.last-name": "Last Name *",

  "register-page.create-profile.identification.last-name.error": "Please fill in a Last Name",

  "register-page.create-profile.identification.contact": "Contact Telephone",

  "register-page.create-profile.identification.language": "Language",

  "register-page.create-profile.security.header": "Security",

  "register-page.create-profile.security.info": "Please enter a password in the box below, and confirm it by typing it again into the second box.",

  "register-page.create-profile.security.label.password": "Password *",

  "register-page.create-profile.security.label.passwordrepeat": "Retype to confirm *",

  "register-page.create-profile.security.error.empty-password": "Please enter a password in the box below.",

  "register-page.create-profile.security.error.matching-passwords": "The passwords do not match.",

  "register-page.create-profile.submit": "Complete Registration",

  "register-page.create-profile.submit.error.content": "Something went wrong while registering a new user.",

  "register-page.create-profile.submit.error.head": "Registration failed",

  "register-page.create-profile.submit.success.content": "The registration was successful. You have been logged in as the created user.",

  "register-page.create-profile.submit.success.head": "Registration completed",


  "register-page.registration.header": "New user registration",

  "register-page.registration.info": "Register an account to subscribe to collections for email updates, and submit new items to DSpace.",

  "register-page.registration.email": "Email Address *",

  "register-page.registration.email.error.required": "Please fill in an email address",

  "register-page.registration.email.error.pattern": "Please fill in a valid email address",

  "register-page.registration.email.hint": "This address will be verified and used as your login name.",

  "register-page.registration.submit": "Register",

  "register-page.registration.success.head": "Verification email sent",

  "register-page.registration.success.content": "An email has been sent to {{ email }} containing a special URL and further instructions.",

  "register-page.registration.error.head": "Error when trying to register email",

  "register-page.registration.error.content": "An error occured when registering the following email address: {{ email }}",



  "relationships.add.error.relationship-type.content": "No suitable match could be found for relationship type {{ type }} between the two items",

  "relationships.add.error.server.content": "The server returned an error",

  "relationships.add.error.title": "Unable to add relationship",

  "relationships.isAuthorOf": "Authors",

  "relationships.isAuthorOf.Person": "Authors (persons)",

  "relationships.isAuthorOf.OrgUnit": "Authors (organizational units)",

  "relationships.isIssueOf": "Journal Issues",

  "relationships.isJournalIssueOf": "Journal Issue",

  "relationships.isJournalOf": "Journals",

  "relationships.isOrgUnitOf": "Organizational Units",

  "relationships.isPersonOf": "Authors",

  "relationships.isProjectOf": "Research Projects",

  "relationships.isPublicationOf": "Publications",

  "relationships.isPublicationOfJournalIssue": "Articles",

  "relationships.isSingleJournalOf": "Journal",

  "relationships.isSingleVolumeOf": "Journal Volume",

  "relationships.isVolumeOf": "Journal Volumes",

  "relationships.isContributorOf": "Contributors",

  "relationships.isContributorOf.OrgUnit": "Contributor (Organizational Unit)",

  "relationships.isContributorOf.Person": "Contributor",

  "relationships.isFundingAgencyOf.OrgUnit": "Funder",


  "repository.image.logo": "Repository logo",

  "repository.title.prefix": "DSpace Angular :: ",

  "repository.title.prefixDSpace": "DSpace Angular ::",


  "resource-policies.add.button": "Add",

  "resource-policies.add.for.": "Add a new policy",

  "resource-policies.add.for.bitstream": "Add a new Bitstream policy",

  "resource-policies.add.for.bundle": "Add a new Bundle policy",

  "resource-policies.add.for.item": "Add a new Item policy",

  "resource-policies.add.for.community": "Add a new Community policy",

  "resource-policies.add.for.collection": "Add a new Collection policy",

  "resource-policies.create.page.heading": "Create new resource policy for ",

  "resource-policies.create.page.failure.content": "An error occurred while creating the resource policy.",

  "resource-policies.create.page.success.content": "Operation successful",

  "resource-policies.create.page.title": "Create new resource policy",

  "resource-policies.delete.btn": "Delete selected",

  "resource-policies.delete.btn.title": "Delete selected resource policies",

  "resource-policies.delete.failure.content": "An error occurred while deleting selected resource policies.",

  "resource-policies.delete.success.content": "Operation successful",

  "resource-policies.edit.page.heading": "Edit resource policy ",

  "resource-policies.edit.page.failure.content": "An error occurred while editing the resource policy.",

  "resource-policies.edit.page.target-failure.content": "An error occurred while editing the target (ePerson or group) of the resource policy.",

  "resource-policies.edit.page.other-failure.content": "An error occurred while editing the resource policy. The target (ePerson or group) has been successfully updated.",

  "resource-policies.edit.page.success.content": "Operation successful",

  "resource-policies.edit.page.title": "Edit resource policy",

  "resource-policies.form.action-type.label": "Select the action type",

  "resource-policies.form.action-type.required": "You must select the resource policy action.",

  "resource-policies.form.eperson-group-list.label": "The eperson or group that will be granted the permission",

  "resource-policies.form.eperson-group-list.select.btn": "Select",

  "resource-policies.form.eperson-group-list.tab.eperson": "Search for a ePerson",

  "resource-policies.form.eperson-group-list.tab.group": "Search for a group",

  "resource-policies.form.eperson-group-list.table.headers.action": "Action",

  "resource-policies.form.eperson-group-list.table.headers.id": "ID",

  "resource-policies.form.eperson-group-list.table.headers.name": "Name",

  "resource-policies.form.eperson-group-list.modal.header": "Cannot change type",

  "resource-policies.form.eperson-group-list.modal.text1.toGroup": "It is not possible to replace an ePerson with a group.",

  "resource-policies.form.eperson-group-list.modal.text1.toEPerson": "It is not possible to replace a group with an ePerson.",

  "resource-policies.form.eperson-group-list.modal.text2": "Delete the current resource policy and create a new one with the desired type.",

  "resource-policies.form.eperson-group-list.modal.close": "Ok",

  "resource-policies.form.date.end.label": "End Date",

  "resource-policies.form.date.start.label": "Start Date",

  "resource-policies.form.description.label": "Description",

  "resource-policies.form.name.label": "Name",

  "resource-policies.form.policy-type.label": "Select the policy type",

  "resource-policies.form.policy-type.required": "You must select the resource policy type.",

  "resource-policies.table.headers.action": "Action",

  "resource-policies.table.headers.date.end": "End Date",

  "resource-policies.table.headers.date.start": "Start Date",

  "resource-policies.table.headers.edit": "Edit",

  "resource-policies.table.headers.edit.group": "Edit group",

  "resource-policies.table.headers.edit.policy": "Edit policy",

  "resource-policies.table.headers.eperson": "EPerson",

  "resource-policies.table.headers.group": "Group",

  "resource-policies.table.headers.id": "ID",

  "resource-policies.table.headers.name": "Name",

  "resource-policies.table.headers.policyType": "type",

  "resource-policies.table.headers.title.for.bitstream": "Policies for Bitstream",

  "resource-policies.table.headers.title.for.bundle": "Policies for Bundle",

  "resource-policies.table.headers.title.for.item": "Policies for Item",

  "resource-policies.table.headers.title.for.community": "Policies for Community",

  "resource-policies.table.headers.title.for.collection": "Policies for Collection",



  "search.description": "",

  "search.switch-configuration.title": "Show",

  "search.title": "Search",

  "search.breadcrumbs": "Search",

  "search.search-form.placeholder": "Search the repository ...",


  "search.filters.applied.f.author": "Author",

  "search.filters.applied.f.dateIssued.max": "End date",

  "search.filters.applied.f.dateIssued.min": "Start date",

  "search.filters.applied.f.dateSubmitted": "Date submitted",

  "search.filters.applied.f.discoverable": "Non-discoverable",

  "search.filters.applied.f.entityType": "Item Type",

  "search.filters.applied.f.has_content_in_original_bundle": "Has files",

  "search.filters.applied.f.itemtype": "Type",

  "search.filters.applied.f.namedresourcetype": "Status",

  "search.filters.applied.f.subject": "Subject",

  "search.filters.applied.f.submitter": "Submitter",

  "search.filters.applied.f.jobTitle": "Job Title",

  "search.filters.applied.f.birthDate.max": "End birth date",

  "search.filters.applied.f.birthDate.min": "Start birth date",

  "search.filters.applied.f.withdrawn": "Withdrawn",



  "search.filters.filter.author.head": "Author",

  "search.filters.filter.author.placeholder": "Author name",

  "search.filters.filter.author.label": "Search author name",

  "search.filters.filter.birthDate.head": "Birth Date",

  "search.filters.filter.birthDate.placeholder": "Birth Date",

  "search.filters.filter.birthDate.label": "Search birth date",

  "search.filters.filter.collapse": "Collapse filter",

  "search.filters.filter.creativeDatePublished.head": "Date Published",

  "search.filters.filter.creativeDatePublished.placeholder": "Date Published",

  "search.filters.filter.creativeDatePublished.label": "Search date published",

  "search.filters.filter.creativeWorkEditor.head": "Editor",

  "search.filters.filter.creativeWorkEditor.placeholder": "Editor",

  "search.filters.filter.creativeWorkEditor.label": "Search editor",

  "search.filters.filter.creativeWorkKeywords.head": "Subject",

  "search.filters.filter.creativeWorkKeywords.placeholder": "Subject",

  "search.filters.filter.creativeWorkKeywords.label": "Search subject",

  "search.filters.filter.creativeWorkPublisher.head": "Publisher",

  "search.filters.filter.creativeWorkPublisher.placeholder": "Publisher",

  "search.filters.filter.creativeWorkPublisher.label": "Search publisher",

  "search.filters.filter.dateIssued.head": "Date",

  "search.filters.filter.dateIssued.max.placeholder": "Maximum Date",

  "search.filters.filter.dateIssued.max.label": "End",

  "search.filters.filter.dateIssued.min.placeholder": "Minimum Date",

  "search.filters.filter.dateIssued.min.label": "Start",

  "search.filters.filter.dateSubmitted.head": "Date submitted",

  "search.filters.filter.dateSubmitted.placeholder": "Date submitted",

  "search.filters.filter.dateSubmitted.label": "Search date submitted",

  "search.filters.filter.discoverable.head": "Non-discoverable",

  "search.filters.filter.withdrawn.head": "Withdrawn",

  "search.filters.filter.entityType.head": "Item Type",

  "search.filters.filter.entityType.placeholder": "Item Type",

  "search.filters.filter.entityType.label": "Search item type",

  "search.filters.filter.expand": "Expand filter",

  "search.filters.filter.has_content_in_original_bundle.head": "Has files",

  "search.filters.filter.itemtype.head": "Type",

  "search.filters.filter.itemtype.placeholder": "Type",

  "search.filters.filter.itemtype.label": "Search type",

  "search.filters.filter.jobTitle.head": "Job Title",

  "search.filters.filter.jobTitle.placeholder": "Job Title",

  "search.filters.filter.jobTitle.label": "Search job title",

  "search.filters.filter.knowsLanguage.head": "Known language",

  "search.filters.filter.knowsLanguage.placeholder": "Known language",

  "search.filters.filter.knowsLanguage.label": "Search known language",

  "search.filters.filter.namedresourcetype.head": "Status",

  "search.filters.filter.namedresourcetype.placeholder": "Status",

  "search.filters.filter.namedresourcetype.label": "Search status",

  "search.filters.filter.objectpeople.head": "People",

  "search.filters.filter.objectpeople.placeholder": "People",

  "search.filters.filter.objectpeople.label": "Search people",

  "search.filters.filter.organizationAddressCountry.head": "Country",

  "search.filters.filter.organizationAddressCountry.placeholder": "Country",

  "search.filters.filter.organizationAddressCountry.label": "Search country",

  "search.filters.filter.organizationAddressLocality.head": "City",

  "search.filters.filter.organizationAddressLocality.placeholder": "City",

  "search.filters.filter.organizationAddressLocality.label": "Search city",

  "search.filters.filter.organizationFoundingDate.head": "Date Founded",

  "search.filters.filter.organizationFoundingDate.placeholder": "Date Founded",

  "search.filters.filter.organizationFoundingDate.label": "Search date founded",

  "search.filters.filter.scope.head": "Scope",

  "search.filters.filter.scope.placeholder": "Scope filter",

  "search.filters.filter.scope.label": "Search scope filter",

  "search.filters.filter.show-less": "Collapse",

  "search.filters.filter.show-more": "Show more",

  "search.filters.filter.subject.head": "Subject",

  "search.filters.filter.subject.placeholder": "Subject",

  "search.filters.filter.subject.label": "Search subject",

  "search.filters.filter.submitter.head": "Submitter",

  "search.filters.filter.submitter.placeholder": "Submitter",

  "search.filters.filter.submitter.label": "Search submitter",



  "search.filters.entityType.JournalIssue": "Journal Issue",

  "search.filters.entityType.JournalVolume": "Journal Volume",

  "search.filters.entityType.OrgUnit": "Organizational Unit",

  "search.filters.has_content_in_original_bundle.true": "Yes",

  "search.filters.has_content_in_original_bundle.false": "No",

  "search.filters.discoverable.true": "No",

  "search.filters.discoverable.false": "Yes",

  "search.filters.withdrawn.true": "Yes",

  "search.filters.withdrawn.false": "No",


  "search.filters.head": "Filters",

  "search.filters.reset": "Reset filters",

  "search.filters.search.submit": "Submit",



  "search.form.search": "Search",

  "search.form.search_dspace": "All repository",

  "search.form.scope.all": "All of DSpace",



  "search.results.head": "Search Results",

  "search.results.no-results": "Your search returned no results. Having trouble finding what you're looking for? Try putting",

  "search.results.no-results-link": "quotes around it",

  "search.results.empty": "Your search returned no results.",

  "search.results.view-result": "View",

  "search.results.response.500": "An error occurred during query execution, please try again later",

  "default.search.results.head": "Search Results",

  "default-relationships.search.results.head": "Search Results",


  "search.sidebar.close": "Back to results",

  "search.sidebar.filters.title": "Filters",

  "search.sidebar.open": "Search Tools",

  "search.sidebar.results": "results",

  "search.sidebar.settings.rpp": "Results per page",

  "search.sidebar.settings.sort-by": "Sort By",

  "search.sidebar.settings.title": "Settings",



  "search.view-switch.show-detail": "Show detail",

  "search.view-switch.show-grid": "Show as grid",

  "search.view-switch.show-list": "Show as list",



  "sorting.ASC": "Ascending",

  "sorting.DESC": "Descending",

  "sorting.dc.title.ASC": "Title Ascending",

  "sorting.dc.title.DESC": "Title Descending",

  "sorting.score.ASC": "Least Relevant",

  "sorting.score.DESC": "Most Relevant",

  "sorting.dc.date.issued.ASC": "Date Issued Ascending",

  "sorting.dc.date.issued.DESC": "Date Issued Descending",

  "sorting.dc.date.accessioned.ASC": "Accessioned Date Ascending",

  "sorting.dc.date.accessioned.DESC": "Accessioned Date Descending",

  "sorting.lastModified.ASC": "Last modified Ascending",

  "sorting.lastModified.DESC": "Last modified Descending",


  "statistics.title": "Statistics",

  "statistics.header": "Statistics for {{ scope }}",

  "statistics.breadcrumbs": "Statistics",

  "statistics.page.no-data": "No data available",

  "statistics.table.no-data": "No data available",

  "statistics.table.title.TotalVisits": "Total visits",

  "statistics.table.title.TotalVisitsPerMonth": "Total visits per month",

  "statistics.table.title.TotalDownloads": "File Visits",

  "statistics.table.title.TopCountries": "Top country views",

  "statistics.table.title.TopCities": "Top city views",

  "statistics.table.header.views": "Views",



  "submission.edit.breadcrumbs": "Edit Submission",

  "submission.edit.title": "Edit Submission",

  "submission.general.cancel": "Cancel",

  "submission.general.cannot_submit": "You have not the privilege to make a new submission.",

  "submission.general.deposit": "Deposit",

  "submission.general.discard.confirm.cancel": "Cancel",

  "submission.general.discard.confirm.info": "This operation can't be undone. Are you sure?",

  "submission.general.discard.confirm.submit": "Yes, I'm sure",

  "submission.general.discard.confirm.title": "Discard submission",

  "submission.general.discard.submit": "Discard",

  "submission.general.info.saved": "Saved",

  "submission.general.info.pending-changes": "Unsaved changes",

  "submission.general.save": "Save",

  "submission.general.save-later": "Save for later",


  "submission.import-external.page.title": "Import metadata from an external source",

  "submission.import-external.title": "Import metadata from an external source",

  "submission.import-external.title.Journal": "Import a journal from an external source",

  "submission.import-external.title.JournalIssue": "Import a journal issue from an external source",

  "submission.import-external.title.JournalVolume": "Import a journal volume from an external source",

  "submission.import-external.title.OrgUnit": "Import a publisher from an external source",

  "submission.import-external.title.Person": "Import a person from an external source",

  "submission.import-external.title.Project": "Import a project from an external source",

  "submission.import-external.title.Publication": "Import a publication from an external source",

  "submission.import-external.title.none": "Import metadata from an external source",

  "submission.import-external.page.hint": "Enter a query above to find items from the web to import in to DSpace.",

  "submission.import-external.back-to-my-dspace": "Back to MyDSpace",

  "submission.import-external.search.placeholder": "Search the external source",

  "submission.import-external.search.button": "Search",

  "submission.import-external.search.button.hint": "Write some words to search",

  "submission.import-external.search.source.hint": "Pick an external source",

  "submission.import-external.source.arxiv": "arXiv",

  "submission.import-external.source.ads": "NASA/ADS",

  "submission.import-external.source.cinii": "CiNii",

  "submission.import-external.source.crossref": "CrossRef",

  "submission.import-external.source.scielo": "SciELO",

  "submission.import-external.source.scopus": "Scopus",

  "submission.import-external.source.vufind": "VuFind",

  "submission.import-external.source.wos": "Web Of Science",

  "submission.import-external.source.orcidWorks": "ORCID",

  "submission.import-external.source.epo": "European Patent Office (EPO)",

  "submission.import-external.source.loading": "Loading ...",

  "submission.import-external.source.sherpaJournal": "SHERPA Journals",

  "submission.import-external.source.sherpaJournalIssn": "SHERPA Journals by ISSN",

  "submission.import-external.source.sherpaPublisher": "SHERPA Publishers",

  "submission.import-external.source.openAIREFunding": "Funding OpenAIRE API",

  "submission.import-external.source.orcid": "ORCID",

  "submission.import-external.source.pubmed": "Pubmed",

  "submission.import-external.source.pubmedeu": "Pubmed Europe",

  "submission.import-external.source.lcname": "Library of Congress Names",

  "submission.import-external.preview.title": "Item Preview",

  "submission.import-external.preview.title.Publication": "Publication Preview",

  "submission.import-external.preview.title.none": "Item Preview",

  "submission.import-external.preview.title.Journal": "Journal Preview",

  "submission.import-external.preview.title.OrgUnit": "Organizational Unit Preview",

  "submission.import-external.preview.title.Person": "Person Preview",

  "submission.import-external.preview.title.Project": "Project Preview",

  "submission.import-external.preview.subtitle": "The metadata below was imported from an external source. It will be pre-filled when you start the submission.",

  "submission.import-external.preview.button.import": "Start submission",

  "submission.import-external.preview.error.import.title": "Submission error",

  "submission.import-external.preview.error.import.body": "An error occurs during the external source entry import process.",

  "submission.sections.describe.relationship-lookup.close": "Close",

  "submission.sections.describe.relationship-lookup.external-source.added": "Successfully added local entry to the selection",

  "submission.sections.describe.relationship-lookup.external-source.import-button-title.isAuthorOfPublication": "Import remote author",

  "submission.sections.describe.relationship-lookup.external-source.import-button-title.Journal": "Import remote journal",

  "submission.sections.describe.relationship-lookup.external-source.import-button-title.Journal Issue": "Import remote journal issue",

  "submission.sections.describe.relationship-lookup.external-source.import-button-title.Journal Volume": "Import remote journal volume",

  "submission.sections.describe.relationship-lookup.external-source.import-button-title.isProjectOfPublication": "Project",

  "submission.sections.describe.relationship-lookup.external-source.import-button-title.none": "Import remote item",

  "submission.sections.describe.relationship-lookup.external-source.import-button-title.Event": "Import remote event",

  "submission.sections.describe.relationship-lookup.external-source.import-button-title.Product": "Import remote product",

  "submission.sections.describe.relationship-lookup.external-source.import-button-title.Equipment": "Import remote equipment",

  "submission.sections.describe.relationship-lookup.external-source.import-button-title.OrgUnit": "Import remote organizational unit",

  "submission.sections.describe.relationship-lookup.external-source.import-button-title.Funding": "Import remote fund",

  "submission.sections.describe.relationship-lookup.external-source.import-button-title.Person": "Import remote person",

  "submission.sections.describe.relationship-lookup.external-source.import-button-title.Patent": "Import remote patent",

  "submission.sections.describe.relationship-lookup.external-source.import-button-title.Project": "Import remote project",

  "submission.sections.describe.relationship-lookup.external-source.import-button-title.Publication": "Import remote publication",

  "submission.sections.describe.relationship-lookup.external-source.import-modal.isProjectOfPublication.added.new-entity": "New Entity Added!",

  "submission.sections.describe.relationship-lookup.external-source.import-modal.isProjectOfPublication.title": "Project",

  "submission.sections.describe.relationship-lookup.external-source.import-modal.head.openAIREFunding": "Funding OpenAIRE API",

  "submission.sections.describe.relationship-lookup.external-source.import-modal.isAuthorOfPublication.title": "Import Remote Author",

  "submission.sections.describe.relationship-lookup.external-source.import-modal.isAuthorOfPublication.added.local-entity": "Successfully added local author to the selection",

  "submission.sections.describe.relationship-lookup.external-source.import-modal.isAuthorOfPublication.added.new-entity": "Successfully imported and added external author to the selection",

  "submission.sections.describe.relationship-lookup.external-source.import-modal.authority": "Authority",

  "submission.sections.describe.relationship-lookup.external-source.import-modal.authority.new": "Import as a new local authority entry",

  "submission.sections.describe.relationship-lookup.external-source.import-modal.cancel": "Cancel",

  "submission.sections.describe.relationship-lookup.external-source.import-modal.collection": "Select a collection to import new entries to",

  "submission.sections.describe.relationship-lookup.external-source.import-modal.entities": "Entities",

  "submission.sections.describe.relationship-lookup.external-source.import-modal.entities.new": "Import as a new local entity",

  "submission.sections.describe.relationship-lookup.external-source.import-modal.head.lcname": "Importing from LC Name",

  "submission.sections.describe.relationship-lookup.external-source.import-modal.head.orcid": "Importing from ORCID",

  "submission.sections.describe.relationship-lookup.external-source.import-modal.head.sherpaJournal": "Importing from Sherpa Journal",

  "submission.sections.describe.relationship-lookup.external-source.import-modal.head.sherpaPublisher": "Importing from Sherpa Publisher",

  "submission.sections.describe.relationship-lookup.external-source.import-modal.head.pubmed": "Importing from PubMed",

  "submission.sections.describe.relationship-lookup.external-source.import-modal.head.arxiv": "Importing from arXiv",

  "submission.sections.describe.relationship-lookup.external-source.import-modal.import": "Import",

  "submission.sections.describe.relationship-lookup.external-source.import-modal.Journal.title": "Import Remote Journal",

  "submission.sections.describe.relationship-lookup.external-source.import-modal.Journal.added.local-entity": "Successfully added local journal to the selection",

  "submission.sections.describe.relationship-lookup.external-source.import-modal.Journal.added.new-entity": "Successfully imported and added external journal to the selection",

  "submission.sections.describe.relationship-lookup.external-source.import-modal.Journal Issue.title": "Import Remote Journal Issue",

  "submission.sections.describe.relationship-lookup.external-source.import-modal.Journal Issue.added.local-entity": "Successfully added local journal issue to the selection",

  "submission.sections.describe.relationship-lookup.external-source.import-modal.Journal Issue.added.new-entity": "Successfully imported and added external journal issue to the selection",

  "submission.sections.describe.relationship-lookup.external-source.import-modal.Journal Volume.title": "Import Remote Journal Volume",

  "submission.sections.describe.relationship-lookup.external-source.import-modal.Journal Volume.added.local-entity": "Successfully added local journal volume to the selection",

  "submission.sections.describe.relationship-lookup.external-source.import-modal.Journal Volume.added.new-entity": "Successfully imported and added external journal volume to the selection",

  "submission.sections.describe.relationship-lookup.external-source.import-modal.select": "Select a local match:",

  "submission.sections.describe.relationship-lookup.search-tab.deselect-all": "Deselect all",

  "submission.sections.describe.relationship-lookup.search-tab.deselect-page": "Deselect page",

  "submission.sections.describe.relationship-lookup.search-tab.loading": "Loading...",

  "submission.sections.describe.relationship-lookup.search-tab.placeholder": "Search query",

  "submission.sections.describe.relationship-lookup.search-tab.search": "Go",

  "submission.sections.describe.relationship-lookup.search-tab.search-form.placeholder": "Search...",

  "submission.sections.describe.relationship-lookup.search-tab.select-all": "Select all",

  "submission.sections.describe.relationship-lookup.search-tab.select-page": "Select page",

  "submission.sections.describe.relationship-lookup.selected": "Selected {{ size }} items",

  "submission.sections.describe.relationship-lookup.search-tab.tab-title.isAuthorOfPublication": "Local Authors ({{ count }})",

  "submission.sections.describe.relationship-lookup.search-tab.tab-title.isJournalOfPublication": "Local Journals ({{ count }})",
  "submission.sections.describe.relationship-lookup.search-tab.tab-title.Project": "Local Projects ({{ count }})",

  "submission.sections.describe.relationship-lookup.search-tab.tab-title.Publication": "Local Publications ({{ count }})",

  "submission.sections.describe.relationship-lookup.search-tab.tab-title.Person": "Local Authors ({{ count }})",

  "submission.sections.describe.relationship-lookup.search-tab.tab-title.OrgUnit": "Local Organizational Units ({{ count }})",

  "submission.sections.describe.relationship-lookup.search-tab.tab-title.DataPackage": "Local Data Packages ({{ count }})",

  "submission.sections.describe.relationship-lookup.search-tab.tab-title.DataFile": "Local Data Files ({{ count }})",

  "submission.sections.describe.relationship-lookup.search-tab.tab-title.Journal": "Local Journals ({{ count }})",

  "submission.sections.describe.relationship-lookup.search-tab.tab-title.isJournalIssueOfPublication": "Local Journal Issues ({{ count }})",
  "submission.sections.describe.relationship-lookup.search-tab.tab-title.JournalIssue": "Local Journal Issues ({{ count }})",

  "submission.sections.describe.relationship-lookup.search-tab.tab-title.isJournalVolumeOfPublication": "Local Journal Volumes ({{ count }})",
  "submission.sections.describe.relationship-lookup.search-tab.tab-title.JournalVolume": "Local Journal Volumes ({{ count }})",

  "submission.sections.describe.relationship-lookup.search-tab.tab-title.sherpaJournal": "Sherpa Journals ({{ count }})",

  "submission.sections.describe.relationship-lookup.search-tab.tab-title.sherpaPublisher": "Sherpa Publishers ({{ count }})",

  "submission.sections.describe.relationship-lookup.search-tab.tab-title.orcid": "ORCID ({{ count }})",

  "submission.sections.describe.relationship-lookup.search-tab.tab-title.lcname": "LC Names ({{ count }})",

  "submission.sections.describe.relationship-lookup.search-tab.tab-title.pubmed": "PubMed ({{ count }})",

  "submission.sections.describe.relationship-lookup.search-tab.tab-title.arxiv": "arXiv ({{ count }})",

  "submission.sections.describe.relationship-lookup.search-tab.tab-title.isFundingAgencyOfPublication": "Search for Funding Agencies",

  "submission.sections.describe.relationship-lookup.search-tab.tab-title.isFundingOfPublication": "Search for Funding",

  "submission.sections.describe.relationship-lookup.search-tab.tab-title.isChildOrgUnitOf": "Search for Organizational Units",

  "submission.sections.describe.relationship-lookup.search-tab.tab-title.openAIREFunding": "Funding OpenAIRE API",

  "submission.sections.describe.relationship-lookup.search-tab.tab-title.isProjectOfPublication": "Projects",

  "submission.sections.describe.relationship-lookup.search-tab.tab-title.isFundingAgencyOfProject": "Funder of the Project",

  "submission.sections.describe.relationship-lookup.selection-tab.title.openAIREFunding": "Funding OpenAIRE API",

  "submission.sections.describe.relationship-lookup.selection-tab.title.isProjectOfPublication": "Project",

  "submission.sections.describe.relationship-lookup.title.isProjectOfPublication": "Projects",

  "submission.sections.describe.relationship-lookup.title.isFundingAgencyOfProject": "Funder of the Project",




  "submission.sections.describe.relationship-lookup.selection-tab.search-form.placeholder": "Search...",

  "submission.sections.describe.relationship-lookup.selection-tab.tab-title": "Current Selection ({{ count }})",

  "submission.sections.describe.relationship-lookup.title.isJournalIssueOfPublication": "Journal Issues",
  "submission.sections.describe.relationship-lookup.title.JournalIssue": "Journal Issues",

  "submission.sections.describe.relationship-lookup.title.isJournalVolumeOfPublication": "Journal Volumes",
  "submission.sections.describe.relationship-lookup.title.JournalVolume": "Journal Volumes",

  "submission.sections.describe.relationship-lookup.title.isJournalOfPublication": "Journals",

  "submission.sections.describe.relationship-lookup.title.isAuthorOfPublication": "Authors",

  "submission.sections.describe.relationship-lookup.title.isFundingAgencyOfPublication": "Funding Agency",
  "submission.sections.describe.relationship-lookup.title.Project": "Projects",

  "submission.sections.describe.relationship-lookup.title.Publication": "Publications",

  "submission.sections.describe.relationship-lookup.title.Person": "Authors",

  "submission.sections.describe.relationship-lookup.title.OrgUnit": "Organizational Units",

  "submission.sections.describe.relationship-lookup.title.DataPackage": "Data Packages",

  "submission.sections.describe.relationship-lookup.title.DataFile": "Data Files",

  "submission.sections.describe.relationship-lookup.title.Funding Agency": "Funding Agency",

  "submission.sections.describe.relationship-lookup.title.isFundingOfPublication": "Funding",

  "submission.sections.describe.relationship-lookup.title.isChildOrgUnitOf": "Parent Organizational Unit",

  "submission.sections.describe.relationship-lookup.search-tab.toggle-dropdown": "Toggle dropdown",

  "submission.sections.describe.relationship-lookup.selection-tab.settings": "Settings",

  "submission.sections.describe.relationship-lookup.selection-tab.no-selection": "Your selection is currently empty.",

  "submission.sections.describe.relationship-lookup.selection-tab.title.isAuthorOfPublication": "Selected Authors",

  "submission.sections.describe.relationship-lookup.selection-tab.title.isJournalOfPublication": "Selected Journals",

  "submission.sections.describe.relationship-lookup.selection-tab.title.isJournalVolumeOfPublication": "Selected Journal Volume",
  "submission.sections.describe.relationship-lookup.selection-tab.title.Project": "Selected Projects",

  "submission.sections.describe.relationship-lookup.selection-tab.title.Publication": "Selected Publications",

  "submission.sections.describe.relationship-lookup.selection-tab.title.Person": "Selected Authors",

  "submission.sections.describe.relationship-lookup.selection-tab.title.OrgUnit": "Selected Organizational Units",

  "submission.sections.describe.relationship-lookup.selection-tab.title.DataPackage": "Selected Data Packages",

  "submission.sections.describe.relationship-lookup.selection-tab.title.DataFile": "Selected Data Files",

  "submission.sections.describe.relationship-lookup.selection-tab.title.Journal": "Selected Journals",

  "submission.sections.describe.relationship-lookup.selection-tab.title.isJournalIssueOfPublication": "Selected Issue",
  "submission.sections.describe.relationship-lookup.selection-tab.title.JournalVolume": "Selected Journal Volume",

  "submission.sections.describe.relationship-lookup.selection-tab.title.isFundingAgencyOfPublication": "Selected Funding Agency",

  "submission.sections.describe.relationship-lookup.selection-tab.title.isFundingOfPublication": "Selected Funding",
  "submission.sections.describe.relationship-lookup.selection-tab.title.JournalIssue": "Selected Issue",

  "submission.sections.describe.relationship-lookup.selection-tab.title.isChildOrgUnitOf": "Selected Organizational Unit",

  "submission.sections.describe.relationship-lookup.selection-tab.title.sherpaJournal": "Search Results",

  "submission.sections.describe.relationship-lookup.selection-tab.title.sherpaPublisher": "Search Results",

  "submission.sections.describe.relationship-lookup.selection-tab.title.orcid": "Search Results",

  "submission.sections.describe.relationship-lookup.selection-tab.title.orcidv2": "Search Results",

  "submission.sections.describe.relationship-lookup.selection-tab.title.lcname": "Search Results",

  "submission.sections.describe.relationship-lookup.selection-tab.title.pubmed": "Search Results",

  "submission.sections.describe.relationship-lookup.selection-tab.title.arxiv": "Search Results",

  "submission.sections.describe.relationship-lookup.selection-tab.title.crossref": "Search Results",

  "submission.sections.describe.relationship-lookup.selection-tab.title.epo": "Search Results",

  "submission.sections.describe.relationship-lookup.selection-tab.title.scopus": "Search Results",

  "submission.sections.describe.relationship-lookup.selection-tab.title.scielo": "Search Results",

  "submission.sections.describe.relationship-lookup.selection-tab.title.wos": "Search Results",

  "submission.sections.describe.relationship-lookup.selection-tab.title": "Search Results",

  "submission.sections.describe.relationship-lookup.name-variant.notification.content": "Would you like to save \"{{ value }}\" as a name variant for this person so you and others can reuse it for future submissions? If you don\'t you can still use it for this submission.",

  "submission.sections.describe.relationship-lookup.name-variant.notification.confirm": "Save a new name variant",

  "submission.sections.describe.relationship-lookup.name-variant.notification.decline": "Use only for this submission",

  "submission.sections.ccLicense.type": "License Type",

  "submission.sections.ccLicense.select": "Select a license type…",

  "submission.sections.ccLicense.change": "Change your license type…",

  "submission.sections.ccLicense.none": "No licenses available",

  "submission.sections.ccLicense.option.select": "Select an option…",

  "submission.sections.ccLicense.link": "You’ve selected the following license:",

  "submission.sections.ccLicense.confirmation": "I grant the license above",

  "submission.sections.general.add-more": "Add more",

  "submission.sections.general.cannot_deposit": "Deposit cannot be completed due to errors in the form.<br>Please fill out all required fields to complete the deposit.",

  "submission.sections.general.collection": "Collection",

  "submission.sections.general.deposit_error_notice": "There was an issue when submitting the item, please try again later.",

  "submission.sections.general.deposit_success_notice": "Submission deposited successfully.",

  "submission.sections.general.discard_error_notice": "There was an issue when discarding the item, please try again later.",

  "submission.sections.general.discard_success_notice": "Submission discarded successfully.",

  "submission.sections.general.metadata-extracted": "New metadata have been extracted and added to the <strong>{{sectionId}}</strong> section.",

  "submission.sections.general.metadata-extracted-new-section": "New <strong>{{sectionId}}</strong> section has been added to submission.",

  "submission.sections.general.no-collection": "No collection found",

  "submission.sections.general.no-sections": "No options available",

  "submission.sections.general.save_error_notice": "There was an issue when saving the item, please try again later.",

  "submission.sections.general.save_success_notice": "Submission saved successfully.",

  "submission.sections.general.search-collection": "Search for a collection",

  "submission.sections.general.sections_not_valid": "There are incomplete sections.",



  "submission.sections.submit.progressbar.accessCondition": "Item access conditions",

  "submission.sections.submit.progressbar.CClicense": "Creative commons license",

  "submission.sections.submit.progressbar.describe.recycle": "Recycle",

  "submission.sections.submit.progressbar.describe.stepcustom": "Describe",

  "submission.sections.submit.progressbar.describe.stepone": "Describe",

  "submission.sections.submit.progressbar.describe.steptwo": "Describe",

  "submission.sections.submit.progressbar.detect-duplicate": "Potential duplicates",

  "submission.sections.submit.progressbar.license": "Deposit license",

  "submission.sections.submit.progressbar.sherpapolicy": "Sherpa policies",

  "submission.sections.submit.progressbar.upload": "Upload files",

  "submission.sections.submit.progressbar.sherpaPolicies": "Publisher open access policy information",


  "submission.sections.sherpa-policy.title-empty": "No publisher policy information available. If your work has an associated ISSN, please enter it above to see any related publisher open access policies.",

  "submission.sections.status.errors.title": "Errors",

  "submission.sections.status.valid.title": "Valid",

  "submission.sections.status.warnings.title": "Warnings",

  "submission.sections.status.errors.aria": "has errors",

  "submission.sections.status.valid.aria": "is valid",

  "submission.sections.status.warnings.aria": "has warnings",

  "submission.sections.status.info.title": "Additional Information",

  "submission.sections.status.info.aria": "Additional Information",

  "submission.sections.toggle.open": "Open section",

  "submission.sections.toggle.close": "Close section",

  "submission.sections.toggle.aria.open": "Expand {{sectionHeader}} section",

  "submission.sections.toggle.aria.close": "Collapse {{sectionHeader}} section",

  "submission.sections.upload.delete.confirm.cancel": "Cancel",

  "submission.sections.upload.delete.confirm.info": "This operation can't be undone. Are you sure?",

  "submission.sections.upload.delete.confirm.submit": "Yes, I'm sure",

  "submission.sections.upload.delete.confirm.title": "Delete bitstream",

  "submission.sections.upload.delete.submit": "Delete",

  "submission.sections.upload.download.title": "Download bitstream",

  "submission.sections.upload.drop-message": "Drop files to attach them to the item",

  "submission.sections.upload.edit.title": "Edit bitstream",

  "submission.sections.upload.form.access-condition-label": "Access condition type",

  "submission.sections.upload.form.access-condition-hint": "Select an access condition to apply on the bitstream once the item is deposited",

  "submission.sections.upload.form.date-required": "Date is required.",

  "submission.sections.upload.form.date-required-from": "Grant access from date is required.",

  "submission.sections.upload.form.date-required-until": "Grant access until date is required.",

  "submission.sections.upload.form.from-label": "Grant access from",

  "submission.sections.upload.form.from-hint": "Select the date from which the related access condition is applied",

  "submission.sections.upload.form.from-placeholder": "From",

  "submission.sections.upload.form.group-label": "Group",

  "submission.sections.upload.form.group-required": "Group is required.",

  "submission.sections.upload.form.until-label": "Grant access until",

  "submission.sections.upload.form.until-hint": "Select the date until which the related access condition is applied",

  "submission.sections.upload.form.until-placeholder": "Until",

  "submission.sections.upload.header.policy.default.nolist": "Uploaded files in the {{collectionName}} collection will be accessible according to the following group(s):",

  "submission.sections.upload.header.policy.default.withlist": "Please note that uploaded files in the {{collectionName}} collection will be accessible, in addition to what is explicitly decided for the single file, with the following group(s):",

  "submission.sections.upload.info": "Here you will find all the files currently in the item. You can update the file metadata and access conditions or <strong>upload additional files just dragging & dropping them everywhere in the page</strong>",

  "submission.sections.upload.no-entry": "No",

  "submission.sections.upload.no-file-uploaded": "No file uploaded yet.",

  "submission.sections.upload.save-metadata": "Save metadata",

  "submission.sections.upload.undo": "Cancel",

  "submission.sections.upload.upload-failed": "Upload failed",

  "submission.sections.upload.upload-successful": "Upload successful",

  "submission.sections.accesses.form.discoverable-description": "When checked, this item will be discoverable in search/browse. When unchecked, the item will only be available via a direct link and will never appear in search/browse.",

  "submission.sections.accesses.form.discoverable-label": "Discoverable",

  "submission.sections.accesses.form.access-condition-label": "Access condition type",

  "submission.sections.accesses.form.access-condition-hint": "Select an access condition to apply on the item once it is deposited",

  "submission.sections.accesses.form.date-required": "Date is required.",

  "submission.sections.accesses.form.date-required-from": "Grant access from date is required.",

  "submission.sections.accesses.form.date-required-until": "Grant access until date is required.",

  "submission.sections.accesses.form.from-label": "Grant access from",

  "submission.sections.accesses.form.from-hint": "Select the date from which the related access condition is applied",

  "submission.sections.accesses.form.from-placeholder": "From",

  "submission.sections.accesses.form.group-label": "Group",

  "submission.sections.accesses.form.group-required": "Group is required.",

  "submission.sections.accesses.form.until-label": "Grant access until",

  "submission.sections.accesses.form.until-hint": "Select the date until which the related access condition is applied",

  "submission.sections.accesses.form.until-placeholder": "Until",

  "submission.sections.license.granted-label": "I confirm the license above",

  "submission.sections.license.required": "You must accept the license",

  "submission.sections.license.notgranted":  "You must accept the license",


  "submission.sections.sherpa.publication.information": "Publication information",

  "submission.sections.sherpa.publication.information.title": "Title",

  "submission.sections.sherpa.publication.information.issns": "ISSNs",

  "submission.sections.sherpa.publication.information.url": "URL",

  "submission.sections.sherpa.publication.information.publishers": "Publisher",

  "submission.sections.sherpa.publication.information.romeoPub": "Romeo Pub",

  "submission.sections.sherpa.publication.information.zetoPub": "Zeto Pub",

  "submission.sections.sherpa.publisher.policy": "Publisher Policy",

  "submission.sections.sherpa.publisher.policy.description": "The below information was found via Sherpa Romeo. Based on the policies of your publisher, it provides advice regarding whether an embargo may be necessary and/or which files you are allowed to upload. If you have questions, please contact your site administrator via the feedback form in the footer.",

  "submission.sections.sherpa.publisher.policy.openaccess": "Open Access pathways permitted by this journal's policy are listed below by article version. Click on a pathway for a more detailed view",

  "submission.sections.sherpa.publisher.policy.more.information": "For more information, please see the following links:",

  "submission.sections.sherpa.publisher.policy.version": "Version",

  "submission.sections.sherpa.publisher.policy.embargo": "Embargo",

  "submission.sections.sherpa.publisher.policy.noembargo": "No Embargo",

  "submission.sections.sherpa.publisher.policy.nolocation": "None",

  "submission.sections.sherpa.publisher.policy.license": "License",

  "submission.sections.sherpa.publisher.policy.prerequisites": "Prerequisites",

  "submission.sections.sherpa.publisher.policy.location": "Location",

  "submission.sections.sherpa.publisher.policy.conditions": "Conditions",

  "submission.sections.sherpa.publisher.policy.refresh": "Refresh",

  "submission.sections.sherpa.record.information": "Record Information",

  "submission.sections.sherpa.record.information.id": "ID",

  "submission.sections.sherpa.record.information.date.created": "Date Created",

  "submission.sections.sherpa.record.information.date.modified": "Last Modified",

  "submission.sections.sherpa.record.information.uri": "URI",

  "submission.sections.sherpa.error.message": "There was an error retrieving sherpa informations",



  "submission.submit.breadcrumbs": "New submission",

  "submission.submit.title": "New submission",



  "submission.workflow.generic.delete": "Delete",

  "submission.workflow.generic.delete-help": "If you would to discard this item, select \"Delete\".  You will then be asked to confirm it.",

  "submission.workflow.generic.edit": "Edit",

  "submission.workflow.generic.edit-help": "Select this option to change the item's metadata.",

  "submission.workflow.generic.view": "View",

  "submission.workflow.generic.view-help": "Select this option to view the item's metadata.",



  "submission.workflow.tasks.claimed.approve": "Approve",

  "submission.workflow.tasks.claimed.approve_help": "If you have reviewed the item and it is suitable for inclusion in the collection, select \"Approve\".",

  "submission.workflow.tasks.claimed.edit": "Edit",

  "submission.workflow.tasks.claimed.edit_help": "Select this option to change the item's metadata.",

  "submission.workflow.tasks.claimed.reject.reason.info": "Please enter your reason for rejecting the submission into the box below, indicating whether the submitter may fix a problem and resubmit.",

  "submission.workflow.tasks.claimed.reject.reason.placeholder": "Describe the reason of reject",

  "submission.workflow.tasks.claimed.reject.reason.submit": "Reject item",

  "submission.workflow.tasks.claimed.reject.reason.title": "Reason",

  "submission.workflow.tasks.claimed.reject.submit": "Reject",

  "submission.workflow.tasks.claimed.reject_help": "If you have reviewed the item and found it is <strong>not</strong> suitable for inclusion in the collection, select \"Reject\".  You will then be asked to enter a message indicating why the item is unsuitable, and whether the submitter should change something and resubmit.",

  "submission.workflow.tasks.claimed.return": "Return to pool",

  "submission.workflow.tasks.claimed.return_help": "Return the task to the pool so that another user may perform the task.",



  "submission.workflow.tasks.generic.error": "Error occurred during operation...",

  "submission.workflow.tasks.generic.processing": "Processing...",

  "submission.workflow.tasks.generic.submitter": "Submitter",

  "submission.workflow.tasks.generic.success": "Operation successful",



  "submission.workflow.tasks.pool.claim": "Claim",

  "submission.workflow.tasks.pool.claim_help": "Assign this task to yourself.",

  "submission.workflow.tasks.pool.hide-detail": "Hide detail",

  "submission.workflow.tasks.pool.show-detail": "Show detail",


  "submission.workspace.generic.view": "View",

  "submission.workspace.generic.view-help": "Select this option to view the item's metadata.",


  "thumbnail.default.alt": "Thumbnail Image",

  "thumbnail.default.placeholder": "No Thumbnail Available",

  "thumbnail.project.alt": "Project Logo",

  "thumbnail.project.placeholder": "Project Placeholder Image",

  "thumbnail.orgunit.alt": "OrgUnit Logo",

  "thumbnail.orgunit.placeholder": "OrgUnit Placeholder Image",

  "thumbnail.person.alt": "Profile Picture",

  "thumbnail.person.placeholder": "No Profile Picture Available",



  "title": "DSpace",



  "vocabulary-treeview.header": "Hierarchical tree view",

  "vocabulary-treeview.load-more": "Load more",

  "vocabulary-treeview.search.form.reset": "Reset",

  "vocabulary-treeview.search.form.search": "Search",

  "vocabulary-treeview.search.no-result": "There were no items to show",

  "vocabulary-treeview.tree.description.nsi": "The Norwegian Science Index",

  "vocabulary-treeview.tree.description.srsc": "Research Subject Categories",



  "uploader.browse": "browse",

  "uploader.drag-message": "Drag & Drop your files here",

  "uploader.delete.btn-title": "Delete",

  "uploader.or": ", or ",

  "uploader.processing": "Processing",

  "uploader.queue-length": "Queue length",

  "virtual-metadata.delete-item.info": "Select the types for which you want to save the virtual metadata as real metadata",

  "virtual-metadata.delete-item.modal-head": "The virtual metadata of this relation",

  "virtual-metadata.delete-relationship.modal-head": "Select the items for which you want to save the virtual metadata as real metadata",



  "workspace.search.results.head": "Your submissions",

  "workflowAdmin.search.results.head": "Administer Workflow",

  "workflow.search.results.head": "Workflow tasks",



  "workflow-item.edit.breadcrumbs": "Edit workflowitem",

  "workflow-item.edit.title": "Edit workflowitem",

  "workflow-item.delete.notification.success.title": "Deleted",

  "workflow-item.delete.notification.success.content": "This workflow item was successfully deleted",

  "workflow-item.delete.notification.error.title": "Something went wrong",

  "workflow-item.delete.notification.error.content": "The workflow item could not be deleted",

  "workflow-item.delete.title": "Delete workflow item",

  "workflow-item.delete.header": "Delete workflow item",

  "workflow-item.delete.button.cancel": "Cancel",

  "workflow-item.delete.button.confirm": "Delete",


  "workflow-item.send-back.notification.success.title": "Sent back to submitter",

  "workflow-item.send-back.notification.success.content": "This workflow item was successfully sent back to the submitter",

  "workflow-item.send-back.notification.error.title": "Something went wrong",

  "workflow-item.send-back.notification.error.content": "The workflow item could not be sent back to the submitter",

  "workflow-item.send-back.title": "Send workflow item back to submitter",

  "workflow-item.send-back.header": "Send workflow item back to submitter",

  "workflow-item.send-back.button.cancel": "Cancel",

  "workflow-item.send-back.button.confirm": "Send back",

  "workflow-item.view.breadcrumbs": "Workflow View",

  "workspace-item.view.breadcrumbs": "Workspace View",

  "workspace-item.view.title": "Workspace View",

  "idle-modal.header": "Session will expire soon",

  "idle-modal.info": "For security reasons, user sessions expire after {{ timeToExpire }} minutes of inactivity. Your session will expire soon. Would you like to extend it or log out?",

  "idle-modal.log-out": "Log out",

  "idle-modal.extend-session": "Extend session",

  "researcher.profile.action.processing" : "Processing...",

  "researcher.profile.associated": "Researcher profile associated",

  "researcher.profile.change-visibility.fail": "An unexpected error occurs while changing the profile visibility",

  "researcher.profile.create.new": "Create new",

  "researcher.profile.create.success": "Researcher profile created successfully",

  "researcher.profile.create.fail": "An error occurs during the researcher profile creation",

  "researcher.profile.delete": "Delete",

  "researcher.profile.expose": "Expose",

  "researcher.profile.hide": "Hide",

  "researcher.profile.not.associated": "Researcher profile not yet associated",

  "researcher.profile.view": "View",

  "researcher.profile.private.visibility" : "PRIVATE",

  "researcher.profile.public.visibility" : "PUBLIC",

  "researcher.profile.status": "Status:",

  "researcherprofile.claim.not-authorized": "You are not authorized to claim this item. For more details contact the administrator(s).",

  "researcherprofile.error.claim.body" : "An error occurred while claiming the profile, please try again later",

  "researcherprofile.error.claim.title" : "Error",

  "researcherprofile.success.claim.body" : "Profile claimed with success",

  "researcherprofile.success.claim.title" : "Success",

  "person.page.orcid.create": "Create an ORCID ID",

  "person.page.orcid.granted-authorizations": "Granted authorizations",

  "person.page.orcid.grant-authorizations" : "Grant authorizations",

  "person.page.orcid.link": "Connect to ORCID ID",

  "person.page.orcid.link.processing": "Linking profile to ORCID...",

  "person.page.orcid.link.error.message": "Something went wrong while connecting the profile with ORCID. If the problem persists, contact the administrator.",

  "person.page.orcid.orcid-not-linked-message": "The ORCID iD of this profile ({{ orcid }}) has not yet been connected to an account on the ORCID registry or the connection is expired.",

  "person.page.orcid.unlink": "Disconnect from ORCID",

  "person.page.orcid.unlink.processing": "Processing...",

  "person.page.orcid.missing-authorizations": "Missing authorizations",

  "person.page.orcid.missing-authorizations-message": "The following authorizations are missing:",

  "person.page.orcid.no-missing-authorizations-message": "Great! This box is empty, so you have granted all access rights to use all functions offers by your institution.",

  "person.page.orcid.no-orcid-message": "No ORCID iD associated yet. By clicking on the button below it is possible to link this profile with an ORCID account.",

  "person.page.orcid.profile-preferences": "Profile preferences",

  "person.page.orcid.funding-preferences": "Funding preferences",

  "person.page.orcid.publications-preferences": "Publication preferences",

  "person.page.orcid.remove-orcid-message": "If you need to remove your ORCID, please contact the repository administrator",

  "person.page.orcid.save.preference.changes": "Update settings",

  "person.page.orcid.sync-profile.affiliation" : "Affiliation",

  "person.page.orcid.sync-profile.biographical" : "Biographical data",

  "person.page.orcid.sync-profile.education" : "Education",

  "person.page.orcid.sync-profile.identifiers" : "Identifiers",

  "person.page.orcid.sync-fundings.all" : "All fundings",

  "person.page.orcid.sync-fundings.mine" : "My fundings",

  "person.page.orcid.sync-fundings.my_selected" : "Selected fundings",

  "person.page.orcid.sync-fundings.disabled" : "Disabled",

  "person.page.orcid.sync-publications.all" : "All publications",

  "person.page.orcid.sync-publications.mine" : "My publications",

  "person.page.orcid.sync-publications.my_selected" : "Selected publications",

  "person.page.orcid.sync-publications.disabled" : "Disabled",

  "person.page.orcid.sync-queue.discard" : "Discard the change and do not synchronize with the ORCID registry",

  "person.page.orcid.sync-queue.discard.error": "The discarding of the ORCID queue record failed",

  "person.page.orcid.sync-queue.discard.success": "The ORCID queue record have been discarded successfully",

  "person.page.orcid.sync-queue.empty-message": "The ORCID queue registry is empty",

  "person.page.orcid.sync-queue.table.header.type" : "Type",

  "person.page.orcid.sync-queue.table.header.description" : "Description",

  "person.page.orcid.sync-queue.table.header.action" : "Action",

  "person.page.orcid.sync-queue.description.affiliation": "Affiliations",

  "person.page.orcid.sync-queue.description.country": "Country",

  "person.page.orcid.sync-queue.description.education": "Educations",

  "person.page.orcid.sync-queue.description.external_ids": "External ids",

  "person.page.orcid.sync-queue.description.other_names": "Other names",

  "person.page.orcid.sync-queue.description.qualification": "Qualifications",

  "person.page.orcid.sync-queue.description.researcher_urls": "Researcher urls",

  "person.page.orcid.sync-queue.description.keywords": "Keywords",

  "person.page.orcid.sync-queue.tooltip.insert": "Add a new entry in the ORCID registry",

  "person.page.orcid.sync-queue.tooltip.update": "Update this entry on the ORCID registry",

  "person.page.orcid.sync-queue.tooltip.delete": "Remove this entry from the ORCID registry",

  "person.page.orcid.sync-queue.tooltip.publication": "Publication",

  "person.page.orcid.sync-queue.tooltip.project": "Project",

  "person.page.orcid.sync-queue.tooltip.affiliation": "Affiliation",

  "person.page.orcid.sync-queue.tooltip.education": "Education",

  "person.page.orcid.sync-queue.tooltip.qualification": "Qualification",

  "person.page.orcid.sync-queue.tooltip.other_names": "Other name",

  "person.page.orcid.sync-queue.tooltip.country": "Country",

  "person.page.orcid.sync-queue.tooltip.keywords": "Keyword",

  "person.page.orcid.sync-queue.tooltip.external_ids": "External identifier",

  "person.page.orcid.sync-queue.tooltip.researcher_urls": "Researcher url",

  "person.page.orcid.sync-queue.send" : "Synchronize with ORCID registry",

  "person.page.orcid.sync-queue.send.unauthorized-error.title": "The submission to ORCID failed for missing authorizations.",

  "person.page.orcid.sync-queue.send.unauthorized-error.content": "Click <a href='{{orcid}}'>here</a> to grant again the required permissions. If the problem persists, contact the administrator",

  "person.page.orcid.sync-queue.send.bad-request-error": "The submission to ORCID failed because the resource sent to ORCID registry is not valid",

  "person.page.orcid.sync-queue.send.error": "The submission to ORCID failed",

  "person.page.orcid.sync-queue.send.conflict-error": "The submission to ORCID failed because the resource is already present on the ORCID registry",

  "person.page.orcid.sync-queue.send.not-found-warning": "The resource does not exists anymore on the ORCID registry.",

  "person.page.orcid.sync-queue.send.success": "The submission to ORCID was completed successfully",

  "person.page.orcid.sync-queue.send.validation-error": "The data that you want to synchronize with ORCID is not valid",

  "person.page.orcid.sync-queue.send.validation-error.amount-currency.required": "The amount's currency is required",

  "person.page.orcid.sync-queue.send.validation-error.external-id.required": "The resource to be sent requires at least one identifier",

  "person.page.orcid.sync-queue.send.validation-error.title.required": "The title is required",

  "person.page.orcid.sync-queue.send.validation-error.type.required": "The dc.type is required",

  "person.page.orcid.sync-queue.send.validation-error.start-date.required": "The start date is required",

  "person.page.orcid.sync-queue.send.validation-error.funder.required": "The funder is required",

  "person.page.orcid.sync-queue.send.validation-error.country.invalid": "Invalid 2 digits ISO 3166 country",

  "person.page.orcid.sync-queue.send.validation-error.organization.required": "The organization is required",

  "person.page.orcid.sync-queue.send.validation-error.organization.name-required": "The organization's name is required",

  "person.page.orcid.sync-queue.send.validation-error.publication.date-invalid" : "The publication date must be one year after 1900",

  "person.page.orcid.sync-queue.send.validation-error.organization.address-required": "The organization to be sent requires an address",

  "person.page.orcid.sync-queue.send.validation-error.organization.city-required": "The address of the organization to be sent requires a city",

  "person.page.orcid.sync-queue.send.validation-error.organization.country-required": "The address of the organization to be sent requires a valid 2 digits ISO 3166 country",

  "person.page.orcid.sync-queue.send.validation-error.disambiguated-organization.required": "An identifier to disambiguate organizations is required. Supported ids are GRID, Ringgold, Legal Entity identifiers (LEIs) and Crossref Funder Registry identifiers",

  "person.page.orcid.sync-queue.send.validation-error.disambiguated-organization.value-required": "The organization's identifiers requires a value",

  "person.page.orcid.sync-queue.send.validation-error.disambiguation-source.required": "The organization's identifiers requires a source",

  "person.page.orcid.sync-queue.send.validation-error.disambiguation-source.invalid": "The source of one of the organization identifiers is invalid. Supported sources are RINGGOLD, GRID, LEI and FUNDREF",

  "person.page.orcid.synchronization-mode": "Synchronization mode",

  "person.page.orcid.synchronization-mode.batch": "Batch",

  "person.page.orcid.synchronization-mode.label": "Synchronization mode",

  "person.page.orcid.synchronization-mode-message": "Please select how you would like synchronization to ORCID to occur. The options include \"Manual\" (you must send your data to ORCID manually), or \"Batch\" (the system will send your data to ORCID via a scheduled script).",

  "person.page.orcid.synchronization-mode-funding-message": "Select whether to send your linked Project entities to your ORCID record's list of funding information.",

  "person.page.orcid.synchronization-mode-publication-message": "Select whether to send your linked Publication entities to your ORCID record's list of works.",

  "person.page.orcid.synchronization-mode-profile-message": "Select whether to send your biographical data or personal identifiers to your ORCID record.",

  "person.page.orcid.synchronization-settings-update.success": "The synchronization settings have been updated successfully",

  "person.page.orcid.synchronization-settings-update.error": "The update of the synchronization settings failed",

  "person.page.orcid.synchronization-mode.manual": "Manual",

  "person.page.orcid.scope.authenticate": "Get your ORCID iD",

  "person.page.orcid.scope.read-limited": "Read your information with visibility set to Trusted Parties",

  "person.page.orcid.scope.activities-update": "Add/update your research activities",

  "person.page.orcid.scope.person-update": "Add/update other information about you",

  "person.page.orcid.unlink.success": "The disconnection between the profile and the ORCID registry was successful",

  "person.page.orcid.unlink.error": "An error occurred while disconnecting between the profile and the ORCID registry. Try again",

  "person.orcid.sync.setting": "ORCID Synchronization settings",

  "person.orcid.registry.queue": "ORCID Registry Queue",

  "person.orcid.registry.auth": "ORCID Authorizations",
  "home.recent-submissions.head": "Recent Submissions",

}<|MERGE_RESOLUTION|>--- conflicted
+++ resolved
@@ -3089,13 +3089,10 @@
 
   "profile.security.form.notifications.error.title": "Error changing passwords",
 
-<<<<<<< HEAD
   "profile.security.form.notifications.error.change-failed": "An error occurred while trying to change the password. Please check if the current password is correct.",
 
   "profile.security.form.notifications.error.not-long-enough": "The password has to be at least 6 characters long.",
 
-=======
->>>>>>> 001d6dc2
   "profile.security.form.notifications.error.not-same": "The provided passwords are not the same.",
 
   "profile.security.form.notifications.error.general": "Please fill required fields of security form.",
