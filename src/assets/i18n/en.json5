{

  "401.help": "You're not authorized to access this page. You can use the button below to get back to the home page.",

  "401.link.home-page": "Take me to the home page",

  "401.unauthorized": "unauthorized",



  "403.help": "You don't have permission to access this page. You can use the button below to get back to the home page.",

  "403.link.home-page": "Take me to the home page",

  "403.forbidden": "forbidden",

  "500.page-internal-server-error": "Service Unavailable",

  "500.help": "The server is temporarily unable to service your request due to maintenance downtime or capacity problems. Please try again later.",

  "500.link.home-page": "Take me to the home page",


  "404.help": "We can't find the page you're looking for. The page may have been moved or deleted. You can use the button below to get back to the home page. ",

  "404.link.home-page": "Take me to the home page",

  "404.page-not-found": "page not found",

  "error-page.description.401": "unauthorized",

  "error-page.description.403": "forbidden",

  "error-page.description.500": "Service Unavailable",

  "error-page.description.404": "page not found",

  "error-page.orcid.generic-error": "An error occurred during login via ORCID. Make sure you have shared your ORCID account email address with DSpace. If the error persists, contact the administrator",

  "access-status.embargo.listelement.badge": "Embargo",

  "access-status.metadata.only.listelement.badge": "Metadata only",

  "access-status.open.access.listelement.badge": "Open Access",

  "access-status.restricted.listelement.badge": "Restricted",

  "access-status.unknown.listelement.badge": "Unknown",

  "admin.curation-tasks.breadcrumbs": "System curation tasks",

  "admin.curation-tasks.title": "System curation tasks",

  "admin.curation-tasks.header": "System curation tasks",

  "admin.registries.bitstream-formats.breadcrumbs": "Format registry",

  "admin.registries.bitstream-formats.create.breadcrumbs": "Bitstream format",

  "admin.registries.bitstream-formats.create.failure.content": "An error occurred while creating the new bitstream format.",

  "admin.registries.bitstream-formats.create.failure.head": "Failure",

  "admin.registries.bitstream-formats.create.head": "Create Bitstream format",

  "admin.registries.bitstream-formats.create.new": "Add a new bitstream format",

  "admin.registries.bitstream-formats.create.success.content": "The new bitstream format was successfully created.",

  "admin.registries.bitstream-formats.create.success.head": "Success",

  "admin.registries.bitstream-formats.delete.failure.amount": "Failed to remove {{ amount }} format(s)",

  "admin.registries.bitstream-formats.delete.failure.head": "Failure",

  "admin.registries.bitstream-formats.delete.success.amount": "Successfully removed {{ amount }} format(s)",

  "admin.registries.bitstream-formats.delete.success.head": "Success",

  "admin.registries.bitstream-formats.description": "This list of bitstream formats provides information about known formats and their support level.",

  "admin.registries.bitstream-formats.edit.breadcrumbs": "Bitstream format",

  "admin.registries.bitstream-formats.edit.description.hint": "",

  "admin.registries.bitstream-formats.edit.description.label": "Description",

  "admin.registries.bitstream-formats.edit.extensions.hint": "Extensions are file extensions that are used to automatically identify the format of uploaded files. You can enter several extensions for each format.",

  "admin.registries.bitstream-formats.edit.extensions.label": "File extensions",

  "admin.registries.bitstream-formats.edit.extensions.placeholder": "Enter a file extension without the dot",

  "admin.registries.bitstream-formats.edit.failure.content": "An error occurred while editing the bitstream format.",

  "admin.registries.bitstream-formats.edit.failure.head": "Failure",

  "admin.registries.bitstream-formats.edit.head": "Bitstream format: {{ format }}",

  "admin.registries.bitstream-formats.edit.internal.hint": "Formats marked as internal are hidden from the user, and used for administrative purposes.",

  "admin.registries.bitstream-formats.edit.internal.label": "Internal",

  "admin.registries.bitstream-formats.edit.mimetype.hint": "The MIME type associated with this format, does not have to be unique.",

  "admin.registries.bitstream-formats.edit.mimetype.label": "MIME Type",

  "admin.registries.bitstream-formats.edit.shortDescription.hint": "A unique name for this format, (e.g. Microsoft Word XP or Microsoft Word 2000)",

  "admin.registries.bitstream-formats.edit.shortDescription.label": "Name",

  "admin.registries.bitstream-formats.edit.success.content": "The bitstream format was successfully edited.",

  "admin.registries.bitstream-formats.edit.success.head": "Success",

  "admin.registries.bitstream-formats.edit.supportLevel.hint": "The level of support your institution pledges for this format.",

  "admin.registries.bitstream-formats.edit.supportLevel.label": "Support level",

  "admin.registries.bitstream-formats.head": "Bitstream Format Registry",

  "admin.registries.bitstream-formats.no-items": "No bitstream formats to show.",

  "admin.registries.bitstream-formats.table.delete": "Delete selected",

  "admin.registries.bitstream-formats.table.deselect-all": "Deselect all",

  "admin.registries.bitstream-formats.table.internal": "internal",

  "admin.registries.bitstream-formats.table.mimetype": "MIME Type",

  "admin.registries.bitstream-formats.table.name": "Name",
  "admin.registries.bitstream-formats.table.id": "ID",

  "admin.registries.bitstream-formats.table.return": "Back",

  "admin.registries.bitstream-formats.table.supportLevel.KNOWN": "Known",

  "admin.registries.bitstream-formats.table.supportLevel.SUPPORTED": "Supported",

  "admin.registries.bitstream-formats.table.supportLevel.UNKNOWN": "Unknown",

  "admin.registries.bitstream-formats.table.supportLevel.head": "Support Level",

  "admin.registries.bitstream-formats.title": "Bitstream Format Registry",



  "admin.registries.metadata.breadcrumbs": "Metadata registry",

  "admin.registries.metadata.description": "The metadata registry maintains a list of all metadata fields available in the repository. These fields may be divided amongst multiple schemas. However, DSpace requires the qualified Dublin Core schema.",

  "admin.registries.metadata.form.create": "Create metadata schema",

  "admin.registries.metadata.form.edit": "Edit metadata schema",

  "admin.registries.metadata.form.name": "Name",

  "admin.registries.metadata.form.namespace": "Namespace",

  "admin.registries.metadata.head": "Metadata Registry",

  "admin.registries.metadata.schemas.no-items": "No metadata schemas to show.",

  "admin.registries.metadata.schemas.table.delete": "Delete selected",

  "admin.registries.metadata.schemas.table.id": "ID",

  "admin.registries.metadata.schemas.table.name": "Name",

  "admin.registries.metadata.schemas.table.namespace": "Namespace",

  "admin.registries.metadata.title": "Metadata Registry",



  "admin.registries.schema.breadcrumbs": "Metadata schema",

  "admin.registries.schema.description": "This is the metadata schema for \"{{namespace}}\".",

  "admin.registries.schema.fields.head": "Schema metadata fields",

  "admin.registries.schema.fields.no-items": "No metadata fields to show.",

  "admin.registries.schema.fields.table.delete": "Delete selected",

  "admin.registries.schema.fields.table.field": "Field",
  "admin.registries.schema.fields.table.id": "ID",

  "admin.registries.schema.fields.table.scopenote": "Scope Note",

  "admin.registries.schema.form.create": "Create metadata field",

  "admin.registries.schema.form.edit": "Edit metadata field",

  "admin.registries.schema.form.element": "Element",

  "admin.registries.schema.form.qualifier": "Qualifier",

  "admin.registries.schema.form.scopenote": "Scope Note",

  "admin.registries.schema.head": "Metadata Schema",

  "admin.registries.schema.notification.created": "Successfully created metadata schema \"{{prefix}}\"",

  "admin.registries.schema.notification.deleted.failure": "Failed to delete {{amount}} metadata schemas",

  "admin.registries.schema.notification.deleted.success": "Successfully deleted {{amount}} metadata schemas",

  "admin.registries.schema.notification.edited": "Successfully edited metadata schema \"{{prefix}}\"",

  "admin.registries.schema.notification.failure": "Error",

  "admin.registries.schema.notification.field.created": "Successfully created metadata field \"{{field}}\"",

  "admin.registries.schema.notification.field.deleted.failure": "Failed to delete {{amount}} metadata fields",

  "admin.registries.schema.notification.field.deleted.success": "Successfully deleted {{amount}} metadata fields",

  "admin.registries.schema.notification.field.edited": "Successfully edited metadata field \"{{field}}\"",

  "admin.registries.schema.notification.success": "Success",

  "admin.registries.schema.return": "Back",

  "admin.registries.schema.title": "Metadata Schema Registry",



  "admin.access-control.epeople.actions.delete": "Delete EPerson",

  "admin.access-control.epeople.actions.impersonate": "Impersonate EPerson",

  "admin.access-control.epeople.actions.reset": "Reset password",

  "admin.access-control.epeople.actions.stop-impersonating": "Stop impersonating EPerson",

  "admin.access-control.epeople.breadcrumbs": "EPeople",

  "admin.access-control.epeople.title": "EPeople",

  "admin.access-control.epeople.head": "EPeople",

  "admin.access-control.epeople.search.head": "Search",

  "admin.access-control.epeople.button.see-all": "Browse All",

  "admin.access-control.epeople.search.scope.metadata": "Metadata",

  "admin.access-control.epeople.search.scope.email": "E-mail (exact)",

  "admin.access-control.epeople.search.button": "Search",

  "admin.access-control.epeople.search.placeholder": "Search people...",

  "admin.access-control.epeople.button.add": "Add EPerson",

  "admin.access-control.epeople.table.id": "ID",

  "admin.access-control.epeople.table.name": "Name",

  "admin.access-control.epeople.table.email": "E-mail (exact)",

  "admin.access-control.epeople.table.edit": "Edit",

  "admin.access-control.epeople.table.edit.buttons.edit": "Edit \"{{name}}\"",

  "admin.access-control.epeople.table.edit.buttons.edit-disabled": "You are not authorized to edit this group",

  "admin.access-control.epeople.table.edit.buttons.remove": "Delete \"{{name}}\"",

  "admin.access-control.epeople.no-items": "No EPeople to show.",

  "admin.access-control.epeople.form.create": "Create EPerson",

  "admin.access-control.epeople.form.edit": "Edit EPerson",

  "admin.access-control.epeople.form.firstName": "First name",

  "admin.access-control.epeople.form.lastName": "Last name",

  "admin.access-control.epeople.form.email": "E-mail",

  "admin.access-control.epeople.form.emailHint": "Must be valid e-mail address",

  "admin.access-control.epeople.form.canLogIn": "Can log in",

  "admin.access-control.epeople.form.requireCertificate": "Requires certificate",

  "admin.access-control.epeople.form.return": "Back",

  "admin.access-control.epeople.form.notification.created.success": "Successfully created EPerson \"{{name}}\"",

  "admin.access-control.epeople.form.notification.created.failure": "Failed to create EPerson \"{{name}}\"",

  "admin.access-control.epeople.form.notification.created.failure.emailInUse": "Failed to create EPerson \"{{name}}\", email \"{{email}}\" already in use.",

  "admin.access-control.epeople.form.notification.edited.failure.emailInUse": "Failed to edit EPerson \"{{name}}\", email \"{{email}}\" already in use.",

  "admin.access-control.epeople.form.notification.edited.success": "Successfully edited EPerson \"{{name}}\"",

  "admin.access-control.epeople.form.notification.edited.failure": "Failed to edit EPerson \"{{name}}\"",

  "admin.access-control.epeople.form.notification.deleted.success": "Successfully deleted EPerson \"{{name}}\"",

  "admin.access-control.epeople.form.notification.deleted.failure": "Failed to delete EPerson \"{{name}}\"",

  "admin.access-control.epeople.form.groupsEPersonIsMemberOf": "Member of these groups:",

  "admin.access-control.epeople.form.table.id": "ID",

  "admin.access-control.epeople.form.table.name": "Name",

  "admin.access-control.epeople.form.table.collectionOrCommunity": "Collection/Community",

  "admin.access-control.epeople.form.memberOfNoGroups": "This EPerson is not a member of any groups",

  "admin.access-control.epeople.form.goToGroups": "Add to groups",

  "admin.access-control.epeople.notification.deleted.failure": "Failed to delete EPerson: \"{{name}}\"",

  "admin.access-control.epeople.notification.deleted.success": "Successfully deleted EPerson: \"{{name}}\"",



  "admin.access-control.groups.title": "Groups",

  "admin.access-control.groups.breadcrumbs": "Groups",

  "admin.access-control.groups.singleGroup.breadcrumbs": "Edit Group",

  "admin.access-control.groups.title.singleGroup": "Edit Group",

  "admin.access-control.groups.title.addGroup": "New Group",

  "admin.access-control.groups.addGroup.breadcrumbs": "New Group",

  "admin.access-control.groups.head": "Groups",

  "admin.access-control.groups.button.add": "Add group",

  "admin.access-control.groups.search.head": "Search groups",

  "admin.access-control.groups.button.see-all": "Browse all",

  "admin.access-control.groups.search.button": "Search",

  "admin.access-control.groups.search.placeholder": "Search groups...",

  "admin.access-control.groups.table.id": "ID",

  "admin.access-control.groups.table.name": "Name",

  "admin.access-control.groups.table.collectionOrCommunity": "Collection/Community",

  "admin.access-control.groups.table.members": "Members",

  "admin.access-control.groups.table.edit": "Edit",

  "admin.access-control.groups.table.edit.buttons.edit": "Edit \"{{name}}\"",

  "admin.access-control.groups.table.edit.buttons.remove": "Delete \"{{name}}\"",

  "admin.access-control.groups.no-items": "No groups found with this in their name or this as UUID",

  "admin.access-control.groups.notification.deleted.success": "Successfully deleted group \"{{name}}\"",

  "admin.access-control.groups.notification.deleted.failure.title": "Failed to delete group \"{{name}}\"",

  "admin.access-control.groups.notification.deleted.failure.content": "Cause: \"{{cause}}\"",



  "admin.access-control.groups.form.alert.permanent": "This group is permanent, so it can't be edited or deleted. You can still add and remove group members using this page.",

  "admin.access-control.groups.form.alert.workflowGroup": "This group can’t be modified or deleted because it corresponds to a role in the submission and workflow process in the \"{{name}}\" {{comcol}}. You can delete it from the <a href='{{comcolEditRolesRoute}}'>\"assign roles\"</a> tab on the edit {{comcol}} page. You can still add and remove group members using this page.",

  "admin.access-control.groups.form.head.create": "Create group",

  "admin.access-control.groups.form.head.edit": "Edit group",

  "admin.access-control.groups.form.groupName": "Group name",

  "admin.access-control.groups.form.groupCommunity": "Community or Collection",

  "admin.access-control.groups.form.groupDescription": "Description",

  "admin.access-control.groups.form.notification.created.success": "Successfully created Group \"{{name}}\"",

  "admin.access-control.groups.form.notification.created.failure": "Failed to create Group \"{{name}}\"",

  "admin.access-control.groups.form.notification.created.failure.groupNameInUse": "Failed to create Group with name: \"{{name}}\", make sure the name is not already in use.",

  "admin.access-control.groups.form.notification.edited.failure": "Failed to edit Group \"{{name}}\"",

  "admin.access-control.groups.form.notification.edited.failure.groupNameInUse": "Name \"{{name}}\" already in use!",

  "admin.access-control.groups.form.notification.edited.success": "Successfully edited Group \"{{name}}\"",

  "admin.access-control.groups.form.actions.delete": "Delete Group",

  "admin.access-control.groups.form.delete-group.modal.header": "Delete Group \"{{ dsoName }}\"",

  "admin.access-control.groups.form.delete-group.modal.info": "Are you sure you want to delete Group \"{{ dsoName }}\"",

  "admin.access-control.groups.form.delete-group.modal.cancel": "Cancel",

  "admin.access-control.groups.form.delete-group.modal.confirm": "Delete",

  "admin.access-control.groups.form.notification.deleted.success": "Successfully deleted group \"{{ name }}\"",

  "admin.access-control.groups.form.notification.deleted.failure.title": "Failed to delete group \"{{ name }}\"",

  "admin.access-control.groups.form.notification.deleted.failure.content": "Cause: \"{{ cause }}\"",

  "admin.access-control.groups.form.members-list.head": "EPeople",

  "admin.access-control.groups.form.members-list.search.head": "Add EPeople",

  "admin.access-control.groups.form.members-list.button.see-all": "Browse All",

  "admin.access-control.groups.form.members-list.headMembers": "Current Members",

  "admin.access-control.groups.form.members-list.search.scope.metadata": "Metadata",

  "admin.access-control.groups.form.members-list.search.scope.email": "E-mail (exact)",

  "admin.access-control.groups.form.members-list.search.button": "Search",

  "admin.access-control.groups.form.members-list.table.id": "ID",

  "admin.access-control.groups.form.members-list.table.name": "Name",

  "admin.access-control.groups.form.members-list.table.identity": "Identity",

  "admin.access-control.groups.form.members-list.table.email": "Email",

  "admin.access-control.groups.form.members-list.table.netid": "NetID",

  "admin.access-control.groups.form.members-list.table.edit": "Remove / Add",

  "admin.access-control.groups.form.members-list.table.edit.buttons.remove": "Remove member with name \"{{name}}\"",

  "admin.access-control.groups.form.members-list.notification.success.addMember": "Successfully added member: \"{{name}}\"",

  "admin.access-control.groups.form.members-list.notification.failure.addMember": "Failed to add member: \"{{name}}\"",

  "admin.access-control.groups.form.members-list.notification.success.deleteMember": "Successfully deleted member: \"{{name}}\"",

  "admin.access-control.groups.form.members-list.notification.failure.deleteMember": "Failed to delete member: \"{{name}}\"",

  "admin.access-control.groups.form.members-list.table.edit.buttons.add": "Add member with name \"{{name}}\"",

  "admin.access-control.groups.form.members-list.notification.failure.noActiveGroup": "No current active group, submit a name first.",

  "admin.access-control.groups.form.members-list.no-members-yet": "No members in group yet, search and add.",

  "admin.access-control.groups.form.members-list.no-items": "No EPeople found in that search",

  "admin.access-control.groups.form.subgroups-list.notification.failure": "Something went wrong: \"{{cause}}\"",

  "admin.access-control.groups.form.subgroups-list.head": "Groups",

  "admin.access-control.groups.form.subgroups-list.search.head": "Add Subgroup",

  "admin.access-control.groups.form.subgroups-list.button.see-all": "Browse All",

  "admin.access-control.groups.form.subgroups-list.headSubgroups": "Current Subgroups",

  "admin.access-control.groups.form.subgroups-list.search.button": "Search",

  "admin.access-control.groups.form.subgroups-list.table.id": "ID",

  "admin.access-control.groups.form.subgroups-list.table.name": "Name",

  "admin.access-control.groups.form.subgroups-list.table.collectionOrCommunity": "Collection/Community",

  "admin.access-control.groups.form.subgroups-list.table.edit": "Remove / Add",

  "admin.access-control.groups.form.subgroups-list.table.edit.buttons.remove": "Remove subgroup with name \"{{name}}\"",

  "admin.access-control.groups.form.subgroups-list.table.edit.buttons.add": "Add subgroup with name \"{{name}}\"",

  "admin.access-control.groups.form.subgroups-list.table.edit.currentGroup": "Current group",

  "admin.access-control.groups.form.subgroups-list.notification.success.addSubgroup": "Successfully added subgroup: \"{{name}}\"",

  "admin.access-control.groups.form.subgroups-list.notification.failure.addSubgroup": "Failed to add subgroup: \"{{name}}\"",

  "admin.access-control.groups.form.subgroups-list.notification.success.deleteSubgroup": "Successfully deleted subgroup: \"{{name}}\"",

  "admin.access-control.groups.form.subgroups-list.notification.failure.deleteSubgroup": "Failed to delete subgroup: \"{{name}}\"",

  "admin.access-control.groups.form.subgroups-list.notification.failure.noActiveGroup": "No current active group, submit a name first.",

  "admin.access-control.groups.form.subgroups-list.notification.failure.subgroupToAddIsActiveGroup": "This is the current group, can't be added.",

  "admin.access-control.groups.form.subgroups-list.no-items": "No groups found with this in their name or this as UUID",

  "admin.access-control.groups.form.subgroups-list.no-subgroups-yet": "No subgroups in group yet.",

  "admin.access-control.groups.form.return": "Back",

  "admin.access-control.groups.form.tooltip.editGroupPage": "On this page, you can modify the properties and members of a group. In the top section, you can edit the group name and description, unless this is an admin group for a collection or community, in which case the group name and description are auto-generated and cannot be edited. In the following sections, you can edit group membership. See [the wiki](https://wiki.lyrasis.org/display/DSDOC7x/Create+or+manage+a+user+group) for more details.",

  "admin.access-control.groups.form.tooltip.editGroup.addEpeople": "To add or remove an EPerson to/from this group, either click the 'Browse All' button or use the search bar below to search for users (use the dropdown to the left of the search bar to choose whether to search by metadata or by email). Then click the plus icon for each user you wish to add in the list below, or the trash can icon for each user you wish to remove. The list below may have several pages: use the page controls below the list to navigate to the next pages. Once you are ready, save your changes by clicking the 'Save' button in the top section.",

  "admin.access-control.groups.form.tooltip.editGroup.addSubgroups": "To add or remove a Subgroup to/from this group, either click the 'Browse All' button or use the search bar below to search for users. Then click the plus icon for each user you wish to add in the list below, or the trash can icon for each user you wish to remove. The list below may have several pages: use the page controls below the list to navigate to the next pages. Once you are ready, save your changes by clicking the 'Save' button in the top section.",

  "admin.search.breadcrumbs": "Administrative Search",

  "admin.search.collection.edit": "Edit",

  "admin.search.community.edit": "Edit",

  "admin.search.item.delete": "Delete",

  "admin.search.item.edit": "Edit",

  "admin.search.item.make-private": "Make non-discoverable",

  "admin.search.item.make-public": "Make discoverable",

  "admin.search.item.move": "Move",

  "admin.search.item.reinstate": "Reinstate",

  "admin.search.item.withdraw": "Withdraw",

  "admin.search.title": "Administrative Search",

  "administrativeView.search.results.head": "Administrative Search",




  "admin.workflow.breadcrumbs": "Administer Workflow",

  "admin.workflow.title": "Administer Workflow",

  "admin.workflow.item.workflow": "Workflow",

  "admin.workflow.item.workspace": "Workspace",

  "admin.workflow.item.delete": "Delete",

  "admin.workflow.item.send-back": "Send back",

  "admin.workflow.item.policies": "Policies",

  "admin.workflow.item.supervision": "Supervision",



  "admin.metadata-import.breadcrumbs": "Import Metadata",

  "admin.batch-import.breadcrumbs": "Import Batch",

  "admin.metadata-import.title": "Import Metadata",

  "admin.batch-import.title": "Import Batch",

  "admin.metadata-import.page.header": "Import Metadata",

  "admin.batch-import.page.header": "Import Batch",

  "admin.metadata-import.page.help": "You can drop or browse CSV files that contain batch metadata operations on files here",

  "admin.batch-import.page.help": "Select the Collection to import into. Then, drop or browse to a Simple Archive Format (SAF) zip file that includes the Items to import",

  "admin.metadata-import.page.dropMsg": "Drop a metadata CSV to import",

  "admin.batch-import.page.dropMsg": "Drop a batch ZIP to import",

  "admin.metadata-import.page.dropMsgReplace": "Drop to replace the metadata CSV to import",

  "admin.batch-import.page.dropMsgReplace": "Drop to replace the batch ZIP to import",

  "admin.metadata-import.page.button.return": "Back",

  "admin.metadata-import.page.button.proceed": "Proceed",

  "admin.metadata-import.page.button.select-collection": "Select Collection",

  "admin.metadata-import.page.error.addFile": "Select file first!",

  "admin.batch-import.page.error.addFile": "Select Zip file first!",

  "admin.metadata-import.page.validateOnly": "Validate Only",

  "admin.metadata-import.page.validateOnly.hint": "When selected, the uploaded CSV will be validated. You will receive a report of detected changes, but no changes will be saved.",

  "advanced-workflow-action.rating.form.rating.label": "Rating",

  "advanced-workflow-action.rating.form.rating.error": "You must rate the item",

  "advanced-workflow-action.rating.form.review.label": "Review",

  "advanced-workflow-action.rating.form.review.error": "You must enter a review to submit this rating",

  "advanced-workflow-action.rating.description": "Please select a rating below",

  "advanced-workflow-action.rating.description-requiredDescription": "Please select a rating below and also add a review",


  "advanced-workflow-action.select-reviewer.description-single": "Please select a single reviewer below before submitting",

  "advanced-workflow-action.select-reviewer.description-multiple": "Please select one or more reviewers below before submitting",


  "advanced-workflow-action-select-reviewer.groups.form.reviewers-list.head": "EPeople",

  "advanced-workflow-action-select-reviewer.groups.form.reviewers-list.search.head": "Add EPeople",

  "advanced-workflow-action-select-reviewer.groups.form.reviewers-list.button.see-all": "Browse All",

  "advanced-workflow-action-select-reviewer.groups.form.reviewers-list.headMembers": "Current Members",

  "advanced-workflow-action-select-reviewer.groups.form.reviewers-list.search.scope.metadata": "Metadata",

  "advanced-workflow-action-select-reviewer.groups.form.reviewers-list.search.scope.email": "E-mail (exact)",

  "advanced-workflow-action-select-reviewer.groups.form.reviewers-list.search.button": "Search",

  "advanced-workflow-action-select-reviewer.groups.form.reviewers-list.table.id": "ID",

  "advanced-workflow-action-select-reviewer.groups.form.reviewers-list.table.name": "Name",

  "advanced-workflow-action-select-reviewer.groups.form.reviewers-list.table.identity": "Identity",

  "advanced-workflow-action-select-reviewer.groups.form.reviewers-list.table.email": "Email",

  "advanced-workflow-action-select-reviewer.groups.form.reviewers-list.table.netid": "NetID",

  "advanced-workflow-action-select-reviewer.groups.form.reviewers-list.table.edit": "Remove / Add",

  "advanced-workflow-action-select-reviewer.groups.form.reviewers-list.table.edit.buttons.remove": "Remove member with name \"{{name}}\"",

  "advanced-workflow-action-select-reviewer.groups.form.reviewers-list.notification.success.addMember": "Successfully added member: \"{{name}}\"",

  "advanced-workflow-action-select-reviewer.groups.form.reviewers-list.notification.failure.addMember": "Failed to add member: \"{{name}}\"",

  "advanced-workflow-action-select-reviewer.groups.form.reviewers-list.notification.success.deleteMember": "Successfully deleted member: \"{{name}}\"",

  "advanced-workflow-action-select-reviewer.groups.form.reviewers-list.notification.failure.deleteMember": "Failed to delete member: \"{{name}}\"",

  "advanced-workflow-action-select-reviewer.groups.form.reviewers-list.table.edit.buttons.add": "Add member with name \"{{name}}\"",

  "advanced-workflow-action-select-reviewer.groups.form.reviewers-list.notification.failure.noActiveGroup": "No current active group, submit a name first.",

  "advanced-workflow-action-select-reviewer.groups.form.reviewers-list.no-members-yet": "No members in group yet, search and add.",

  "advanced-workflow-action-select-reviewer.groups.form.reviewers-list.no-items": "No EPeople found in that search",

  "advanced-workflow-action.select-reviewer.no-reviewer-selected.error": "No reviewer selected.",

  "admin.batch-import.page.validateOnly.hint": "When selected, the uploaded ZIP will be validated. You will receive a report of detected changes, but no changes will be saved.",

  "admin.batch-import.page.remove": "remove",

  "auth.errors.invalid-user": "Invalid email address or password.",

  "auth.messages.expired": "Your session has expired. Please log in again.",

  "auth.messages.token-refresh-failed": "Refreshing your session token failed. Please log in again.",



  "bitstream.download.page": "Now downloading {{bitstream}}..." ,

  "bitstream.download.page.back": "Back" ,


  "bitstream.edit.authorizations.link": "Edit bitstream's Policies",

  "bitstream.edit.authorizations.title": "Edit bitstream's Policies",

  "bitstream.edit.return": "Back",

  "bitstream.edit.bitstream": "Bitstream: ",

  "bitstream.edit.form.description.hint": "Optionally, provide a brief description of the file, for example \"<i>Main article</i>\" or \"<i>Experiment data readings</i>\".",

  "bitstream.edit.form.description.label": "Description",

  "bitstream.edit.form.embargo.hint": "The first day from which access is allowed. <b>This date cannot be modified on this form.</b> To set an embargo date for a bitstream, go to the <i>Item Status</i> tab, click <i>Authorizations...</i>, create or edit the bitstream's <i>READ</i> policy, and set the <i>Start Date</i> as desired.",

  "bitstream.edit.form.embargo.label": "Embargo until specific date",

  "bitstream.edit.form.fileName.hint": "Change the filename for the bitstream. Note that this will change the display bitstream URL, but old links will still resolve as long as the sequence ID does not change.",

  "bitstream.edit.form.fileName.label": "Filename",

  "bitstream.edit.form.newFormat.label": "Describe new format",

  "bitstream.edit.form.newFormat.hint": "The application you used to create the file, and the version number (for example, \"<i>ACMESoft SuperApp version 1.5</i>\").",

  "bitstream.edit.form.primaryBitstream.label": "Primary bitstream",

  "bitstream.edit.form.selectedFormat.hint": "If the format is not in the above list, <b>select \"format not in list\" above</b> and describe it under \"Describe new format\".",

  "bitstream.edit.form.selectedFormat.label": "Selected Format",

  "bitstream.edit.form.selectedFormat.unknown": "Format not in list",

  "bitstream.edit.notifications.error.format.title": "An error occurred saving the bitstream's format",

  "bitstream.edit.form.iiifLabel.label": "IIIF Label",

  "bitstream.edit.form.iiifLabel.hint": "Canvas label for this image. If not provided default label will be used.",

  "bitstream.edit.form.iiifToc.label": "IIIF Table of Contents",

  "bitstream.edit.form.iiifToc.hint": "Adding text here makes this the start of a new table of contents range.",

  "bitstream.edit.form.iiifWidth.label": "IIIF Canvas Width",

  "bitstream.edit.form.iiifWidth.hint": "The canvas width should usually match the image width.",

  "bitstream.edit.form.iiifHeight.label": "IIIF Canvas Height",

  "bitstream.edit.form.iiifHeight.hint": "The canvas height should usually match the image height.",


  "bitstream.edit.notifications.saved.content": "Your changes to this bitstream were saved.",

  "bitstream.edit.notifications.saved.title": "Bitstream saved",

  "bitstream.edit.title": "Edit bitstream",

  "bitstream-request-a-copy.alert.canDownload1": "You already have access to this file. If you want to download the file, click ",

  "bitstream-request-a-copy.alert.canDownload2": "here",

  "bitstream-request-a-copy.header": "Request a copy of the file",

  "bitstream-request-a-copy.intro": "Enter the following information to request a copy for the following item: ",

  "bitstream-request-a-copy.intro.bitstream.one": "Requesting the following file: ",
  "bitstream-request-a-copy.intro.bitstream.all": "Requesting all files. ",

  "bitstream-request-a-copy.name.label": "Name *",

  "bitstream-request-a-copy.name.error": "The name is required",

  "bitstream-request-a-copy.email.label": "Your e-mail address *",

  "bitstream-request-a-copy.email.hint": "This email address is used for sending the file.",

  "bitstream-request-a-copy.email.error": "Please enter a valid email address.",

  "bitstream-request-a-copy.allfiles.label": "Files",

  "bitstream-request-a-copy.files-all-false.label": "Only the requested file",

  "bitstream-request-a-copy.files-all-true.label": "All files (of this item) in restricted access",

  "bitstream-request-a-copy.message.label": "Message",

  "bitstream-request-a-copy.return": "Back",

  "bitstream-request-a-copy.submit": "Request copy",

  "bitstream-request-a-copy.submit.success": "The item request was submitted successfully.",

  "bitstream-request-a-copy.submit.error": "Something went wrong with submitting the item request.",



  "browse.back.all-results": "All browse results",

  "browse.comcol.by.author": "By Author",

  "browse.comcol.by.dateissued": "By Issue Date",

  "browse.comcol.by.subject": "By Subject",

  "browse.comcol.by.title": "By Title",

  "browse.comcol.head": "Browse",

  "browse.empty": "No items to show.",

  "browse.metadata.author": "Author",

  "browse.metadata.dateissued": "Issue Date",

  "browse.metadata.subject": "Subject",

  "browse.metadata.title": "Title",

  "browse.metadata.author.breadcrumbs": "Browse by Author",

  "browse.metadata.dateissued.breadcrumbs": "Browse by Date",

  "browse.metadata.subject.breadcrumbs": "Browse by Subject",

  "browse.metadata.srsc.breadcrumbs": "Browse by Subject Category",

  "browse.metadata.title.breadcrumbs": "Browse by Title",

  "pagination.next.button": "Next",

  "pagination.previous.button": "Previous",

  "pagination.next.button.disabled.tooltip": "No more pages of results",

  "browse.startsWith": ", starting with {{ startsWith }}",

  "browse.startsWith.choose_start": "(Choose start)",

  "browse.startsWith.choose_year": "(Choose year)",

  "browse.startsWith.choose_year.label": "Choose the issue year",

  "browse.startsWith.jump": "Filter results by year or month",

  "browse.startsWith.months.april": "April",

  "browse.startsWith.months.august": "August",

  "browse.startsWith.months.december": "December",

  "browse.startsWith.months.february": "February",

  "browse.startsWith.months.january": "January",

  "browse.startsWith.months.july": "July",

  "browse.startsWith.months.june": "June",

  "browse.startsWith.months.march": "March",

  "browse.startsWith.months.may": "May",

  "browse.startsWith.months.none": "(Choose month)",

  "browse.startsWith.months.none.label": "Choose the issue month",

  "browse.startsWith.months.november": "November",

  "browse.startsWith.months.october": "October",

  "browse.startsWith.months.september": "September",

  "browse.startsWith.submit": "Browse",

  "browse.startsWith.type_date": "Filter results by date",

  "browse.startsWith.type_date.label": "Or type in a date (year-month) and click on the Browse button",

  "browse.startsWith.type_text": "Filter results by typing the first few letters",

<<<<<<< HEAD
  "browse.taxonomy.button": "Browse",
=======
  "browse.startsWith.input": "Filter",
>>>>>>> 5a9e9fdd

  "browse.title": "Browsing {{ collection }} by {{ field }}{{ startsWith }} {{ value }}",

  "browse.title.page": "Browsing {{ collection }} by {{ field }} {{ value }}",


  "search.browse.item-back": "Back to Results",


  "chips.remove": "Remove chip",


  "claimed-approved-search-result-list-element.title": "Approved",

  "claimed-declined-search-result-list-element.title": "Rejected, sent back to submitter",

  "claimed-declined-task-search-result-list-element.title": "Declined, sent back to Review Manager's workflow",


  "collection.create.head": "Create a Collection",

  "collection.create.notifications.success": "Successfully created the Collection",

  "collection.create.sub-head": "Create a Collection for Community {{ parent }}",

  "collection.curate.header": "Curate Collection: {{collection}}",

  "collection.delete.cancel": "Cancel",

  "collection.delete.confirm": "Confirm",

  "collection.delete.processing": "Deleting",

  "collection.delete.head": "Delete Collection",

  "collection.delete.notification.fail": "Collection could not be deleted",

  "collection.delete.notification.success": "Successfully deleted collection",

  "collection.delete.text": "Are you sure you want to delete collection \"{{ dso }}\"",



  "collection.edit.delete": "Delete this collection",

  "collection.edit.head": "Edit Collection",

  "collection.edit.breadcrumbs": "Edit Collection",



  "collection.edit.tabs.mapper.head": "Item Mapper",

  "collection.edit.tabs.item-mapper.title": "Collection Edit - Item Mapper",

  "collection.edit.item-mapper.cancel": "Cancel",

  "collection.edit.item-mapper.collection": "Collection: \"<b>{{name}}</b>\"",

  "collection.edit.item-mapper.confirm": "Map selected items",

  "collection.edit.item-mapper.description": "This is the item mapper tool that allows collection administrators to map items from other collections into this collection. You can search for items from other collections and map them, or browse the list of currently mapped items.",

  "collection.edit.item-mapper.head": "Item Mapper - Map Items from Other Collections",

  "collection.edit.item-mapper.no-search": "Please enter a query to search",

  "collection.edit.item-mapper.notifications.map.error.content": "Errors occurred for mapping of {{amount}} items.",

  "collection.edit.item-mapper.notifications.map.error.head": "Mapping errors",

  "collection.edit.item-mapper.notifications.map.success.content": "Successfully mapped {{amount}} items.",

  "collection.edit.item-mapper.notifications.map.success.head": "Mapping completed",

  "collection.edit.item-mapper.notifications.unmap.error.content": "Errors occurred for removing the mappings of {{amount}} items.",

  "collection.edit.item-mapper.notifications.unmap.error.head": "Remove mapping errors",

  "collection.edit.item-mapper.notifications.unmap.success.content": "Successfully removed the mappings of {{amount}} items.",

  "collection.edit.item-mapper.notifications.unmap.success.head": "Remove mapping completed",

  "collection.edit.item-mapper.remove": "Remove selected item mappings",

  "collection.edit.item-mapper.search-form.placeholder": "Search items...",

  "collection.edit.item-mapper.tabs.browse": "Browse mapped items",

  "collection.edit.item-mapper.tabs.map": "Map new items",


  "collection.edit.logo.delete.title": "Delete logo",

  "collection.edit.logo.delete-undo.title": "Undo delete",

  "collection.edit.logo.label": "Collection logo",

  "collection.edit.logo.notifications.add.error": "Uploading Collection logo failed. Please verify the content before retrying.",

  "collection.edit.logo.notifications.add.success": "Upload Collection logo successful.",

  "collection.edit.logo.notifications.delete.success.title": "Logo deleted",

  "collection.edit.logo.notifications.delete.success.content": "Successfully deleted the collection's logo",

  "collection.edit.logo.notifications.delete.error.title": "Error deleting logo",

  "collection.edit.logo.upload": "Drop a Collection Logo to upload",



  "collection.edit.notifications.success": "Successfully edited the Collection",

  "collection.edit.return": "Back",



  "collection.edit.tabs.curate.head": "Curate",

  "collection.edit.tabs.curate.title": "Collection Edit - Curate",

  "collection.edit.tabs.authorizations.head": "Authorizations",

  "collection.edit.tabs.authorizations.title": "Collection Edit - Authorizations",

  "collection.edit.item.authorizations.load-bundle-button": "Load more bundles",

  "collection.edit.item.authorizations.load-more-button": "Load more",

  "collection.edit.item.authorizations.show-bitstreams-button": "Show bitstream policies for bundle",

  "collection.edit.tabs.metadata.head": "Edit Metadata",

  "collection.edit.tabs.metadata.title": "Collection Edit - Metadata",

  "collection.edit.tabs.roles.head": "Assign Roles",

  "collection.edit.tabs.roles.title": "Collection Edit - Roles",

  "collection.edit.tabs.source.external": "This collection harvests its content from an external source",

  "collection.edit.tabs.source.form.errors.oaiSource.required": "You must provide a set id of the target collection.",

  "collection.edit.tabs.source.form.harvestType": "Content being harvested",

  "collection.edit.tabs.source.form.head": "Configure an external source",

  "collection.edit.tabs.source.form.metadataConfigId": "Metadata Format",

  "collection.edit.tabs.source.form.oaiSetId": "OAI specific set id",

  "collection.edit.tabs.source.form.oaiSource": "OAI Provider",

  "collection.edit.tabs.source.form.options.harvestType.METADATA_AND_BITSTREAMS": "Harvest metadata and bitstreams (requires ORE support)",

  "collection.edit.tabs.source.form.options.harvestType.METADATA_AND_REF": "Harvest metadata and references to bitstreams (requires ORE support)",

  "collection.edit.tabs.source.form.options.harvestType.METADATA_ONLY": "Harvest metadata only",

  "collection.edit.tabs.source.head": "Content Source",

  "collection.edit.tabs.source.notifications.discarded.content": "Your changes were discarded. To reinstate your changes click the 'Undo' button",

  "collection.edit.tabs.source.notifications.discarded.title": "Changes discarded",

  "collection.edit.tabs.source.notifications.invalid.content": "Your changes were not saved. Please make sure all fields are valid before you save.",

  "collection.edit.tabs.source.notifications.invalid.title": "Metadata invalid",

  "collection.edit.tabs.source.notifications.saved.content": "Your changes to this collection's content source were saved.",

  "collection.edit.tabs.source.notifications.saved.title": "Content Source saved",

  "collection.edit.tabs.source.title": "Collection Edit - Content Source",



  "collection.edit.template.add-button": "Add",

  "collection.edit.template.breadcrumbs": "Item template",

  "collection.edit.template.cancel": "Cancel",

  "collection.edit.template.delete-button": "Delete",

  "collection.edit.template.edit-button": "Edit",

  "collection.edit.template.error": "An error occurred retrieving the template item",

  "collection.edit.template.head": "Edit Template Item for Collection \"{{ collection }}\"",

  "collection.edit.template.label": "Template item",

  "collection.edit.template.loading": "Loading template item...",

  "collection.edit.template.notifications.delete.error": "Failed to delete the item template",

  "collection.edit.template.notifications.delete.success": "Successfully deleted the item template",

  "collection.edit.template.title": "Edit Template Item",



  "collection.form.abstract": "Short Description",

  "collection.form.description": "Introductory text (HTML)",

  "collection.form.errors.title.required": "Please enter a collection name",

  "collection.form.license": "License",

  "collection.form.provenance": "Provenance",

  "collection.form.rights": "Copyright text (HTML)",

  "collection.form.tableofcontents": "News (HTML)",

  "collection.form.title": "Name",

  "collection.form.entityType": "Entity Type",



  "collection.listelement.badge": "Collection",



  "collection.page.browse.recent.head": "Recent Submissions",

  "collection.page.browse.recent.empty": "No items to show",

  "collection.page.edit": "Edit this collection",

  "collection.page.handle": "Permanent URI for this collection",

  "collection.page.license": "License",

  "collection.page.news": "News",



  "collection.select.confirm": "Confirm selected",

  "collection.select.empty": "No collections to show",

  "collection.select.table.title": "Title",


  "collection.source.controls.head": "Harvest Controls",
  "collection.source.controls.test.submit.error": "Something went wrong with initiating the testing of the settings",
  "collection.source.controls.test.failed": "The script to test the settings has failed",
  "collection.source.controls.test.completed": "The script to test the settings has successfully finished",
  "collection.source.controls.test.submit": "Test configuration",
  "collection.source.controls.test.running": "Testing configuration...",
  "collection.source.controls.import.submit.success": "The import has been successfully initiated",
  "collection.source.controls.import.submit.error": "Something went wrong with initiating the import",
  "collection.source.controls.import.submit": "Import now",
  "collection.source.controls.import.running": "Importing...",
  "collection.source.controls.import.failed": "An error occurred during the import",
  "collection.source.controls.import.completed": "The import completed",
  "collection.source.controls.reset.submit.success": "The reset and reimport has been successfully initiated",
  "collection.source.controls.reset.submit.error": "Something went wrong with initiating the reset and reimport",
  "collection.source.controls.reset.failed": "An error occurred during the reset and reimport",
  "collection.source.controls.reset.completed": "The reset and reimport completed",
  "collection.source.controls.reset.submit": "Reset and reimport",
  "collection.source.controls.reset.running": "Resetting and reimporting...",
  "collection.source.controls.harvest.status": "Harvest status:",
  "collection.source.controls.harvest.start": "Harvest start time:",
  "collection.source.controls.harvest.last": "Last time harvested:",
  "collection.source.controls.harvest.message": "Harvest info:",
  "collection.source.controls.harvest.no-information": "N/A",


  "collection.source.update.notifications.error.content": "The provided settings have been tested and didn't work.",

  "collection.source.update.notifications.error.title": "Server Error",



  "communityList.breadcrumbs": "Community List",

  "communityList.tabTitle": "Community List",

  "communityList.title": "List of Communities",

  "communityList.showMore": "Show More",



  "community.create.head": "Create a Community",

  "community.create.notifications.success": "Successfully created the Community",

  "community.create.sub-head": "Create a Sub-Community for Community {{ parent }}",

  "community.curate.header": "Curate Community: {{community}}",

  "community.delete.cancel": "Cancel",

  "community.delete.confirm": "Confirm",

  "community.delete.processing": "Deleting...",

  "community.delete.head": "Delete Community",

  "community.delete.notification.fail": "Community could not be deleted",

  "community.delete.notification.success": "Successfully deleted community",

  "community.delete.text": "Are you sure you want to delete community \"{{ dso }}\"",

  "community.edit.delete": "Delete this community",

  "community.edit.head": "Edit Community",

  "community.edit.breadcrumbs": "Edit Community",


  "community.edit.logo.delete.title": "Delete logo",

  "community.edit.logo.delete-undo.title": "Undo delete",

  "community.edit.logo.label": "Community logo",

  "community.edit.logo.notifications.add.error": "Uploading Community logo failed. Please verify the content before retrying.",

  "community.edit.logo.notifications.add.success": "Upload Community logo successful.",

  "community.edit.logo.notifications.delete.success.title": "Logo deleted",

  "community.edit.logo.notifications.delete.success.content": "Successfully deleted the community's logo",

  "community.edit.logo.notifications.delete.error.title": "Error deleting logo",

  "community.edit.logo.upload": "Drop a Community Logo to upload",



  "community.edit.notifications.success": "Successfully edited the Community",

  "community.edit.notifications.unauthorized": "You do not have privileges to make this change",

  "community.edit.notifications.error": "An error occured while editing the Community",

  "community.edit.return": "Back",



  "community.edit.tabs.curate.head": "Curate",

  "community.edit.tabs.curate.title": "Community Edit - Curate",

  "community.edit.tabs.metadata.head": "Edit Metadata",

  "community.edit.tabs.metadata.title": "Community Edit - Metadata",

  "community.edit.tabs.roles.head": "Assign Roles",

  "community.edit.tabs.roles.title": "Community Edit - Roles",

  "community.edit.tabs.authorizations.head": "Authorizations",

  "community.edit.tabs.authorizations.title": "Community Edit - Authorizations",



  "community.listelement.badge": "Community",



  "comcol-role.edit.no-group": "None",

  "comcol-role.edit.create": "Create",

  "comcol-role.edit.create.error.title": "Failed to create a group for the '{{ role }}' role",

  "comcol-role.edit.restrict": "Restrict",

  "comcol-role.edit.delete": "Delete",

  "comcol-role.edit.delete.error.title": "Failed to delete the '{{ role }}' role's group",


  "comcol-role.edit.community-admin.name": "Administrators",

  "comcol-role.edit.collection-admin.name": "Administrators",


  "comcol-role.edit.community-admin.description": "Community administrators can create sub-communities or collections, and manage or assign management for those sub-communities or collections. In addition, they decide who can submit items to any sub-collections, edit item metadata (after submission), and add (map) existing items from other collections (subject to authorization).",

  "comcol-role.edit.collection-admin.description": "Collection administrators decide who can submit items to the collection, edit item metadata (after submission), and add (map) existing items from other collections to this collection (subject to authorization for that collection).",


  "comcol-role.edit.submitters.name": "Submitters",

  "comcol-role.edit.submitters.description": "The E-People and Groups that have permission to submit new items to this collection.",


  "comcol-role.edit.item_read.name": "Default item read access",

  "comcol-role.edit.item_read.description": "E-People and Groups that can read new items submitted to this collection. Changes to this role are not retroactive. Existing items in the system will still be viewable by those who had read access at the time of their addition.",

  "comcol-role.edit.item_read.anonymous-group": "Default read for incoming items is currently set to Anonymous.",


  "comcol-role.edit.bitstream_read.name": "Default bitstream read access",

  "comcol-role.edit.bitstream_read.description": "Community administrators can create sub-communities or collections, and manage or assign management for those sub-communities or collections. In addition, they decide who can submit items to any sub-collections, edit item metadata (after submission), and add (map) existing items from other collections (subject to authorization).",

  "comcol-role.edit.bitstream_read.anonymous-group": "Default read for incoming bitstreams is currently set to Anonymous.",


  "comcol-role.edit.editor.name": "Editors",

  "comcol-role.edit.editor.description": "Editors are able to edit the metadata of incoming submissions, and then accept or reject them.",


  "comcol-role.edit.finaleditor.name": "Final editors",

  "comcol-role.edit.finaleditor.description": "Final editors are able to edit the metadata of incoming submissions, but will not be able to reject them.",


  "comcol-role.edit.reviewer.name": "Reviewers",

  "comcol-role.edit.reviewer.description": "Reviewers are able to accept or reject incoming submissions. However, they are not able to edit the submission's metadata.",


  "comcol-role.edit.scorereviewers.name": "Score Reviewers",

  "comcol-role.edit.scorereviewers.description": "Reviewers are able to give a score to incoming submissions, this will define whether the submission will be rejected or not.",



  "community.form.abstract": "Short Description",

  "community.form.description": "Introductory text (HTML)",

  "community.form.errors.title.required": "Please enter a community name",

  "community.form.rights": "Copyright text (HTML)",

  "community.form.tableofcontents": "News (HTML)",

  "community.form.title": "Name",

  "community.page.edit": "Edit this community",

  "community.page.handle": "Permanent URI for this community",

  "community.page.license": "License",

  "community.page.news": "News",

  "community.all-lists.head": "Subcommunities and Collections",

  "community.sub-collection-list.head": "Collections of this Community",

  "community.sub-community-list.head": "Communities of this Community",



  "cookies.consent.accept-all": "Accept all",

  "cookies.consent.accept-selected": "Accept selected",

  "cookies.consent.app.opt-out.description": "This app is loaded by default (but you can opt out)",

  "cookies.consent.app.opt-out.title": "(opt-out)",

  "cookies.consent.app.purpose": "purpose",

  "cookies.consent.app.required.description": "This application is always required",

  "cookies.consent.app.required.title": "(always required)",

  "cookies.consent.app.disable-all.description": "Use this switch to enable or disable all services.",

  "cookies.consent.app.disable-all.title": "Enable or disable all services",

  "cookies.consent.update": "There were changes since your last visit, please update your consent.",

  "cookies.consent.close": "Close",

  "cookies.consent.decline": "Decline",

  "cookies.consent.ok": "That's ok",

  "cookies.consent.save": "Save",

  "cookies.consent.content-notice.title": "Cookie Consent",

  "cookies.consent.content-notice.description": "We collect and process your personal information for the following purposes: <strong>Authentication, Preferences, Acknowledgement and Statistics</strong>. <br/> To learn more, please read our {privacyPolicy}.",

  "cookies.consent.content-notice.description.no-privacy": "We collect and process your personal information for the following purposes: <strong>Authentication, Preferences, Acknowledgement and Statistics</strong>.",

  "cookies.consent.content-notice.learnMore": "Customize",

  "cookies.consent.content-modal.description": "Here you can see and customize the information that we collect about you.",

  "cookies.consent.content-modal.privacy-policy.name": "privacy policy",

  "cookies.consent.content-modal.privacy-policy.text": "To learn more, please read our {privacyPolicy}.",

  "cookies.consent.content-modal.title": "Information that we collect",

  "cookies.consent.content-modal.services": "services",

  "cookies.consent.content-modal.service": "service",

  "cookies.consent.app.title.authentication": "Authentication",

  "cookies.consent.app.description.authentication": "Required for signing you in",


  "cookies.consent.app.title.preferences": "Preferences",

  "cookies.consent.app.description.preferences": "Required for saving your preferences",



  "cookies.consent.app.title.acknowledgement": "Acknowledgement",

  "cookies.consent.app.description.acknowledgement": "Required for saving your acknowledgements and consents",



  "cookies.consent.app.title.google-analytics": "Google Analytics",

  "cookies.consent.app.description.google-analytics": "Allows us to track statistical data",



  "cookies.consent.app.title.google-recaptcha": "Google reCaptcha",

  "cookies.consent.app.description.google-recaptcha": "We use google reCAPTCHA service during registration and password recovery",


  "cookies.consent.purpose.functional": "Functional",

  "cookies.consent.purpose.statistical": "Statistical",

  "cookies.consent.purpose.registration-password-recovery": "Registration and Password recovery",

  "cookies.consent.purpose.sharing": "Sharing",

  "curation-task.task.citationpage.label": "Generate Citation Page",

  "curation-task.task.checklinks.label": "Check Links in Metadata",

  "curation-task.task.noop.label": "NOOP",

  "curation-task.task.profileformats.label": "Profile Bitstream Formats",

  "curation-task.task.requiredmetadata.label": "Check for Required Metadata",

  "curation-task.task.translate.label": "Microsoft Translator",

  "curation-task.task.vscan.label": "Virus Scan",

  "curation-task.task.register-doi.label": "Register DOI",



  "curation.form.task-select.label": "Task:",

  "curation.form.submit": "Start",

  "curation.form.submit.success.head": "The curation task has been started successfully",

  "curation.form.submit.success.content": "You will be redirected to the corresponding process page.",

  "curation.form.submit.error.head": "Running the curation task failed",

  "curation.form.submit.error.content": "An error occured when trying to start the curation task.",

  "curation.form.submit.error.invalid-handle": "Couldn't determine the handle for this object",

  "curation.form.handle.label": "Handle:",

  "curation.form.handle.hint": "Hint: Enter [your-handle-prefix]/0 to run a task across entire site (not all tasks may support this capability)",



  "deny-request-copy.email.message": "Dear {{ recipientName }},\nIn response to your request I regret to inform you that it's not possible to send you a copy of the file(s) you have requested, concerning the document: \"{{ itemUrl }}\" ({{ itemName }}), of which I am an author.\n\nBest regards,\n{{ authorName }} <{{ authorEmail }}>",

  "deny-request-copy.email.subject": "Request copy of document",

  "deny-request-copy.error": "An error occurred",

  "deny-request-copy.header": "Deny document copy request",

  "deny-request-copy.intro": "This message will be sent to the applicant of the request",

  "deny-request-copy.success": "Successfully denied item request",



  "dso.name.untitled": "Untitled",

  "dso.name.unnamed": "Unnamed",



  "dso-selector.create.collection.head": "New collection",

  "dso-selector.create.collection.sub-level": "Create a new collection in",

  "dso-selector.create.community.head": "New community",

  "dso-selector.create.community.or-divider": "or",

  "dso-selector.create.community.sub-level": "Create a new community in",

  "dso-selector.create.community.top-level": "Create a new top-level community",

  "dso-selector.create.item.head": "New item",

  "dso-selector.create.item.sub-level": "Create a new item in",

  "dso-selector.create.submission.head": "New submission",

  "dso-selector.edit.collection.head": "Edit collection",

  "dso-selector.edit.community.head": "Edit community",

  "dso-selector.edit.item.head": "Edit item",

  "dso-selector.error.title": "An error occurred searching for a {{ type }}",

  "dso-selector.export-metadata.dspaceobject.head": "Export metadata from",

  "dso-selector.export-batch.dspaceobject.head": "Export Batch (ZIP) from",

  "dso-selector.import-batch.dspaceobject.head": "Import batch from",

  "dso-selector.no-results": "No {{ type }} found",

  "dso-selector.placeholder": "Search for a {{ type }}",

  "dso-selector.select.collection.head": "Select a collection",

  "dso-selector.set-scope.community.head": "Select a search scope",

  "dso-selector.set-scope.community.button": "Search all of DSpace",

  "dso-selector.set-scope.community.or-divider": "or",

  "dso-selector.set-scope.community.input-header": "Search for a community or collection",

  "dso-selector.claim.item.head": "Profile tips",

  "dso-selector.claim.item.body": "These are existing profiles that may be related to you. If you recognize yourself in one of these profiles, select it and on the detail page, among the options, choose to claim it. Otherwise you can create a new profile from scratch using the button below.",

  "dso-selector.claim.item.not-mine-label": "None of these are mine",

  "dso-selector.claim.item.create-from-scratch": "Create a new one",

  "dso-selector.results-could-not-be-retrieved": "Something went wrong, please refresh again ↻",

  "supervision-group-selector.header": "Supervision Group Selector",

  "supervision-group-selector.select.type-of-order.label": "Select a type of Order",

  "supervision-group-selector.select.type-of-order.option.none": "NONE",

  "supervision-group-selector.select.type-of-order.option.editor": "EDITOR",

  "supervision-group-selector.select.type-of-order.option.observer": "OBSERVER",

  "supervision-group-selector.select.group.label": "Select a Group",

  "supervision-group-selector.button.cancel": "Cancel",

  "supervision-group-selector.button.save": "Save",

  "supervision-group-selector.select.type-of-order.error": "Please select a type of order",

  "supervision-group-selector.select.group.error": "Please select a group",

  "supervision-group-selector.notification.create.success.title": "Successfully created supervision order for group {{ name }}",

  "supervision-group-selector.notification.create.failure.title": "Error",

  "supervision-group-selector.notification.create.already-existing": "A supervision order already exists on this item for selected group",

  "confirmation-modal.export-metadata.header": "Export metadata for {{ dsoName }}",

  "confirmation-modal.export-metadata.info": "Are you sure you want to export metadata for {{ dsoName }}",

  "confirmation-modal.export-metadata.cancel": "Cancel",

  "confirmation-modal.export-metadata.confirm": "Export",

  "confirmation-modal.export-batch.header": "Export batch (ZIP) for {{ dsoName }}",

  "confirmation-modal.export-batch.info": "Are you sure you want to export batch (ZIP) for {{ dsoName }}",

  "confirmation-modal.export-batch.cancel": "Cancel",

  "confirmation-modal.export-batch.confirm": "Export",

  "confirmation-modal.delete-eperson.header": "Delete EPerson \"{{ dsoName }}\"",

  "confirmation-modal.delete-eperson.info": "Are you sure you want to delete EPerson \"{{ dsoName }}\"",

  "confirmation-modal.delete-eperson.cancel": "Cancel",

  "confirmation-modal.delete-eperson.confirm": "Delete",

  "confirmation-modal.delete-profile.header": "Delete Profile",

  "confirmation-modal.delete-profile.info": "Are you sure you want to delete your profile",

  "confirmation-modal.delete-profile.cancel": "Cancel",

  "confirmation-modal.delete-profile.confirm": "Delete",

  "confirmation-modal.delete-subscription.header": "Delete Subscription",

  "confirmation-modal.delete-subscription.info": "Are you sure you want to delete subscription for \"{{ dsoName }}\"",

  "confirmation-modal.delete-subscription.cancel": "Cancel",

  "confirmation-modal.delete-subscription.confirm": "Delete",

  "error.bitstream": "Error fetching bitstream",

  "error.browse-by": "Error fetching items",

  "error.collection": "Error fetching collection",

  "error.collections": "Error fetching collections",

  "error.community": "Error fetching community",

  "error.identifier": "No item found for the identifier",

  "error.default": "Error",

  "error.item": "Error fetching item",

  "error.items": "Error fetching items",

  "error.objects": "Error fetching objects",

  "error.recent-submissions": "Error fetching recent submissions",

  "error.search-results": "Error fetching search results",

  "error.invalid-search-query": "Search query is not valid. Please check <a href=\"https://solr.apache.org/guide/query-syntax-and-parsing.html\" target=\"_blank\">Solr query syntax</a> best practices for further information about this error.",

  "error.sub-collections": "Error fetching sub-collections",

  "error.sub-communities": "Error fetching sub-communities",

  "error.submission.sections.init-form-error": "An error occurred during section initialize, please check your input-form configuration. Details are below : <br> <br>",

  "error.top-level-communities": "Error fetching top-level communities",

  "error.validation.license.notgranted": "You must grant this license to complete your submission. If you are unable to grant this license at this time you may save your work and return later or remove the submission.",

  "error.validation.pattern": "This input is restricted by the current pattern: {{ pattern }}.",

  "error.validation.filerequired": "The file upload is mandatory",

  "error.validation.required": "This field is required",

  "error.validation.NotValidEmail": "This E-mail is not a valid email",

  "error.validation.emailTaken": "This E-mail is already taken",

  "error.validation.groupExists": "This group already exists",


  "feed.description": "Syndication feed",


  "file-section.error.header": "Error obtaining files for this item",



  "footer.copyright": "copyright © 2002-{{ year }}",

  "footer.link.dspace": "DSpace software",

  "footer.link.lyrasis": "LYRASIS",

  "footer.link.cookies": "Cookie settings",

  "footer.link.privacy-policy": "Privacy policy",

  "footer.link.end-user-agreement": "End User Agreement",

  "footer.link.feedback": "Send Feedback",



  "forgot-email.form.header": "Forgot Password",

  "forgot-email.form.info": "Enter the email address associated with the account.",

  "forgot-email.form.email": "Email Address *",

  "forgot-email.form.email.error.required": "Please fill in an email address",

  "forgot-email.form.email.error.not-email-form": "Please fill in a valid email address",

  "forgot-email.form.email.hint": "An email will be sent to this address with a further instructions.",

  "forgot-email.form.submit": "Reset password",

  "forgot-email.form.success.head": "Password reset email sent",

  "forgot-email.form.success.content": "An email has been sent to {{ email }} containing a special URL and further instructions.",

  "forgot-email.form.error.head": "Error when trying to reset password",

  "forgot-email.form.error.content": "An error occured when attempting to reset the password for the account associated with the following email address: {{ email }}",



  "forgot-password.title": "Forgot Password",

  "forgot-password.form.head": "Forgot Password",

  "forgot-password.form.info": "Enter a new password in the box below, and confirm it by typing it again into the second box.",

  "forgot-password.form.card.security": "Security",

  "forgot-password.form.identification.header": "Identify",

  "forgot-password.form.identification.email": "Email address: ",

  "forgot-password.form.label.password": "Password",

  "forgot-password.form.label.passwordrepeat": "Retype to confirm",

  "forgot-password.form.error.empty-password": "Please enter a password in the box below.",

  "forgot-password.form.error.matching-passwords": "The passwords do not match.",

  "forgot-password.form.notification.error.title": "Error when trying to submit new password",

  "forgot-password.form.notification.success.content": "The password reset was successful. You have been logged in as the created user.",

  "forgot-password.form.notification.success.title": "Password reset completed",

  "forgot-password.form.submit": "Submit password",


  "form.add": "Add more",

  "form.add-help": "Click here to add the current entry and to add another one",

  "form.cancel": "Cancel",

  "form.clear": "Clear",

  "form.clear-help": "Click here to remove the selected value",

  "form.discard": "Discard",

  "form.drag": "Drag",

  "form.edit": "Edit",

  "form.edit-help": "Click here to edit the selected value",

  "form.first-name": "First name",

  "form.group-collapse": "Collapse",

  "form.group-collapse-help": "Click here to collapse",

  "form.group-expand": "Expand",

  "form.group-expand-help": "Click here to expand and add more elements",

  "form.last-name": "Last name",

  "form.loading": "Loading...",

  "form.lookup": "Lookup",

  "form.lookup-help": "Click here to look up an existing relation",

  "form.no-results": "No results found",

  "form.no-value": "No value entered",

  "form.other-information.email": "Email",

  "form.other-information.first-name": "First Name",

  "form.other-information.insolr": "In Solr Index",

  "form.other-information.institution": "Institution",

  "form.other-information.last-name": "Last Name",

  "form.other-information.orcid": "ORCID",

  "form.remove": "Remove",

  "form.save": "Save",

  "form.save-help": "Save changes",

  "form.search": "Search",

  "form.search-help": "Click here to look for an existing correspondence",

  "form.submit": "Save",

  "form.create": "Create",

  "form.repeatable.sort.tip": "Drop the item in the new position",



  "grant-deny-request-copy.deny": "Don't send copy",

  "grant-deny-request-copy.email.back": "Back",

  "grant-deny-request-copy.email.message": "Message",

  "grant-deny-request-copy.email.message.empty": "Please enter a message",

  "grant-deny-request-copy.email.permissions.info": "You may use this occasion to reconsider the access restrictions on the document, to avoid having to respond to these requests. If you’d like to ask the repository administrators to remove these restrictions, please check the box below.",

  "grant-deny-request-copy.email.permissions.label": "Change to open access",

  "grant-deny-request-copy.email.send": "Send",

  "grant-deny-request-copy.email.subject": "Subject",

  "grant-deny-request-copy.email.subject.empty": "Please enter a subject",

  "grant-deny-request-copy.grant": "Send copy",

  "grant-deny-request-copy.header": "Document copy request",

  "grant-deny-request-copy.home-page": "Take me to the home page",

  "grant-deny-request-copy.intro1": "If you are one of the authors of the document <a href='{{ url }}'>{{ name }}</a>, then please use one of the options below to respond to the user's request.",

  "grant-deny-request-copy.intro2": "After choosing an option, you will be presented with a suggested email reply which you may edit.",

  "grant-deny-request-copy.processed": "This request has already been processed. You can use the button below to get back to the home page.",



  "grant-request-copy.email.message": "Dear {{ recipientName }},\nIn response to your request I have the pleasure to send you in attachment a copy of the file(s) concerning the document: \"{{ itemUrl }}\" ({{ itemName }}), of which I am an author.\n\nBest regards,\n{{ authorName }} <{{ authorEmail }}>",

  "grant-request-copy.email.subject": "Request copy of document",

  "grant-request-copy.error": "An error occurred",

  "grant-request-copy.header": "Grant document copy request",

  "grant-request-copy.intro": "This message will be sent to the applicant of the request. The requested document(s) will be attached.",

  "grant-request-copy.success": "Successfully granted item request",


  "health.breadcrumbs": "Health",

  "health-page.heading": "Health",

  "health-page.info-tab": "Info",

  "health-page.status-tab": "Status",

  "health-page.error.msg": "The health check service is temporarily unavailable",

  "health-page.property.status": "Status code",

  "health-page.section.db.title": "Database",

  "health-page.section.geoIp.title": "GeoIp",

  "health-page.section.solrAuthorityCore.title": "Solr: authority core",

  "health-page.section.solrOaiCore.title": "Solr: oai core",

  "health-page.section.solrSearchCore.title": "Solr: search core",

  "health-page.section.solrStatisticsCore.title": "Solr: statistics core",

  "health-page.section-info.app.title": "Application Backend",

  "health-page.section-info.java.title": "Java",

  "health-page.status": "Status",

  "health-page.status.ok.info": "Operational",

  "health-page.status.error.info": "Problems detected",

  "health-page.status.warning.info": "Possible issues detected",

  "health-page.title": "Health",

  "health-page.section.no-issues": "No issues detected",


  "home.description": "",

  "home.breadcrumbs": "Home",

  "home.search-form.placeholder": "Search the repository ...",

  "home.title": "Home",

  "home.top-level-communities.head": "Communities in DSpace",

  "home.top-level-communities.help": "Select a community to browse its collections.",



  "info.end-user-agreement.accept": "I have read and I agree to the End User Agreement",

  "info.end-user-agreement.accept.error": "An error occurred accepting the End User Agreement",

  "info.end-user-agreement.accept.success": "Successfully updated the End User Agreement",

  "info.end-user-agreement.breadcrumbs": "End User Agreement",

  "info.end-user-agreement.buttons.cancel": "Cancel",

  "info.end-user-agreement.buttons.save": "Save",

  "info.end-user-agreement.head": "End User Agreement",

  "info.end-user-agreement.title": "End User Agreement",

  "info.privacy.breadcrumbs": "Privacy Statement",

  "info.privacy.head": "Privacy Statement",

  "info.privacy.title": "Privacy Statement",

  "info.feedback.breadcrumbs": "Feedback",

  "info.feedback.head": "Feedback",

  "info.feedback.title": "Feedback",

  "info.feedback.info": "Thanks for sharing your feedback about the DSpace system. Your comments are appreciated!",

  "info.feedback.email_help": "This address will be used to follow up on your feedback.",

  "info.feedback.send": "Send Feedback",

  "info.feedback.comments": "Comments",

  "info.feedback.email-label": "Your Email",

  "info.feedback.create.success": "Feedback Sent Successfully!",

  "info.feedback.error.email.required": "A valid email address is required",

  "info.feedback.error.message.required": "A comment is required",

  "info.feedback.page-label": "Page",

  "info.feedback.page_help": "Tha page related to your feedback",



  "item.alerts.private": "This item is non-discoverable",

  "item.alerts.withdrawn": "This item has been withdrawn",



  "item.edit.authorizations.heading": "With this editor you can view and alter the policies of an item, plus alter policies of individual item components: bundles and bitstreams. Briefly, an item is a container of bundles, and bundles are containers of bitstreams. Containers usually have ADD/REMOVE/READ/WRITE policies, while bitstreams only have READ/WRITE policies.",

  "item.edit.authorizations.title": "Edit item's Policies",



  "item.badge.private": "Non-discoverable",

  "item.badge.withdrawn": "Withdrawn",



  "item.bitstreams.upload.bundle": "Bundle",

  "item.bitstreams.upload.bundle.placeholder": "Select a bundle or input new bundle name",

  "item.bitstreams.upload.bundle.new": "Create bundle",

  "item.bitstreams.upload.bundles.empty": "This item doesn't contain any bundles to upload a bitstream to.",

  "item.bitstreams.upload.cancel": "Cancel",

  "item.bitstreams.upload.drop-message": "Drop a file to upload",

  "item.bitstreams.upload.item": "Item: ",

  "item.bitstreams.upload.notifications.bundle.created.content": "Successfully created new bundle.",

  "item.bitstreams.upload.notifications.bundle.created.title": "Created bundle",

  "item.bitstreams.upload.notifications.upload.failed": "Upload failed. Please verify the content before retrying.",

  "item.bitstreams.upload.title": "Upload bitstream",



  "item.edit.bitstreams.bundle.edit.buttons.upload": "Upload",

  "item.edit.bitstreams.bundle.displaying": "Currently displaying {{ amount }} bitstreams of {{ total }}.",

  "item.edit.bitstreams.bundle.load.all": "Load all ({{ total }})",

  "item.edit.bitstreams.bundle.load.more": "Load more",

  "item.edit.bitstreams.bundle.name": "BUNDLE: {{ name }}",

  "item.edit.bitstreams.discard-button": "Discard",

  "item.edit.bitstreams.edit.buttons.download": "Download",

  "item.edit.bitstreams.edit.buttons.drag": "Drag",

  "item.edit.bitstreams.edit.buttons.edit": "Edit",

  "item.edit.bitstreams.edit.buttons.remove": "Remove",

  "item.edit.bitstreams.edit.buttons.undo": "Undo changes",

  "item.edit.bitstreams.empty": "This item doesn't contain any bitstreams. Click the upload button to create one.",

  "item.edit.bitstreams.headers.actions": "Actions",

  "item.edit.bitstreams.headers.bundle": "Bundle",

  "item.edit.bitstreams.headers.description": "Description",

  "item.edit.bitstreams.headers.format": "Format",

  "item.edit.bitstreams.headers.name": "Name",

  "item.edit.bitstreams.notifications.discarded.content": "Your changes were discarded. To reinstate your changes click the 'Undo' button",

  "item.edit.bitstreams.notifications.discarded.title": "Changes discarded",

  "item.edit.bitstreams.notifications.move.failed.title": "Error moving bitstreams",

  "item.edit.bitstreams.notifications.move.saved.content": "Your move changes to this item's bitstreams and bundles have been saved.",

  "item.edit.bitstreams.notifications.move.saved.title": "Move changes saved",

  "item.edit.bitstreams.notifications.outdated.content": "The item you're currently working on has been changed by another user. Your current changes are discarded to prevent conflicts",

  "item.edit.bitstreams.notifications.outdated.title": "Changes outdated",

  "item.edit.bitstreams.notifications.remove.failed.title": "Error deleting bitstream",

  "item.edit.bitstreams.notifications.remove.saved.content": "Your removal changes to this item's bitstreams have been saved.",

  "item.edit.bitstreams.notifications.remove.saved.title": "Removal changes saved",

  "item.edit.bitstreams.reinstate-button": "Undo",

  "item.edit.bitstreams.save-button": "Save",

  "item.edit.bitstreams.upload-button": "Upload",



  "item.edit.delete.cancel": "Cancel",

  "item.edit.delete.confirm": "Delete",

  "item.edit.delete.description": "Are you sure this item should be completely deleted? Caution: At present, no tombstone would be left.",

  "item.edit.delete.error": "An error occurred while deleting the item",

  "item.edit.delete.header": "Delete item: {{ id }}",

  "item.edit.delete.success": "The item has been deleted",

  "item.edit.head": "Edit Item",

  "item.edit.breadcrumbs": "Edit Item",

  "item.edit.tabs.disabled.tooltip": "You're not authorized to access this tab",


  "item.edit.tabs.mapper.head": "Collection Mapper",

  "item.edit.tabs.item-mapper.title": "Item Edit - Collection Mapper",

  "item.edit.identifiers.doi.status.UNKNOWN": "Unknown",

  "item.edit.identifiers.doi.status.TO_BE_REGISTERED": "Queued for registration",

  "item.edit.identifiers.doi.status.TO_BE_RESERVED": "Queued for reservation",

  "item.edit.identifiers.doi.status.IS_REGISTERED": "Registered",

  "item.edit.identifiers.doi.status.IS_RESERVED": "Reserved",

  "item.edit.identifiers.doi.status.UPDATE_RESERVED": "Reserved (update queued)",

  "item.edit.identifiers.doi.status.UPDATE_REGISTERED": "Registered (update queued)",

  "item.edit.identifiers.doi.status.UPDATE_BEFORE_REGISTRATION": "Queued for update and registration",

  "item.edit.identifiers.doi.status.TO_BE_DELETED": "Queued for deletion",

  "item.edit.identifiers.doi.status.DELETED": "Deleted",

  "item.edit.identifiers.doi.status.PENDING": "Pending (not registered)",

  "item.edit.identifiers.doi.status.MINTED": "Minted (not registered)",

  "item.edit.tabs.status.buttons.register-doi.label": "Register a new or pending DOI",

  "item.edit.tabs.status.buttons.register-doi.button": "Register DOI...",

  "item.edit.register-doi.header": "Register a new or pending DOI",

  "item.edit.register-doi.description": "Review any pending identifiers and item metadata below and click Confirm to proceed with DOI registration, or Cancel to back out",

  "item.edit.register-doi.confirm": "Confirm",

  "item.edit.register-doi.cancel": "Cancel",

  "item.edit.register-doi.success": "DOI queued for registration successfully.",

  "item.edit.register-doi.error": "Error registering DOI",

  "item.edit.register-doi.to-update": "The following DOI has already been minted and will be queued for registration online",

  "item.edit.item-mapper.buttons.add": "Map item to selected collections",

  "item.edit.item-mapper.buttons.remove": "Remove item's mapping for selected collections",

  "item.edit.item-mapper.cancel": "Cancel",

  "item.edit.item-mapper.description": "This is the item mapper tool that allows administrators to map this item to other collections. You can search for collections and map them, or browse the list of collections the item is currently mapped to.",

  "item.edit.item-mapper.head": "Item Mapper - Map Item to Collections",

  "item.edit.item-mapper.item": "Item: \"<b>{{name}}</b>\"",

  "item.edit.item-mapper.no-search": "Please enter a query to search",

  "item.edit.item-mapper.notifications.add.error.content": "Errors occurred for mapping of item to {{amount}} collections.",

  "item.edit.item-mapper.notifications.add.error.head": "Mapping errors",

  "item.edit.item-mapper.notifications.add.success.content": "Successfully mapped item to {{amount}} collections.",

  "item.edit.item-mapper.notifications.add.success.head": "Mapping completed",

  "item.edit.item-mapper.notifications.remove.error.content": "Errors occurred for the removal of the mapping to {{amount}} collections.",

  "item.edit.item-mapper.notifications.remove.error.head": "Removal of mapping errors",

  "item.edit.item-mapper.notifications.remove.success.content": "Successfully removed mapping of item to {{amount}} collections.",

  "item.edit.item-mapper.notifications.remove.success.head": "Removal of mapping completed",

  "item.edit.item-mapper.search-form.placeholder": "Search collections...",

  "item.edit.item-mapper.tabs.browse": "Browse mapped collections",

  "item.edit.item-mapper.tabs.map": "Map new collections",



  "item.edit.metadata.add-button": "Add",

  "item.edit.metadata.discard-button": "Discard",

  "item.edit.metadata.edit.buttons.confirm": "Confirm",

  "item.edit.metadata.edit.buttons.drag": "Drag to reorder",

  "item.edit.metadata.edit.buttons.edit": "Edit",

  "item.edit.metadata.edit.buttons.remove": "Remove",

  "item.edit.metadata.edit.buttons.undo": "Undo changes",

  "item.edit.metadata.edit.buttons.unedit": "Stop editing",

  "item.edit.metadata.edit.buttons.virtual": "This is a virtual metadata value, i.e. a value inherited from a related entity. It can’t be modified directly. Add or remove the corresponding relationship in the \"Relationships\" tab",

  "item.edit.metadata.empty": "The item currently doesn't contain any metadata. Click Add to start adding a metadata value.",

  "item.edit.metadata.headers.edit": "Edit",

  "item.edit.metadata.headers.field": "Field",

  "item.edit.metadata.headers.language": "Lang",

  "item.edit.metadata.headers.value": "Value",

  "item.edit.metadata.metadatafield.error": "An error occurred validating the metadata field",

  "item.edit.metadata.metadatafield.invalid": "Please choose a valid metadata field",

  "item.edit.metadata.notifications.discarded.content": "Your changes were discarded. To reinstate your changes click the 'Undo' button",

  "item.edit.metadata.notifications.discarded.title": "Changes discarded",

  "item.edit.metadata.notifications.error.title": "An error occurred",

  "item.edit.metadata.notifications.invalid.content": "Your changes were not saved. Please make sure all fields are valid before you save.",

  "item.edit.metadata.notifications.invalid.title": "Metadata invalid",

  "item.edit.metadata.notifications.outdated.content": "The item you're currently working on has been changed by another user. Your current changes are discarded to prevent conflicts",

  "item.edit.metadata.notifications.outdated.title": "Changes outdated",

  "item.edit.metadata.notifications.saved.content": "Your changes to this item's metadata were saved.",

  "item.edit.metadata.notifications.saved.title": "Metadata saved",

  "item.edit.metadata.reinstate-button": "Undo",

  "item.edit.metadata.reset-order-button": "Undo reorder",

  "item.edit.metadata.save-button": "Save",



  "item.edit.modify.overview.field": "Field",

  "item.edit.modify.overview.language": "Language",

  "item.edit.modify.overview.value": "Value",



  "item.edit.move.cancel": "Back",

  "item.edit.move.save-button": "Save",

  "item.edit.move.discard-button": "Discard",

  "item.edit.move.description": "Select the collection you wish to move this item to. To narrow down the list of displayed collections, you can enter a search query in the box.",

  "item.edit.move.error": "An error occurred when attempting to move the item",

  "item.edit.move.head": "Move item: {{id}}",

  "item.edit.move.inheritpolicies.checkbox": "Inherit policies",

  "item.edit.move.inheritpolicies.description": "Inherit the default policies of the destination collection",

  "item.edit.move.move": "Move",

  "item.edit.move.processing": "Moving...",

  "item.edit.move.search.placeholder": "Enter a search query to look for collections",

  "item.edit.move.success": "The item has been moved successfully",

  "item.edit.move.title": "Move item",



  "item.edit.private.cancel": "Cancel",

  "item.edit.private.confirm": "Make it non-discoverable",

  "item.edit.private.description": "Are you sure this item should be made non-discoverable in the archive?",

  "item.edit.private.error": "An error occurred while making the item non-discoverable",

  "item.edit.private.header": "Make item non-discoverable: {{ id }}",

  "item.edit.private.success": "The item is now non-discoverable",



  "item.edit.public.cancel": "Cancel",

  "item.edit.public.confirm": "Make it discoverable",

  "item.edit.public.description": "Are you sure this item should be made discoverable in the archive?",

  "item.edit.public.error": "An error occurred while making the item discoverable",

  "item.edit.public.header": "Make item discoverable: {{ id }}",

  "item.edit.public.success": "The item is now discoverable",



  "item.edit.reinstate.cancel": "Cancel",

  "item.edit.reinstate.confirm": "Reinstate",

  "item.edit.reinstate.description": "Are you sure this item should be reinstated to the archive?",

  "item.edit.reinstate.error": "An error occurred while reinstating the item",

  "item.edit.reinstate.header": "Reinstate item: {{ id }}",

  "item.edit.reinstate.success": "The item was reinstated successfully",



  "item.edit.relationships.discard-button": "Discard",

  "item.edit.relationships.edit.buttons.add": "Add",

  "item.edit.relationships.edit.buttons.remove": "Remove",

  "item.edit.relationships.edit.buttons.undo": "Undo changes",

  "item.edit.relationships.no-relationships": "No relationships",

  "item.edit.relationships.notifications.discarded.content": "Your changes were discarded. To reinstate your changes click the 'Undo' button",

  "item.edit.relationships.notifications.discarded.title": "Changes discarded",

  "item.edit.relationships.notifications.failed.title": "Error editing relationships",

  "item.edit.relationships.notifications.outdated.content": "The item you're currently working on has been changed by another user. Your current changes are discarded to prevent conflicts",

  "item.edit.relationships.notifications.outdated.title": "Changes outdated",

  "item.edit.relationships.notifications.saved.content": "Your changes to this item's relationships were saved.",

  "item.edit.relationships.notifications.saved.title": "Relationships saved",

  "item.edit.relationships.reinstate-button": "Undo",

  "item.edit.relationships.save-button": "Save",

  "item.edit.relationships.no-entity-type": "Add 'dspace.entity.type' metadata to enable relationships for this item",


  "item.edit.return": "Back",


  "item.edit.tabs.bitstreams.head": "Bitstreams",

  "item.edit.tabs.bitstreams.title": "Item Edit - Bitstreams",

  "item.edit.tabs.curate.head": "Curate",

  "item.edit.tabs.curate.title": "Item Edit - Curate",
  "item.edit.curate.title": "Curate Item: {{item}}",

  "item.edit.tabs.metadata.head": "Metadata",

  "item.edit.tabs.metadata.title": "Item Edit -  Metadata",

  "item.edit.tabs.relationships.head": "Relationships",

  "item.edit.tabs.relationships.title": "Item Edit - Relationships",

  "item.edit.tabs.status.buttons.authorizations.button": "Authorizations...",

  "item.edit.tabs.status.buttons.authorizations.label": "Edit item's authorization policies",

  "item.edit.tabs.status.buttons.delete.button": "Permanently delete",

  "item.edit.tabs.status.buttons.delete.label": "Completely expunge item",

  "item.edit.tabs.status.buttons.mappedCollections.button": "Mapped collections",

  "item.edit.tabs.status.buttons.mappedCollections.label": "Manage mapped collections",

  "item.edit.tabs.status.buttons.move.button": "Move this Item to a different Collection",

  "item.edit.tabs.status.buttons.move.label": "Move item to another collection",

  "item.edit.tabs.status.buttons.private.button": "Make it non-discoverable...",

  "item.edit.tabs.status.buttons.private.label": "Make item non-discoverable",

  "item.edit.tabs.status.buttons.public.button": "Make it discoverable...",

  "item.edit.tabs.status.buttons.public.label": "Make item discoverable",

  "item.edit.tabs.status.buttons.reinstate.button": "Reinstate...",

  "item.edit.tabs.status.buttons.reinstate.label": "Reinstate item into the repository",

  "item.edit.tabs.status.buttons.unauthorized": "You're not authorized to perform this action",

  "item.edit.tabs.status.buttons.withdraw.button": "Withdraw this item",

  "item.edit.tabs.status.buttons.withdraw.label": "Withdraw item from the repository",

  "item.edit.tabs.status.description": "Welcome to the item management page. From here you can withdraw, reinstate, move or delete the item. You may also update or add new metadata / bitstreams on the other tabs.",

  "item.edit.tabs.status.head": "Status",

  "item.edit.tabs.status.labels.handle": "Handle",

  "item.edit.tabs.status.labels.id": "Item Internal ID",

  "item.edit.tabs.status.labels.itemPage": "Item Page",

  "item.edit.tabs.status.labels.lastModified": "Last Modified",

  "item.edit.tabs.status.title": "Item Edit -  Status",

  "item.edit.tabs.versionhistory.head": "Version History",

  "item.edit.tabs.versionhistory.title": "Item Edit - Version History",

  "item.edit.tabs.versionhistory.under-construction": "Editing or adding new versions is not yet possible in this user interface.",

  "item.edit.tabs.view.head": "View Item",

  "item.edit.tabs.view.title": "Item Edit -  View",



  "item.edit.withdraw.cancel": "Cancel",

  "item.edit.withdraw.confirm": "Withdraw",

  "item.edit.withdraw.description": "Are you sure this item should be withdrawn from the archive?",

  "item.edit.withdraw.error": "An error occurred while withdrawing the item",

  "item.edit.withdraw.header": "Withdraw item: {{ id }}",

  "item.edit.withdraw.success": "The item was withdrawn successfully",

  "item.orcid.return": "Back",


  "item.listelement.badge": "Item",

  "item.page.description": "Description",

  "item.page.journal-issn": "Journal ISSN",

  "item.page.journal-title": "Journal Title",

  "item.page.publisher": "Publisher",

  "item.page.titleprefix": "Item: ",

  "item.page.volume-title": "Volume Title",

  "item.search.results.head": "Item Search Results",

  "item.search.title": "Item Search",

  "item.truncatable-part.show-more": "Show more",

  "item.truncatable-part.show-less": "Collapse",

  "workflow-item.search.result.delete-supervision.modal.header": "Delete Supervision Order",

  "workflow-item.search.result.delete-supervision.modal.info": "Are you sure you want to delete Supervision Order",

  "workflow-item.search.result.delete-supervision.modal.cancel": "Cancel",

  "workflow-item.search.result.delete-supervision.modal.confirm": "Delete",

  "workflow-item.search.result.notification.deleted.success": "Successfully deleted supervision order \"{{name}}\"",

  "workflow-item.search.result.notification.deleted.failure": "Failed to delete supervision order \"{{name}}\"",

  "workflow-item.search.result.list.element.supervised-by": "Supervised by:",

  "workflow-item.search.result.list.element.supervised.remove-tooltip": "Remove supervision group",



  "item.page.abstract": "Abstract",

  "item.page.author": "Authors",

  "item.page.citation": "Citation",

  "item.page.collections": "Collections",

  "item.page.collections.loading": "Loading...",

  "item.page.collections.load-more": "Load more",

  "item.page.date": "Date",

  "item.page.edit": "Edit this item",

  "item.page.files": "Files",

  "item.page.filesection.description": "Description:",

  "item.page.filesection.download": "Download",

  "item.page.filesection.format": "Format:",

  "item.page.filesection.name": "Name:",

  "item.page.filesection.size": "Size:",

  "item.page.journal.search.title": "Articles in this journal",

  "item.page.link.full": "Full item page",

  "item.page.link.simple": "Simple item page",

  "item.page.orcid.title": "ORCID",

  "item.page.orcid.tooltip": "Open ORCID setting page",

  "item.page.person.search.title": "Articles by this author",

  "item.page.related-items.view-more": "Show {{ amount }} more",

  "item.page.related-items.view-less": "Hide last {{ amount }}",

  "item.page.relationships.isAuthorOfPublication": "Publications",

  "item.page.relationships.isJournalOfPublication": "Publications",

  "item.page.relationships.isOrgUnitOfPerson": "Authors",

  "item.page.relationships.isOrgUnitOfProject": "Research Projects",

  "item.page.subject": "Keywords",

  "item.page.uri": "URI",

  "item.page.bitstreams.view-more": "Show more",

  "item.page.bitstreams.collapse": "Collapse",

  "item.page.filesection.original.bundle": "Original bundle",

  "item.page.filesection.license.bundle": "License bundle",

  "item.page.return": "Back",

  "item.page.version.create": "Create new version",

  "item.page.version.hasDraft": "A new version cannot be created because there is an inprogress submission in the version history",

  "item.page.claim.button": "Claim",

  "item.page.claim.tooltip": "Claim this item as profile",

  "item.preview.dc.identifier.uri": "Identifier:",

  "item.preview.dc.contributor.author": "Authors:",

  "item.preview.dc.date.issued": "Published date:",

  "item.preview.dc.description.abstract": "Abstract:",

  "item.preview.dc.identifier.other": "Other identifier:",

  "item.preview.dc.language.iso": "Language:",

  "item.preview.dc.subject": "Subjects:",

  "item.preview.dc.title": "Title:",

  "item.preview.dc.type": "Type:",

  "item.preview.oaire.citation.issue": "Issue",

  "item.preview.oaire.citation.volume": "Volume",

  "item.preview.dc.relation.issn": "ISSN",

  "item.preview.dc.identifier.isbn": "ISBN",

  "item.preview.dc.identifier": "Identifier:",

  "item.preview.dc.relation.ispartof": "Journal or Serie",

  "item.preview.dc.identifier.doi": "DOI",

  "item.preview.person.familyName": "Surname:",

  "item.preview.person.givenName": "Name:",

  "item.preview.person.identifier.orcid": "ORCID:",

  "item.preview.project.funder.name": "Funder:",

  "item.preview.project.funder.identifier": "Funder Identifier:",

  "item.preview.oaire.awardNumber": "Funding ID:",

  "item.preview.dc.title.alternative": "Acronym:",

  "item.preview.dc.coverage.spatial": "Jurisdiction:",

  "item.preview.oaire.fundingStream": "Funding Stream:",



  "item.select.confirm": "Confirm selected",

  "item.select.empty": "No items to show",

  "item.select.table.author": "Author",

  "item.select.table.collection": "Collection",

  "item.select.table.title": "Title",


  "item.version.history.empty": "There are no other versions for this item yet.",

  "item.version.history.head": "Version History",

  "item.version.history.return": "Back",

  "item.version.history.selected": "Selected version",

  "item.version.history.selected.alert": "You are currently viewing version {{version}} of the item.",

  "item.version.history.table.version": "Version",

  "item.version.history.table.item": "Item",

  "item.version.history.table.editor": "Editor",

  "item.version.history.table.date": "Date",

  "item.version.history.table.summary": "Summary",

  "item.version.history.table.workspaceItem": "Workspace item",

  "item.version.history.table.workflowItem": "Workflow item",

  "item.version.history.table.actions": "Action",

  "item.version.history.table.action.editWorkspaceItem": "Edit workspace item",

  "item.version.history.table.action.editSummary": "Edit summary",

  "item.version.history.table.action.saveSummary": "Save summary edits",

  "item.version.history.table.action.discardSummary": "Discard summary edits",

  "item.version.history.table.action.newVersion": "Create new version from this one",

  "item.version.history.table.action.deleteVersion": "Delete version",

  "item.version.history.table.action.hasDraft": "A new version cannot be created because there is an inprogress submission in the version history",


  "item.version.notice": "This is not the latest version of this item. The latest version can be found <a href='{{destination}}'>here</a>.",


  "item.version.create.modal.header": "New version",

  "item.version.create.modal.text": "Create a new version for this item",

  "item.version.create.modal.text.startingFrom": "starting from version {{version}}",

  "item.version.create.modal.button.confirm": "Create",

  "item.version.create.modal.button.confirm.tooltip": "Create new version",

  "item.version.create.modal.button.cancel": "Cancel",

  "item.version.create.modal.button.cancel.tooltip": "Do not create new version",

  "item.version.create.modal.form.summary.label": "Summary",

  "item.version.create.modal.form.summary.placeholder": "Insert the summary for the new version",

  "item.version.create.modal.submitted.header": "Creating new version...",

  "item.version.create.modal.submitted.text": "The new version is being created. This may take some time if the item has a lot of relationships.",

  "item.version.create.notification.success": "New version has been created with version number {{version}}",

  "item.version.create.notification.failure": "New version has not been created",

  "item.version.create.notification.inProgress": "A new version cannot be created because there is an inprogress submission in the version history",


  "item.version.delete.modal.header": "Delete version",

  "item.version.delete.modal.text": "Do you want to delete version {{version}}?",

  "item.version.delete.modal.button.confirm": "Delete",

  "item.version.delete.modal.button.confirm.tooltip": "Delete this version",

  "item.version.delete.modal.button.cancel": "Cancel",

  "item.version.delete.modal.button.cancel.tooltip": "Do not delete this version",

  "item.version.delete.notification.success": "Version number {{version}} has been deleted",

  "item.version.delete.notification.failure": "Version number {{version}} has not been deleted",


  "item.version.edit.notification.success": "The summary of version number {{version}} has been changed",

  "item.version.edit.notification.failure": "The summary of version number {{version}} has not been changed",



  "itemtemplate.edit.metadata.add-button": "Add",

  "itemtemplate.edit.metadata.discard-button": "Discard",

  "itemtemplate.edit.metadata.edit.buttons.confirm": "Confirm",

  "itemtemplate.edit.metadata.edit.buttons.drag": "Drag to reorder",

  "itemtemplate.edit.metadata.edit.buttons.edit": "Edit",

  "itemtemplate.edit.metadata.edit.buttons.remove": "Remove",

  "itemtemplate.edit.metadata.edit.buttons.undo": "Undo changes",

  "itemtemplate.edit.metadata.edit.buttons.unedit": "Stop editing",

  "itemtemplate.edit.metadata.empty": "The item template currently doesn't contain any metadata. Click Add to start adding a metadata value.",

  "itemtemplate.edit.metadata.headers.edit": "Edit",

  "itemtemplate.edit.metadata.headers.field": "Field",

  "itemtemplate.edit.metadata.headers.language": "Lang",

  "itemtemplate.edit.metadata.headers.value": "Value",

  "itemtemplate.edit.metadata.metadatafield.error": "An error occurred validating the metadata field",

  "itemtemplate.edit.metadata.metadatafield.invalid": "Please choose a valid metadata field",

  "itemtemplate.edit.metadata.notifications.discarded.content": "Your changes were discarded. To reinstate your changes click the 'Undo' button",

  "itemtemplate.edit.metadata.notifications.discarded.title": "Changes discarded",

  "itemtemplate.edit.metadata.notifications.error.title": "An error occurred",

  "itemtemplate.edit.metadata.notifications.invalid.content": "Your changes were not saved. Please make sure all fields are valid before you save.",

  "itemtemplate.edit.metadata.notifications.invalid.title": "Metadata invalid",

  "itemtemplate.edit.metadata.notifications.outdated.content": "The item template you're currently working on has been changed by another user. Your current changes are discarded to prevent conflicts",

  "itemtemplate.edit.metadata.notifications.outdated.title": "Changes outdated",

  "itemtemplate.edit.metadata.notifications.saved.content": "Your changes to this item template's metadata were saved.",

  "itemtemplate.edit.metadata.notifications.saved.title": "Metadata saved",

  "itemtemplate.edit.metadata.reinstate-button": "Undo",

  "itemtemplate.edit.metadata.reset-order-button": "Undo reorder",

  "itemtemplate.edit.metadata.save-button": "Save",



  "journal.listelement.badge": "Journal",

  "journal.page.description": "Description",

  "journal.page.edit": "Edit this item",

  "journal.page.editor": "Editor-in-Chief",

  "journal.page.issn": "ISSN",

  "journal.page.publisher": "Publisher",

  "journal.page.titleprefix": "Journal: ",

  "journal.search.results.head": "Journal Search Results",

  "journal-relationships.search.results.head": "Journal Search Results",

  "journal.search.title": "Journal Search",



  "journalissue.listelement.badge": "Journal Issue",

  "journalissue.page.description": "Description",

  "journalissue.page.edit": "Edit this item",

  "journalissue.page.issuedate": "Issue Date",

  "journalissue.page.journal-issn": "Journal ISSN",

  "journalissue.page.journal-title": "Journal Title",

  "journalissue.page.keyword": "Keywords",

  "journalissue.page.number": "Number",

  "journalissue.page.titleprefix": "Journal Issue: ",



  "journalvolume.listelement.badge": "Journal Volume",

  "journalvolume.page.description": "Description",

  "journalvolume.page.edit": "Edit this item",

  "journalvolume.page.issuedate": "Issue Date",

  "journalvolume.page.titleprefix": "Journal Volume: ",

  "journalvolume.page.volume": "Volume",


  "iiifsearchable.listelement.badge": "Document Media",

  "iiifsearchable.page.titleprefix": "Document: ",

  "iiifsearchable.page.doi": "Permanent Link: ",

  "iiifsearchable.page.issue": "Issue: ",

  "iiifsearchable.page.description": "Description: ",

  "iiifviewer.fullscreen.notice": "Use full screen for better viewing.",

  "iiif.listelement.badge": "Image Media",

  "iiif.page.titleprefix": "Image: ",

  "iiif.page.doi": "Permanent Link: ",

  "iiif.page.issue": "Issue: ",

  "iiif.page.description": "Description: ",


  "loading.bitstream": "Loading bitstream...",

  "loading.bitstreams": "Loading bitstreams...",

  "loading.browse-by": "Loading items...",

  "loading.browse-by-page": "Loading page...",

  "loading.collection": "Loading collection...",

  "loading.collections": "Loading collections...",

  "loading.content-source": "Loading content source...",

  "loading.community": "Loading community...",

  "loading.default": "Loading...",

  "loading.item": "Loading item...",

  "loading.items": "Loading items...",

  "loading.mydspace-results": "Loading items...",

  "loading.objects": "Loading...",

  "loading.recent-submissions": "Loading recent submissions...",

  "loading.search-results": "Loading search results...",

  "loading.sub-collections": "Loading sub-collections...",

  "loading.sub-communities": "Loading sub-communities...",

  "loading.top-level-communities": "Loading top-level communities...",



  "login.form.email": "Email address",

  "login.form.forgot-password": "Have you forgotten your password?",

  "login.form.header": "Please log in to DSpace",

  "login.form.new-user": "New user? Click here to register.",

  "login.form.or-divider": "or",

  "login.form.oidc": "Log in with OIDC",

  "login.form.orcid": "Log in with ORCID",

  "login.form.password": "Password",

  "login.form.shibboleth": "Log in with Shibboleth",

  "login.form.submit": "Log in",

  "login.title": "Login",

  "login.breadcrumbs": "Login",



  "logout.form.header": "Log out from DSpace",

  "logout.form.submit": "Log out",

  "logout.title": "Logout",



  "menu.header.admin": "Management",

  "menu.header.image.logo": "Repository logo",

  "menu.header.admin.description": "Management menu",



  "menu.section.access_control": "Access Control",

  "menu.section.access_control_authorizations": "Authorizations",

  "menu.section.access_control_groups": "Groups",

  "menu.section.access_control_people": "People",



  "menu.section.admin_search": "Admin Search",



  "menu.section.browse_community": "This Community",

  "menu.section.browse_community_by_author": "By Author",

  "menu.section.browse_community_by_issue_date": "By Issue Date",

  "menu.section.browse_community_by_title": "By Title",

  "menu.section.browse_global": "All of DSpace",

  "menu.section.browse_global_by_author": "By Author",

  "menu.section.browse_global_by_dateissued": "By Issue Date",

  "menu.section.browse_global_by_subject": "By Subject",

  "menu.section.browse_global_by_srsc": "By Subject Category",

  "menu.section.browse_global_by_title": "By Title",

  "menu.section.browse_global_communities_and_collections": "Communities & Collections",



  "menu.section.control_panel": "Control Panel",

  "menu.section.curation_task": "Curation Task",



  "menu.section.edit": "Edit",

  "menu.section.edit_collection": "Collection",

  "menu.section.edit_community": "Community",

  "menu.section.edit_item": "Item",



  "menu.section.export": "Export",

  "menu.section.export_collection": "Collection",

  "menu.section.export_community": "Community",

  "menu.section.export_item": "Item",

  "menu.section.export_metadata": "Metadata",

  "menu.section.export_batch": "Batch Export (ZIP)",


  "menu.section.icon.access_control": "Access Control menu section",

  "menu.section.icon.admin_search": "Admin search menu section",

  "menu.section.icon.control_panel": "Control Panel menu section",

  "menu.section.icon.curation_tasks": "Curation Task menu section",

  "menu.section.icon.edit": "Edit menu section",

  "menu.section.icon.export": "Export menu section",

  "menu.section.icon.find": "Find menu section",

  "menu.section.icon.health": "Health check menu section",

  "menu.section.icon.import": "Import menu section",

  "menu.section.icon.new": "New menu section",

  "menu.section.icon.pin": "Pin sidebar",

  "menu.section.icon.processes": "Processes Health",

  "menu.section.icon.registries": "Registries menu section",

  "menu.section.icon.statistics_task": "Statistics Task menu section",

  "menu.section.icon.workflow": "Administer workflow menu section",

  "menu.section.icon.unpin": "Unpin sidebar",



  "menu.section.import": "Import",

  "menu.section.import_batch": "Batch Import (ZIP)",

  "menu.section.import_metadata": "Metadata",



  "menu.section.new": "New",

  "menu.section.new_collection": "Collection",

  "menu.section.new_community": "Community",

  "menu.section.new_item": "Item",

  "menu.section.new_item_version": "Item Version",

  "menu.section.new_process": "Process",



  "menu.section.pin": "Pin sidebar",

  "menu.section.unpin": "Unpin sidebar",



  "menu.section.processes": "Processes",

  "menu.section.health": "Health",



  "menu.section.registries": "Registries",

  "menu.section.registries_format": "Format",

  "menu.section.registries_metadata": "Metadata",



  "menu.section.statistics": "Statistics",

  "menu.section.statistics_task": "Statistics Task",



  "menu.section.toggle.access_control": "Toggle Access Control section",

  "menu.section.toggle.control_panel": "Toggle Control Panel section",

  "menu.section.toggle.curation_task": "Toggle Curation Task section",

  "menu.section.toggle.edit": "Toggle Edit section",

  "menu.section.toggle.export": "Toggle Export section",

  "menu.section.toggle.find": "Toggle Find section",

  "menu.section.toggle.import": "Toggle Import section",

  "menu.section.toggle.new": "Toggle New section",

  "menu.section.toggle.registries": "Toggle Registries section",

  "menu.section.toggle.statistics_task": "Toggle Statistics Task section",


  "menu.section.workflow": "Administer Workflow",


  "metadata-export-search.tooltip": "Export search results as CSV",
  "metadata-export-search.submit.success": "The export was started successfully",
  "metadata-export-search.submit.error": "Starting the export has failed",


  "mydspace.breadcrumbs": "MyDSpace",

  "mydspace.description": "",

  "mydspace.messages.controller-help": "Select this option to send a message to item's submitter.",

  "mydspace.messages.description-placeholder": "Insert your message here...",

  "mydspace.messages.hide-msg": "Hide message",

  "mydspace.messages.mark-as-read": "Mark as read",

  "mydspace.messages.mark-as-unread": "Mark as unread",

  "mydspace.messages.no-content": "No content.",

  "mydspace.messages.no-messages": "No messages yet.",

  "mydspace.messages.send-btn": "Send",

  "mydspace.messages.show-msg": "Show message",

  "mydspace.messages.subject-placeholder": "Subject...",

  "mydspace.messages.submitter-help": "Select this option to send a message to controller.",

  "mydspace.messages.title": "Messages",

  "mydspace.messages.to": "To",

  "mydspace.new-submission": "New submission",

  "mydspace.new-submission-external": "Import metadata from external source",

  "mydspace.new-submission-external-short": "Import metadata",

  "mydspace.results.head": "Your submissions",

  "mydspace.results.no-abstract": "No Abstract",

  "mydspace.results.no-authors": "No Authors",

  "mydspace.results.no-collections": "No Collections",

  "mydspace.results.no-date": "No Date",

  "mydspace.results.no-files": "No Files",

  "mydspace.results.no-results": "There were no items to show",

  "mydspace.results.no-title": "No title",

  "mydspace.results.no-uri": "No Uri",

  "mydspace.search-form.placeholder": "Search in mydspace...",

  "mydspace.show.workflow": "Workflow tasks",

  "mydspace.show.workspace": "Your Submissions",

  "mydspace.show.supervisedWorkspace": "Supervised items",

  "mydspace.status.mydspaceArchived": "Archived",

  "mydspace.status.mydspaceValidation": "Validation",

  "mydspace.status.mydspaceWaitingController": "Waiting for controller",

  "mydspace.status.mydspaceWorkflow": "Workflow",

  "mydspace.status.mydspaceWorkspace": "Workspace",

  "mydspace.title": "MyDSpace",

  "mydspace.upload.upload-failed": "Error creating new workspace. Please verify the content uploaded before retry.",

  "mydspace.upload.upload-failed-manyentries": "Unprocessable file. Detected too many entries but allowed only one for file.",

  "mydspace.upload.upload-failed-moreonefile": "Unprocessable request. Only one file is allowed.",

  "mydspace.upload.upload-multiple-successful": "{{qty}} new workspace items created.",

  "mydspace.view-btn": "View",



  "nav.browse.header": "All of DSpace",

  "nav.community-browse.header": "By Community",

  "nav.context-help-toggle": "Toggle context help",

  "nav.language": "Language switch",

  "nav.login": "Log In",

  "nav.user-profile-menu-and-logout": "User profile menu and Log Out",

  "nav.logout": "Log Out",

  "nav.main.description": "Main navigation bar",

  "nav.mydspace": "MyDSpace",

  "nav.profile": "Profile",

  "nav.search": "Search",

  "nav.search.button": "Submit search",


  "nav.statistics.header": "Statistics",

  "nav.stop-impersonating": "Stop impersonating EPerson",

  "nav.subscriptions": "Subscriptions",

  "nav.toggle": "Toggle navigation",

  "nav.user.description": "User profile bar",

  "none.listelement.badge": "Item",


  "orgunit.listelement.badge": "Organizational Unit",

  "orgunit.listelement.no-title": "Untitled",

  "orgunit.page.city": "City",

  "orgunit.page.country": "Country",

  "orgunit.page.dateestablished": "Date established",

  "orgunit.page.description": "Description",

  "orgunit.page.edit": "Edit this item",

  "orgunit.page.id": "ID",

  "orgunit.page.titleprefix": "Organizational Unit: ",



  "pagination.options.description": "Pagination options",

  "pagination.results-per-page": "Results Per Page",

  "pagination.showing.detail": "{{ range }} of {{ total }}",

  "pagination.showing.label": "Now showing ",

  "pagination.sort-direction": "Sort Options",



  "person.listelement.badge": "Person",

  "person.listelement.no-title": "No name found",

  "person.page.birthdate": "Birth Date",

  "person.page.edit": "Edit this item",

  "person.page.email": "Email Address",

  "person.page.firstname": "First Name",

  "person.page.jobtitle": "Job Title",

  "person.page.lastname": "Last Name",

  "person.page.name": "Name",

  "person.page.link.full": "Show all metadata",

  "person.page.orcid": "ORCID",

  "person.page.staffid": "Staff ID",

  "person.page.titleprefix": "Person: ",

  "person.search.results.head": "Person Search Results",

  "person-relationships.search.results.head": "Person Search Results",

  "person.search.title": "Person Search",



  "process.new.select-parameters": "Parameters",

  "process.new.cancel": "Cancel",

  "process.new.submit": "Save",

  "process.new.select-script": "Script",

  "process.new.select-script.placeholder": "Choose a script...",

  "process.new.select-script.required": "Script is required",

  "process.new.parameter.file.upload-button": "Select file...",

  "process.new.parameter.file.required": "Please select a file",

  "process.new.parameter.string.required": "Parameter value is required",

  "process.new.parameter.type.value": "value",

  "process.new.parameter.type.file": "file",

  "process.new.parameter.required.missing": "The following parameters are required but still missing:",

  "process.new.notification.success.title": "Success",

  "process.new.notification.success.content": "The process was successfully created",

  "process.new.notification.error.title": "Error",

  "process.new.notification.error.content": "An error occurred while creating this process",

  "process.new.notification.error.max-upload.content": "The file exceeds the maximum upload size",

  "process.new.header": "Create a new process",

  "process.new.title": "Create a new process",

  "process.new.breadcrumbs": "Create a new process",



  "process.detail.arguments": "Arguments",

  "process.detail.arguments.empty": "This process doesn't contain any arguments",

  "process.detail.back": "Back",

  "process.detail.output": "Process Output",

  "process.detail.logs.button": "Retrieve process output",

  "process.detail.logs.loading": "Retrieving",

  "process.detail.logs.none": "This process has no output",

  "process.detail.output-files": "Output Files",

  "process.detail.output-files.empty": "This process doesn't contain any output files",

  "process.detail.script": "Script",

  "process.detail.title": "Process: {{ id }} - {{ name }}",

  "process.detail.start-time": "Start time",

  "process.detail.end-time": "Finish time",

  "process.detail.status": "Status",

  "process.detail.create": "Create similar process",

  "process.detail.actions": "Actions",

  "process.detail.delete.button": "Delete process",

  "process.detail.delete.header": "Delete process",

  "process.detail.delete.body": "Are you sure you want to delete the current process?",

  "process.detail.delete.cancel": "Cancel",

  "process.detail.delete.confirm": "Delete process",

  "process.detail.delete.success": "The process was successfully deleted.",

  "process.detail.delete.error": "Something went wrong when deleting the process",



  "process.overview.table.finish": "Finish time (UTC)",

  "process.overview.table.id": "Process ID",

  "process.overview.table.name": "Name",

  "process.overview.table.start": "Start time (UTC)",

  "process.overview.table.status": "Status",

  "process.overview.table.user": "User",

  "process.overview.title": "Processes Overview",

  "process.overview.breadcrumbs": "Processes Overview",

  "process.overview.new": "New",

  "process.overview.table.actions": "Actions",

  "process.overview.delete": "Delete {{count}} processes",

  "process.overview.delete.clear": "Clear delete selection",

  "process.overview.delete.processing": "{{count}} process(es) are being deleted. Please wait for the deletion to fully complete. Note that this can take a while.",

  "process.overview.delete.body": "Are you sure you want to delete {{count}} process(es)?",

  "process.overview.delete.header": "Delete processes",

  "process.bulk.delete.error.head": "Error on deleteing process",

  "process.bulk.delete.error.body": "The process with ID {{processId}} could not be deleted. The remaining processes will continue being deleted. ",

  "process.bulk.delete.success": "{{count}} process(es) have been succesfully deleted",



  "profile.breadcrumbs": "Update Profile",

  "profile.card.identify": "Identify",

  "profile.card.security": "Security",

  "profile.form.submit": "Save",

  "profile.groups.head": "Authorization groups you belong to",

  "profile.special.groups.head": "Authorization special groups you belong to",

  "profile.head": "Update Profile",

  "profile.metadata.form.error.firstname.required": "First Name is required",

  "profile.metadata.form.error.lastname.required": "Last Name is required",

  "profile.metadata.form.label.email": "Email Address",

  "profile.metadata.form.label.firstname": "First Name",

  "profile.metadata.form.label.language": "Language",

  "profile.metadata.form.label.lastname": "Last Name",

  "profile.metadata.form.label.phone": "Contact Telephone",

  "profile.metadata.form.notifications.success.content": "Your changes to the profile were saved.",

  "profile.metadata.form.notifications.success.title": "Profile saved",

  "profile.notifications.warning.no-changes.content": "No changes were made to the Profile.",

  "profile.notifications.warning.no-changes.title": "No changes",

  "profile.security.form.error.matching-passwords": "The passwords do not match.",

  "profile.security.form.info": "Optionally, you can enter a new password in the box below, and confirm it by typing it again into the second box.",

  "profile.security.form.label.password": "Password",

  "profile.security.form.label.passwordrepeat": "Retype to confirm",

  "profile.security.form.label.current-password": "Current password",

  "profile.security.form.notifications.success.content": "Your changes to the password were saved.",

  "profile.security.form.notifications.success.title": "Password saved",

  "profile.security.form.notifications.error.title": "Error changing passwords",

  "profile.security.form.notifications.error.change-failed": "An error occurred while trying to change the password. Please check if the current password is correct.",

  "profile.security.form.notifications.error.not-same": "The provided passwords are not the same.",

  "profile.security.form.notifications.error.general": "Please fill required fields of security form.",

  "profile.title": "Update Profile",

  "profile.card.researcher": "Researcher Profile",

  "project.listelement.badge": "Research Project",

  "project.page.contributor": "Contributors",

  "project.page.description": "Description",

  "project.page.edit": "Edit this item",

  "project.page.expectedcompletion": "Expected Completion",

  "project.page.funder": "Funders",

  "project.page.id": "ID",

  "project.page.keyword": "Keywords",

  "project.page.status": "Status",

  "project.page.titleprefix": "Research Project: ",

  "project.search.results.head": "Project Search Results",

  "project-relationships.search.results.head": "Project Search Results",



  "publication.listelement.badge": "Publication",

  "publication.page.description": "Description",

  "publication.page.edit": "Edit this item",

  "publication.page.journal-issn": "Journal ISSN",

  "publication.page.journal-title": "Journal Title",

  "publication.page.publisher": "Publisher",

  "publication.page.titleprefix": "Publication: ",

  "publication.page.volume-title": "Volume Title",

  "publication.search.results.head": "Publication Search Results",

  "publication-relationships.search.results.head": "Publication Search Results",

  "publication.search.title": "Publication Search",


  "media-viewer.next": "Next",

  "media-viewer.previous": "Previous",

  "media-viewer.playlist": "Playlist",


  "register-email.title": "New user registration",

  "register-page.create-profile.header": "Create Profile",

  "register-page.create-profile.identification.header": "Identify",

  "register-page.create-profile.identification.email": "Email Address",

  "register-page.create-profile.identification.first-name": "First Name *",

  "register-page.create-profile.identification.first-name.error": "Please fill in a First Name",

  "register-page.create-profile.identification.last-name": "Last Name *",

  "register-page.create-profile.identification.last-name.error": "Please fill in a Last Name",

  "register-page.create-profile.identification.contact": "Contact Telephone",

  "register-page.create-profile.identification.language": "Language",

  "register-page.create-profile.security.header": "Security",

  "register-page.create-profile.security.info": "Please enter a password in the box below, and confirm it by typing it again into the second box.",

  "register-page.create-profile.security.label.password": "Password *",

  "register-page.create-profile.security.label.passwordrepeat": "Retype to confirm *",

  "register-page.create-profile.security.error.empty-password": "Please enter a password in the box below.",

  "register-page.create-profile.security.error.matching-passwords": "The passwords do not match.",

  "register-page.create-profile.submit": "Complete Registration",

  "register-page.create-profile.submit.error.content": "Something went wrong while registering a new user.",

  "register-page.create-profile.submit.error.head": "Registration failed",

  "register-page.create-profile.submit.success.content": "The registration was successful. You have been logged in as the created user.",

  "register-page.create-profile.submit.success.head": "Registration completed",


  "register-page.registration.header": "New user registration",

  "register-page.registration.info": "Register an account to subscribe to collections for email updates, and submit new items to DSpace.",

  "register-page.registration.email": "Email Address *",

  "register-page.registration.email.error.required": "Please fill in an email address",

  "register-page.registration.email.error.not-email-form": "Please fill in a valid email address.",

  "register-page.registration.email.error.not-valid-domain": "Use email with allowed domains: {{ domains }}",

  "register-page.registration.email.hint": "This address will be verified and used as your login name.",

  "register-page.registration.submit": "Register",

  "register-page.registration.success.head": "Verification email sent",

  "register-page.registration.success.content": "An email has been sent to {{ email }} containing a special URL and further instructions.",

  "register-page.registration.error.head": "Error when trying to register email",

  "register-page.registration.error.content": "An error occured when registering the following email address: {{ email }}",

  "register-page.registration.error.recaptcha": "Error when trying to authenticate with recaptcha",

  "register-page.registration.google-recaptcha.must-accept-cookies": "In order to register you must accept the <b>Registration and Password recovery</b> (Google reCaptcha) cookies.",
  "register-page.registration.error.maildomain": "This email address is not on the list of domains who can register. Allowed domains are {{ domains }}",


  "register-page.registration.google-recaptcha.open-cookie-settings": "Open cookie settings",

  "register-page.registration.google-recaptcha.notification.title": "Google reCaptcha",

  "register-page.registration.google-recaptcha.notification.message.error": "An error occurred during reCaptcha verification",

  "register-page.registration.google-recaptcha.notification.message.expired": "Verification expired. Please verify again.",
  "register-page.registration.info.maildomain": "Accounts can be registered for mail addresses of the domains",

  "relationships.add.error.relationship-type.content": "No suitable match could be found for relationship type {{ type }} between the two items",

  "relationships.add.error.server.content": "The server returned an error",

  "relationships.add.error.title": "Unable to add relationship",

  "relationships.isAuthorOf": "Authors",

  "relationships.isAuthorOf.Person": "Authors (persons)",

  "relationships.isAuthorOf.OrgUnit": "Authors (organizational units)",

  "relationships.isIssueOf": "Journal Issues",

  "relationships.isJournalIssueOf": "Journal Issue",

  "relationships.isJournalOf": "Journals",

  "relationships.isOrgUnitOf": "Organizational Units",

  "relationships.isPersonOf": "Authors",

  "relationships.isProjectOf": "Research Projects",

  "relationships.isPublicationOf": "Publications",

  "relationships.isPublicationOfJournalIssue": "Articles",

  "relationships.isSingleJournalOf": "Journal",

  "relationships.isSingleVolumeOf": "Journal Volume",

  "relationships.isVolumeOf": "Journal Volumes",

  "relationships.isContributorOf": "Contributors",

  "relationships.isContributorOf.OrgUnit": "Contributor (Organizational Unit)",

  "relationships.isContributorOf.Person": "Contributor",

  "relationships.isFundingAgencyOf.OrgUnit": "Funder",


  "repository.image.logo": "Repository logo",

  "repository.title.prefix": "DSpace Angular :: ",

  "repository.title.prefixDSpace": "DSpace Angular ::",


  "resource-policies.add.button": "Add",

  "resource-policies.add.for.": "Add a new policy",

  "resource-policies.add.for.bitstream": "Add a new Bitstream policy",

  "resource-policies.add.for.bundle": "Add a new Bundle policy",

  "resource-policies.add.for.item": "Add a new Item policy",

  "resource-policies.add.for.community": "Add a new Community policy",

  "resource-policies.add.for.collection": "Add a new Collection policy",

  "resource-policies.create.page.heading": "Create new resource policy for ",

  "resource-policies.create.page.failure.content": "An error occurred while creating the resource policy.",

  "resource-policies.create.page.success.content": "Operation successful",

  "resource-policies.create.page.title": "Create new resource policy",

  "resource-policies.delete.btn": "Delete selected",

  "resource-policies.delete.btn.title": "Delete selected resource policies",

  "resource-policies.delete.failure.content": "An error occurred while deleting selected resource policies.",

  "resource-policies.delete.success.content": "Operation successful",

  "resource-policies.edit.page.heading": "Edit resource policy ",

  "resource-policies.edit.page.failure.content": "An error occurred while editing the resource policy.",

  "resource-policies.edit.page.target-failure.content": "An error occurred while editing the target (ePerson or group) of the resource policy.",

  "resource-policies.edit.page.other-failure.content": "An error occurred while editing the resource policy. The target (ePerson or group) has been successfully updated.",

  "resource-policies.edit.page.success.content": "Operation successful",

  "resource-policies.edit.page.title": "Edit resource policy",

  "resource-policies.form.action-type.label": "Select the action type",

  "resource-policies.form.action-type.required": "You must select the resource policy action.",

  "resource-policies.form.eperson-group-list.label": "The eperson or group that will be granted the permission",

  "resource-policies.form.eperson-group-list.select.btn": "Select",

  "resource-policies.form.eperson-group-list.tab.eperson": "Search for a ePerson",

  "resource-policies.form.eperson-group-list.tab.group": "Search for a group",

  "resource-policies.form.eperson-group-list.table.headers.action": "Action",

  "resource-policies.form.eperson-group-list.table.headers.id": "ID",

  "resource-policies.form.eperson-group-list.table.headers.name": "Name",

  "resource-policies.form.eperson-group-list.modal.header": "Cannot change type",

  "resource-policies.form.eperson-group-list.modal.text1.toGroup": "It is not possible to replace an ePerson with a group.",

  "resource-policies.form.eperson-group-list.modal.text1.toEPerson": "It is not possible to replace a group with an ePerson.",

  "resource-policies.form.eperson-group-list.modal.text2": "Delete the current resource policy and create a new one with the desired type.",

  "resource-policies.form.eperson-group-list.modal.close": "Ok",

  "resource-policies.form.date.end.label": "End Date",

  "resource-policies.form.date.start.label": "Start Date",

  "resource-policies.form.description.label": "Description",

  "resource-policies.form.name.label": "Name",

  "resource-policies.form.policy-type.label": "Select the policy type",

  "resource-policies.form.policy-type.required": "You must select the resource policy type.",

  "resource-policies.table.headers.action": "Action",

  "resource-policies.table.headers.date.end": "End Date",

  "resource-policies.table.headers.date.start": "Start Date",

  "resource-policies.table.headers.edit": "Edit",

  "resource-policies.table.headers.edit.group": "Edit group",

  "resource-policies.table.headers.edit.policy": "Edit policy",

  "resource-policies.table.headers.eperson": "EPerson",

  "resource-policies.table.headers.group": "Group",

  "resource-policies.table.headers.id": "ID",

  "resource-policies.table.headers.name": "Name",

  "resource-policies.table.headers.policyType": "type",

  "resource-policies.table.headers.title.for.bitstream": "Policies for Bitstream",

  "resource-policies.table.headers.title.for.bundle": "Policies for Bundle",

  "resource-policies.table.headers.title.for.item": "Policies for Item",

  "resource-policies.table.headers.title.for.community": "Policies for Community",

  "resource-policies.table.headers.title.for.collection": "Policies for Collection",



  "search.description": "",

  "search.switch-configuration.title": "Show",

  "search.title": "Search",

  "search.breadcrumbs": "Search",

  "search.search-form.placeholder": "Search the repository ...",


  "search.filters.applied.f.author": "Author",

  "search.filters.applied.f.dateIssued.max": "End date",

  "search.filters.applied.f.dateIssued.min": "Start date",

  "search.filters.applied.f.dateSubmitted": "Date submitted",

  "search.filters.applied.f.discoverable": "Non-discoverable",

  "search.filters.applied.f.entityType": "Item Type",

  "search.filters.applied.f.has_content_in_original_bundle": "Has files",

  "search.filters.applied.f.itemtype": "Type",

  "search.filters.applied.f.namedresourcetype": "Status",

  "search.filters.applied.f.subject": "Subject",

  "search.filters.applied.f.submitter": "Submitter",

  "search.filters.applied.f.jobTitle": "Job Title",

  "search.filters.applied.f.birthDate.max": "End birth date",

  "search.filters.applied.f.birthDate.min": "Start birth date",

  "search.filters.applied.f.supervisedBy": "Supervised by",

  "search.filters.applied.f.withdrawn": "Withdrawn",



  "search.filters.filter.author.head": "Author",

  "search.filters.filter.author.placeholder": "Author name",

  "search.filters.filter.author.label": "Search author name",

  "search.filters.filter.birthDate.head": "Birth Date",

  "search.filters.filter.birthDate.placeholder": "Birth Date",

  "search.filters.filter.birthDate.label": "Search birth date",

  "search.filters.filter.collapse": "Collapse filter",

  "search.filters.filter.creativeDatePublished.head": "Date Published",

  "search.filters.filter.creativeDatePublished.placeholder": "Date Published",

  "search.filters.filter.creativeDatePublished.label": "Search date published",

  "search.filters.filter.creativeWorkEditor.head": "Editor",

  "search.filters.filter.creativeWorkEditor.placeholder": "Editor",

  "search.filters.filter.creativeWorkEditor.label": "Search editor",

  "search.filters.filter.creativeWorkKeywords.head": "Subject",

  "search.filters.filter.creativeWorkKeywords.placeholder": "Subject",

  "search.filters.filter.creativeWorkKeywords.label": "Search subject",

  "search.filters.filter.creativeWorkPublisher.head": "Publisher",

  "search.filters.filter.creativeWorkPublisher.placeholder": "Publisher",

  "search.filters.filter.creativeWorkPublisher.label": "Search publisher",

  "search.filters.filter.dateIssued.head": "Date",

  "search.filters.filter.dateIssued.max.placeholder": "Maximum Date",

  "search.filters.filter.dateIssued.max.label": "End",

  "search.filters.filter.dateIssued.min.placeholder": "Minimum Date",

  "search.filters.filter.dateIssued.min.label": "Start",

  "search.filters.filter.dateSubmitted.head": "Date submitted",

  "search.filters.filter.dateSubmitted.placeholder": "Date submitted",

  "search.filters.filter.dateSubmitted.label": "Search date submitted",

  "search.filters.filter.discoverable.head": "Non-discoverable",

  "search.filters.filter.withdrawn.head": "Withdrawn",

  "search.filters.filter.entityType.head": "Item Type",

  "search.filters.filter.entityType.placeholder": "Item Type",

  "search.filters.filter.entityType.label": "Search item type",

  "search.filters.filter.expand": "Expand filter",

  "search.filters.filter.has_content_in_original_bundle.head": "Has files",

  "search.filters.filter.itemtype.head": "Type",

  "search.filters.filter.itemtype.placeholder": "Type",

  "search.filters.filter.itemtype.label": "Search type",

  "search.filters.filter.jobTitle.head": "Job Title",

  "search.filters.filter.jobTitle.placeholder": "Job Title",

  "search.filters.filter.jobTitle.label": "Search job title",

  "search.filters.filter.knowsLanguage.head": "Known language",

  "search.filters.filter.knowsLanguage.placeholder": "Known language",

  "search.filters.filter.knowsLanguage.label": "Search known language",

  "search.filters.filter.namedresourcetype.head": "Status",

  "search.filters.filter.namedresourcetype.placeholder": "Status",

  "search.filters.filter.namedresourcetype.label": "Search status",

  "search.filters.filter.objectpeople.head": "People",

  "search.filters.filter.objectpeople.placeholder": "People",

  "search.filters.filter.objectpeople.label": "Search people",

  "search.filters.filter.organizationAddressCountry.head": "Country",

  "search.filters.filter.organizationAddressCountry.placeholder": "Country",

  "search.filters.filter.organizationAddressCountry.label": "Search country",

  "search.filters.filter.organizationAddressLocality.head": "City",

  "search.filters.filter.organizationAddressLocality.placeholder": "City",

  "search.filters.filter.organizationAddressLocality.label": "Search city",

  "search.filters.filter.organizationFoundingDate.head": "Date Founded",

  "search.filters.filter.organizationFoundingDate.placeholder": "Date Founded",

  "search.filters.filter.organizationFoundingDate.label": "Search date founded",

  "search.filters.filter.scope.head": "Scope",

  "search.filters.filter.scope.placeholder": "Scope filter",

  "search.filters.filter.scope.label": "Search scope filter",

  "search.filters.filter.show-less": "Collapse",

  "search.filters.filter.show-more": "Show more",

  "search.filters.filter.subject.head": "Subject",

  "search.filters.filter.subject.placeholder": "Subject",

  "search.filters.filter.subject.label": "Search subject",

  "search.filters.filter.submitter.head": "Submitter",

  "search.filters.filter.submitter.placeholder": "Submitter",

  "search.filters.filter.submitter.label": "Search submitter",

  "search.filters.filter.show-tree": "Browse {{ name }} tree",

  "search.filters.filter.supervisedBy.head": "Supervised By",

  "search.filters.filter.supervisedBy.placeholder": "Supervised By",

  "search.filters.filter.supervisedBy.label": "Search Supervised By",



  "search.filters.entityType.JournalIssue": "Journal Issue",

  "search.filters.entityType.JournalVolume": "Journal Volume",

  "search.filters.entityType.OrgUnit": "Organizational Unit",

  "search.filters.has_content_in_original_bundle.true": "Yes",

  "search.filters.has_content_in_original_bundle.false": "No",

  "search.filters.discoverable.true": "No",

  "search.filters.discoverable.false": "Yes",

  "search.filters.withdrawn.true": "Yes",

  "search.filters.withdrawn.false": "No",


  "search.filters.head": "Filters",

  "search.filters.reset": "Reset filters",

  "search.filters.search.submit": "Submit",



  "search.form.search": "Search",

  "search.form.search_dspace": "All repository",

  "search.form.scope.all": "All of DSpace",



  "search.results.head": "Search Results",

  "search.results.no-results": "Your search returned no results. Having trouble finding what you're looking for? Try putting",

  "search.results.no-results-link": "quotes around it",

  "search.results.empty": "Your search returned no results.",

  "search.results.view-result": "View",

  "search.results.response.500": "An error occurred during query execution, please try again later",

  "default.search.results.head": "Search Results",

  "default-relationships.search.results.head": "Search Results",


  "search.sidebar.close": "Back to results",

  "search.sidebar.filters.title": "Filters",

  "search.sidebar.open": "Search Tools",

  "search.sidebar.results": "results",

  "search.sidebar.settings.rpp": "Results per page",

  "search.sidebar.settings.sort-by": "Sort By",

  "search.sidebar.settings.title": "Settings",



  "search.view-switch.show-detail": "Show detail",

  "search.view-switch.show-grid": "Show as grid",

  "search.view-switch.show-list": "Show as list",



  "sorting.ASC": "Ascending",

  "sorting.DESC": "Descending",

  "sorting.dc.title.ASC": "Title Ascending",

  "sorting.dc.title.DESC": "Title Descending",

  "sorting.score.ASC": "Least Relevant",

  "sorting.score.DESC": "Most Relevant",

  "sorting.dc.date.issued.ASC": "Date Issued Ascending",

  "sorting.dc.date.issued.DESC": "Date Issued Descending",

  "sorting.dc.date.accessioned.ASC": "Accessioned Date Ascending",

  "sorting.dc.date.accessioned.DESC": "Accessioned Date Descending",

  "sorting.lastModified.ASC": "Last modified Ascending",

  "sorting.lastModified.DESC": "Last modified Descending",


  "statistics.title": "Statistics",

  "statistics.header": "Statistics for {{ scope }}",

  "statistics.breadcrumbs": "Statistics",

  "statistics.page.no-data": "No data available",

  "statistics.table.no-data": "No data available",

  "statistics.table.title.TotalVisits": "Total visits",

  "statistics.table.title.TotalVisitsPerMonth": "Total visits per month",

  "statistics.table.title.TotalDownloads": "File Visits",

  "statistics.table.title.TopCountries": "Top country views",

  "statistics.table.title.TopCities": "Top city views",

  "statistics.table.header.views": "Views",

  "statistics.table.no-name": "(object name could not be loaded)",



  "submission.edit.breadcrumbs": "Edit Submission",

  "submission.edit.title": "Edit Submission",

  "submission.general.cancel": "Cancel",

  "submission.general.cannot_submit": "You don't have permission to make a new submission.",

  "submission.general.deposit": "Deposit",

  "submission.general.discard.confirm.cancel": "Cancel",

  "submission.general.discard.confirm.info": "This operation can't be undone. Are you sure?",

  "submission.general.discard.confirm.submit": "Yes, I'm sure",

  "submission.general.discard.confirm.title": "Discard submission",

  "submission.general.discard.submit": "Discard",

  "submission.general.info.saved": "Saved",

  "submission.general.info.pending-changes": "Unsaved changes",

  "submission.general.save": "Save",

  "submission.general.save-later": "Save for later",


  "submission.import-external.page.title": "Import metadata from an external source",

  "submission.import-external.title": "Import metadata from an external source",

  "submission.import-external.title.Journal": "Import a journal from an external source",

  "submission.import-external.title.JournalIssue": "Import a journal issue from an external source",

  "submission.import-external.title.JournalVolume": "Import a journal volume from an external source",

  "submission.import-external.title.OrgUnit": "Import a publisher from an external source",

  "submission.import-external.title.Person": "Import a person from an external source",

  "submission.import-external.title.Project": "Import a project from an external source",

  "submission.import-external.title.Publication": "Import a publication from an external source",

  "submission.import-external.title.none": "Import metadata from an external source",

  "submission.import-external.page.hint": "Enter a query above to find items from the web to import in to DSpace.",

  "submission.import-external.back-to-my-dspace": "Back to MyDSpace",

  "submission.import-external.search.placeholder": "Search the external source",

  "submission.import-external.search.button": "Search",

  "submission.import-external.search.button.hint": "Write some words to search",

  "submission.import-external.search.source.hint": "Pick an external source",

  "submission.import-external.source.arxiv": "arXiv",

  "submission.import-external.source.ads": "NASA/ADS",

  "submission.import-external.source.cinii": "CiNii",

  "submission.import-external.source.crossref": "CrossRef",

  "submission.import-external.source.datacite": "DataCite",

  "submission.import-external.source.scielo": "SciELO",

  "submission.import-external.source.scopus": "Scopus",

  "submission.import-external.source.vufind": "VuFind",

  "submission.import-external.source.wos": "Web Of Science",

  "submission.import-external.source.orcidWorks": "ORCID",

  "submission.import-external.source.epo": "European Patent Office (EPO)",

  "submission.import-external.source.loading": "Loading ...",

  "submission.import-external.source.sherpaJournal": "SHERPA Journals",

  "submission.import-external.source.sherpaJournalIssn": "SHERPA Journals by ISSN",

  "submission.import-external.source.sherpaPublisher": "SHERPA Publishers",

  "submission.import-external.source.openAIREFunding": "Funding OpenAIRE API",

  "submission.import-external.source.orcid": "ORCID",

  "submission.import-external.source.pubmed": "Pubmed",

  "submission.import-external.source.pubmedeu": "Pubmed Europe",

  "submission.import-external.source.lcname": "Library of Congress Names",

  "submission.import-external.preview.title": "Item Preview",

  "submission.import-external.preview.title.Publication": "Publication Preview",

  "submission.import-external.preview.title.none": "Item Preview",

  "submission.import-external.preview.title.Journal": "Journal Preview",

  "submission.import-external.preview.title.OrgUnit": "Organizational Unit Preview",

  "submission.import-external.preview.title.Person": "Person Preview",

  "submission.import-external.preview.title.Project": "Project Preview",

  "submission.import-external.preview.subtitle": "The metadata below was imported from an external source. It will be pre-filled when you start the submission.",

  "submission.import-external.preview.button.import": "Start submission",

  "submission.import-external.preview.error.import.title": "Submission error",

  "submission.import-external.preview.error.import.body": "An error occurs during the external source entry import process.",

  "submission.sections.describe.relationship-lookup.close": "Close",

  "submission.sections.describe.relationship-lookup.external-source.added": "Successfully added local entry to the selection",

  "submission.sections.describe.relationship-lookup.external-source.import-button-title.isAuthorOfPublication": "Import remote author",

  "submission.sections.describe.relationship-lookup.external-source.import-button-title.Journal": "Import remote journal",

  "submission.sections.describe.relationship-lookup.external-source.import-button-title.Journal Issue": "Import remote journal issue",

  "submission.sections.describe.relationship-lookup.external-source.import-button-title.Journal Volume": "Import remote journal volume",

  "submission.sections.describe.relationship-lookup.external-source.import-button-title.isProjectOfPublication": "Project",

  "submission.sections.describe.relationship-lookup.external-source.import-button-title.none": "Import remote item",

  "submission.sections.describe.relationship-lookup.external-source.import-button-title.Event": "Import remote event",

  "submission.sections.describe.relationship-lookup.external-source.import-button-title.Product": "Import remote product",

  "submission.sections.describe.relationship-lookup.external-source.import-button-title.Equipment": "Import remote equipment",

  "submission.sections.describe.relationship-lookup.external-source.import-button-title.OrgUnit": "Import remote organizational unit",

  "submission.sections.describe.relationship-lookup.external-source.import-button-title.Funding": "Import remote fund",

  "submission.sections.describe.relationship-lookup.external-source.import-button-title.Person": "Import remote person",

  "submission.sections.describe.relationship-lookup.external-source.import-button-title.Patent": "Import remote patent",

  "submission.sections.describe.relationship-lookup.external-source.import-button-title.Project": "Import remote project",

  "submission.sections.describe.relationship-lookup.external-source.import-button-title.Publication": "Import remote publication",

  "submission.sections.describe.relationship-lookup.external-source.import-modal.isProjectOfPublication.added.new-entity": "New Entity Added!",

  "submission.sections.describe.relationship-lookup.external-source.import-modal.isProjectOfPublication.title": "Project",

  "submission.sections.describe.relationship-lookup.external-source.import-modal.head.openAIREFunding": "Funding OpenAIRE API",

  "submission.sections.describe.relationship-lookup.external-source.import-modal.isAuthorOfPublication.title": "Import Remote Author",

  "submission.sections.describe.relationship-lookup.external-source.import-modal.isAuthorOfPublication.added.local-entity": "Successfully added local author to the selection",

  "submission.sections.describe.relationship-lookup.external-source.import-modal.isAuthorOfPublication.added.new-entity": "Successfully imported and added external author to the selection",

  "submission.sections.describe.relationship-lookup.external-source.import-modal.authority": "Authority",

  "submission.sections.describe.relationship-lookup.external-source.import-modal.authority.new": "Import as a new local authority entry",

  "submission.sections.describe.relationship-lookup.external-source.import-modal.cancel": "Cancel",

  "submission.sections.describe.relationship-lookup.external-source.import-modal.collection": "Select a collection to import new entries to",

  "submission.sections.describe.relationship-lookup.external-source.import-modal.entities": "Entities",

  "submission.sections.describe.relationship-lookup.external-source.import-modal.entities.new": "Import as a new local entity",

  "submission.sections.describe.relationship-lookup.external-source.import-modal.head.lcname": "Importing from LC Name",

  "submission.sections.describe.relationship-lookup.external-source.import-modal.head.orcid": "Importing from ORCID",

  "submission.sections.describe.relationship-lookup.external-source.import-modal.head.sherpaJournal": "Importing from Sherpa Journal",

  "submission.sections.describe.relationship-lookup.external-source.import-modal.head.sherpaPublisher": "Importing from Sherpa Publisher",

  "submission.sections.describe.relationship-lookup.external-source.import-modal.head.pubmed": "Importing from PubMed",

  "submission.sections.describe.relationship-lookup.external-source.import-modal.head.arxiv": "Importing from arXiv",

  "submission.sections.describe.relationship-lookup.external-source.import-modal.import": "Import",

  "submission.sections.describe.relationship-lookup.external-source.import-modal.Journal.title": "Import Remote Journal",

  "submission.sections.describe.relationship-lookup.external-source.import-modal.Journal.added.local-entity": "Successfully added local journal to the selection",

  "submission.sections.describe.relationship-lookup.external-source.import-modal.Journal.added.new-entity": "Successfully imported and added external journal to the selection",

  "submission.sections.describe.relationship-lookup.external-source.import-modal.Journal Issue.title": "Import Remote Journal Issue",

  "submission.sections.describe.relationship-lookup.external-source.import-modal.Journal Issue.added.local-entity": "Successfully added local journal issue to the selection",

  "submission.sections.describe.relationship-lookup.external-source.import-modal.Journal Issue.added.new-entity": "Successfully imported and added external journal issue to the selection",

  "submission.sections.describe.relationship-lookup.external-source.import-modal.Journal Volume.title": "Import Remote Journal Volume",

  "submission.sections.describe.relationship-lookup.external-source.import-modal.Journal Volume.added.local-entity": "Successfully added local journal volume to the selection",

  "submission.sections.describe.relationship-lookup.external-source.import-modal.Journal Volume.added.new-entity": "Successfully imported and added external journal volume to the selection",

  "submission.sections.describe.relationship-lookup.external-source.import-modal.select": "Select a local match:",

  "submission.sections.describe.relationship-lookup.search-tab.deselect-all": "Deselect all",

  "submission.sections.describe.relationship-lookup.search-tab.deselect-page": "Deselect page",

  "submission.sections.describe.relationship-lookup.search-tab.loading": "Loading...",

  "submission.sections.describe.relationship-lookup.search-tab.placeholder": "Search query",

  "submission.sections.describe.relationship-lookup.search-tab.search": "Go",

  "submission.sections.describe.relationship-lookup.search-tab.search-form.placeholder": "Search...",

  "submission.sections.describe.relationship-lookup.search-tab.select-all": "Select all",

  "submission.sections.describe.relationship-lookup.search-tab.select-page": "Select page",

  "submission.sections.describe.relationship-lookup.selected": "Selected {{ size }} items",

  "submission.sections.describe.relationship-lookup.search-tab.tab-title.isAuthorOfPublication": "Local Authors ({{ count }})",

  "submission.sections.describe.relationship-lookup.search-tab.tab-title.isJournalOfPublication": "Local Journals ({{ count }})",
  "submission.sections.describe.relationship-lookup.search-tab.tab-title.Project": "Local Projects ({{ count }})",

  "submission.sections.describe.relationship-lookup.search-tab.tab-title.Publication": "Local Publications ({{ count }})",

  "submission.sections.describe.relationship-lookup.search-tab.tab-title.Person": "Local Authors ({{ count }})",

  "submission.sections.describe.relationship-lookup.search-tab.tab-title.OrgUnit": "Local Organizational Units ({{ count }})",

  "submission.sections.describe.relationship-lookup.search-tab.tab-title.DataPackage": "Local Data Packages ({{ count }})",

  "submission.sections.describe.relationship-lookup.search-tab.tab-title.DataFile": "Local Data Files ({{ count }})",

  "submission.sections.describe.relationship-lookup.search-tab.tab-title.Journal": "Local Journals ({{ count }})",

  "submission.sections.describe.relationship-lookup.search-tab.tab-title.isJournalIssueOfPublication": "Local Journal Issues ({{ count }})",
  "submission.sections.describe.relationship-lookup.search-tab.tab-title.JournalIssue": "Local Journal Issues ({{ count }})",

  "submission.sections.describe.relationship-lookup.search-tab.tab-title.isJournalVolumeOfPublication": "Local Journal Volumes ({{ count }})",
  "submission.sections.describe.relationship-lookup.search-tab.tab-title.JournalVolume": "Local Journal Volumes ({{ count }})",

  "submission.sections.describe.relationship-lookup.search-tab.tab-title.sherpaJournal": "Sherpa Journals ({{ count }})",

  "submission.sections.describe.relationship-lookup.search-tab.tab-title.sherpaPublisher": "Sherpa Publishers ({{ count }})",

  "submission.sections.describe.relationship-lookup.search-tab.tab-title.orcid": "ORCID ({{ count }})",

  "submission.sections.describe.relationship-lookup.search-tab.tab-title.lcname": "LC Names ({{ count }})",

  "submission.sections.describe.relationship-lookup.search-tab.tab-title.pubmed": "PubMed ({{ count }})",

  "submission.sections.describe.relationship-lookup.search-tab.tab-title.arxiv": "arXiv ({{ count }})",

  "submission.sections.describe.relationship-lookup.search-tab.tab-title.isFundingAgencyOfPublication": "Search for Funding Agencies",

  "submission.sections.describe.relationship-lookup.search-tab.tab-title.isFundingOfPublication": "Search for Funding",

  "submission.sections.describe.relationship-lookup.search-tab.tab-title.isChildOrgUnitOf": "Search for Organizational Units",

  "submission.sections.describe.relationship-lookup.search-tab.tab-title.openAIREFunding": "Funding OpenAIRE API",

  "submission.sections.describe.relationship-lookup.search-tab.tab-title.isProjectOfPublication": "Projects",

  "submission.sections.describe.relationship-lookup.search-tab.tab-title.isFundingAgencyOfProject": "Funder of the Project",

  "submission.sections.describe.relationship-lookup.search-tab.tab-title.isPublicationOfAuthor": "Publication of the Author",

  "submission.sections.describe.relationship-lookup.selection-tab.title.openAIREFunding": "Funding OpenAIRE API",

  "submission.sections.describe.relationship-lookup.selection-tab.title.isProjectOfPublication": "Project",

  "submission.sections.describe.relationship-lookup.title.isProjectOfPublication": "Projects",

  "submission.sections.describe.relationship-lookup.title.isFundingAgencyOfProject": "Funder of the Project",




  "submission.sections.describe.relationship-lookup.selection-tab.search-form.placeholder": "Search...",

  "submission.sections.describe.relationship-lookup.selection-tab.tab-title": "Current Selection ({{ count }})",

  "submission.sections.describe.relationship-lookup.title.isJournalIssueOfPublication": "Journal Issues",
  "submission.sections.describe.relationship-lookup.title.JournalIssue": "Journal Issues",

  "submission.sections.describe.relationship-lookup.title.isJournalVolumeOfPublication": "Journal Volumes",
  "submission.sections.describe.relationship-lookup.title.JournalVolume": "Journal Volumes",

  "submission.sections.describe.relationship-lookup.title.isJournalOfPublication": "Journals",

  "submission.sections.describe.relationship-lookup.title.isAuthorOfPublication": "Authors",

  "submission.sections.describe.relationship-lookup.title.isFundingAgencyOfPublication": "Funding Agency",
  "submission.sections.describe.relationship-lookup.title.Project": "Projects",

  "submission.sections.describe.relationship-lookup.title.Publication": "Publications",

  "submission.sections.describe.relationship-lookup.title.Person": "Authors",

  "submission.sections.describe.relationship-lookup.title.OrgUnit": "Organizational Units",

  "submission.sections.describe.relationship-lookup.title.DataPackage": "Data Packages",

  "submission.sections.describe.relationship-lookup.title.DataFile": "Data Files",

  "submission.sections.describe.relationship-lookup.title.Funding Agency": "Funding Agency",

  "submission.sections.describe.relationship-lookup.title.isFundingOfPublication": "Funding",

  "submission.sections.describe.relationship-lookup.title.isChildOrgUnitOf": "Parent Organizational Unit",

  "submission.sections.describe.relationship-lookup.title.isPublicationOfAuthor": "Publication",

  "submission.sections.describe.relationship-lookup.search-tab.toggle-dropdown": "Toggle dropdown",

  "submission.sections.describe.relationship-lookup.selection-tab.settings": "Settings",

  "submission.sections.describe.relationship-lookup.selection-tab.no-selection": "Your selection is currently empty.",

  "submission.sections.describe.relationship-lookup.selection-tab.title.isAuthorOfPublication": "Selected Authors",

  "submission.sections.describe.relationship-lookup.selection-tab.title.isJournalOfPublication": "Selected Journals",

  "submission.sections.describe.relationship-lookup.selection-tab.title.isJournalVolumeOfPublication": "Selected Journal Volume",
  "submission.sections.describe.relationship-lookup.selection-tab.title.Project": "Selected Projects",

  "submission.sections.describe.relationship-lookup.selection-tab.title.Publication": "Selected Publications",

  "submission.sections.describe.relationship-lookup.selection-tab.title.Person": "Selected Authors",

  "submission.sections.describe.relationship-lookup.selection-tab.title.OrgUnit": "Selected Organizational Units",

  "submission.sections.describe.relationship-lookup.selection-tab.title.DataPackage": "Selected Data Packages",

  "submission.sections.describe.relationship-lookup.selection-tab.title.DataFile": "Selected Data Files",

  "submission.sections.describe.relationship-lookup.selection-tab.title.Journal": "Selected Journals",

  "submission.sections.describe.relationship-lookup.selection-tab.title.isJournalIssueOfPublication": "Selected Issue",
  "submission.sections.describe.relationship-lookup.selection-tab.title.JournalVolume": "Selected Journal Volume",

  "submission.sections.describe.relationship-lookup.selection-tab.title.isFundingAgencyOfPublication": "Selected Funding Agency",

  "submission.sections.describe.relationship-lookup.selection-tab.title.isFundingOfPublication": "Selected Funding",
  "submission.sections.describe.relationship-lookup.selection-tab.title.JournalIssue": "Selected Issue",

  "submission.sections.describe.relationship-lookup.selection-tab.title.isChildOrgUnitOf": "Selected Organizational Unit",

  "submission.sections.describe.relationship-lookup.selection-tab.title.sherpaJournal": "Search Results",

  "submission.sections.describe.relationship-lookup.selection-tab.title.sherpaPublisher": "Search Results",

  "submission.sections.describe.relationship-lookup.selection-tab.title.orcid": "Search Results",

  "submission.sections.describe.relationship-lookup.selection-tab.title.orcidv2": "Search Results",

  "submission.sections.describe.relationship-lookup.selection-tab.title.lcname": "Search Results",

  "submission.sections.describe.relationship-lookup.selection-tab.title.pubmed": "Search Results",

  "submission.sections.describe.relationship-lookup.selection-tab.title.arxiv": "Search Results",

  "submission.sections.describe.relationship-lookup.selection-tab.title.crossref": "Search Results",

  "submission.sections.describe.relationship-lookup.selection-tab.title.epo": "Search Results",

  "submission.sections.describe.relationship-lookup.selection-tab.title.scopus": "Search Results",

  "submission.sections.describe.relationship-lookup.selection-tab.title.scielo": "Search Results",

  "submission.sections.describe.relationship-lookup.selection-tab.title.wos": "Search Results",

  "submission.sections.describe.relationship-lookup.selection-tab.title": "Search Results",

  "submission.sections.describe.relationship-lookup.name-variant.notification.content": "Would you like to save \"{{ value }}\" as a name variant for this person so you and others can reuse it for future submissions? If you don't you can still use it for this submission.",

  "submission.sections.describe.relationship-lookup.name-variant.notification.confirm": "Save a new name variant",

  "submission.sections.describe.relationship-lookup.name-variant.notification.decline": "Use only for this submission",

  "submission.sections.ccLicense.type": "License Type",

  "submission.sections.ccLicense.select": "Select a license type…",

  "submission.sections.ccLicense.change": "Change your license type…",

  "submission.sections.ccLicense.none": "No licenses available",

  "submission.sections.ccLicense.option.select": "Select an option…",

  "submission.sections.ccLicense.link": "You’ve selected the following license:",

  "submission.sections.ccLicense.confirmation": "I grant the license above",

  "submission.sections.general.add-more": "Add more",

  "submission.sections.general.cannot_deposit": "Deposit cannot be completed due to errors in the form.<br>Please fill out all required fields to complete the deposit.",

  "submission.sections.general.collection": "Collection",

  "submission.sections.general.deposit_error_notice": "There was an issue when submitting the item, please try again later.",

  "submission.sections.general.deposit_success_notice": "Submission deposited successfully.",

  "submission.sections.general.discard_error_notice": "There was an issue when discarding the item, please try again later.",

  "submission.sections.general.discard_success_notice": "Submission discarded successfully.",

  "submission.sections.general.metadata-extracted": "New metadata have been extracted and added to the <strong>{{sectionId}}</strong> section.",

  "submission.sections.general.metadata-extracted-new-section": "New <strong>{{sectionId}}</strong> section has been added to submission.",

  "submission.sections.general.no-collection": "No collection found",

  "submission.sections.general.no-sections": "No options available",

  "submission.sections.general.save_error_notice": "There was an issue when saving the item, please try again later.",

  "submission.sections.general.save_success_notice": "Submission saved successfully.",

  "submission.sections.general.search-collection": "Search for a collection",

  "submission.sections.general.sections_not_valid": "There are incomplete sections.",

  "submission.sections.identifiers.info": "The following identifiers will be created for your item:",

  "submission.sections.identifiers.no_handle": "No handles have been minted for this item.",

  "submission.sections.identifiers.no_doi": "No DOIs have been minted for this item.",

  "submission.sections.identifiers.handle_label": "Handle: ",

  "submission.sections.identifiers.doi_label": "DOI: ",

  "submission.sections.identifiers.otherIdentifiers_label": "Other identifiers: ",

  "submission.sections.submit.progressbar.accessCondition": "Item access conditions",

  "submission.sections.submit.progressbar.CClicense": "Creative commons license",

  "submission.sections.submit.progressbar.describe.recycle": "Recycle",

  "submission.sections.submit.progressbar.describe.stepcustom": "Describe",

  "submission.sections.submit.progressbar.describe.stepone": "Describe",

  "submission.sections.submit.progressbar.describe.steptwo": "Describe",

  "submission.sections.submit.progressbar.detect-duplicate": "Potential duplicates",

  "submission.sections.submit.progressbar.identifiers": "Identifiers",

  "submission.sections.submit.progressbar.license": "Deposit license",

  "submission.sections.submit.progressbar.sherpapolicy": "Sherpa policies",

  "submission.sections.submit.progressbar.upload": "Upload files",

  "submission.sections.submit.progressbar.sherpaPolicies": "Publisher open access policy information",


  "submission.sections.sherpa-policy.title-empty": "No publisher policy information available. If your work has an associated ISSN, please enter it above to see any related publisher open access policies.",

  "submission.sections.status.errors.title": "Errors",

  "submission.sections.status.valid.title": "Valid",

  "submission.sections.status.warnings.title": "Warnings",

  "submission.sections.status.errors.aria": "has errors",

  "submission.sections.status.valid.aria": "is valid",

  "submission.sections.status.warnings.aria": "has warnings",

  "submission.sections.status.info.title": "Additional Information",

  "submission.sections.status.info.aria": "Additional Information",

  "submission.sections.toggle.open": "Open section",

  "submission.sections.toggle.close": "Close section",

  "submission.sections.toggle.aria.open": "Expand {{sectionHeader}} section",

  "submission.sections.toggle.aria.close": "Collapse {{sectionHeader}} section",

  "submission.sections.upload.delete.confirm.cancel": "Cancel",

  "submission.sections.upload.delete.confirm.info": "This operation can't be undone. Are you sure?",

  "submission.sections.upload.delete.confirm.submit": "Yes, I'm sure",

  "submission.sections.upload.delete.confirm.title": "Delete bitstream",

  "submission.sections.upload.delete.submit": "Delete",

  "submission.sections.upload.download.title": "Download bitstream",

  "submission.sections.upload.drop-message": "Drop files to attach them to the item",

  "submission.sections.upload.edit.title": "Edit bitstream",

  "submission.sections.upload.form.access-condition-label": "Access condition type",

  "submission.sections.upload.form.access-condition-hint": "Select an access condition to apply on the bitstream once the item is deposited",

  "submission.sections.upload.form.date-required": "Date is required.",

  "submission.sections.upload.form.date-required-from": "Grant access from date is required.",

  "submission.sections.upload.form.date-required-until": "Grant access until date is required.",

  "submission.sections.upload.form.from-label": "Grant access from",

  "submission.sections.upload.form.from-hint": "Select the date from which the related access condition is applied",

  "submission.sections.upload.form.from-placeholder": "From",

  "submission.sections.upload.form.group-label": "Group",

  "submission.sections.upload.form.group-required": "Group is required.",

  "submission.sections.upload.form.until-label": "Grant access until",

  "submission.sections.upload.form.until-hint": "Select the date until which the related access condition is applied",

  "submission.sections.upload.form.until-placeholder": "Until",

  "submission.sections.upload.header.policy.default.nolist": "Uploaded files in the {{collectionName}} collection will be accessible according to the following group(s):",

  "submission.sections.upload.header.policy.default.withlist": "Please note that uploaded files in the {{collectionName}} collection will be accessible, in addition to what is explicitly decided for the single file, with the following group(s):",

  "submission.sections.upload.info": "Here you will find all the files currently in the item. You can update the file metadata and access conditions or <strong>upload additional files by dragging & dropping them anywhere on the page.</strong>",

  "submission.sections.upload.no-entry": "No",

  "submission.sections.upload.no-file-uploaded": "No file uploaded yet.",

  "submission.sections.upload.save-metadata": "Save metadata",

  "submission.sections.upload.undo": "Cancel",

  "submission.sections.upload.upload-failed": "Upload failed",

  "submission.sections.upload.upload-successful": "Upload successful",

  "submission.sections.accesses.form.discoverable-description": "When checked, this item will be discoverable in search/browse. When unchecked, the item will only be available via a direct link and will never appear in search/browse.",

  "submission.sections.accesses.form.discoverable-label": "Discoverable",

  "submission.sections.accesses.form.access-condition-label": "Access condition type",

  "submission.sections.accesses.form.access-condition-hint": "Select an access condition to apply on the item once it is deposited",

  "submission.sections.accesses.form.date-required": "Date is required.",

  "submission.sections.accesses.form.date-required-from": "Grant access from date is required.",

  "submission.sections.accesses.form.date-required-until": "Grant access until date is required.",

  "submission.sections.accesses.form.from-label": "Grant access from",

  "submission.sections.accesses.form.from-hint": "Select the date from which the related access condition is applied",

  "submission.sections.accesses.form.from-placeholder": "From",

  "submission.sections.accesses.form.group-label": "Group",

  "submission.sections.accesses.form.group-required": "Group is required.",

  "submission.sections.accesses.form.until-label": "Grant access until",

  "submission.sections.accesses.form.until-hint": "Select the date until which the related access condition is applied",

  "submission.sections.accesses.form.until-placeholder": "Until",

  "submission.sections.license.granted-label": "I confirm the license above",

  "submission.sections.license.required": "You must accept the license",

  "submission.sections.license.notgranted": "You must accept the license",


  "submission.sections.sherpa.publication.information": "Publication information",

  "submission.sections.sherpa.publication.information.title": "Title",

  "submission.sections.sherpa.publication.information.issns": "ISSNs",

  "submission.sections.sherpa.publication.information.url": "URL",

  "submission.sections.sherpa.publication.information.publishers": "Publisher",

  "submission.sections.sherpa.publication.information.romeoPub": "Romeo Pub",

  "submission.sections.sherpa.publication.information.zetoPub": "Zeto Pub",

  "submission.sections.sherpa.publisher.policy": "Publisher Policy",

  "submission.sections.sherpa.publisher.policy.description": "The below information was found via Sherpa Romeo. Based on the policies of your publisher, it provides advice regarding whether an embargo may be necessary and/or which files you are allowed to upload. If you have questions, please contact your site administrator via the feedback form in the footer.",

  "submission.sections.sherpa.publisher.policy.openaccess": "Open Access pathways permitted by this journal's policy are listed below by article version. Click on a pathway for a more detailed view",

  "submission.sections.sherpa.publisher.policy.more.information": "For more information, please see the following links:",

  "submission.sections.sherpa.publisher.policy.version": "Version",

  "submission.sections.sherpa.publisher.policy.embargo": "Embargo",

  "submission.sections.sherpa.publisher.policy.noembargo": "No Embargo",

  "submission.sections.sherpa.publisher.policy.nolocation": "None",

  "submission.sections.sherpa.publisher.policy.license": "License",

  "submission.sections.sherpa.publisher.policy.prerequisites": "Prerequisites",

  "submission.sections.sherpa.publisher.policy.location": "Location",

  "submission.sections.sherpa.publisher.policy.conditions": "Conditions",

  "submission.sections.sherpa.publisher.policy.refresh": "Refresh",

  "submission.sections.sherpa.record.information": "Record Information",

  "submission.sections.sherpa.record.information.id": "ID",

  "submission.sections.sherpa.record.information.date.created": "Date Created",

  "submission.sections.sherpa.record.information.date.modified": "Last Modified",

  "submission.sections.sherpa.record.information.uri": "URI",

  "submission.sections.sherpa.error.message": "There was an error retrieving sherpa informations",



  "submission.submit.breadcrumbs": "New submission",

  "submission.submit.title": "New submission",



  "submission.workflow.generic.delete": "Delete",

  "submission.workflow.generic.delete-help": "Select this option to discard this item. You will then be asked to confirm it.",

  "submission.workflow.generic.edit": "Edit",

  "submission.workflow.generic.edit-help": "Select this option to change the item's metadata.",

  "submission.workflow.generic.view": "View",

  "submission.workflow.generic.view-help": "Select this option to view the item's metadata.",


  "submission.workflow.generic.submit_select_reviewer": "Select Reviewer",

  "submission.workflow.generic.submit_select_reviewer-help": "",


  "submission.workflow.generic.submit_score": "Rate",

  "submission.workflow.generic.submit_score-help": "",


  "submission.workflow.tasks.claimed.approve": "Approve",

  "submission.workflow.tasks.claimed.approve_help": "If you have reviewed the item and it is suitable for inclusion in the collection, select \"Approve\".",

  "submission.workflow.tasks.claimed.edit": "Edit",

  "submission.workflow.tasks.claimed.edit_help": "Select this option to change the item's metadata.",

  "submission.workflow.tasks.claimed.decline": "Decline",

  "submission.workflow.tasks.claimed.decline_help": "",

  "submission.workflow.tasks.claimed.reject.reason.info": "Please enter your reason for rejecting the submission into the box below, indicating whether the submitter may fix a problem and resubmit.",

  "submission.workflow.tasks.claimed.reject.reason.placeholder": "Describe the reason of reject",

  "submission.workflow.tasks.claimed.reject.reason.submit": "Reject item",

  "submission.workflow.tasks.claimed.reject.reason.title": "Reason",

  "submission.workflow.tasks.claimed.reject.submit": "Reject",

  "submission.workflow.tasks.claimed.reject_help": "If you have reviewed the item and found it is <strong>not</strong> suitable for inclusion in the collection, select \"Reject\".  You will then be asked to enter a message indicating why the item is unsuitable, and whether the submitter should change something and resubmit.",

  "submission.workflow.tasks.claimed.return": "Return to pool",

  "submission.workflow.tasks.claimed.return_help": "Return the task to the pool so that another user may perform the task.",



  "submission.workflow.tasks.generic.error": "Error occurred during operation...",

  "submission.workflow.tasks.generic.processing": "Processing...",

  "submission.workflow.tasks.generic.submitter": "Submitter",

  "submission.workflow.tasks.generic.success": "Operation successful",



  "submission.workflow.tasks.pool.claim": "Claim",

  "submission.workflow.tasks.pool.claim_help": "Assign this task to yourself.",

  "submission.workflow.tasks.pool.hide-detail": "Hide detail",

  "submission.workflow.tasks.pool.show-detail": "Show detail",


  "submission.workspace.generic.view": "View",

  "submission.workspace.generic.view-help": "Select this option to view the item's metadata.",

  "submitter.empty": "N/A",

  "subscriptions.title": "Subscriptions",

  "subscriptions.item": "Subscriptions for items",

  "subscriptions.collection": "Subscriptions for collections",

  "subscriptions.community": "Subscriptions for communities",

  "subscriptions.subscription_type": "Subscription type",

  "subscriptions.frequency": "Subscription frequency",

  "subscriptions.frequency.D": "Daily",

  "subscriptions.frequency.M": "Monthly",

  "subscriptions.frequency.W": "Weekly",

  "subscriptions.tooltip": "Subscribe",

  "subscriptions.modal.title": "Subscriptions",

  "subscriptions.modal.type-frequency": "Type and frequency",

  "subscriptions.modal.close": "Close",

  "subscriptions.modal.delete-info": "To remove this subscription, please visit the \"Subscriptions\" page under your user profile",

  "subscriptions.modal.new-subscription-form.type.content": "Content",

  "subscriptions.modal.new-subscription-form.frequency.D": "Daily",

  "subscriptions.modal.new-subscription-form.frequency.W": "Weekly",

  "subscriptions.modal.new-subscription-form.frequency.M": "Monthly",

  "subscriptions.modal.new-subscription-form.submit": "Submit",

  "subscriptions.modal.new-subscription-form.processing": "Processing...",

  "subscriptions.modal.create.success": "Subscribed to {{ type }} successfully.",

  "subscriptions.modal.delete.success": "Subscription deleted successfully",

  "subscriptions.modal.update.success": "Subscription to {{ type }} updated successfully",

  "subscriptions.modal.create.error": "An error occurs during the subscription creation",

  "subscriptions.modal.delete.error": "An error occurs during the subscription delete",

  "subscriptions.modal.update.error": "An error occurs during the subscription update",

  "subscriptions.table.dso": "Subject",

  "subscriptions.table.subscription_type": "Subscription Type",

  "subscriptions.table.subscription_frequency": "Subscription Frequency",

  "subscriptions.table.action": "Action",

  "subscriptions.table.edit": "Edit",

  "subscriptions.table.delete": "Delete",

  "subscriptions.table.not-available": "Not available",

  "subscriptions.table.not-available-message": "The subscribed item has been deleted, or you don't currently have the permission to view it",

  "subscriptions.table.empty.message": "You do not have any subscriptions at this time. To subscribe to email updates for a Community or Collection, use the subscription button on the object's page.",


  "thumbnail.default.alt": "Thumbnail Image",

  "thumbnail.default.placeholder": "No Thumbnail Available",

  "thumbnail.project.alt": "Project Logo",

  "thumbnail.project.placeholder": "Project Placeholder Image",

  "thumbnail.orgunit.alt": "OrgUnit Logo",

  "thumbnail.orgunit.placeholder": "OrgUnit Placeholder Image",

  "thumbnail.person.alt": "Profile Picture",

  "thumbnail.person.placeholder": "No Profile Picture Available",



  "title": "DSpace",



  "vocabulary-treeview.header": "Hierarchical tree view",

  "vocabulary-treeview.load-more": "Load more",

  "vocabulary-treeview.search.form.reset": "Reset",

  "vocabulary-treeview.search.form.search": "Search",

  "vocabulary-treeview.search.no-result": "There were no items to show",

  "vocabulary-treeview.tree.description.nsi": "The Norwegian Science Index",

  "vocabulary-treeview.tree.description.srsc": "Research Subject Categories",

  "vocabulary-treeview.info": "Select a subject to add as search filter",

  "uploader.browse": "browse",

  "uploader.drag-message": "Drag & Drop your files here",

  "uploader.delete.btn-title": "Delete",

  "uploader.or": ", or ",

  "uploader.processing": "Processing uploaded file(s)... (it's now safe to close this page)",

  "uploader.queue-length": "Queue length",

  "virtual-metadata.delete-item.info": "Select the types for which you want to save the virtual metadata as real metadata",

  "virtual-metadata.delete-item.modal-head": "The virtual metadata of this relation",

  "virtual-metadata.delete-relationship.modal-head": "Select the items for which you want to save the virtual metadata as real metadata",



  "supervisedWorkspace.search.results.head": "Supervised Items",

  "workspace.search.results.head": "Your submissions",

  "workflowAdmin.search.results.head": "Administer Workflow",

  "workflow.search.results.head": "Workflow tasks",

  "supervision.search.results.head": "Workflow and Workspace tasks",



  "workflow-item.edit.breadcrumbs": "Edit workflowitem",

  "workflow-item.edit.title": "Edit workflowitem",

  "workflow-item.delete.notification.success.title": "Deleted",

  "workflow-item.delete.notification.success.content": "This workflow item was successfully deleted",

  "workflow-item.delete.notification.error.title": "Something went wrong",

  "workflow-item.delete.notification.error.content": "The workflow item could not be deleted",

  "workflow-item.delete.title": "Delete workflow item",

  "workflow-item.delete.header": "Delete workflow item",

  "workflow-item.delete.button.cancel": "Cancel",

  "workflow-item.delete.button.confirm": "Delete",


  "workflow-item.send-back.notification.success.title": "Sent back to submitter",

  "workflow-item.send-back.notification.success.content": "This workflow item was successfully sent back to the submitter",

  "workflow-item.send-back.notification.error.title": "Something went wrong",

  "workflow-item.send-back.notification.error.content": "The workflow item could not be sent back to the submitter",

  "workflow-item.send-back.title": "Send workflow item back to submitter",

  "workflow-item.send-back.header": "Send workflow item back to submitter",

  "workflow-item.send-back.button.cancel": "Cancel",

  "workflow-item.send-back.button.confirm": "Send back",

  "workflow-item.view.breadcrumbs": "Workflow View",

  "workspace-item.view.breadcrumbs": "Workspace View",

  "workspace-item.view.title": "Workspace View",

  "workspace-item.delete.breadcrumbs": "Workspace Delete",

  "workspace-item.delete.header": "Delete workspace item",

  "workspace-item.delete.button.confirm": "Delete",

  "workspace-item.delete.button.cancel": "Cancel",

  "workspace-item.delete.notification.success.title": "Deleted",

  "workspace-item.delete.title": "This workspace item was successfully deleted",

  "workspace-item.delete.notification.error.title": "Something went wrong",

  "workspace-item.delete.notification.error.content": "The workspace item could not be deleted",

  "workflow-item.advanced.title": "Advanced workflow",

  "workflow-item.selectrevieweraction.notification.success.title": "Selected reviewer",

  "workflow-item.selectrevieweraction.notification.success.content": "The reviewer for this workflow item has been successfully selected",

  "workflow-item.selectrevieweraction.notification.error.title": "Something went wrong",

  "workflow-item.selectrevieweraction.notification.error.content": "Couldn't select the reviewer for this workflow item",

  "workflow-item.selectrevieweraction.title": "Select Reviewer",

  "workflow-item.selectrevieweraction.header": "Select Reviewer",

  "workflow-item.selectrevieweraction.button.cancel": "Cancel",

  "workflow-item.selectrevieweraction.button.confirm": "Confirm",


  "workflow-item.scorereviewaction.notification.success.title": "Rating review",

  "workflow-item.scorereviewaction.notification.success.content": "The rating for this item workflow item has been successfully submitted",

  "workflow-item.scorereviewaction.notification.error.title": "Something went wrong",

  "workflow-item.scorereviewaction.notification.error.content": "Couldn't rate this item",

  "workflow-item.scorereviewaction.title": "Rate this item",

  "workflow-item.scorereviewaction.header": "Rate this item",

  "workflow-item.scorereviewaction.button.cancel": "Cancel",

  "workflow-item.scorereviewaction.button.confirm": "Confirm",

  "idle-modal.header": "Session will expire soon",

  "idle-modal.info": "For security reasons, user sessions expire after {{ timeToExpire }} minutes of inactivity. Your session will expire soon. Would you like to extend it or log out?",

  "idle-modal.log-out": "Log out",

  "idle-modal.extend-session": "Extend session",

  "researcher.profile.action.processing": "Processing...",

  "researcher.profile.associated": "Researcher profile associated",

  "researcher.profile.change-visibility.fail": "An unexpected error occurs while changing the profile visibility",

  "researcher.profile.create.new": "Create new",

  "researcher.profile.create.success": "Researcher profile created successfully",

  "researcher.profile.create.fail": "An error occurs during the researcher profile creation",

  "researcher.profile.delete": "Delete",

  "researcher.profile.expose": "Expose",

  "researcher.profile.hide": "Hide",

  "researcher.profile.not.associated": "Researcher profile not yet associated",

  "researcher.profile.view": "View",

  "researcher.profile.private.visibility": "PRIVATE",

  "researcher.profile.public.visibility": "PUBLIC",

  "researcher.profile.status": "Status:",

  "researcherprofile.claim.not-authorized": "You are not authorized to claim this item. For more details contact the administrator(s).",

  "researcherprofile.error.claim.body": "An error occurred while claiming the profile, please try again later",

  "researcherprofile.error.claim.title": "Error",

  "researcherprofile.success.claim.body": "Profile claimed with success",

  "researcherprofile.success.claim.title": "Success",

  "person.page.orcid.create": "Create an ORCID ID",

  "person.page.orcid.granted-authorizations": "Granted authorizations",

  "person.page.orcid.grant-authorizations": "Grant authorizations",

  "person.page.orcid.link": "Connect to ORCID ID",

  "person.page.orcid.link.processing": "Linking profile to ORCID...",

  "person.page.orcid.link.error.message": "Something went wrong while connecting the profile with ORCID. If the problem persists, contact the administrator.",

  "person.page.orcid.orcid-not-linked-message": "The ORCID iD of this profile ({{ orcid }}) has not yet been connected to an account on the ORCID registry or the connection is expired.",

  "person.page.orcid.unlink": "Disconnect from ORCID",

  "person.page.orcid.unlink.processing": "Processing...",

  "person.page.orcid.missing-authorizations": "Missing authorizations",

  "person.page.orcid.missing-authorizations-message": "The following authorizations are missing:",

  "person.page.orcid.no-missing-authorizations-message": "Great! This box is empty, so you have granted all access rights to use all functions offers by your institution.",

  "person.page.orcid.no-orcid-message": "No ORCID iD associated yet. By clicking on the button below it is possible to link this profile with an ORCID account.",

  "person.page.orcid.profile-preferences": "Profile preferences",

  "person.page.orcid.funding-preferences": "Funding preferences",

  "person.page.orcid.publications-preferences": "Publication preferences",

  "person.page.orcid.remove-orcid-message": "If you need to remove your ORCID, please contact the repository administrator",

  "person.page.orcid.save.preference.changes": "Update settings",

  "person.page.orcid.sync-profile.affiliation": "Affiliation",

  "person.page.orcid.sync-profile.biographical": "Biographical data",

  "person.page.orcid.sync-profile.education": "Education",

  "person.page.orcid.sync-profile.identifiers": "Identifiers",

  "person.page.orcid.sync-fundings.all": "All fundings",

  "person.page.orcid.sync-fundings.mine": "My fundings",

  "person.page.orcid.sync-fundings.my_selected": "Selected fundings",

  "person.page.orcid.sync-fundings.disabled": "Disabled",

  "person.page.orcid.sync-publications.all": "All publications",

  "person.page.orcid.sync-publications.mine": "My publications",

  "person.page.orcid.sync-publications.my_selected": "Selected publications",

  "person.page.orcid.sync-publications.disabled": "Disabled",

  "person.page.orcid.sync-queue.discard": "Discard the change and do not synchronize with the ORCID registry",

  "person.page.orcid.sync-queue.discard.error": "The discarding of the ORCID queue record failed",

  "person.page.orcid.sync-queue.discard.success": "The ORCID queue record have been discarded successfully",

  "person.page.orcid.sync-queue.empty-message": "The ORCID queue registry is empty",

  "person.page.orcid.sync-queue.table.header.type": "Type",

  "person.page.orcid.sync-queue.table.header.description": "Description",

  "person.page.orcid.sync-queue.table.header.action": "Action",

  "person.page.orcid.sync-queue.description.affiliation": "Affiliations",

  "person.page.orcid.sync-queue.description.country": "Country",

  "person.page.orcid.sync-queue.description.education": "Educations",

  "person.page.orcid.sync-queue.description.external_ids": "External ids",

  "person.page.orcid.sync-queue.description.other_names": "Other names",

  "person.page.orcid.sync-queue.description.qualification": "Qualifications",

  "person.page.orcid.sync-queue.description.researcher_urls": "Researcher urls",

  "person.page.orcid.sync-queue.description.keywords": "Keywords",

  "person.page.orcid.sync-queue.tooltip.insert": "Add a new entry in the ORCID registry",

  "person.page.orcid.sync-queue.tooltip.update": "Update this entry on the ORCID registry",

  "person.page.orcid.sync-queue.tooltip.delete": "Remove this entry from the ORCID registry",

  "person.page.orcid.sync-queue.tooltip.publication": "Publication",

  "person.page.orcid.sync-queue.tooltip.project": "Project",

  "person.page.orcid.sync-queue.tooltip.affiliation": "Affiliation",

  "person.page.orcid.sync-queue.tooltip.education": "Education",

  "person.page.orcid.sync-queue.tooltip.qualification": "Qualification",

  "person.page.orcid.sync-queue.tooltip.other_names": "Other name",

  "person.page.orcid.sync-queue.tooltip.country": "Country",

  "person.page.orcid.sync-queue.tooltip.keywords": "Keyword",

  "person.page.orcid.sync-queue.tooltip.external_ids": "External identifier",

  "person.page.orcid.sync-queue.tooltip.researcher_urls": "Researcher url",

  "person.page.orcid.sync-queue.send": "Synchronize with ORCID registry",

  "person.page.orcid.sync-queue.send.unauthorized-error.title": "The submission to ORCID failed for missing authorizations.",

  "person.page.orcid.sync-queue.send.unauthorized-error.content": "Click <a href='{{orcid}}'>here</a> to grant again the required permissions. If the problem persists, contact the administrator",

  "person.page.orcid.sync-queue.send.bad-request-error": "The submission to ORCID failed because the resource sent to ORCID registry is not valid",

  "person.page.orcid.sync-queue.send.error": "The submission to ORCID failed",

  "person.page.orcid.sync-queue.send.conflict-error": "The submission to ORCID failed because the resource is already present on the ORCID registry",

  "person.page.orcid.sync-queue.send.not-found-warning": "The resource does not exists anymore on the ORCID registry.",

  "person.page.orcid.sync-queue.send.success": "The submission to ORCID was completed successfully",

  "person.page.orcid.sync-queue.send.validation-error": "The data that you want to synchronize with ORCID is not valid",

  "person.page.orcid.sync-queue.send.validation-error.amount-currency.required": "The amount's currency is required",

  "person.page.orcid.sync-queue.send.validation-error.external-id.required": "The resource to be sent requires at least one identifier",

  "person.page.orcid.sync-queue.send.validation-error.title.required": "The title is required",

  "person.page.orcid.sync-queue.send.validation-error.type.required": "The dc.type is required",

  "person.page.orcid.sync-queue.send.validation-error.start-date.required": "The start date is required",

  "person.page.orcid.sync-queue.send.validation-error.funder.required": "The funder is required",

  "person.page.orcid.sync-queue.send.validation-error.country.invalid": "Invalid 2 digits ISO 3166 country",

  "person.page.orcid.sync-queue.send.validation-error.organization.required": "The organization is required",

  "person.page.orcid.sync-queue.send.validation-error.organization.name-required": "The organization's name is required",

  "person.page.orcid.sync-queue.send.validation-error.publication.date-invalid": "The publication date must be one year after 1900",

  "person.page.orcid.sync-queue.send.validation-error.organization.address-required": "The organization to be sent requires an address",

  "person.page.orcid.sync-queue.send.validation-error.organization.city-required": "The address of the organization to be sent requires a city",

  "person.page.orcid.sync-queue.send.validation-error.organization.country-required": "The address of the organization to be sent requires a valid 2 digits ISO 3166 country",

  "person.page.orcid.sync-queue.send.validation-error.disambiguated-organization.required": "An identifier to disambiguate organizations is required. Supported ids are GRID, Ringgold, Legal Entity identifiers (LEIs) and Crossref Funder Registry identifiers",

  "person.page.orcid.sync-queue.send.validation-error.disambiguated-organization.value-required": "The organization's identifiers requires a value",

  "person.page.orcid.sync-queue.send.validation-error.disambiguation-source.required": "The organization's identifiers requires a source",

  "person.page.orcid.sync-queue.send.validation-error.disambiguation-source.invalid": "The source of one of the organization identifiers is invalid. Supported sources are RINGGOLD, GRID, LEI and FUNDREF",

  "person.page.orcid.synchronization-mode": "Synchronization mode",

  "person.page.orcid.synchronization-mode.batch": "Batch",

  "person.page.orcid.synchronization-mode.label": "Synchronization mode",

  "person.page.orcid.synchronization-mode-message": "Please select how you would like synchronization to ORCID to occur. The options include \"Manual\" (you must send your data to ORCID manually), or \"Batch\" (the system will send your data to ORCID via a scheduled script).",

  "person.page.orcid.synchronization-mode-funding-message": "Select whether to send your linked Project entities to your ORCID record's list of funding information.",

  "person.page.orcid.synchronization-mode-publication-message": "Select whether to send your linked Publication entities to your ORCID record's list of works.",

  "person.page.orcid.synchronization-mode-profile-message": "Select whether to send your biographical data or personal identifiers to your ORCID record.",

  "person.page.orcid.synchronization-settings-update.success": "The synchronization settings have been updated successfully",

  "person.page.orcid.synchronization-settings-update.error": "The update of the synchronization settings failed",

  "person.page.orcid.synchronization-mode.manual": "Manual",

  "person.page.orcid.scope.authenticate": "Get your ORCID iD",

  "person.page.orcid.scope.read-limited": "Read your information with visibility set to Trusted Parties",

  "person.page.orcid.scope.activities-update": "Add/update your research activities",

  "person.page.orcid.scope.person-update": "Add/update other information about you",

  "person.page.orcid.unlink.success": "The disconnection between the profile and the ORCID registry was successful",

  "person.page.orcid.unlink.error": "An error occurred while disconnecting between the profile and the ORCID registry. Try again",

  "person.orcid.sync.setting": "ORCID Synchronization settings",

  "person.orcid.registry.queue": "ORCID Registry Queue",

  "person.orcid.registry.auth": "ORCID Authorizations",
  "home.recent-submissions.head": "Recent Submissions",

  "listable-notification-object.default-message": "This object couldn't be retrieved",


  "system-wide-alert-banner.retrieval.error": "Something went wrong retrieving the system-wide alert banner",

  "system-wide-alert-banner.countdown.prefix": "In",

  "system-wide-alert-banner.countdown.days": "{{days}} day(s),",

  "system-wide-alert-banner.countdown.hours": "{{hours}} hour(s) and",

  "system-wide-alert-banner.countdown.minutes": "{{minutes}} minute(s):",



  "menu.section.system-wide-alert": "System-wide Alert",

  "system-wide-alert.form.header": "System-wide Alert",

  "system-wide-alert-form.retrieval.error": "Something went wrong retrieving the system-wide alert",

  "system-wide-alert.form.cancel": "Cancel",

  "system-wide-alert.form.save": "Save",

  "system-wide-alert.form.label.active": "ACTIVE",

  "system-wide-alert.form.label.inactive": "INACTIVE",

  "system-wide-alert.form.error.message": "The system wide alert must have a message",

  "system-wide-alert.form.label.message": "Alert message",

  "system-wide-alert.form.label.countdownTo.enable": "Enable a countdown timer",

  "system-wide-alert.form.label.countdownTo.hint": "Hint: Set a countdown timer. When enabled, a date can be set in the future and the system-wide alert banner will perform a countdown to the set date. When this timer ends, it will disappear from the alert. The server will NOT be automatically stopped.",

  "system-wide-alert.form.label.preview": "System-wide alert preview",

  "system-wide-alert.form.update.success": "The system-wide alert was successfully updated",

  "system-wide-alert.form.update.error": "Something went wrong when updating the system-wide alert",

  "system-wide-alert.form.create.success": "The system-wide alert was successfully created",

  "system-wide-alert.form.create.error": "Something went wrong when creating the system-wide alert",

  "admin.system-wide-alert.breadcrumbs": "System-wide Alerts",

  "admin.system-wide-alert.title": "System-wide Alerts",
}<|MERGE_RESOLUTION|>--- conflicted
+++ resolved
@@ -851,11 +851,9 @@
 
   "browse.startsWith.type_text": "Filter results by typing the first few letters",
 
-<<<<<<< HEAD
+  "browse.startsWith.input": "Filter",
+
   "browse.taxonomy.button": "Browse",
-=======
-  "browse.startsWith.input": "Filter",
->>>>>>> 5a9e9fdd
 
   "browse.title": "Browsing {{ collection }} by {{ field }}{{ startsWith }} {{ value }}",
 
