--- conflicted
+++ resolved
@@ -3281,14 +3281,10 @@
 
   "register-page.registration.error.content": "An error occured when registering the following email address: {{ email }}",
 
-<<<<<<< HEAD
   "register-page.registration.error.recaptcha": "Error when trying to authenticate with recaptcha",
 
   "register-page.registration.google-recaptcha.must-accept-cookies": "In order to register you must accept the <b>Registration and Password recovery</b> (Google reCaptcha) cookies.",
-  "register-page.registration.error.maildomain": "this email address is not on the list of domains who can register. Allowed domains are {{ domains }}",
-=======
   "register-page.registration.error.maildomain": "This email address is not on the list of domains who can register. Allowed domains are {{ domains }}",
->>>>>>> 0d7a0309
 
 
   "register-page.registration.google-recaptcha.open-cookie-settings": "Open cookie settings",
