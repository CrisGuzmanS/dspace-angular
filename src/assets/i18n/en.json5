{

  "401.help": "You're not authorized to access this page. You can use the button below to get back to the home page.",

  "401.link.home-page": "Take me to the home page",

  "401.unauthorized": "unauthorized",



  "403.help": "You don't have permission to access this page. You can use the button below to get back to the home page.",

  "403.link.home-page": "Take me to the home page",

  "403.forbidden": "forbidden",

  "500.page-internal-server-error": "Service Unavailable",

  "500.help": "The server is temporarily unable to service your request due to maintenance downtime or capacity problems. Please try again later.",

  "500.link.home-page": "Take me to the home page",


  "404.help": "We can't find the page you're looking for. The page may have been moved or deleted. You can use the button below to get back to the home page. ",

  "404.link.home-page": "Take me to the home page",

  "404.page-not-found": "page not found",

  "error-page.description.401": "unauthorized",

  "error-page.description.403": "forbidden",

  "error-page.description.500": "Service Unavailable",

  "error-page.description.404": "page not found",

  "error-page.orcid.generic-error": "An error occurred during login via ORCID. Make sure you have shared your ORCID account email address with DSpace. If the error persists, contact the administrator",

  "access-status.embargo.listelement.badge": "Embargo",

  "access-status.metadata.only.listelement.badge": "Metadata only",

  "access-status.open.access.listelement.badge": "Open Access",

  "access-status.restricted.listelement.badge": "Restricted",

  "access-status.unknown.listelement.badge": "Unknown",

  "admin.curation-tasks.breadcrumbs": "System curation tasks",

  "admin.curation-tasks.title": "System curation tasks",

  "admin.curation-tasks.header": "System curation tasks",

  "admin.registries.bitstream-formats.breadcrumbs": "Format registry",

  "admin.registries.bitstream-formats.create.breadcrumbs": "Bitstream format",

  "admin.registries.bitstream-formats.create.failure.content": "An error occurred while creating the new bitstream format.",

  "admin.registries.bitstream-formats.create.failure.head": "Failure",

  "admin.registries.bitstream-formats.create.head": "Create Bitstream format",

  "admin.registries.bitstream-formats.create.new": "Add a new bitstream format",

  "admin.registries.bitstream-formats.create.success.content": "The new bitstream format was successfully created.",

  "admin.registries.bitstream-formats.create.success.head": "Success",

  "admin.registries.bitstream-formats.delete.failure.amount": "Failed to remove {{ amount }} format(s)",

  "admin.registries.bitstream-formats.delete.failure.head": "Failure",

  "admin.registries.bitstream-formats.delete.success.amount": "Successfully removed {{ amount }} format(s)",

  "admin.registries.bitstream-formats.delete.success.head": "Success",

  "admin.registries.bitstream-formats.description": "This list of bitstream formats provides information about known formats and their support level.",

  "admin.registries.bitstream-formats.edit.breadcrumbs": "Bitstream format",

  "admin.registries.bitstream-formats.edit.description.hint": "",

  "admin.registries.bitstream-formats.edit.description.label": "Description",

  "admin.registries.bitstream-formats.edit.extensions.hint": "Extensions are file extensions that are used to automatically identify the format of uploaded files. You can enter several extensions for each format.",

  "admin.registries.bitstream-formats.edit.extensions.label": "File extensions",

  "admin.registries.bitstream-formats.edit.extensions.placeholder": "Enter a file extension without the dot",

  "admin.registries.bitstream-formats.edit.failure.content": "An error occurred while editing the bitstream format.",

  "admin.registries.bitstream-formats.edit.failure.head": "Failure",

  "admin.registries.bitstream-formats.edit.head": "Bitstream format: {{ format }}",

  "admin.registries.bitstream-formats.edit.internal.hint": "Formats marked as internal are hidden from the user, and used for administrative purposes.",

  "admin.registries.bitstream-formats.edit.internal.label": "Internal",

  "admin.registries.bitstream-formats.edit.mimetype.hint": "The MIME type associated with this format, does not have to be unique.",

  "admin.registries.bitstream-formats.edit.mimetype.label": "MIME Type",

  "admin.registries.bitstream-formats.edit.shortDescription.hint": "A unique name for this format, (e.g. Microsoft Word XP or Microsoft Word 2000)",

  "admin.registries.bitstream-formats.edit.shortDescription.label": "Name",

  "admin.registries.bitstream-formats.edit.success.content": "The bitstream format was successfully edited.",

  "admin.registries.bitstream-formats.edit.success.head": "Success",

  "admin.registries.bitstream-formats.edit.supportLevel.hint": "The level of support your institution pledges for this format.",

  "admin.registries.bitstream-formats.edit.supportLevel.label": "Support level",

  "admin.registries.bitstream-formats.head": "Bitstream Format Registry",

  "admin.registries.bitstream-formats.no-items": "No bitstream formats to show.",

  "admin.registries.bitstream-formats.table.delete": "Delete selected",

  "admin.registries.bitstream-formats.table.deselect-all": "Deselect all",

  "admin.registries.bitstream-formats.table.internal": "internal",

  "admin.registries.bitstream-formats.table.mimetype": "MIME Type",

  "admin.registries.bitstream-formats.table.name": "Name",
  "admin.registries.bitstream-formats.table.id" : "ID",

  "admin.registries.bitstream-formats.table.return": "Back",

  "admin.registries.bitstream-formats.table.supportLevel.KNOWN": "Known",

  "admin.registries.bitstream-formats.table.supportLevel.SUPPORTED": "Supported",

  "admin.registries.bitstream-formats.table.supportLevel.UNKNOWN": "Unknown",

  "admin.registries.bitstream-formats.table.supportLevel.head": "Support Level",

  "admin.registries.bitstream-formats.title": "Bitstream Format Registry",



  "admin.registries.metadata.breadcrumbs": "Metadata registry",

  "admin.registries.metadata.description": "The metadata registry maintains a list of all metadata fields available in the repository. These fields may be divided amongst multiple schemas. However, DSpace requires the qualified Dublin Core schema.",

  "admin.registries.metadata.form.create": "Create metadata schema",

  "admin.registries.metadata.form.edit": "Edit metadata schema",

  "admin.registries.metadata.form.name": "Name",

  "admin.registries.metadata.form.namespace": "Namespace",

  "admin.registries.metadata.head": "Metadata Registry",

  "admin.registries.metadata.schemas.no-items": "No metadata schemas to show.",

  "admin.registries.metadata.schemas.table.delete": "Delete selected",

  "admin.registries.metadata.schemas.table.id": "ID",

  "admin.registries.metadata.schemas.table.name": "Name",

  "admin.registries.metadata.schemas.table.namespace": "Namespace",

  "admin.registries.metadata.title": "Metadata Registry",



  "admin.registries.schema.breadcrumbs": "Metadata schema",

  "admin.registries.schema.description": "This is the metadata schema for \"{{namespace}}\".",

  "admin.registries.schema.fields.head": "Schema metadata fields",

  "admin.registries.schema.fields.no-items": "No metadata fields to show.",

  "admin.registries.schema.fields.table.delete": "Delete selected",

  "admin.registries.schema.fields.table.field": "Field",
  "admin.registries.schema.fields.table.id" : "ID",

  "admin.registries.schema.fields.table.scopenote": "Scope Note",

  "admin.registries.schema.form.create": "Create metadata field",

  "admin.registries.schema.form.edit": "Edit metadata field",

  "admin.registries.schema.form.element": "Element",

  "admin.registries.schema.form.qualifier": "Qualifier",

  "admin.registries.schema.form.scopenote": "Scope Note",

  "admin.registries.schema.head": "Metadata Schema",

  "admin.registries.schema.notification.created": "Successfully created metadata schema \"{{prefix}}\"",

  "admin.registries.schema.notification.deleted.failure": "Failed to delete {{amount}} metadata schemas",

  "admin.registries.schema.notification.deleted.success": "Successfully deleted {{amount}} metadata schemas",

  "admin.registries.schema.notification.edited": "Successfully edited metadata schema \"{{prefix}}\"",

  "admin.registries.schema.notification.failure": "Error",

  "admin.registries.schema.notification.field.created": "Successfully created metadata field \"{{field}}\"",

  "admin.registries.schema.notification.field.deleted.failure": "Failed to delete {{amount}} metadata fields",

  "admin.registries.schema.notification.field.deleted.success": "Successfully deleted {{amount}} metadata fields",

  "admin.registries.schema.notification.field.edited": "Successfully edited metadata field \"{{field}}\"",

  "admin.registries.schema.notification.success": "Success",

  "admin.registries.schema.return": "Back",

  "admin.registries.schema.title": "Metadata Schema Registry",



  "admin.access-control.epeople.actions.delete": "Delete EPerson",

  "admin.access-control.epeople.actions.impersonate": "Impersonate EPerson",

  "admin.access-control.epeople.actions.reset": "Reset password",

  "admin.access-control.epeople.actions.stop-impersonating": "Stop impersonating EPerson",

  "admin.access-control.epeople.breadcrumbs": "EPeople",

  "admin.access-control.epeople.title": "EPeople",

  "admin.access-control.epeople.head": "EPeople",

  "admin.access-control.epeople.search.head": "Search",

  "admin.access-control.epeople.button.see-all": "Browse All",

  "admin.access-control.epeople.search.scope.metadata": "Metadata",

  "admin.access-control.epeople.search.scope.email": "E-mail (exact)",

  "admin.access-control.epeople.search.button": "Search",

  "admin.access-control.epeople.search.placeholder": "Search people...",

  "admin.access-control.epeople.button.add": "Add EPerson",

  "admin.access-control.epeople.table.id": "ID",

  "admin.access-control.epeople.table.name": "Name",

  "admin.access-control.epeople.table.email": "E-mail (exact)",

  "admin.access-control.epeople.table.edit": "Edit",

  "admin.access-control.epeople.table.edit.buttons.edit": "Edit \"{{name}}\"",

  "admin.access-control.epeople.table.edit.buttons.edit-disabled": "You are not authorized to edit this group",

  "admin.access-control.epeople.table.edit.buttons.remove": "Delete \"{{name}}\"",

  "admin.access-control.epeople.no-items": "No EPeople to show.",

  "admin.access-control.epeople.form.create": "Create EPerson",

  "admin.access-control.epeople.form.edit": "Edit EPerson",

  "admin.access-control.epeople.form.firstName": "First name",

  "admin.access-control.epeople.form.lastName": "Last name",

  "admin.access-control.epeople.form.email": "E-mail",

  "admin.access-control.epeople.form.emailHint": "Must be valid e-mail address",

  "admin.access-control.epeople.form.canLogIn": "Can log in",

  "admin.access-control.epeople.form.requireCertificate": "Requires certificate",

  "admin.access-control.epeople.form.return": "Back",

  "admin.access-control.epeople.form.notification.created.success": "Successfully created EPerson \"{{name}}\"",

  "admin.access-control.epeople.form.notification.created.failure": "Failed to create EPerson \"{{name}}\"",

  "admin.access-control.epeople.form.notification.created.failure.emailInUse": "Failed to create EPerson \"{{name}}\", email \"{{email}}\" already in use.",

  "admin.access-control.epeople.form.notification.edited.failure.emailInUse": "Failed to edit EPerson \"{{name}}\", email \"{{email}}\" already in use.",

  "admin.access-control.epeople.form.notification.edited.success": "Successfully edited EPerson \"{{name}}\"",

  "admin.access-control.epeople.form.notification.edited.failure": "Failed to edit EPerson \"{{name}}\"",

  "admin.access-control.epeople.form.notification.deleted.success": "Successfully deleted EPerson \"{{name}}\"",

  "admin.access-control.epeople.form.notification.deleted.failure": "Failed to delete EPerson \"{{name}}\"",

  "admin.access-control.epeople.form.groupsEPersonIsMemberOf": "Member of these groups:",

  "admin.access-control.epeople.form.table.id": "ID",

  "admin.access-control.epeople.form.table.name": "Name",

  "admin.access-control.epeople.form.table.collectionOrCommunity": "Collection/Community",

  "admin.access-control.epeople.form.memberOfNoGroups": "This EPerson is not a member of any groups",

  "admin.access-control.epeople.form.goToGroups": "Add to groups",

  "admin.access-control.epeople.notification.deleted.failure": "Failed to delete EPerson: \"{{name}}\"",

  "admin.access-control.epeople.notification.deleted.success": "Successfully deleted EPerson: \"{{name}}\"",



  "admin.access-control.groups.title": "Groups",

  "admin.access-control.groups.breadcrumbs": "Groups",

  "admin.access-control.groups.singleGroup.breadcrumbs": "Edit Group",

  "admin.access-control.groups.title.singleGroup": "Edit Group",

  "admin.access-control.groups.title.addGroup": "New Group",

  "admin.access-control.groups.addGroup.breadcrumbs": "New Group",

  "admin.access-control.groups.head": "Groups",

  "admin.access-control.groups.button.add": "Add group",

  "admin.access-control.groups.search.head": "Search groups",

  "admin.access-control.groups.button.see-all": "Browse all",

  "admin.access-control.groups.search.button": "Search",

  "admin.access-control.groups.search.placeholder": "Search groups...",

  "admin.access-control.groups.table.id": "ID",

  "admin.access-control.groups.table.name": "Name",

  "admin.access-control.groups.table.collectionOrCommunity": "Collection/Community",

  "admin.access-control.groups.table.members": "Members",

  "admin.access-control.groups.table.edit": "Edit",

  "admin.access-control.groups.table.edit.buttons.edit": "Edit \"{{name}}\"",

  "admin.access-control.groups.table.edit.buttons.remove": "Delete \"{{name}}\"",

  "admin.access-control.groups.no-items": "No groups found with this in their name or this as UUID",

  "admin.access-control.groups.notification.deleted.success": "Successfully deleted group \"{{name}}\"",

  "admin.access-control.groups.notification.deleted.failure.title": "Failed to delete group \"{{name}}\"",

  "admin.access-control.groups.notification.deleted.failure.content": "Cause: \"{{cause}}\"",



  "admin.access-control.groups.form.alert.permanent": "This group is permanent, so it can't be edited or deleted. You can still add and remove group members using this page.",

  "admin.access-control.groups.form.alert.workflowGroup": "This group can’t be modified or deleted because it corresponds to a role in the submission and workflow process in the \"{{name}}\" {{comcol}}. You can delete it from the <a href='{{comcolEditRolesRoute}}'>\"assign roles\"</a> tab on the edit {{comcol}} page. You can still add and remove group members using this page.",

  "admin.access-control.groups.form.head.create": "Create group",

  "admin.access-control.groups.form.head.edit": "Edit group",

  "admin.access-control.groups.form.groupName": "Group name",

  "admin.access-control.groups.form.groupCommunity": "Community or Collection",

  "admin.access-control.groups.form.groupDescription": "Description",

  "admin.access-control.groups.form.notification.created.success": "Successfully created Group \"{{name}}\"",

  "admin.access-control.groups.form.notification.created.failure": "Failed to create Group \"{{name}}\"",

  "admin.access-control.groups.form.notification.created.failure.groupNameInUse": "Failed to create Group with name: \"{{name}}\", make sure the name is not already in use.",

  "admin.access-control.groups.form.notification.edited.failure": "Failed to edit Group \"{{name}}\"",

  "admin.access-control.groups.form.notification.edited.failure.groupNameInUse": "Name \"{{name}}\" already in use!",

  "admin.access-control.groups.form.notification.edited.success": "Successfully edited Group \"{{name}}\"",

  "admin.access-control.groups.form.actions.delete": "Delete Group",

  "admin.access-control.groups.form.delete-group.modal.header": "Delete Group \"{{ dsoName }}\"",

  "admin.access-control.groups.form.delete-group.modal.info": "Are you sure you want to delete Group \"{{ dsoName }}\"",

  "admin.access-control.groups.form.delete-group.modal.cancel": "Cancel",

  "admin.access-control.groups.form.delete-group.modal.confirm": "Delete",

  "admin.access-control.groups.form.notification.deleted.success": "Successfully deleted group \"{{ name }}\"",

  "admin.access-control.groups.form.notification.deleted.failure.title": "Failed to delete group \"{{ name }}\"",

  "admin.access-control.groups.form.notification.deleted.failure.content": "Cause: \"{{ cause }}\"",

  "admin.access-control.groups.form.members-list.head": "EPeople",

  "admin.access-control.groups.form.members-list.search.head": "Add EPeople",

  "admin.access-control.groups.form.members-list.button.see-all": "Browse All",

  "admin.access-control.groups.form.members-list.headMembers": "Current Members",

  "admin.access-control.groups.form.members-list.search.scope.metadata": "Metadata",

  "admin.access-control.groups.form.members-list.search.scope.email": "E-mail (exact)",

  "admin.access-control.groups.form.members-list.search.button": "Search",

  "admin.access-control.groups.form.members-list.table.id": "ID",

  "admin.access-control.groups.form.members-list.table.name": "Name",

  "admin.access-control.groups.form.members-list.table.identity": "Identity",

  "admin.access-control.groups.form.members-list.table.email": "Email",

  "admin.access-control.groups.form.members-list.table.netid": "NetID",

  "admin.access-control.groups.form.members-list.table.edit": "Remove / Add",

  "admin.access-control.groups.form.members-list.table.edit.buttons.remove": "Remove member with name \"{{name}}\"",

  "admin.access-control.groups.form.members-list.notification.success.addMember": "Successfully added member: \"{{name}}\"",

  "admin.access-control.groups.form.members-list.notification.failure.addMember": "Failed to add member: \"{{name}}\"",

  "admin.access-control.groups.form.members-list.notification.success.deleteMember": "Successfully deleted member: \"{{name}}\"",

  "admin.access-control.groups.form.members-list.notification.failure.deleteMember": "Failed to delete member: \"{{name}}\"",

  "admin.access-control.groups.form.members-list.table.edit.buttons.add": "Add member with name \"{{name}}\"",

  "admin.access-control.groups.form.members-list.notification.failure.noActiveGroup": "No current active group, submit a name first.",

  "admin.access-control.groups.form.members-list.no-members-yet": "No members in group yet, search and add.",

  "admin.access-control.groups.form.members-list.no-items": "No EPeople found in that search",

  "admin.access-control.groups.form.subgroups-list.notification.failure": "Something went wrong: \"{{cause}}\"",

  "admin.access-control.groups.form.subgroups-list.head": "Groups",

  "admin.access-control.groups.form.subgroups-list.search.head": "Add Subgroup",

  "admin.access-control.groups.form.subgroups-list.button.see-all": "Browse All",

  "admin.access-control.groups.form.subgroups-list.headSubgroups": "Current Subgroups",

  "admin.access-control.groups.form.subgroups-list.search.button": "Search",

  "admin.access-control.groups.form.subgroups-list.table.id": "ID",

  "admin.access-control.groups.form.subgroups-list.table.name": "Name",

  "admin.access-control.groups.form.subgroups-list.table.collectionOrCommunity": "Collection/Community",

  "admin.access-control.groups.form.subgroups-list.table.edit": "Remove / Add",

  "admin.access-control.groups.form.subgroups-list.table.edit.buttons.remove": "Remove subgroup with name \"{{name}}\"",

  "admin.access-control.groups.form.subgroups-list.table.edit.buttons.add": "Add subgroup with name \"{{name}}\"",

  "admin.access-control.groups.form.subgroups-list.table.edit.currentGroup": "Current group",

  "admin.access-control.groups.form.subgroups-list.notification.success.addSubgroup": "Successfully added subgroup: \"{{name}}\"",

  "admin.access-control.groups.form.subgroups-list.notification.failure.addSubgroup": "Failed to add subgroup: \"{{name}}\"",

  "admin.access-control.groups.form.subgroups-list.notification.success.deleteSubgroup": "Successfully deleted subgroup: \"{{name}}\"",

  "admin.access-control.groups.form.subgroups-list.notification.failure.deleteSubgroup": "Failed to delete subgroup: \"{{name}}\"",

  "admin.access-control.groups.form.subgroups-list.notification.failure.noActiveGroup": "No current active group, submit a name first.",

  "admin.access-control.groups.form.subgroups-list.notification.failure.subgroupToAddIsActiveGroup": "This is the current group, can't be added.",

  "admin.access-control.groups.form.subgroups-list.no-items": "No groups found with this in their name or this as UUID",

  "admin.access-control.groups.form.subgroups-list.no-subgroups-yet": "No subgroups in group yet.",

  "admin.access-control.groups.form.return": "Back",



  "admin.search.breadcrumbs": "Administrative Search",

  "admin.search.collection.edit": "Edit",

  "admin.search.community.edit": "Edit",

  "admin.search.item.delete": "Delete",

  "admin.search.item.edit": "Edit",

  "admin.search.item.make-private": "Make non-discoverable",

  "admin.search.item.make-public": "Make discoverable",

  "admin.search.item.move": "Move",

  "admin.search.item.reinstate": "Reinstate",

  "admin.search.item.withdraw": "Withdraw",

  "admin.search.title": "Administrative Search",

  "administrativeView.search.results.head": "Administrative Search",




  "admin.workflow.breadcrumbs": "Administer Workflow",

  "admin.workflow.title": "Administer Workflow",

  "admin.workflow.item.workflow": "Workflow",

  "admin.workflow.item.delete": "Delete",

  "admin.workflow.item.send-back": "Send back",



  "admin.metadata-import.breadcrumbs": "Import Metadata",

  "admin.batch-import.breadcrumbs": "Import Batch",

  "admin.metadata-import.title": "Import Metadata",

  "admin.batch-import.title": "Import Batch",

  "admin.metadata-import.page.header": "Import Metadata",

  "admin.batch-import.page.header": "Import Batch",

  "admin.metadata-import.page.help": "You can drop or browse CSV files that contain batch metadata operations on files here",

  "admin.batch-import.page.help": "Select the Collection to import into. Then, drop or browse to a Simple Archive Format (SAF) zip file that includes the Items to import",

  "admin.metadata-import.page.dropMsg": "Drop a metadata CSV to import",

  "admin.batch-import.page.dropMsg": "Drop a batch ZIP to import",

  "admin.metadata-import.page.dropMsgReplace": "Drop to replace the metadata CSV to import",

  "admin.batch-import.page.dropMsgReplace": "Drop to replace the batch ZIP to import",

  "admin.metadata-import.page.button.return": "Back",

  "admin.metadata-import.page.button.proceed": "Proceed",

  "admin.metadata-import.page.button.select-collection": "Select Collection",

  "admin.metadata-import.page.error.addFile": "Select file first!",

  "admin.batch-import.page.error.addFile": "Select Zip file first!",

  "admin.metadata-import.page.validateOnly": "Validate Only",

  "admin.metadata-import.page.validateOnly.hint": "When selected, the uploaded CSV will be validated. You will receive a report of detected changes, but no changes will be saved.",

  "advanced-workflow-action.rating.form.rating.label": "Rating",

  "advanced-workflow-action.rating.form.review.label": "Review",

  "advanced-workflow-action.rating.form.review.error": "You must enter a review to submit this rating",

  "advanced-workflow-action.rating.description": "Please select a rating below",

  "advanced-workflow-action.rating.description-requiredDescription": "Please select a rating below and also add a review",


  "advanced-workflow-action.select-reviewer.description-single": "Please select a single reviewer below before submitting",

  "advanced-workflow-action.select-reviewer.description-multiple": "Please select one or more reviewers below before submitting",


  "advanced-workflow-action-select-reviewer.groups.form.reviewers-list.head": "EPeople",

  "advanced-workflow-action-select-reviewer.groups.form.reviewers-list.search.head": "Add EPeople",

  "advanced-workflow-action-select-reviewer.groups.form.reviewers-list.button.see-all": "Browse All",

  "advanced-workflow-action-select-reviewer.groups.form.reviewers-list.headMembers": "Current Members",

  "advanced-workflow-action-select-reviewer.groups.form.reviewers-list.search.scope.metadata": "Metadata",

  "advanced-workflow-action-select-reviewer.groups.form.reviewers-list.search.scope.email": "E-mail (exact)",

  "advanced-workflow-action-select-reviewer.groups.form.reviewers-list.search.button": "Search",

  "advanced-workflow-action-select-reviewer.groups.form.reviewers-list.table.id": "ID",

  "advanced-workflow-action-select-reviewer.groups.form.reviewers-list.table.name": "Name",

  "advanced-workflow-action-select-reviewer.groups.form.reviewers-list.table.identity": "Identity",

  "advanced-workflow-action-select-reviewer.groups.form.reviewers-list.table.email": "Email",

  "advanced-workflow-action-select-reviewer.groups.form.reviewers-list.table.netid": "NetID",

  "advanced-workflow-action-select-reviewer.groups.form.reviewers-list.table.edit": "Remove / Add",

  "advanced-workflow-action-select-reviewer.groups.form.reviewers-list.table.edit.buttons.remove": "Remove member with name \"{{name}}\"",

  "advanced-workflow-action-select-reviewer.groups.form.reviewers-list.notification.success.addMember": "Successfully added member: \"{{name}}\"",

  "advanced-workflow-action-select-reviewer.groups.form.reviewers-list.notification.failure.addMember": "Failed to add member: \"{{name}}\"",

  "advanced-workflow-action-select-reviewer.groups.form.reviewers-list.notification.success.deleteMember": "Successfully deleted member: \"{{name}}\"",

  "advanced-workflow-action-select-reviewer.groups.form.reviewers-list.notification.failure.deleteMember": "Failed to delete member: \"{{name}}\"",

  "advanced-workflow-action-select-reviewer.groups.form.reviewers-list.table.edit.buttons.add": "Add member with name \"{{name}}\"",

  "advanced-workflow-action-select-reviewer.groups.form.reviewers-list.notification.failure.noActiveGroup": "No current active group, submit a name first.",

  "advanced-workflow-action-select-reviewer.groups.form.reviewers-list.no-members-yet": "No members in group yet, search and add.",

  "advanced-workflow-action-select-reviewer.groups.form.reviewers-list.no-items": "No EPeople found in that search",

<<<<<<< HEAD
  "admin.batch-import.page.validateOnly.hint": "When selected, the uploaded ZIP will be validated. You will receive a report of detected changes, but no changes will be saved.",

  "admin.batch-import.page.remove": "remove",
=======
  "advanced-workflow-action.select-reviewer.no-reviewer-selected.error": "No reviewer selected.",

>>>>>>> 11b6ec9a

  "auth.errors.invalid-user": "Invalid email address or password.",

  "auth.messages.expired": "Your session has expired. Please log in again.",

  "auth.messages.token-refresh-failed": "Refreshing your session token failed. Please log in again.",



  "bitstream.download.page": "Now downloading {{bitstream}}..." ,

  "bitstream.download.page.back": "Back" ,


  "bitstream.edit.authorizations.link": "Edit bitstream's Policies",

  "bitstream.edit.authorizations.title": "Edit bitstream's Policies",

  "bitstream.edit.return": "Back",

  "bitstream.edit.bitstream": "Bitstream: ",

  "bitstream.edit.form.description.hint": "Optionally, provide a brief description of the file, for example \"<i>Main article</i>\" or \"<i>Experiment data readings</i>\".",

  "bitstream.edit.form.description.label": "Description",

  "bitstream.edit.form.embargo.hint": "The first day from which access is allowed. <b>This date cannot be modified on this form.</b> To set an embargo date for a bitstream, go to the <i>Item Status</i> tab, click <i>Authorizations...</i>, create or edit the bitstream's <i>READ</i> policy, and set the <i>Start Date</i> as desired.",

  "bitstream.edit.form.embargo.label": "Embargo until specific date",

  "bitstream.edit.form.fileName.hint": "Change the filename for the bitstream. Note that this will change the display bitstream URL, but old links will still resolve as long as the sequence ID does not change.",

  "bitstream.edit.form.fileName.label": "Filename",

  "bitstream.edit.form.newFormat.label": "Describe new format",

  "bitstream.edit.form.newFormat.hint": "The application you used to create the file, and the version number (for example, \"<i>ACMESoft SuperApp version 1.5</i>\").",

  "bitstream.edit.form.primaryBitstream.label": "Primary bitstream",

  "bitstream.edit.form.selectedFormat.hint": "If the format is not in the above list, <b>select \"format not in list\" above</b> and describe it under \"Describe new format\".",

  "bitstream.edit.form.selectedFormat.label": "Selected Format",

  "bitstream.edit.form.selectedFormat.unknown": "Format not in list",

  "bitstream.edit.notifications.error.format.title": "An error occurred saving the bitstream's format",

  "bitstream.edit.form.iiifLabel.label": "IIIF Label",

  "bitstream.edit.form.iiifLabel.hint": "Canvas label for this image. If not provided default label will be used.",

  "bitstream.edit.form.iiifToc.label": "IIIF Table of Contents",

  "bitstream.edit.form.iiifToc.hint": "Adding text here makes this the start of a new table of contents range.",

  "bitstream.edit.form.iiifWidth.label": "IIIF Canvas Width",

  "bitstream.edit.form.iiifWidth.hint": "The canvas width should usually match the image width.",

  "bitstream.edit.form.iiifHeight.label": "IIIF Canvas Height",

  "bitstream.edit.form.iiifHeight.hint": "The canvas height should usually match the image height.",


  "bitstream.edit.notifications.saved.content": "Your changes to this bitstream were saved.",

  "bitstream.edit.notifications.saved.title": "Bitstream saved",

  "bitstream.edit.title": "Edit bitstream",

  "bitstream-request-a-copy.alert.canDownload1": "You already have access to this file. If you want to download the file, click ",

  "bitstream-request-a-copy.alert.canDownload2": "here",

  "bitstream-request-a-copy.header": "Request a copy of the file",

  "bitstream-request-a-copy.intro": "Enter the following information to request a copy for the following item: ",

  "bitstream-request-a-copy.intro.bitstream.one": "Requesting the following file: ",
  "bitstream-request-a-copy.intro.bitstream.all": "Requesting all files. ",

  "bitstream-request-a-copy.name.label": "Name *",

  "bitstream-request-a-copy.name.error": "The name is required",

  "bitstream-request-a-copy.email.label": "Your e-mail address *",

  "bitstream-request-a-copy.email.hint": "This email address is used for sending the file.",

  "bitstream-request-a-copy.email.error": "Please enter a valid email address.",

  "bitstream-request-a-copy.allfiles.label": "Files",

  "bitstream-request-a-copy.files-all-false.label": "Only the requested file",

  "bitstream-request-a-copy.files-all-true.label": "All files (of this item) in restricted access",

  "bitstream-request-a-copy.message.label": "Message",

  "bitstream-request-a-copy.return": "Back",

  "bitstream-request-a-copy.submit": "Request copy",

  "bitstream-request-a-copy.submit.success": "The item request was submitted successfully.",

  "bitstream-request-a-copy.submit.error": "Something went wrong with submitting the item request.",



  "browse.back.all-results": "All browse results",

  "browse.comcol.by.author": "By Author",

  "browse.comcol.by.dateissued": "By Issue Date",

  "browse.comcol.by.subject": "By Subject",

  "browse.comcol.by.title": "By Title",

  "browse.comcol.head": "Browse",

  "browse.empty": "No items to show.",

  "browse.metadata.author": "Author",

  "browse.metadata.dateissued": "Issue Date",

  "browse.metadata.subject": "Subject",

  "browse.metadata.title": "Title",

  "browse.metadata.author.breadcrumbs": "Browse by Author",

  "browse.metadata.dateissued.breadcrumbs": "Browse by Date",

  "browse.metadata.subject.breadcrumbs": "Browse by Subject",

  "browse.metadata.title.breadcrumbs": "Browse by Title",

  "pagination.next.button": "Next",

  "pagination.previous.button": "Previous",

  "pagination.next.button.disabled.tooltip": "No more pages of results",

  "browse.startsWith": ", starting with {{ startsWith }}",

  "browse.startsWith.choose_start": "(Choose start)",

  "browse.startsWith.choose_year": "(Choose year)",

  "browse.startsWith.choose_year.label": "Choose the issue year",

  "browse.startsWith.jump": "Filter results by year or month",

  "browse.startsWith.months.april": "April",

  "browse.startsWith.months.august": "August",

  "browse.startsWith.months.december": "December",

  "browse.startsWith.months.february": "February",

  "browse.startsWith.months.january": "January",

  "browse.startsWith.months.july": "July",

  "browse.startsWith.months.june": "June",

  "browse.startsWith.months.march": "March",

  "browse.startsWith.months.may": "May",

  "browse.startsWith.months.none": "(Choose month)",

  "browse.startsWith.months.none.label": "Choose the issue month",

  "browse.startsWith.months.november": "November",

  "browse.startsWith.months.october": "October",

  "browse.startsWith.months.september": "September",

  "browse.startsWith.submit": "Browse",

  "browse.startsWith.type_date": "Filter results by date",

  "browse.startsWith.type_date.label": "Or type in a date (year-month) and click on the Browse button",

  "browse.startsWith.type_text": "Filter results by typing the first few letters",

  "browse.title": "Browsing {{ collection }} by {{ field }}{{ startsWith }} {{ value }}",

  "browse.title.page": "Browsing {{ collection }} by {{ field }} {{ value }}",


  "chips.remove": "Remove chip",



  "collection.create.head": "Create a Collection",

  "collection.create.notifications.success": "Successfully created the Collection",

  "collection.create.sub-head": "Create a Collection for Community {{ parent }}",

  "collection.curate.header": "Curate Collection: {{collection}}",

  "collection.delete.cancel": "Cancel",

  "collection.delete.confirm": "Confirm",

  "collection.delete.processing": "Deleting",

  "collection.delete.head": "Delete Collection",

  "collection.delete.notification.fail": "Collection could not be deleted",

  "collection.delete.notification.success": "Successfully deleted collection",

  "collection.delete.text": "Are you sure you want to delete collection \"{{ dso }}\"",



  "collection.edit.delete": "Delete this collection",

  "collection.edit.head": "Edit Collection",

  "collection.edit.breadcrumbs": "Edit Collection",



  "collection.edit.tabs.mapper.head": "Item Mapper",

  "collection.edit.tabs.item-mapper.title": "Collection Edit - Item Mapper",

  "collection.edit.item-mapper.cancel": "Cancel",

  "collection.edit.item-mapper.collection": "Collection: \"<b>{{name}}</b>\"",

  "collection.edit.item-mapper.confirm": "Map selected items",

  "collection.edit.item-mapper.description": "This is the item mapper tool that allows collection administrators to map items from other collections into this collection. You can search for items from other collections and map them, or browse the list of currently mapped items.",

  "collection.edit.item-mapper.head": "Item Mapper - Map Items from Other Collections",

  "collection.edit.item-mapper.no-search": "Please enter a query to search",

  "collection.edit.item-mapper.notifications.map.error.content": "Errors occurred for mapping of {{amount}} items.",

  "collection.edit.item-mapper.notifications.map.error.head": "Mapping errors",

  "collection.edit.item-mapper.notifications.map.success.content": "Successfully mapped {{amount}} items.",

  "collection.edit.item-mapper.notifications.map.success.head": "Mapping completed",

  "collection.edit.item-mapper.notifications.unmap.error.content": "Errors occurred for removing the mappings of {{amount}} items.",

  "collection.edit.item-mapper.notifications.unmap.error.head": "Remove mapping errors",

  "collection.edit.item-mapper.notifications.unmap.success.content": "Successfully removed the mappings of {{amount}} items.",

  "collection.edit.item-mapper.notifications.unmap.success.head": "Remove mapping completed",

  "collection.edit.item-mapper.remove": "Remove selected item mappings",

  "collection.edit.item-mapper.search-form.placeholder": "Search items...",

  "collection.edit.item-mapper.tabs.browse": "Browse mapped items",

  "collection.edit.item-mapper.tabs.map": "Map new items",


  "collection.edit.logo.delete.title": "Delete logo",

  "collection.edit.logo.delete-undo.title": "Undo delete",

  "collection.edit.logo.label": "Collection logo",

  "collection.edit.logo.notifications.add.error": "Uploading Collection logo failed. Please verify the content before retrying.",

  "collection.edit.logo.notifications.add.success": "Upload Collection logo successful.",

  "collection.edit.logo.notifications.delete.success.title": "Logo deleted",

  "collection.edit.logo.notifications.delete.success.content": "Successfully deleted the collection's logo",

  "collection.edit.logo.notifications.delete.error.title": "Error deleting logo",

  "collection.edit.logo.upload": "Drop a Collection Logo to upload",



  "collection.edit.notifications.success": "Successfully edited the Collection",

  "collection.edit.return": "Back",



  "collection.edit.tabs.curate.head": "Curate",

  "collection.edit.tabs.curate.title": "Collection Edit - Curate",

  "collection.edit.tabs.authorizations.head": "Authorizations",

  "collection.edit.tabs.authorizations.title": "Collection Edit - Authorizations",

  "collection.edit.item.authorizations.load-bundle-button": "Load more bundles",

  "collection.edit.item.authorizations.load-more-button": "Load more",

  "collection.edit.item.authorizations.show-bitstreams-button": "Show bitstream policies for bundle",

  "collection.edit.tabs.metadata.head": "Edit Metadata",

  "collection.edit.tabs.metadata.title": "Collection Edit - Metadata",

  "collection.edit.tabs.roles.head": "Assign Roles",

  "collection.edit.tabs.roles.title": "Collection Edit - Roles",

  "collection.edit.tabs.source.external": "This collection harvests its content from an external source",

  "collection.edit.tabs.source.form.errors.oaiSource.required": "You must provide a set id of the target collection.",

  "collection.edit.tabs.source.form.harvestType": "Content being harvested",

  "collection.edit.tabs.source.form.head": "Configure an external source",

  "collection.edit.tabs.source.form.metadataConfigId": "Metadata Format",

  "collection.edit.tabs.source.form.oaiSetId": "OAI specific set id",

  "collection.edit.tabs.source.form.oaiSource": "OAI Provider",

  "collection.edit.tabs.source.form.options.harvestType.METADATA_AND_BITSTREAMS": "Harvest metadata and bitstreams (requires ORE support)",

  "collection.edit.tabs.source.form.options.harvestType.METADATA_AND_REF": "Harvest metadata and references to bitstreams (requires ORE support)",

  "collection.edit.tabs.source.form.options.harvestType.METADATA_ONLY": "Harvest metadata only",

  "collection.edit.tabs.source.head": "Content Source",

  "collection.edit.tabs.source.notifications.discarded.content": "Your changes were discarded. To reinstate your changes click the 'Undo' button",

  "collection.edit.tabs.source.notifications.discarded.title": "Changes discarded",

  "collection.edit.tabs.source.notifications.invalid.content": "Your changes were not saved. Please make sure all fields are valid before you save.",

  "collection.edit.tabs.source.notifications.invalid.title": "Metadata invalid",

  "collection.edit.tabs.source.notifications.saved.content": "Your changes to this collection's content source were saved.",

  "collection.edit.tabs.source.notifications.saved.title": "Content Source saved",

  "collection.edit.tabs.source.title": "Collection Edit - Content Source",



  "collection.edit.template.add-button": "Add",

  "collection.edit.template.breadcrumbs": "Item template",

  "collection.edit.template.cancel": "Cancel",

  "collection.edit.template.delete-button": "Delete",

  "collection.edit.template.edit-button": "Edit",

  "collection.edit.template.error": "An error occurred retrieving the template item",

  "collection.edit.template.head": "Edit Template Item for Collection \"{{ collection }}\"",

  "collection.edit.template.label": "Template item",

  "collection.edit.template.loading": "Loading template item...",

  "collection.edit.template.notifications.delete.error": "Failed to delete the item template",

  "collection.edit.template.notifications.delete.success": "Successfully deleted the item template",

  "collection.edit.template.title": "Edit Template Item",



  "collection.form.abstract": "Short Description",

  "collection.form.description": "Introductory text (HTML)",

  "collection.form.errors.title.required": "Please enter a collection name",

  "collection.form.license": "License",

  "collection.form.provenance": "Provenance",

  "collection.form.rights": "Copyright text (HTML)",

  "collection.form.tableofcontents": "News (HTML)",

  "collection.form.title": "Name",

  "collection.form.entityType": "Entity Type",



  "collection.listelement.badge": "Collection",



  "collection.page.browse.recent.head": "Recent Submissions",

  "collection.page.browse.recent.empty": "No items to show",

  "collection.page.edit": "Edit this collection",

  "collection.page.handle": "Permanent URI for this collection",

  "collection.page.license": "License",

  "collection.page.news": "News",



  "collection.select.confirm": "Confirm selected",

  "collection.select.empty": "No collections to show",

  "collection.select.table.title": "Title",


  "collection.source.controls.head": "Harvest Controls",
  "collection.source.controls.test.submit.error": "Something went wrong with initiating the testing of the settings",
  "collection.source.controls.test.failed": "The script to test the settings has failed",
  "collection.source.controls.test.completed": "The script to test the settings has successfully finished",
  "collection.source.controls.test.submit": "Test configuration",
  "collection.source.controls.test.running": "Testing configuration...",
  "collection.source.controls.import.submit.success": "The import has been successfully initiated",
  "collection.source.controls.import.submit.error": "Something went wrong with initiating the import",
  "collection.source.controls.import.submit": "Import now",
  "collection.source.controls.import.running": "Importing...",
  "collection.source.controls.import.failed": "An error occurred during the import",
  "collection.source.controls.import.completed": "The import completed",
  "collection.source.controls.reset.submit.success": "The reset and reimport has been successfully initiated",
  "collection.source.controls.reset.submit.error": "Something went wrong with initiating the reset and reimport",
  "collection.source.controls.reset.failed": "An error occurred during the reset and reimport",
  "collection.source.controls.reset.completed": "The reset and reimport completed",
  "collection.source.controls.reset.submit": "Reset and reimport",
  "collection.source.controls.reset.running": "Resetting and reimporting...",
  "collection.source.controls.harvest.status": "Harvest status:",
  "collection.source.controls.harvest.start": "Harvest start time:",
  "collection.source.controls.harvest.last": "Last time harvested:",
  "collection.source.controls.harvest.message": "Harvest info:",
  "collection.source.controls.harvest.no-information": "N/A",


  "collection.source.update.notifications.error.content": "The provided settings have been tested and didn't work.",

  "collection.source.update.notifications.error.title": "Server Error",



  "communityList.breadcrumbs": "Community List",

  "communityList.tabTitle": "Community List",

  "communityList.title": "List of Communities",

  "communityList.showMore": "Show More",



  "community.create.head": "Create a Community",

  "community.create.notifications.success": "Successfully created the Community",

  "community.create.sub-head": "Create a Sub-Community for Community {{ parent }}",

  "community.curate.header": "Curate Community: {{community}}",

  "community.delete.cancel": "Cancel",

  "community.delete.confirm": "Confirm",

  "community.delete.processing": "Deleting...",

  "community.delete.head": "Delete Community",

  "community.delete.notification.fail": "Community could not be deleted",

  "community.delete.notification.success": "Successfully deleted community",

  "community.delete.text": "Are you sure you want to delete community \"{{ dso }}\"",

  "community.edit.delete": "Delete this community",

  "community.edit.head": "Edit Community",

  "community.edit.breadcrumbs": "Edit Community",


  "community.edit.logo.delete.title": "Delete logo",

  "community.edit.logo.delete-undo.title": "Undo delete",

  "community.edit.logo.label": "Community logo",

  "community.edit.logo.notifications.add.error": "Uploading Community logo failed. Please verify the content before retrying.",

  "community.edit.logo.notifications.add.success": "Upload Community logo successful.",

  "community.edit.logo.notifications.delete.success.title": "Logo deleted",

  "community.edit.logo.notifications.delete.success.content": "Successfully deleted the community's logo",

  "community.edit.logo.notifications.delete.error.title": "Error deleting logo",

  "community.edit.logo.upload": "Drop a Community Logo to upload",



  "community.edit.notifications.success": "Successfully edited the Community",

  "community.edit.notifications.unauthorized": "You do not have privileges to make this change",

  "community.edit.notifications.error": "An error occured while editing the Community",

  "community.edit.return": "Back",



  "community.edit.tabs.curate.head": "Curate",

  "community.edit.tabs.curate.title": "Community Edit - Curate",

  "community.edit.tabs.metadata.head": "Edit Metadata",

  "community.edit.tabs.metadata.title": "Community Edit - Metadata",

  "community.edit.tabs.roles.head": "Assign Roles",

  "community.edit.tabs.roles.title": "Community Edit - Roles",

  "community.edit.tabs.authorizations.head": "Authorizations",

  "community.edit.tabs.authorizations.title": "Community Edit - Authorizations",



  "community.listelement.badge": "Community",



  "comcol-role.edit.no-group": "None",

  "comcol-role.edit.create": "Create",

  "comcol-role.edit.create.error.title": "Failed to create a group for the '{{ role }}' role",

  "comcol-role.edit.restrict": "Restrict",

  "comcol-role.edit.delete": "Delete",

  "comcol-role.edit.delete.error.title": "Failed to delete the '{{ role }}' role's group",


  "comcol-role.edit.community-admin.name": "Administrators",

  "comcol-role.edit.collection-admin.name": "Administrators",


  "comcol-role.edit.community-admin.description": "Community administrators can create sub-communities or collections, and manage or assign management for those sub-communities or collections. In addition, they decide who can submit items to any sub-collections, edit item metadata (after submission), and add (map) existing items from other collections (subject to authorization).",

  "comcol-role.edit.collection-admin.description": "Collection administrators decide who can submit items to the collection, edit item metadata (after submission), and add (map) existing items from other collections to this collection (subject to authorization for that collection).",


  "comcol-role.edit.submitters.name": "Submitters",

  "comcol-role.edit.submitters.description": "The E-People and Groups that have permission to submit new items to this collection.",


  "comcol-role.edit.item_read.name": "Default item read access",

  "comcol-role.edit.item_read.description": "E-People and Groups that can read new items submitted to this collection. Changes to this role are not retroactive. Existing items in the system will still be viewable by those who had read access at the time of their addition.",

  "comcol-role.edit.item_read.anonymous-group": "Default read for incoming items is currently set to Anonymous.",


  "comcol-role.edit.bitstream_read.name": "Default bitstream read access",

  "comcol-role.edit.bitstream_read.description": "Community administrators can create sub-communities or collections, and manage or assign management for those sub-communities or collections. In addition, they decide who can submit items to any sub-collections, edit item metadata (after submission), and add (map) existing items from other collections (subject to authorization).",

  "comcol-role.edit.bitstream_read.anonymous-group": "Default read for incoming bitstreams is currently set to Anonymous.",


  "comcol-role.edit.editor.name": "Editors",

  "comcol-role.edit.editor.description": "Editors are able to edit the metadata of incoming submissions, and then accept or reject them.",


  "comcol-role.edit.finaleditor.name": "Final editors",

  "comcol-role.edit.finaleditor.description": "Final editors are able to edit the metadata of incoming submissions, but will not be able to reject them.",


  "comcol-role.edit.reviewer.name": "Reviewers",

  "comcol-role.edit.reviewer.description": "Reviewers are able to accept or reject incoming submissions. However, they are not able to edit the submission's metadata.",


  "comcol-role.edit.scorereviewers.name": "Score Reviewers",

  "comcol-role.edit.scorereviewers.description": "Reviewers are able to give a score to incoming submissions, this will define whether the submission will be rejected or not.",



  "community.form.abstract": "Short Description",

  "community.form.description": "Introductory text (HTML)",

  "community.form.errors.title.required": "Please enter a community name",

  "community.form.rights": "Copyright text (HTML)",

  "community.form.tableofcontents": "News (HTML)",

  "community.form.title": "Name",

  "community.page.edit": "Edit this community",

  "community.page.handle": "Permanent URI for this community",

  "community.page.license": "License",

  "community.page.news": "News",

  "community.all-lists.head": "Subcommunities and Collections",

  "community.sub-collection-list.head": "Collections of this Community",

  "community.sub-community-list.head": "Communities of this Community",



  "cookies.consent.accept-all": "Accept all",

  "cookies.consent.accept-selected": "Accept selected",

  "cookies.consent.app.opt-out.description": "This app is loaded by default (but you can opt out)",

  "cookies.consent.app.opt-out.title": "(opt-out)",

  "cookies.consent.app.purpose": "purpose",

  "cookies.consent.app.required.description": "This application is always required",

  "cookies.consent.app.required.title": "(always required)",

  "cookies.consent.app.disable-all.description": "Use this switch to enable or disable all services.",

  "cookies.consent.app.disable-all.title": "Enable or disable all services",

  "cookies.consent.update": "There were changes since your last visit, please update your consent.",

  "cookies.consent.close": "Close",

  "cookies.consent.decline": "Decline",

  "cookies.consent.ok": "That's ok",

  "cookies.consent.save": "Save",

  "cookies.consent.content-notice.title": "Cookie Consent",

  "cookies.consent.content-notice.description": "We collect and process your personal information for the following purposes: <strong>Authentication, Preferences, Acknowledgement and Statistics</strong>. <br/> To learn more, please read our {privacyPolicy}.",

  "cookies.consent.content-notice.description.no-privacy": "We collect and process your personal information for the following purposes: <strong>Authentication, Preferences, Acknowledgement and Statistics</strong>.",

  "cookies.consent.content-notice.learnMore": "Customize",

  "cookies.consent.content-modal.description": "Here you can see and customize the information that we collect about you.",

  "cookies.consent.content-modal.privacy-policy.name": "privacy policy",

  "cookies.consent.content-modal.privacy-policy.text": "To learn more, please read our {privacyPolicy}.",

  "cookies.consent.content-modal.title": "Information that we collect",

  "cookies.consent.content-modal.services": "services",

  "cookies.consent.content-modal.service": "service",

  "cookies.consent.app.title.authentication": "Authentication",

  "cookies.consent.app.description.authentication": "Required for signing you in",


  "cookies.consent.app.title.preferences": "Preferences",

  "cookies.consent.app.description.preferences": "Required for saving your preferences",



  "cookies.consent.app.title.acknowledgement": "Acknowledgement",

  "cookies.consent.app.description.acknowledgement": "Required for saving your acknowledgements and consents",



  "cookies.consent.app.title.google-analytics": "Google Analytics",

  "cookies.consent.app.description.google-analytics": "Allows us to track statistical data",



  "cookies.consent.app.title.google-recaptcha": "Google reCaptcha",

  "cookies.consent.app.description.google-recaptcha": "We use google reCAPTCHA service during registration and password recovery",


  "cookies.consent.purpose.functional": "Functional",

  "cookies.consent.purpose.statistical": "Statistical",

  "cookies.consent.purpose.registration-password-recovery": "Registration and Password recovery",

  "cookies.consent.purpose.sharing": "Sharing",

  "curation-task.task.citationpage.label":  "Generate Citation Page",

  "curation-task.task.checklinks.label":  "Check Links in Metadata",

  "curation-task.task.noop.label": "NOOP",

  "curation-task.task.profileformats.label": "Profile Bitstream Formats",

  "curation-task.task.requiredmetadata.label": "Check for Required Metadata",

  "curation-task.task.translate.label": "Microsoft Translator",

  "curation-task.task.vscan.label": "Virus Scan",

  "curation-task.task.registerdoi.label": "Register DOI",



  "curation.form.task-select.label": "Task:",

  "curation.form.submit": "Start",

  "curation.form.submit.success.head": "The curation task has been started successfully",

  "curation.form.submit.success.content": "You will be redirected to the corresponding process page.",

  "curation.form.submit.error.head": "Running the curation task failed",

  "curation.form.submit.error.content": "An error occured when trying to start the curation task.",

  "curation.form.submit.error.invalid-handle": "Couldn't determine the handle for this object",

  "curation.form.handle.label": "Handle:",

  "curation.form.handle.hint": "Hint: Enter [your-handle-prefix]/0 to run a task across entire site (not all tasks may support this capability)",



  "deny-request-copy.email.message": "Dear {{ recipientName }},\nIn response to your request I regret to inform you that it's not possible to send you a copy of the file(s) you have requested, concerning the document: \"{{ itemUrl }}\" ({{ itemName }}), of which I am an author.\n\nBest regards,\n{{ authorName }} <{{ authorEmail }}>",

  "deny-request-copy.email.subject": "Request copy of document",

  "deny-request-copy.error": "An error occurred",

  "deny-request-copy.header": "Deny document copy request",

  "deny-request-copy.intro": "This message will be sent to the applicant of the request",

  "deny-request-copy.success": "Successfully denied item request",



  "dso.name.untitled": "Untitled",



  "dso-selector.create.collection.head": "New collection",

  "dso-selector.create.collection.sub-level": "Create a new collection in",

  "dso-selector.create.community.head": "New community",

  "dso-selector.create.community.or-divider": "or",

  "dso-selector.create.community.sub-level": "Create a new community in",

  "dso-selector.create.community.top-level": "Create a new top-level community",

  "dso-selector.create.item.head": "New item",

  "dso-selector.create.item.sub-level": "Create a new item in",

  "dso-selector.create.submission.head": "New submission",

  "dso-selector.edit.collection.head": "Edit collection",

  "dso-selector.edit.community.head": "Edit community",

  "dso-selector.edit.item.head": "Edit item",

  "dso-selector.error.title": "An error occurred searching for a {{ type }}",

  "dso-selector.export-metadata.dspaceobject.head": "Export metadata from",

  "dso-selector.export-batch.dspaceobject.head": "Export Batch (ZIP) from",

  "dso-selector.import-batch.dspaceobject.head": "Import batch from",

  "dso-selector.no-results": "No {{ type }} found",

  "dso-selector.placeholder": "Search for a {{ type }}",

  "dso-selector.select.collection.head": "Select a collection",

  "dso-selector.set-scope.community.head": "Select a search scope",

  "dso-selector.set-scope.community.button": "Search all of DSpace",

  "dso-selector.set-scope.community.or-divider": "or",

  "dso-selector.set-scope.community.input-header": "Search for a community or collection",

  "dso-selector.claim.item.head": "Profile tips",

  "dso-selector.claim.item.body": "These are existing profiles that may be related to you. If you recognize yourself in one of these profiles, select it and on the detail page, among the options, choose to claim it. Otherwise you can create a new profile from scratch using the button below.",

  "dso-selector.claim.item.not-mine-label": "None of these are mine",

  "dso-selector.claim.item.create-from-scratch": "Create a new one",

  "dso-selector.results-could-not-be-retrieved": "Something went wrong, please refresh again ↻",

  "confirmation-modal.export-metadata.header": "Export metadata for {{ dsoName }}",

  "confirmation-modal.export-metadata.info": "Are you sure you want to export metadata for {{ dsoName }}",

  "confirmation-modal.export-metadata.cancel": "Cancel",

  "confirmation-modal.export-metadata.confirm": "Export",

  "confirmation-modal.export-batch.header": "Export batch (ZIP) for {{ dsoName }}",

  "confirmation-modal.export-batch.info": "Are you sure you want to export batch (ZIP) for {{ dsoName }}",

  "confirmation-modal.export-batch.cancel": "Cancel",

  "confirmation-modal.export-batch.confirm": "Export",

  "confirmation-modal.delete-eperson.header": "Delete EPerson \"{{ dsoName }}\"",

  "confirmation-modal.delete-eperson.info": "Are you sure you want to delete EPerson \"{{ dsoName }}\"",

  "confirmation-modal.delete-eperson.cancel": "Cancel",

  "confirmation-modal.delete-eperson.confirm": "Delete",

  "confirmation-modal.delete-profile.header": "Delete Profile",

  "confirmation-modal.delete-profile.info": "Are you sure you want to delete your profile",

  "confirmation-modal.delete-profile.cancel": "Cancel",

  "confirmation-modal.delete-profile.confirm": "Delete",


  "error.bitstream": "Error fetching bitstream",

  "error.browse-by": "Error fetching items",

  "error.collection": "Error fetching collection",

  "error.collections": "Error fetching collections",

  "error.community": "Error fetching community",

  "error.identifier": "No item found for the identifier",

  "error.default": "Error",

  "error.item": "Error fetching item",

  "error.items": "Error fetching items",

  "error.objects": "Error fetching objects",

  "error.recent-submissions": "Error fetching recent submissions",

  "error.search-results": "Error fetching search results",

  "error.invalid-search-query": "Search query is not valid. Please check <a href=\"https://solr.apache.org/guide/query-syntax-and-parsing.html\" target=\"_blank\">Solr query syntax</a> best practices for further information about this error.",

  "error.sub-collections": "Error fetching sub-collections",

  "error.sub-communities": "Error fetching sub-communities",

  "error.submission.sections.init-form-error": "An error occurred during section initialize, please check your input-form configuration. Details are below : <br> <br>",

  "error.top-level-communities": "Error fetching top-level communities",

  "error.validation.license.notgranted": "You must grant this license to complete your submission. If you are unable to grant this license at this time you may save your work and return later or remove the submission.",

  "error.validation.pattern": "This input is restricted by the current pattern: {{ pattern }}.",

  "error.validation.filerequired": "The file upload is mandatory",

  "error.validation.required": "This field is required",

  "error.validation.NotValidEmail": "This E-mail is not a valid email",

  "error.validation.emailTaken": "This E-mail is already taken",

  "error.validation.groupExists": "This group already exists",


  "feed.description": "Syndication feed",


  "file-section.error.header": "Error obtaining files for this item",



  "footer.copyright": "copyright © 2002-{{ year }}",

  "footer.link.dspace": "DSpace software",

  "footer.link.lyrasis": "LYRASIS",

  "footer.link.cookies": "Cookie settings",

  "footer.link.privacy-policy": "Privacy policy",

  "footer.link.end-user-agreement":"End User Agreement",

  "footer.link.feedback":"Send Feedback",



  "forgot-email.form.header": "Forgot Password",

  "forgot-email.form.info": "Enter the email address associated with the account.",

  "forgot-email.form.email": "Email Address *",

  "forgot-email.form.email.error.required": "Please fill in an email address",

  "forgot-email.form.email.error.pattern": "Please fill in a valid email address",

  "forgot-email.form.email.hint": "An email will be sent to this address with a further instructions.",

  "forgot-email.form.submit": "Reset password",

  "forgot-email.form.success.head": "Password reset email sent",

  "forgot-email.form.success.content": "An email has been sent to {{ email }} containing a special URL and further instructions.",

  "forgot-email.form.error.head": "Error when trying to reset password",

  "forgot-email.form.error.content": "An error occured when attempting to reset the password for the account associated with the following email address: {{ email }}",



  "forgot-password.title": "Forgot Password",

  "forgot-password.form.head": "Forgot Password",

  "forgot-password.form.info": "Enter a new password in the box below, and confirm it by typing it again into the second box.",

  "forgot-password.form.card.security": "Security",

  "forgot-password.form.identification.header": "Identify",

  "forgot-password.form.identification.email": "Email address: ",

  "forgot-password.form.label.password": "Password",

  "forgot-password.form.label.passwordrepeat": "Retype to confirm",

  "forgot-password.form.error.empty-password": "Please enter a password in the box below.",

  "forgot-password.form.error.matching-passwords": "The passwords do not match.",

  "forgot-password.form.notification.error.title": "Error when trying to submit new password",

  "forgot-password.form.notification.success.content": "The password reset was successful. You have been logged in as the created user.",

  "forgot-password.form.notification.success.title": "Password reset completed",

  "forgot-password.form.submit": "Submit password",


  "form.add": "Add more",

  "form.add-help": "Click here to add the current entry and to add another one",

  "form.cancel": "Cancel",

  "form.clear": "Clear",

  "form.clear-help": "Click here to remove the selected value",

  "form.discard": "Discard",

  "form.drag": "Drag",

  "form.edit": "Edit",

  "form.edit-help": "Click here to edit the selected value",

  "form.first-name": "First name",

  "form.group-collapse": "Collapse",

  "form.group-collapse-help": "Click here to collapse",

  "form.group-expand": "Expand",

  "form.group-expand-help": "Click here to expand and add more elements",

  "form.last-name": "Last name",

  "form.loading": "Loading...",

  "form.lookup": "Lookup",

  "form.lookup-help": "Click here to look up an existing relation",

  "form.no-results": "No results found",

  "form.no-value": "No value entered",

  "form.other-information": {},

  "form.remove": "Remove",

  "form.save": "Save",

  "form.save-help": "Save changes",

  "form.search": "Search",

  "form.search-help": "Click here to look for an existing correspondence",

  "form.submit": "Save",

  "form.repeatable.sort.tip": "Drop the item in the new position",



  "grant-deny-request-copy.deny": "Don't send copy",

  "grant-deny-request-copy.email.back": "Back",

  "grant-deny-request-copy.email.message": "Message",

  "grant-deny-request-copy.email.message.empty": "Please enter a message",

  "grant-deny-request-copy.email.permissions.info": "You may use this occasion to reconsider the access restrictions on the document, to avoid having to respond to these requests. If you’d like to ask the repository administrators to remove these restrictions, please check the box below.",

  "grant-deny-request-copy.email.permissions.label": "Change to open access",

  "grant-deny-request-copy.email.send": "Send",

  "grant-deny-request-copy.email.subject": "Subject",

  "grant-deny-request-copy.email.subject.empty": "Please enter a subject",

  "grant-deny-request-copy.grant": "Send copy",

  "grant-deny-request-copy.header": "Document copy request",

  "grant-deny-request-copy.home-page": "Take me to the home page",

  "grant-deny-request-copy.intro1": "If you are one of the authors of the document <a href='{{ url }}'>{{ name }}</a>, then please use one of the options below to respond to the user's request.",

  "grant-deny-request-copy.intro2": "After choosing an option, you will be presented with a suggested email reply which you may edit.",

  "grant-deny-request-copy.processed": "This request has already been processed. You can use the button below to get back to the home page.",



  "grant-request-copy.email.message": "Dear {{ recipientName }},\nIn response to your request I have the pleasure to send you in attachment a copy of the file(s) concerning the document: \"{{ itemUrl }}\" ({{ itemName }}), of which I am an author.\n\nBest regards,\n{{ authorName }} <{{ authorEmail }}>",

  "grant-request-copy.email.subject": "Request copy of document",

  "grant-request-copy.error": "An error occurred",

  "grant-request-copy.header": "Grant document copy request",

  "grant-request-copy.intro": "This message will be sent to the applicant of the request. The requested document(s) will be attached.",

  "grant-request-copy.success": "Successfully granted item request",


  "health.breadcrumbs": "Health",

  "health-page.heading" : "Health",

  "health-page.info-tab" : "Info",

  "health-page.status-tab" : "Status",

  "health-page.error.msg": "The health check service is temporarily unavailable",

  "health-page.property.status": "Status code",

  "health-page.section.db.title": "Database",

  "health-page.section.geoIp.title": "GeoIp",

  "health-page.section.solrAuthorityCore.title": "Solr: authority core",

  "health-page.section.solrOaiCore.title": "Solr: oai core",

  "health-page.section.solrSearchCore.title": "Solr: search core",

  "health-page.section.solrStatisticsCore.title": "Solr: statistics core",

  "health-page.section-info.app.title": "Application Backend",

  "health-page.section-info.java.title": "Java",

  "health-page.status": "Status",

  "health-page.status.ok.info": "Operational",

  "health-page.status.error.info": "Problems detected",

  "health-page.status.warning.info": "Possible issues detected",

  "health-page.title": "Health",

  "health-page.section.no-issues": "No issues detected",


  "home.description": "",

  "home.breadcrumbs": "Home",

  "home.search-form.placeholder": "Search the repository ...",

  "home.title": "Home",

  "home.top-level-communities.head": "Communities in DSpace",

  "home.top-level-communities.help": "Select a community to browse its collections.",



  "info.end-user-agreement.accept": "I have read and I agree to the End User Agreement",

  "info.end-user-agreement.accept.error": "An error occurred accepting the End User Agreement",

  "info.end-user-agreement.accept.success": "Successfully updated the End User Agreement",

  "info.end-user-agreement.breadcrumbs": "End User Agreement",

  "info.end-user-agreement.buttons.cancel": "Cancel",

  "info.end-user-agreement.buttons.save": "Save",

  "info.end-user-agreement.head": "End User Agreement",

  "info.end-user-agreement.title": "End User Agreement",

  "info.privacy.breadcrumbs": "Privacy Statement",

  "info.privacy.head": "Privacy Statement",

  "info.privacy.title": "Privacy Statement",

  "info.feedback.breadcrumbs": "Feedback",

  "info.feedback.head": "Feedback",

  "info.feedback.title": "Feedback",

  "info.feedback.info": "Thanks for sharing your feedback about the DSpace system. Your comments are appreciated!",

  "info.feedback.email_help": "This address will be used to follow up on your feedback.",

  "info.feedback.send": "Send Feedback",

  "info.feedback.comments": "Comments",

  "info.feedback.email-label": "Your Email",

  "info.feedback.create.success" : "Feedback Sent Successfully!",

  "info.feedback.error.email.required" : "A valid email address is required",

  "info.feedback.error.message.required" : "A comment is required",

  "info.feedback.page-label" : "Page",

  "info.feedback.page_help" : "Tha page related to your feedback",



  "item.alerts.private": "This item is non-discoverable",

  "item.alerts.withdrawn": "This item has been withdrawn",



  "item.edit.authorizations.heading": "With this editor you can view and alter the policies of an item, plus alter policies of individual item components: bundles and bitstreams. Briefly, an item is a container of bundles, and bundles are containers of bitstreams. Containers usually have ADD/REMOVE/READ/WRITE policies, while bitstreams only have READ/WRITE policies.",

  "item.edit.authorizations.title": "Edit item's Policies",



  "item.badge.private": "Non-discoverable",

  "item.badge.withdrawn": "Withdrawn",



  "item.bitstreams.upload.bundle": "Bundle",

  "item.bitstreams.upload.bundle.placeholder": "Select a bundle or input new bundle name",

  "item.bitstreams.upload.bundle.new": "Create bundle",

  "item.bitstreams.upload.bundles.empty": "This item doesn\'t contain any bundles to upload a bitstream to.",

  "item.bitstreams.upload.cancel": "Cancel",

  "item.bitstreams.upload.drop-message": "Drop a file to upload",

  "item.bitstreams.upload.item": "Item: ",

  "item.bitstreams.upload.notifications.bundle.created.content": "Successfully created new bundle.",

  "item.bitstreams.upload.notifications.bundle.created.title": "Created bundle",

  "item.bitstreams.upload.notifications.upload.failed": "Upload failed. Please verify the content before retrying.",

  "item.bitstreams.upload.title": "Upload bitstream",



  "item.edit.bitstreams.bundle.edit.buttons.upload": "Upload",

  "item.edit.bitstreams.bundle.displaying": "Currently displaying {{ amount }} bitstreams of {{ total }}.",

  "item.edit.bitstreams.bundle.load.all": "Load all ({{ total }})",

  "item.edit.bitstreams.bundle.load.more": "Load more",

  "item.edit.bitstreams.bundle.name": "BUNDLE: {{ name }}",

  "item.edit.bitstreams.discard-button": "Discard",

  "item.edit.bitstreams.edit.buttons.download": "Download",

  "item.edit.bitstreams.edit.buttons.drag": "Drag",

  "item.edit.bitstreams.edit.buttons.edit": "Edit",

  "item.edit.bitstreams.edit.buttons.remove": "Remove",

  "item.edit.bitstreams.edit.buttons.undo": "Undo changes",

  "item.edit.bitstreams.empty": "This item doesn't contain any bitstreams. Click the upload button to create one.",

  "item.edit.bitstreams.headers.actions": "Actions",

  "item.edit.bitstreams.headers.bundle": "Bundle",

  "item.edit.bitstreams.headers.description": "Description",

  "item.edit.bitstreams.headers.format": "Format",

  "item.edit.bitstreams.headers.name": "Name",

  "item.edit.bitstreams.notifications.discarded.content": "Your changes were discarded. To reinstate your changes click the 'Undo' button",

  "item.edit.bitstreams.notifications.discarded.title": "Changes discarded",

  "item.edit.bitstreams.notifications.move.failed.title": "Error moving bitstreams",

  "item.edit.bitstreams.notifications.move.saved.content": "Your move changes to this item's bitstreams and bundles have been saved.",

  "item.edit.bitstreams.notifications.move.saved.title": "Move changes saved",

  "item.edit.bitstreams.notifications.outdated.content": "The item you're currently working on has been changed by another user. Your current changes are discarded to prevent conflicts",

  "item.edit.bitstreams.notifications.outdated.title": "Changes outdated",

  "item.edit.bitstreams.notifications.remove.failed.title": "Error deleting bitstream",

  "item.edit.bitstreams.notifications.remove.saved.content": "Your removal changes to this item's bitstreams have been saved.",

  "item.edit.bitstreams.notifications.remove.saved.title": "Removal changes saved",

  "item.edit.bitstreams.reinstate-button": "Undo",

  "item.edit.bitstreams.save-button": "Save",

  "item.edit.bitstreams.upload-button": "Upload",



  "item.edit.delete.cancel": "Cancel",

  "item.edit.delete.confirm": "Delete",

  "item.edit.delete.description": "Are you sure this item should be completely deleted? Caution: At present, no tombstone would be left.",

  "item.edit.delete.error": "An error occurred while deleting the item",

  "item.edit.delete.header": "Delete item: {{ id }}",

  "item.edit.delete.success": "The item has been deleted",

  "item.edit.head": "Edit Item",

  "item.edit.breadcrumbs": "Edit Item",

  "item.edit.tabs.disabled.tooltip": "You're not authorized to access this tab",


  "item.edit.tabs.mapper.head": "Collection Mapper",

  "item.edit.tabs.item-mapper.title": "Item Edit - Collection Mapper",

  "item.edit.item-mapper.buttons.add": "Map item to selected collections",

  "item.edit.item-mapper.buttons.remove": "Remove item's mapping for selected collections",

  "item.edit.item-mapper.cancel": "Cancel",

  "item.edit.item-mapper.description": "This is the item mapper tool that allows administrators to map this item to other collections. You can search for collections and map them, or browse the list of collections the item is currently mapped to.",

  "item.edit.item-mapper.head": "Item Mapper - Map Item to Collections",

  "item.edit.item-mapper.item": "Item: \"<b>{{name}}</b>\"",

  "item.edit.item-mapper.no-search": "Please enter a query to search",

  "item.edit.item-mapper.notifications.add.error.content": "Errors occurred for mapping of item to {{amount}} collections.",

  "item.edit.item-mapper.notifications.add.error.head": "Mapping errors",

  "item.edit.item-mapper.notifications.add.success.content": "Successfully mapped item to {{amount}} collections.",

  "item.edit.item-mapper.notifications.add.success.head": "Mapping completed",

  "item.edit.item-mapper.notifications.remove.error.content": "Errors occurred for the removal of the mapping to {{amount}} collections.",

  "item.edit.item-mapper.notifications.remove.error.head": "Removal of mapping errors",

  "item.edit.item-mapper.notifications.remove.success.content": "Successfully removed mapping of item to {{amount}} collections.",

  "item.edit.item-mapper.notifications.remove.success.head": "Removal of mapping completed",

  "item.edit.item-mapper.search-form.placeholder": "Search collections...",

  "item.edit.item-mapper.tabs.browse": "Browse mapped collections",

  "item.edit.item-mapper.tabs.map": "Map new collections",



  "item.edit.metadata.add-button": "Add",

  "item.edit.metadata.discard-button": "Discard",

  "item.edit.metadata.edit.buttons.edit": "Edit",

  "item.edit.metadata.edit.buttons.remove": "Remove",

  "item.edit.metadata.edit.buttons.undo": "Undo changes",

  "item.edit.metadata.edit.buttons.unedit": "Stop editing",

  "item.edit.metadata.empty": "The item currently doesn't contain any metadata. Click Add to start adding a metadata value.",

  "item.edit.metadata.headers.edit": "Edit",

  "item.edit.metadata.headers.field": "Field",

  "item.edit.metadata.headers.language": "Lang",

  "item.edit.metadata.headers.value": "Value",

  "item.edit.metadata.metadatafield.invalid": "Please choose a valid metadata field",

  "item.edit.metadata.notifications.discarded.content": "Your changes were discarded. To reinstate your changes click the 'Undo' button",

  "item.edit.metadata.notifications.discarded.title": "Changes discarded",

  "item.edit.metadata.notifications.error.title": "An error occurred",

  "item.edit.metadata.notifications.invalid.content": "Your changes were not saved. Please make sure all fields are valid before you save.",

  "item.edit.metadata.notifications.invalid.title": "Metadata invalid",

  "item.edit.metadata.notifications.outdated.content": "The item you're currently working on has been changed by another user. Your current changes are discarded to prevent conflicts",

  "item.edit.metadata.notifications.outdated.title": "Changes outdated",

  "item.edit.metadata.notifications.saved.content": "Your changes to this item's metadata were saved.",

  "item.edit.metadata.notifications.saved.title": "Metadata saved",

  "item.edit.metadata.reinstate-button": "Undo",

  "item.edit.metadata.save-button": "Save",



  "item.edit.modify.overview.field": "Field",

  "item.edit.modify.overview.language": "Language",

  "item.edit.modify.overview.value": "Value",



  "item.edit.move.cancel": "Back",

  "item.edit.move.save-button": "Save",

  "item.edit.move.discard-button": "Discard",

  "item.edit.move.description": "Select the collection you wish to move this item to. To narrow down the list of displayed collections, you can enter a search query in the box.",

  "item.edit.move.error": "An error occurred when attempting to move the item",

  "item.edit.move.head": "Move item: {{id}}",

  "item.edit.move.inheritpolicies.checkbox": "Inherit policies",

  "item.edit.move.inheritpolicies.description": "Inherit the default policies of the destination collection",

  "item.edit.move.move": "Move",

  "item.edit.move.processing": "Moving...",

  "item.edit.move.search.placeholder": "Enter a search query to look for collections",

  "item.edit.move.success": "The item has been moved successfully",

  "item.edit.move.title": "Move item",



  "item.edit.private.cancel": "Cancel",

  "item.edit.private.confirm": "Make it non-discoverable",

  "item.edit.private.description": "Are you sure this item should be made non-discoverable in the archive?",

  "item.edit.private.error": "An error occurred while making the item non-discoverable",

  "item.edit.private.header": "Make item non-discoverable: {{ id }}",

  "item.edit.private.success": "The item is now non-discoverable",



  "item.edit.public.cancel": "Cancel",

  "item.edit.public.confirm": "Make it discoverable",

  "item.edit.public.description": "Are you sure this item should be made discoverable in the archive?",

  "item.edit.public.error": "An error occurred while making the item discoverable",

  "item.edit.public.header": "Make item discoverable: {{ id }}",

  "item.edit.public.success": "The item is now discoverable",



  "item.edit.reinstate.cancel": "Cancel",

  "item.edit.reinstate.confirm": "Reinstate",

  "item.edit.reinstate.description": "Are you sure this item should be reinstated to the archive?",

  "item.edit.reinstate.error": "An error occurred while reinstating the item",

  "item.edit.reinstate.header": "Reinstate item: {{ id }}",

  "item.edit.reinstate.success": "The item was reinstated successfully",



  "item.edit.relationships.discard-button": "Discard",

  "item.edit.relationships.edit.buttons.add": "Add",

  "item.edit.relationships.edit.buttons.remove": "Remove",

  "item.edit.relationships.edit.buttons.undo": "Undo changes",

  "item.edit.relationships.no-relationships": "No relationships",

  "item.edit.relationships.notifications.discarded.content": "Your changes were discarded. To reinstate your changes click the 'Undo' button",

  "item.edit.relationships.notifications.discarded.title": "Changes discarded",

  "item.edit.relationships.notifications.failed.title": "Error editing relationships",

  "item.edit.relationships.notifications.outdated.content": "The item you're currently working on has been changed by another user. Your current changes are discarded to prevent conflicts",

  "item.edit.relationships.notifications.outdated.title": "Changes outdated",

  "item.edit.relationships.notifications.saved.content": "Your changes to this item's relationships were saved.",

  "item.edit.relationships.notifications.saved.title": "Relationships saved",

  "item.edit.relationships.reinstate-button": "Undo",

  "item.edit.relationships.save-button": "Save",

  "item.edit.relationships.no-entity-type": "Add 'dspace.entity.type' metadata to enable relationships for this item",


  "item.edit.return": "Back",


  "item.edit.tabs.bitstreams.head": "Bitstreams",

  "item.edit.tabs.bitstreams.title": "Item Edit - Bitstreams",

  "item.edit.tabs.curate.head": "Curate",

  "item.edit.tabs.curate.title": "Item Edit - Curate",

  "item.edit.tabs.metadata.head": "Metadata",

  "item.edit.tabs.metadata.title": "Item Edit -  Metadata",

  "item.edit.tabs.relationships.head": "Relationships",

  "item.edit.tabs.relationships.title": "Item Edit - Relationships",

  "item.edit.tabs.status.buttons.authorizations.button": "Authorizations...",

  "item.edit.tabs.status.buttons.authorizations.label": "Edit item's authorization policies",

  "item.edit.tabs.status.buttons.delete.button": "Permanently delete",

  "item.edit.tabs.status.buttons.delete.label": "Completely expunge item",

  "item.edit.tabs.status.buttons.mappedCollections.button": "Mapped collections",

  "item.edit.tabs.status.buttons.mappedCollections.label": "Manage mapped collections",

  "item.edit.tabs.status.buttons.move.button": "Move...",

  "item.edit.tabs.status.buttons.move.label": "Move item to another collection",

  "item.edit.tabs.status.buttons.private.button": "Make it non-discoverable...",

  "item.edit.tabs.status.buttons.private.label": "Make item non-discoverable",

  "item.edit.tabs.status.buttons.public.button": "Make it discoverable...",

  "item.edit.tabs.status.buttons.public.label": "Make item discoverable",

  "item.edit.tabs.status.buttons.reinstate.button": "Reinstate...",

  "item.edit.tabs.status.buttons.reinstate.label": "Reinstate item into the repository",

  "item.edit.tabs.status.buttons.unauthorized": "You're not authorized to perform this action",

  "item.edit.tabs.status.buttons.withdraw.button": "Withdraw...",

  "item.edit.tabs.status.buttons.withdraw.label": "Withdraw item from the repository",

  "item.edit.tabs.status.description": "Welcome to the item management page. From here you can withdraw, reinstate, move or delete the item. You may also update or add new metadata / bitstreams on the other tabs.",

  "item.edit.tabs.status.head": "Status",

  "item.edit.tabs.status.labels.handle": "Handle",

  "item.edit.tabs.status.labels.id": "Item Internal ID",

  "item.edit.tabs.status.labels.itemPage": "Item Page",

  "item.edit.tabs.status.labels.lastModified": "Last Modified",

  "item.edit.tabs.status.title": "Item Edit -  Status",

  "item.edit.tabs.versionhistory.head": "Version History",

  "item.edit.tabs.versionhistory.title": "Item Edit - Version History",

  "item.edit.tabs.versionhistory.under-construction": "Editing or adding new versions is not yet possible in this user interface.",

  "item.edit.tabs.view.head": "View Item",

  "item.edit.tabs.view.title": "Item Edit -  View",



  "item.edit.withdraw.cancel": "Cancel",

  "item.edit.withdraw.confirm": "Withdraw",

  "item.edit.withdraw.description": "Are you sure this item should be withdrawn from the archive?",

  "item.edit.withdraw.error": "An error occurred while withdrawing the item",

  "item.edit.withdraw.header": "Withdraw item: {{ id }}",

  "item.edit.withdraw.success": "The item was withdrawn successfully",

  "item.orcid.return": "Back",


  "item.listelement.badge": "Item",

  "item.page.description": "Description",

  "item.page.journal-issn": "Journal ISSN",

  "item.page.journal-title": "Journal Title",

  "item.page.publisher": "Publisher",

  "item.page.titleprefix": "Item: ",

  "item.page.volume-title": "Volume Title",

  "item.search.results.head": "Item Search Results",

  "item.search.title": "Item Search",

  "item.truncatable-part.show-more": "Show more",

  "item.truncatable-part.show-less": "Collapse",



  "item.page.abstract": "Abstract",

  "item.page.author": "Authors",

  "item.page.citation": "Citation",

  "item.page.collections": "Collections",

  "item.page.collections.loading": "Loading...",

  "item.page.collections.load-more": "Load more",

  "item.page.date": "Date",

  "item.page.edit": "Edit this item",

  "item.page.files": "Files",

  "item.page.filesection.description": "Description:",

  "item.page.filesection.download": "Download",

  "item.page.filesection.format": "Format:",

  "item.page.filesection.name": "Name:",

  "item.page.filesection.size": "Size:",

  "item.page.journal.search.title": "Articles in this journal",

  "item.page.link.full": "Full item page",

  "item.page.link.simple": "Simple item page",

  "item.page.orcid.title": "ORCID",

  "item.page.orcid.tooltip": "Open ORCID setting page",

  "item.page.person.search.title": "Articles by this author",

  "item.page.related-items.view-more": "Show {{ amount }} more",

  "item.page.related-items.view-less": "Hide last {{ amount }}",

  "item.page.relationships.isAuthorOfPublication": "Publications",

  "item.page.relationships.isJournalOfPublication": "Publications",

  "item.page.relationships.isOrgUnitOfPerson": "Authors",

  "item.page.relationships.isOrgUnitOfProject": "Research Projects",

  "item.page.subject": "Keywords",

  "item.page.uri": "URI",

  "item.page.bitstreams.view-more": "Show more",

  "item.page.bitstreams.collapse": "Collapse",

  "item.page.filesection.original.bundle" : "Original bundle",

  "item.page.filesection.license.bundle" : "License bundle",

  "item.page.return": "Back",

  "item.page.version.create": "Create new version",

  "item.page.version.hasDraft": "A new version cannot be created because there is an inprogress submission in the version history",

  "item.page.claim.button": "Claim",

  "item.page.claim.tooltip": "Claim this item as profile",

  "item.preview.dc.identifier.uri": "Identifier:",

  "item.preview.dc.contributor.author": "Authors:",

  "item.preview.dc.date.issued": "Published date:",

  "item.preview.dc.description.abstract": "Abstract:",

  "item.preview.dc.identifier.other": "Other identifier:",

  "item.preview.dc.language.iso": "Language:",

  "item.preview.dc.subject": "Subjects:",

  "item.preview.dc.title": "Title:",

  "item.preview.dc.type": "Type:",

  "item.preview.oaire.citation.issue" : "Issue",

  "item.preview.oaire.citation.volume" : "Volume",

  "item.preview.dc.relation.issn" : "ISSN",

  "item.preview.dc.identifier.isbn" : "ISBN",

  "item.preview.dc.identifier": "Identifier:",

  "item.preview.dc.relation.ispartof" : "Journal or Serie",

  "item.preview.dc.identifier.doi" : "DOI",

  "item.preview.person.familyName": "Surname:",

  "item.preview.person.givenName": "Name:",

  "item.preview.person.identifier.orcid": "ORCID:",

  "item.preview.project.funder.name": "Funder:",

  "item.preview.project.funder.identifier": "Funder Identifier:",

  "item.preview.oaire.awardNumber": "Funding ID:",

  "item.preview.dc.title.alternative": "Acronym:",

  "item.preview.dc.coverage.spatial": "Jurisdiction:",

  "item.preview.oaire.fundingStream": "Funding Stream:",



  "item.select.confirm": "Confirm selected",

  "item.select.empty": "No items to show",

  "item.select.table.author": "Author",

  "item.select.table.collection": "Collection",

  "item.select.table.title": "Title",


  "item.version.history.empty": "There are no other versions for this item yet.",

  "item.version.history.head": "Version History",

  "item.version.history.return": "Back",

  "item.version.history.selected": "Selected version",

  "item.version.history.selected.alert": "You are currently viewing version {{version}} of the item.",

  "item.version.history.table.version": "Version",

  "item.version.history.table.item": "Item",

  "item.version.history.table.editor": "Editor",

  "item.version.history.table.date": "Date",

  "item.version.history.table.summary": "Summary",

  "item.version.history.table.workspaceItem": "Workspace item",

  "item.version.history.table.workflowItem": "Workflow item",

  "item.version.history.table.actions": "Action",

  "item.version.history.table.action.editWorkspaceItem": "Edit workspace item",

  "item.version.history.table.action.editSummary": "Edit summary",

  "item.version.history.table.action.saveSummary": "Save summary edits",

  "item.version.history.table.action.discardSummary": "Discard summary edits",

  "item.version.history.table.action.newVersion": "Create new version from this one",

  "item.version.history.table.action.deleteVersion": "Delete version",

  "item.version.history.table.action.hasDraft": "A new version cannot be created because there is an inprogress submission in the version history",


  "item.version.notice": "This is not the latest version of this item. The latest version can be found <a href='{{destination}}'>here</a>.",


  "item.version.create.modal.header": "New version",

  "item.version.create.modal.text": "Create a new version for this item",

  "item.version.create.modal.text.startingFrom": "starting from version {{version}}",

  "item.version.create.modal.button.confirm": "Create",

  "item.version.create.modal.button.confirm.tooltip": "Create new version",

  "item.version.create.modal.button.cancel": "Cancel",

  "item.version.create.modal.button.cancel.tooltip": "Do not create new version",

  "item.version.create.modal.form.summary.label": "Summary",

  "item.version.create.modal.form.summary.placeholder": "Insert the summary for the new version",

  "item.version.create.modal.submitted.header": "Creating new version...",

  "item.version.create.modal.submitted.text": "The new version is being created. This may take some time if the item has a lot of relationships.",

  "item.version.create.notification.success" : "New version has been created with version number {{version}}",

  "item.version.create.notification.failure" : "New version has not been created",

  "item.version.create.notification.inProgress" : "A new version cannot be created because there is an inprogress submission in the version history",


  "item.version.delete.modal.header": "Delete version",

  "item.version.delete.modal.text": "Do you want to delete version {{version}}?",

  "item.version.delete.modal.button.confirm": "Delete",

  "item.version.delete.modal.button.confirm.tooltip": "Delete this version",

  "item.version.delete.modal.button.cancel": "Cancel",

  "item.version.delete.modal.button.cancel.tooltip": "Do not delete this version",

  "item.version.delete.notification.success" : "Version number {{version}} has been deleted",

  "item.version.delete.notification.failure" : "Version number {{version}} has not been deleted",


  "item.version.edit.notification.success" : "The summary of version number {{version}} has been changed",

  "item.version.edit.notification.failure" : "The summary of version number {{version}} has not been changed",



  "journal.listelement.badge": "Journal",

  "journal.page.description": "Description",

  "journal.page.edit": "Edit this item",

  "journal.page.editor": "Editor-in-Chief",

  "journal.page.issn": "ISSN",

  "journal.page.publisher": "Publisher",

  "journal.page.titleprefix": "Journal: ",

  "journal.search.results.head": "Journal Search Results",

  "journal-relationships.search.results.head": "Journal Search Results",

  "journal.search.title": "Journal Search",



  "journalissue.listelement.badge": "Journal Issue",

  "journalissue.page.description": "Description",

  "journalissue.page.edit": "Edit this item",

  "journalissue.page.issuedate": "Issue Date",

  "journalissue.page.journal-issn": "Journal ISSN",

  "journalissue.page.journal-title": "Journal Title",

  "journalissue.page.keyword": "Keywords",

  "journalissue.page.number": "Number",

  "journalissue.page.titleprefix": "Journal Issue: ",



  "journalvolume.listelement.badge": "Journal Volume",

  "journalvolume.page.description": "Description",

  "journalvolume.page.edit": "Edit this item",

  "journalvolume.page.issuedate": "Issue Date",

  "journalvolume.page.titleprefix": "Journal Volume: ",

  "journalvolume.page.volume": "Volume",


  "iiifsearchable.listelement.badge": "Document Media",

  "iiifsearchable.page.titleprefix": "Document: ",

  "iiifsearchable.page.doi": "Permanent Link: ",

  "iiifsearchable.page.issue": "Issue: ",

  "iiifsearchable.page.description": "Description: ",

  "iiifviewer.fullscreen.notice": "Use full screen for better viewing.",

  "iiif.listelement.badge": "Image Media",

  "iiif.page.titleprefix": "Image: ",

  "iiif.page.doi": "Permanent Link: ",

  "iiif.page.issue": "Issue: ",

  "iiif.page.description": "Description: ",


  "loading.bitstream": "Loading bitstream...",

  "loading.bitstreams": "Loading bitstreams...",

  "loading.browse-by": "Loading items...",

  "loading.browse-by-page": "Loading page...",

  "loading.collection": "Loading collection...",

  "loading.collections": "Loading collections...",

  "loading.content-source": "Loading content source...",

  "loading.community": "Loading community...",

  "loading.default": "Loading...",

  "loading.item": "Loading item...",

  "loading.items": "Loading items...",

  "loading.mydspace-results": "Loading items...",

  "loading.objects": "Loading...",

  "loading.recent-submissions": "Loading recent submissions...",

  "loading.search-results": "Loading search results...",

  "loading.sub-collections": "Loading sub-collections...",

  "loading.sub-communities": "Loading sub-communities...",

  "loading.top-level-communities": "Loading top-level communities...",



  "login.form.email": "Email address",

  "login.form.forgot-password": "Have you forgotten your password?",

  "login.form.header": "Please log in to DSpace",

  "login.form.new-user": "New user? Click here to register.",

  "login.form.or-divider": "or",

  "login.form.oidc": "Log in with OIDC",

  "login.form.orcid": "Log in with ORCID",

  "login.form.password": "Password",

  "login.form.shibboleth": "Log in with Shibboleth",

  "login.form.submit": "Log in",

  "login.title": "Login",

  "login.breadcrumbs": "Login",



  "logout.form.header": "Log out from DSpace",

  "logout.form.submit": "Log out",

  "logout.title": "Logout",



  "menu.header.admin": "Management",

  "menu.header.image.logo": "Repository logo",

  "menu.header.admin.description": "Management menu",



  "menu.section.access_control": "Access Control",

  "menu.section.access_control_authorizations": "Authorizations",

  "menu.section.access_control_groups": "Groups",

  "menu.section.access_control_people": "People",



  "menu.section.admin_search": "Admin Search",



  "menu.section.browse_community": "This Community",

  "menu.section.browse_community_by_author": "By Author",

  "menu.section.browse_community_by_issue_date": "By Issue Date",

  "menu.section.browse_community_by_title": "By Title",

  "menu.section.browse_global": "All of DSpace",

  "menu.section.browse_global_by_author": "By Author",

  "menu.section.browse_global_by_dateissued": "By Issue Date",

  "menu.section.browse_global_by_subject": "By Subject",

  "menu.section.browse_global_by_title": "By Title",

  "menu.section.browse_global_communities_and_collections": "Communities & Collections",



  "menu.section.control_panel": "Control Panel",

  "menu.section.curation_task": "Curation Task",



  "menu.section.edit": "Edit",

  "menu.section.edit_collection": "Collection",

  "menu.section.edit_community": "Community",

  "menu.section.edit_item": "Item",



  "menu.section.export": "Export",

  "menu.section.export_collection": "Collection",

  "menu.section.export_community": "Community",

  "menu.section.export_item": "Item",

  "menu.section.export_metadata": "Metadata",

  "menu.section.export_batch": "Batch Export (ZIP)",


  "menu.section.icon.access_control": "Access Control menu section",

  "menu.section.icon.admin_search": "Admin search menu section",

  "menu.section.icon.control_panel": "Control Panel menu section",

  "menu.section.icon.curation_tasks": "Curation Task menu section",

  "menu.section.icon.edit": "Edit menu section",

  "menu.section.icon.export": "Export menu section",

  "menu.section.icon.find": "Find menu section",

  "menu.section.icon.health": "Health check menu section",

  "menu.section.icon.import": "Import menu section",

  "menu.section.icon.new": "New menu section",

  "menu.section.icon.pin": "Pin sidebar",

  "menu.section.icon.processes": "Processes Health",

  "menu.section.icon.registries": "Registries menu section",

  "menu.section.icon.statistics_task": "Statistics Task menu section",

  "menu.section.icon.workflow": "Administer workflow menu section",

  "menu.section.icon.unpin": "Unpin sidebar",



  "menu.section.import": "Import",

  "menu.section.import_batch": "Batch Import (ZIP)",

  "menu.section.import_metadata": "Metadata",



  "menu.section.new": "New",

  "menu.section.new_collection": "Collection",

  "menu.section.new_community": "Community",

  "menu.section.new_item": "Item",

  "menu.section.new_item_version": "Item Version",

  "menu.section.new_process": "Process",



  "menu.section.pin": "Pin sidebar",

  "menu.section.unpin": "Unpin sidebar",



  "menu.section.processes": "Processes",

  "menu.section.health": "Health",



  "menu.section.registries": "Registries",

  "menu.section.registries_format": "Format",

  "menu.section.registries_metadata": "Metadata",



  "menu.section.statistics": "Statistics",

  "menu.section.statistics_task": "Statistics Task",



  "menu.section.toggle.access_control": "Toggle Access Control section",

  "menu.section.toggle.control_panel": "Toggle Control Panel section",

  "menu.section.toggle.curation_task": "Toggle Curation Task section",

  "menu.section.toggle.edit": "Toggle Edit section",

  "menu.section.toggle.export": "Toggle Export section",

  "menu.section.toggle.find": "Toggle Find section",

  "menu.section.toggle.import": "Toggle Import section",

  "menu.section.toggle.new": "Toggle New section",

  "menu.section.toggle.registries": "Toggle Registries section",

  "menu.section.toggle.statistics_task": "Toggle Statistics Task section",


  "menu.section.workflow": "Administer Workflow",


  "metadata-export-search.tooltip": "Export search results as CSV",
  "metadata-export-search.submit.success": "The export was started successfully",
  "metadata-export-search.submit.error": "Starting the export has failed",


  "mydspace.breadcrumbs": "MyDSpace",

  "mydspace.description": "",

  "mydspace.messages.controller-help": "Select this option to send a message to item's submitter.",

  "mydspace.messages.description-placeholder": "Insert your message here...",

  "mydspace.messages.hide-msg": "Hide message",

  "mydspace.messages.mark-as-read": "Mark as read",

  "mydspace.messages.mark-as-unread": "Mark as unread",

  "mydspace.messages.no-content": "No content.",

  "mydspace.messages.no-messages": "No messages yet.",

  "mydspace.messages.send-btn": "Send",

  "mydspace.messages.show-msg": "Show message",

  "mydspace.messages.subject-placeholder": "Subject...",

  "mydspace.messages.submitter-help": "Select this option to send a message to controller.",

  "mydspace.messages.title": "Messages",

  "mydspace.messages.to": "To",

  "mydspace.new-submission": "New submission",

  "mydspace.new-submission-external": "Import metadata from external source",

  "mydspace.new-submission-external-short": "Import metadata",

  "mydspace.results.head": "Your submissions",

  "mydspace.results.no-abstract": "No Abstract",

  "mydspace.results.no-authors": "No Authors",

  "mydspace.results.no-collections": "No Collections",

  "mydspace.results.no-date": "No Date",

  "mydspace.results.no-files": "No Files",

  "mydspace.results.no-results": "There were no items to show",

  "mydspace.results.no-title": "No title",

  "mydspace.results.no-uri": "No Uri",

  "mydspace.search-form.placeholder": "Search in mydspace...",

  "mydspace.show.workflow": "Workflow tasks",

  "mydspace.show.workspace": "Your Submissions",

  "mydspace.status.archived": "Archived",

  "mydspace.status.validation": "Validation",

  "mydspace.status.waiting-for-controller": "Waiting for controller",

  "mydspace.status.workflow": "Workflow",

  "mydspace.status.workspace": "Workspace",

  "mydspace.title": "MyDSpace",

  "mydspace.upload.upload-failed": "Error creating new workspace. Please verify the content uploaded before retry.",

  "mydspace.upload.upload-failed-manyentries": "Unprocessable file. Detected too many entries but allowed only one for file.",

  "mydspace.upload.upload-failed-moreonefile": "Unprocessable request. Only one file is allowed.",

  "mydspace.upload.upload-multiple-successful": "{{qty}} new workspace items created.",

  "mydspace.view-btn": "View",



  "nav.browse.header": "All of DSpace",

  "nav.community-browse.header": "By Community",

  "nav.language": "Language switch",

  "nav.login": "Log In",

  "nav.user-profile-menu-and-logout": "User profile menu and Log Out",

  "nav.logout": "Log Out",

  "nav.main.description": "Main navigation bar",

  "nav.mydspace": "MyDSpace",

  "nav.profile": "Profile",

  "nav.search": "Search",

  "nav.statistics.header": "Statistics",

  "nav.stop-impersonating": "Stop impersonating EPerson",

  "nav.toggle" : "Toggle navigation",

  "nav.user.description" : "User profile bar",

  "none.listelement.badge": "Item",


  "orgunit.listelement.badge": "Organizational Unit",

  "orgunit.listelement.no-title": "Untitled",

  "orgunit.page.city": "City",

  "orgunit.page.country": "Country",

  "orgunit.page.dateestablished": "Date established",

  "orgunit.page.description": "Description",

  "orgunit.page.edit": "Edit this item",

  "orgunit.page.id": "ID",

  "orgunit.page.titleprefix": "Organizational Unit: ",



  "pagination.options.description": "Pagination options",

  "pagination.results-per-page": "Results Per Page",

  "pagination.showing.detail": "{{ range }} of {{ total }}",

  "pagination.showing.label": "Now showing ",

  "pagination.sort-direction": "Sort Options",



  "person.listelement.badge": "Person",

  "person.listelement.no-title": "No name found",

  "person.page.birthdate": "Birth Date",

  "person.page.edit": "Edit this item",

  "person.page.email": "Email Address",

  "person.page.firstname": "First Name",

  "person.page.jobtitle": "Job Title",

  "person.page.lastname": "Last Name",

  "person.page.name": "Name",

  "person.page.link.full": "Show all metadata",

  "person.page.orcid": "ORCID",

  "person.page.staffid": "Staff ID",

  "person.page.titleprefix": "Person: ",

  "person.search.results.head": "Person Search Results",

  "person-relationships.search.results.head": "Person Search Results",

  "person.search.title": "Person Search",



  "process.new.select-parameters": "Parameters",

  "process.new.cancel": "Cancel",

  "process.new.submit": "Save",

  "process.new.select-script": "Script",

  "process.new.select-script.placeholder": "Choose a script...",

  "process.new.select-script.required": "Script is required",

  "process.new.parameter.file.upload-button": "Select file...",

  "process.new.parameter.file.required": "Please select a file",

  "process.new.parameter.string.required": "Parameter value is required",

  "process.new.parameter.type.value": "value",

  "process.new.parameter.type.file": "file",

  "process.new.parameter.required.missing": "The following parameters are required but still missing:",

  "process.new.notification.success.title": "Success",

  "process.new.notification.success.content": "The process was successfully created",

  "process.new.notification.error.title": "Error",

  "process.new.notification.error.content": "An error occurred while creating this process",

  "process.new.header": "Create a new process",

  "process.new.title": "Create a new process",

  "process.new.breadcrumbs": "Create a new process",



  "process.detail.arguments" : "Arguments",

  "process.detail.arguments.empty" : "This process doesn't contain any arguments",

  "process.detail.back" : "Back",

  "process.detail.output" : "Process Output",

  "process.detail.logs.button": "Retrieve process output",

  "process.detail.logs.loading": "Retrieving",

  "process.detail.logs.none": "This process has no output",

  "process.detail.output-files" : "Output Files",

  "process.detail.output-files.empty" : "This process doesn't contain any output files",

  "process.detail.script" : "Script",

  "process.detail.title" : "Process: {{ id }} - {{ name }}",

  "process.detail.start-time" : "Start time",

  "process.detail.end-time" : "Finish time",

  "process.detail.status" : "Status",

  "process.detail.create" : "Create similar process",

  "process.detail.actions": "Actions",

  "process.detail.delete.button": "Delete process",

  "process.detail.delete.header": "Delete process",

  "process.detail.delete.body": "Are you sure you want to delete the current process?",

  "process.detail.delete.cancel": "Cancel",

  "process.detail.delete.confirm": "Delete process",

  "process.detail.delete.success": "The process was successfully deleted.",

  "process.detail.delete.error": "Something went wrong when deleting the process",



  "process.overview.table.finish" : "Finish time (UTC)",

  "process.overview.table.id" : "Process ID",

  "process.overview.table.name" : "Name",

  "process.overview.table.start" : "Start time (UTC)",

  "process.overview.table.status" : "Status",

  "process.overview.table.user" : "User",

  "process.overview.title": "Processes Overview",

  "process.overview.breadcrumbs": "Processes Overview",

  "process.overview.new": "New",

  "process.overview.table.actions": "Actions",

  "process.overview.delete": "Delete {{count}} processes",

  "process.overview.delete.clear": "Clear delete selection",

  "process.overview.delete.processing": "{{count}} process(es) are being deleted. Please wait for the deletion to fully complete. Note that this can take a while.",

  "process.overview.delete.body": "Are you sure you want to delete {{count}} process(es)?",

  "process.overview.delete.header": "Delete processes",

  "process.bulk.delete.error.head": "Error on deleteing process",

  "process.bulk.delete.error.body": "The process with ID {{processId}} could not be deleted. The remaining processes will continue being deleted. ",

  "process.bulk.delete.success": "{{count}} process(es) have been succesfully deleted",



  "profile.breadcrumbs": "Update Profile",

  "profile.card.identify": "Identify",

  "profile.card.security": "Security",

  "profile.form.submit": "Save",

  "profile.groups.head": "Authorization groups you belong to",

  "profile.special.groups.head": "Authorization special groups you belong to",

  "profile.head": "Update Profile",

  "profile.metadata.form.error.firstname.required": "First Name is required",

  "profile.metadata.form.error.lastname.required": "Last Name is required",

  "profile.metadata.form.label.email": "Email Address",

  "profile.metadata.form.label.firstname": "First Name",

  "profile.metadata.form.label.language": "Language",

  "profile.metadata.form.label.lastname": "Last Name",

  "profile.metadata.form.label.phone": "Contact Telephone",

  "profile.metadata.form.notifications.success.content": "Your changes to the profile were saved.",

  "profile.metadata.form.notifications.success.title": "Profile saved",

  "profile.notifications.warning.no-changes.content": "No changes were made to the Profile.",

  "profile.notifications.warning.no-changes.title": "No changes",

  "profile.security.form.error.matching-passwords": "The passwords do not match.",

  "profile.security.form.info": "Optionally, you can enter a new password in the box below, and confirm it by typing it again into the second box.",

  "profile.security.form.label.password": "Password",

  "profile.security.form.label.passwordrepeat": "Retype to confirm",

  "profile.security.form.label.current-password": "Current password",

  "profile.security.form.notifications.success.content": "Your changes to the password were saved.",

  "profile.security.form.notifications.success.title": "Password saved",

  "profile.security.form.notifications.error.title": "Error changing passwords",

  "profile.security.form.notifications.error.change-failed": "An error occurred while trying to change the password. Please check if the current password is correct.",

  "profile.security.form.notifications.error.not-same": "The provided passwords are not the same.",

  "profile.security.form.notifications.error.general": "Please fill required fields of security form.",

  "profile.title": "Update Profile",

  "profile.card.researcher": "Researcher Profile",

  "project.listelement.badge": "Research Project",

  "project.page.contributor": "Contributors",

  "project.page.description": "Description",

  "project.page.edit": "Edit this item",

  "project.page.expectedcompletion": "Expected Completion",

  "project.page.funder": "Funders",

  "project.page.id": "ID",

  "project.page.keyword": "Keywords",

  "project.page.status": "Status",

  "project.page.titleprefix": "Research Project: ",

  "project.search.results.head": "Project Search Results",

  "project-relationships.search.results.head": "Project Search Results",



  "publication.listelement.badge": "Publication",

  "publication.page.description": "Description",

  "publication.page.edit": "Edit this item",

  "publication.page.journal-issn": "Journal ISSN",

  "publication.page.journal-title": "Journal Title",

  "publication.page.publisher": "Publisher",

  "publication.page.titleprefix": "Publication: ",

  "publication.page.volume-title": "Volume Title",

  "publication.search.results.head": "Publication Search Results",

  "publication-relationships.search.results.head": "Publication Search Results",

  "publication.search.title": "Publication Search",


  "media-viewer.next": "Next",

  "media-viewer.previous": "Previous",

  "media-viewer.playlist": "Playlist",


  "register-email.title": "New user registration",

  "register-page.create-profile.header": "Create Profile",

  "register-page.create-profile.identification.header": "Identify",

  "register-page.create-profile.identification.email": "Email Address",

  "register-page.create-profile.identification.first-name": "First Name *",

  "register-page.create-profile.identification.first-name.error": "Please fill in a First Name",

  "register-page.create-profile.identification.last-name": "Last Name *",

  "register-page.create-profile.identification.last-name.error": "Please fill in a Last Name",

  "register-page.create-profile.identification.contact": "Contact Telephone",

  "register-page.create-profile.identification.language": "Language",

  "register-page.create-profile.security.header": "Security",

  "register-page.create-profile.security.info": "Please enter a password in the box below, and confirm it by typing it again into the second box.",

  "register-page.create-profile.security.label.password": "Password *",

  "register-page.create-profile.security.label.passwordrepeat": "Retype to confirm *",

  "register-page.create-profile.security.error.empty-password": "Please enter a password in the box below.",

  "register-page.create-profile.security.error.matching-passwords": "The passwords do not match.",

  "register-page.create-profile.submit": "Complete Registration",

  "register-page.create-profile.submit.error.content": "Something went wrong while registering a new user.",

  "register-page.create-profile.submit.error.head": "Registration failed",

  "register-page.create-profile.submit.success.content": "The registration was successful. You have been logged in as the created user.",

  "register-page.create-profile.submit.success.head": "Registration completed",


  "register-page.registration.header": "New user registration",

  "register-page.registration.info": "Register an account to subscribe to collections for email updates, and submit new items to DSpace.",

  "register-page.registration.email": "Email Address *",

  "register-page.registration.email.error.required": "Please fill in an email address",

  "register-page.registration.email.error.pattern": "Please fill in a valid email address",

  "register-page.registration.email.hint": "This address will be verified and used as your login name.",

  "register-page.registration.submit": "Register",

  "register-page.registration.success.head": "Verification email sent",

  "register-page.registration.success.content": "An email has been sent to {{ email }} containing a special URL and further instructions.",

  "register-page.registration.error.head": "Error when trying to register email",

  "register-page.registration.error.content": "An error occured when registering the following email address: {{ email }}",

  "register-page.registration.error.recaptcha": "Error when trying to authenticate with recaptcha",

  "register-page.registration.google-recaptcha.must-accept-cookies": "In order to register you must accept the <b>Registration and Password recovery</b> (Google reCaptcha) cookies.",

  "register-page.registration.google-recaptcha.open-cookie-settings": "Open cookie settings",

  "register-page.registration.google-recaptcha.notification.title": "Google reCaptcha",

  "register-page.registration.google-recaptcha.notification.message.error": "An error occurred during reCaptcha verification",

  "register-page.registration.google-recaptcha.notification.message.expired": "Verification expired. Please verify again.",

  "relationships.add.error.relationship-type.content": "No suitable match could be found for relationship type {{ type }} between the two items",

  "relationships.add.error.server.content": "The server returned an error",

  "relationships.add.error.title": "Unable to add relationship",

  "relationships.isAuthorOf": "Authors",

  "relationships.isAuthorOf.Person": "Authors (persons)",

  "relationships.isAuthorOf.OrgUnit": "Authors (organizational units)",

  "relationships.isIssueOf": "Journal Issues",

  "relationships.isJournalIssueOf": "Journal Issue",

  "relationships.isJournalOf": "Journals",

  "relationships.isOrgUnitOf": "Organizational Units",

  "relationships.isPersonOf": "Authors",

  "relationships.isProjectOf": "Research Projects",

  "relationships.isPublicationOf": "Publications",

  "relationships.isPublicationOfJournalIssue": "Articles",

  "relationships.isSingleJournalOf": "Journal",

  "relationships.isSingleVolumeOf": "Journal Volume",

  "relationships.isVolumeOf": "Journal Volumes",

  "relationships.isContributorOf": "Contributors",

  "relationships.isContributorOf.OrgUnit": "Contributor (Organizational Unit)",

  "relationships.isContributorOf.Person": "Contributor",

  "relationships.isFundingAgencyOf.OrgUnit": "Funder",


  "repository.image.logo": "Repository logo",

  "repository.title.prefix": "DSpace Angular :: ",

  "repository.title.prefixDSpace": "DSpace Angular ::",


  "resource-policies.add.button": "Add",

  "resource-policies.add.for.": "Add a new policy",

  "resource-policies.add.for.bitstream": "Add a new Bitstream policy",

  "resource-policies.add.for.bundle": "Add a new Bundle policy",

  "resource-policies.add.for.item": "Add a new Item policy",

  "resource-policies.add.for.community": "Add a new Community policy",

  "resource-policies.add.for.collection": "Add a new Collection policy",

  "resource-policies.create.page.heading": "Create new resource policy for ",

  "resource-policies.create.page.failure.content": "An error occurred while creating the resource policy.",

  "resource-policies.create.page.success.content": "Operation successful",

  "resource-policies.create.page.title": "Create new resource policy",

  "resource-policies.delete.btn": "Delete selected",

  "resource-policies.delete.btn.title": "Delete selected resource policies",

  "resource-policies.delete.failure.content": "An error occurred while deleting selected resource policies.",

  "resource-policies.delete.success.content": "Operation successful",

  "resource-policies.edit.page.heading": "Edit resource policy ",

  "resource-policies.edit.page.failure.content": "An error occurred while editing the resource policy.",

  "resource-policies.edit.page.target-failure.content": "An error occurred while editing the target (ePerson or group) of the resource policy.",

  "resource-policies.edit.page.other-failure.content": "An error occurred while editing the resource policy. The target (ePerson or group) has been successfully updated.",

  "resource-policies.edit.page.success.content": "Operation successful",

  "resource-policies.edit.page.title": "Edit resource policy",

  "resource-policies.form.action-type.label": "Select the action type",

  "resource-policies.form.action-type.required": "You must select the resource policy action.",

  "resource-policies.form.eperson-group-list.label": "The eperson or group that will be granted the permission",

  "resource-policies.form.eperson-group-list.select.btn": "Select",

  "resource-policies.form.eperson-group-list.tab.eperson": "Search for a ePerson",

  "resource-policies.form.eperson-group-list.tab.group": "Search for a group",

  "resource-policies.form.eperson-group-list.table.headers.action": "Action",

  "resource-policies.form.eperson-group-list.table.headers.id": "ID",

  "resource-policies.form.eperson-group-list.table.headers.name": "Name",

  "resource-policies.form.eperson-group-list.modal.header": "Cannot change type",

  "resource-policies.form.eperson-group-list.modal.text1.toGroup": "It is not possible to replace an ePerson with a group.",

  "resource-policies.form.eperson-group-list.modal.text1.toEPerson": "It is not possible to replace a group with an ePerson.",

  "resource-policies.form.eperson-group-list.modal.text2": "Delete the current resource policy and create a new one with the desired type.",

  "resource-policies.form.eperson-group-list.modal.close": "Ok",

  "resource-policies.form.date.end.label": "End Date",

  "resource-policies.form.date.start.label": "Start Date",

  "resource-policies.form.description.label": "Description",

  "resource-policies.form.name.label": "Name",

  "resource-policies.form.policy-type.label": "Select the policy type",

  "resource-policies.form.policy-type.required": "You must select the resource policy type.",

  "resource-policies.table.headers.action": "Action",

  "resource-policies.table.headers.date.end": "End Date",

  "resource-policies.table.headers.date.start": "Start Date",

  "resource-policies.table.headers.edit": "Edit",

  "resource-policies.table.headers.edit.group": "Edit group",

  "resource-policies.table.headers.edit.policy": "Edit policy",

  "resource-policies.table.headers.eperson": "EPerson",

  "resource-policies.table.headers.group": "Group",

  "resource-policies.table.headers.id": "ID",

  "resource-policies.table.headers.name": "Name",

  "resource-policies.table.headers.policyType": "type",

  "resource-policies.table.headers.title.for.bitstream": "Policies for Bitstream",

  "resource-policies.table.headers.title.for.bundle": "Policies for Bundle",

  "resource-policies.table.headers.title.for.item": "Policies for Item",

  "resource-policies.table.headers.title.for.community": "Policies for Community",

  "resource-policies.table.headers.title.for.collection": "Policies for Collection",



  "search.description": "",

  "search.switch-configuration.title": "Show",

  "search.title": "Search",

  "search.breadcrumbs": "Search",

  "search.search-form.placeholder": "Search the repository ...",


  "search.filters.applied.f.author": "Author",

  "search.filters.applied.f.dateIssued.max": "End date",

  "search.filters.applied.f.dateIssued.min": "Start date",

  "search.filters.applied.f.dateSubmitted": "Date submitted",

  "search.filters.applied.f.discoverable": "Non-discoverable",

  "search.filters.applied.f.entityType": "Item Type",

  "search.filters.applied.f.has_content_in_original_bundle": "Has files",

  "search.filters.applied.f.itemtype": "Type",

  "search.filters.applied.f.namedresourcetype": "Status",

  "search.filters.applied.f.subject": "Subject",

  "search.filters.applied.f.submitter": "Submitter",

  "search.filters.applied.f.jobTitle": "Job Title",

  "search.filters.applied.f.birthDate.max": "End birth date",

  "search.filters.applied.f.birthDate.min": "Start birth date",

  "search.filters.applied.f.withdrawn": "Withdrawn",



  "search.filters.filter.author.head": "Author",

  "search.filters.filter.author.placeholder": "Author name",

  "search.filters.filter.author.label": "Search author name",

  "search.filters.filter.birthDate.head": "Birth Date",

  "search.filters.filter.birthDate.placeholder": "Birth Date",

  "search.filters.filter.birthDate.label": "Search birth date",

  "search.filters.filter.collapse": "Collapse filter",

  "search.filters.filter.creativeDatePublished.head": "Date Published",

  "search.filters.filter.creativeDatePublished.placeholder": "Date Published",

  "search.filters.filter.creativeDatePublished.label": "Search date published",

  "search.filters.filter.creativeWorkEditor.head": "Editor",

  "search.filters.filter.creativeWorkEditor.placeholder": "Editor",

  "search.filters.filter.creativeWorkEditor.label": "Search editor",

  "search.filters.filter.creativeWorkKeywords.head": "Subject",

  "search.filters.filter.creativeWorkKeywords.placeholder": "Subject",

  "search.filters.filter.creativeWorkKeywords.label": "Search subject",

  "search.filters.filter.creativeWorkPublisher.head": "Publisher",

  "search.filters.filter.creativeWorkPublisher.placeholder": "Publisher",

  "search.filters.filter.creativeWorkPublisher.label": "Search publisher",

  "search.filters.filter.dateIssued.head": "Date",

  "search.filters.filter.dateIssued.max.placeholder": "Maximum Date",

  "search.filters.filter.dateIssued.max.label": "End",

  "search.filters.filter.dateIssued.min.placeholder": "Minimum Date",

  "search.filters.filter.dateIssued.min.label": "Start",

  "search.filters.filter.dateSubmitted.head": "Date submitted",

  "search.filters.filter.dateSubmitted.placeholder": "Date submitted",

  "search.filters.filter.dateSubmitted.label": "Search date submitted",

  "search.filters.filter.discoverable.head": "Non-discoverable",

  "search.filters.filter.withdrawn.head": "Withdrawn",

  "search.filters.filter.entityType.head": "Item Type",

  "search.filters.filter.entityType.placeholder": "Item Type",

  "search.filters.filter.entityType.label": "Search item type",

  "search.filters.filter.expand": "Expand filter",

  "search.filters.filter.has_content_in_original_bundle.head": "Has files",

  "search.filters.filter.itemtype.head": "Type",

  "search.filters.filter.itemtype.placeholder": "Type",

  "search.filters.filter.itemtype.label": "Search type",

  "search.filters.filter.jobTitle.head": "Job Title",

  "search.filters.filter.jobTitle.placeholder": "Job Title",

  "search.filters.filter.jobTitle.label": "Search job title",

  "search.filters.filter.knowsLanguage.head": "Known language",

  "search.filters.filter.knowsLanguage.placeholder": "Known language",

  "search.filters.filter.knowsLanguage.label": "Search known language",

  "search.filters.filter.namedresourcetype.head": "Status",

  "search.filters.filter.namedresourcetype.placeholder": "Status",

  "search.filters.filter.namedresourcetype.label": "Search status",

  "search.filters.filter.objectpeople.head": "People",

  "search.filters.filter.objectpeople.placeholder": "People",

  "search.filters.filter.objectpeople.label": "Search people",

  "search.filters.filter.organizationAddressCountry.head": "Country",

  "search.filters.filter.organizationAddressCountry.placeholder": "Country",

  "search.filters.filter.organizationAddressCountry.label": "Search country",

  "search.filters.filter.organizationAddressLocality.head": "City",

  "search.filters.filter.organizationAddressLocality.placeholder": "City",

  "search.filters.filter.organizationAddressLocality.label": "Search city",

  "search.filters.filter.organizationFoundingDate.head": "Date Founded",

  "search.filters.filter.organizationFoundingDate.placeholder": "Date Founded",

  "search.filters.filter.organizationFoundingDate.label": "Search date founded",

  "search.filters.filter.scope.head": "Scope",

  "search.filters.filter.scope.placeholder": "Scope filter",

  "search.filters.filter.scope.label": "Search scope filter",

  "search.filters.filter.show-less": "Collapse",

  "search.filters.filter.show-more": "Show more",

  "search.filters.filter.subject.head": "Subject",

  "search.filters.filter.subject.placeholder": "Subject",

  "search.filters.filter.subject.label": "Search subject",

  "search.filters.filter.submitter.head": "Submitter",

  "search.filters.filter.submitter.placeholder": "Submitter",

  "search.filters.filter.submitter.label": "Search submitter",



  "search.filters.entityType.JournalIssue": "Journal Issue",

  "search.filters.entityType.JournalVolume": "Journal Volume",

  "search.filters.entityType.OrgUnit": "Organizational Unit",

  "search.filters.has_content_in_original_bundle.true": "Yes",

  "search.filters.has_content_in_original_bundle.false": "No",

  "search.filters.discoverable.true": "No",

  "search.filters.discoverable.false": "Yes",

  "search.filters.withdrawn.true": "Yes",

  "search.filters.withdrawn.false": "No",


  "search.filters.head": "Filters",

  "search.filters.reset": "Reset filters",

  "search.filters.search.submit": "Submit",



  "search.form.search": "Search",

  "search.form.search_dspace": "All repository",

  "search.form.scope.all": "All of DSpace",



  "search.results.head": "Search Results",

  "search.results.no-results": "Your search returned no results. Having trouble finding what you're looking for? Try putting",

  "search.results.no-results-link": "quotes around it",

  "search.results.empty": "Your search returned no results.",

  "search.results.view-result": "View",

  "search.results.response.500": "An error occurred during query execution, please try again later",

  "default.search.results.head": "Search Results",

  "default-relationships.search.results.head": "Search Results",


  "search.sidebar.close": "Back to results",

  "search.sidebar.filters.title": "Filters",

  "search.sidebar.open": "Search Tools",

  "search.sidebar.results": "results",

  "search.sidebar.settings.rpp": "Results per page",

  "search.sidebar.settings.sort-by": "Sort By",

  "search.sidebar.settings.title": "Settings",



  "search.view-switch.show-detail": "Show detail",

  "search.view-switch.show-grid": "Show as grid",

  "search.view-switch.show-list": "Show as list",



  "sorting.ASC": "Ascending",

  "sorting.DESC": "Descending",

  "sorting.dc.title.ASC": "Title Ascending",

  "sorting.dc.title.DESC": "Title Descending",

  "sorting.score.ASC": "Least Relevant",

  "sorting.score.DESC": "Most Relevant",

  "sorting.dc.date.issued.ASC": "Date Issued Ascending",

  "sorting.dc.date.issued.DESC": "Date Issued Descending",

  "sorting.dc.date.accessioned.ASC": "Accessioned Date Ascending",

  "sorting.dc.date.accessioned.DESC": "Accessioned Date Descending",

  "sorting.lastModified.ASC": "Last modified Ascending",

  "sorting.lastModified.DESC": "Last modified Descending",


  "statistics.title": "Statistics",

  "statistics.header": "Statistics for {{ scope }}",

  "statistics.breadcrumbs": "Statistics",

  "statistics.page.no-data": "No data available",

  "statistics.table.no-data": "No data available",

  "statistics.table.title.TotalVisits": "Total visits",

  "statistics.table.title.TotalVisitsPerMonth": "Total visits per month",

  "statistics.table.title.TotalDownloads": "File Visits",

  "statistics.table.title.TopCountries": "Top country views",

  "statistics.table.title.TopCities": "Top city views",

  "statistics.table.header.views": "Views",



  "submission.edit.breadcrumbs": "Edit Submission",

  "submission.edit.title": "Edit Submission",

  "submission.general.cancel": "Cancel",

  "submission.general.cannot_submit": "You have not the privilege to make a new submission.",

  "submission.general.deposit": "Deposit",

  "submission.general.discard.confirm.cancel": "Cancel",

  "submission.general.discard.confirm.info": "This operation can't be undone. Are you sure?",

  "submission.general.discard.confirm.submit": "Yes, I'm sure",

  "submission.general.discard.confirm.title": "Discard submission",

  "submission.general.discard.submit": "Discard",

  "submission.general.info.saved": "Saved",

  "submission.general.info.pending-changes": "Unsaved changes",

  "submission.general.save": "Save",

  "submission.general.save-later": "Save for later",


  "submission.import-external.page.title": "Import metadata from an external source",

  "submission.import-external.title": "Import metadata from an external source",

  "submission.import-external.title.Journal": "Import a journal from an external source",

  "submission.import-external.title.JournalIssue": "Import a journal issue from an external source",

  "submission.import-external.title.JournalVolume": "Import a journal volume from an external source",

  "submission.import-external.title.OrgUnit": "Import a publisher from an external source",

  "submission.import-external.title.Person": "Import a person from an external source",

  "submission.import-external.title.Project": "Import a project from an external source",

  "submission.import-external.title.Publication": "Import a publication from an external source",

  "submission.import-external.title.none": "Import metadata from an external source",

  "submission.import-external.page.hint": "Enter a query above to find items from the web to import in to DSpace.",

  "submission.import-external.back-to-my-dspace": "Back to MyDSpace",

  "submission.import-external.search.placeholder": "Search the external source",

  "submission.import-external.search.button": "Search",

  "submission.import-external.search.button.hint": "Write some words to search",

  "submission.import-external.search.source.hint": "Pick an external source",

  "submission.import-external.source.arxiv": "arXiv",

  "submission.import-external.source.ads": "NASA/ADS",

  "submission.import-external.source.cinii": "CiNii",

  "submission.import-external.source.crossref": "CrossRef",

  "submission.import-external.source.scielo": "SciELO",

  "submission.import-external.source.scopus": "Scopus",

  "submission.import-external.source.vufind": "VuFind",

  "submission.import-external.source.wos": "Web Of Science",

  "submission.import-external.source.orcidWorks": "ORCID",

  "submission.import-external.source.epo": "European Patent Office (EPO)",

  "submission.import-external.source.loading": "Loading ...",

  "submission.import-external.source.sherpaJournal": "SHERPA Journals",

  "submission.import-external.source.sherpaJournalIssn": "SHERPA Journals by ISSN",

  "submission.import-external.source.sherpaPublisher": "SHERPA Publishers",

  "submission.import-external.source.openAIREFunding": "Funding OpenAIRE API",

  "submission.import-external.source.orcid": "ORCID",

  "submission.import-external.source.pubmed": "Pubmed",

  "submission.import-external.source.pubmedeu": "Pubmed Europe",

  "submission.import-external.source.lcname": "Library of Congress Names",

  "submission.import-external.preview.title": "Item Preview",

  "submission.import-external.preview.title.Publication": "Publication Preview",

  "submission.import-external.preview.title.none": "Item Preview",

  "submission.import-external.preview.title.Journal": "Journal Preview",

  "submission.import-external.preview.title.OrgUnit": "Organizational Unit Preview",

  "submission.import-external.preview.title.Person": "Person Preview",

  "submission.import-external.preview.title.Project": "Project Preview",

  "submission.import-external.preview.subtitle": "The metadata below was imported from an external source. It will be pre-filled when you start the submission.",

  "submission.import-external.preview.button.import": "Start submission",

  "submission.import-external.preview.error.import.title": "Submission error",

  "submission.import-external.preview.error.import.body": "An error occurs during the external source entry import process.",

  "submission.sections.describe.relationship-lookup.close": "Close",

  "submission.sections.describe.relationship-lookup.external-source.added": "Successfully added local entry to the selection",

  "submission.sections.describe.relationship-lookup.external-source.import-button-title.isAuthorOfPublication": "Import remote author",

  "submission.sections.describe.relationship-lookup.external-source.import-button-title.Journal": "Import remote journal",

  "submission.sections.describe.relationship-lookup.external-source.import-button-title.Journal Issue": "Import remote journal issue",

  "submission.sections.describe.relationship-lookup.external-source.import-button-title.Journal Volume": "Import remote journal volume",

  "submission.sections.describe.relationship-lookup.external-source.import-button-title.isProjectOfPublication": "Project",

  "submission.sections.describe.relationship-lookup.external-source.import-button-title.none": "Import remote item",

  "submission.sections.describe.relationship-lookup.external-source.import-button-title.Event": "Import remote event",

  "submission.sections.describe.relationship-lookup.external-source.import-button-title.Product": "Import remote product",

  "submission.sections.describe.relationship-lookup.external-source.import-button-title.Equipment": "Import remote equipment",

  "submission.sections.describe.relationship-lookup.external-source.import-button-title.OrgUnit": "Import remote organizational unit",

  "submission.sections.describe.relationship-lookup.external-source.import-button-title.Funding": "Import remote fund",

  "submission.sections.describe.relationship-lookup.external-source.import-button-title.Person": "Import remote person",

  "submission.sections.describe.relationship-lookup.external-source.import-button-title.Patent": "Import remote patent",

  "submission.sections.describe.relationship-lookup.external-source.import-button-title.Project": "Import remote project",

  "submission.sections.describe.relationship-lookup.external-source.import-button-title.Publication": "Import remote publication",

  "submission.sections.describe.relationship-lookup.external-source.import-modal.isProjectOfPublication.added.new-entity": "New Entity Added!",

  "submission.sections.describe.relationship-lookup.external-source.import-modal.isProjectOfPublication.title": "Project",

  "submission.sections.describe.relationship-lookup.external-source.import-modal.head.openAIREFunding": "Funding OpenAIRE API",

  "submission.sections.describe.relationship-lookup.external-source.import-modal.isAuthorOfPublication.title": "Import Remote Author",

  "submission.sections.describe.relationship-lookup.external-source.import-modal.isAuthorOfPublication.added.local-entity": "Successfully added local author to the selection",

  "submission.sections.describe.relationship-lookup.external-source.import-modal.isAuthorOfPublication.added.new-entity": "Successfully imported and added external author to the selection",

  "submission.sections.describe.relationship-lookup.external-source.import-modal.authority": "Authority",

  "submission.sections.describe.relationship-lookup.external-source.import-modal.authority.new": "Import as a new local authority entry",

  "submission.sections.describe.relationship-lookup.external-source.import-modal.cancel": "Cancel",

  "submission.sections.describe.relationship-lookup.external-source.import-modal.collection": "Select a collection to import new entries to",

  "submission.sections.describe.relationship-lookup.external-source.import-modal.entities": "Entities",

  "submission.sections.describe.relationship-lookup.external-source.import-modal.entities.new": "Import as a new local entity",

  "submission.sections.describe.relationship-lookup.external-source.import-modal.head.lcname": "Importing from LC Name",

  "submission.sections.describe.relationship-lookup.external-source.import-modal.head.orcid": "Importing from ORCID",

  "submission.sections.describe.relationship-lookup.external-source.import-modal.head.sherpaJournal": "Importing from Sherpa Journal",

  "submission.sections.describe.relationship-lookup.external-source.import-modal.head.sherpaPublisher": "Importing from Sherpa Publisher",

  "submission.sections.describe.relationship-lookup.external-source.import-modal.head.pubmed": "Importing from PubMed",

  "submission.sections.describe.relationship-lookup.external-source.import-modal.head.arxiv": "Importing from arXiv",

  "submission.sections.describe.relationship-lookup.external-source.import-modal.import": "Import",

  "submission.sections.describe.relationship-lookup.external-source.import-modal.Journal.title": "Import Remote Journal",

  "submission.sections.describe.relationship-lookup.external-source.import-modal.Journal.added.local-entity": "Successfully added local journal to the selection",

  "submission.sections.describe.relationship-lookup.external-source.import-modal.Journal.added.new-entity": "Successfully imported and added external journal to the selection",

  "submission.sections.describe.relationship-lookup.external-source.import-modal.Journal Issue.title": "Import Remote Journal Issue",

  "submission.sections.describe.relationship-lookup.external-source.import-modal.Journal Issue.added.local-entity": "Successfully added local journal issue to the selection",

  "submission.sections.describe.relationship-lookup.external-source.import-modal.Journal Issue.added.new-entity": "Successfully imported and added external journal issue to the selection",

  "submission.sections.describe.relationship-lookup.external-source.import-modal.Journal Volume.title": "Import Remote Journal Volume",

  "submission.sections.describe.relationship-lookup.external-source.import-modal.Journal Volume.added.local-entity": "Successfully added local journal volume to the selection",

  "submission.sections.describe.relationship-lookup.external-source.import-modal.Journal Volume.added.new-entity": "Successfully imported and added external journal volume to the selection",

  "submission.sections.describe.relationship-lookup.external-source.import-modal.select": "Select a local match:",

  "submission.sections.describe.relationship-lookup.search-tab.deselect-all": "Deselect all",

  "submission.sections.describe.relationship-lookup.search-tab.deselect-page": "Deselect page",

  "submission.sections.describe.relationship-lookup.search-tab.loading": "Loading...",

  "submission.sections.describe.relationship-lookup.search-tab.placeholder": "Search query",

  "submission.sections.describe.relationship-lookup.search-tab.search": "Go",

  "submission.sections.describe.relationship-lookup.search-tab.search-form.placeholder": "Search...",

  "submission.sections.describe.relationship-lookup.search-tab.select-all": "Select all",

  "submission.sections.describe.relationship-lookup.search-tab.select-page": "Select page",

  "submission.sections.describe.relationship-lookup.selected": "Selected {{ size }} items",

  "submission.sections.describe.relationship-lookup.search-tab.tab-title.isAuthorOfPublication": "Local Authors ({{ count }})",

  "submission.sections.describe.relationship-lookup.search-tab.tab-title.isJournalOfPublication": "Local Journals ({{ count }})",
  "submission.sections.describe.relationship-lookup.search-tab.tab-title.Project": "Local Projects ({{ count }})",

  "submission.sections.describe.relationship-lookup.search-tab.tab-title.Publication": "Local Publications ({{ count }})",

  "submission.sections.describe.relationship-lookup.search-tab.tab-title.Person": "Local Authors ({{ count }})",

  "submission.sections.describe.relationship-lookup.search-tab.tab-title.OrgUnit": "Local Organizational Units ({{ count }})",

  "submission.sections.describe.relationship-lookup.search-tab.tab-title.DataPackage": "Local Data Packages ({{ count }})",

  "submission.sections.describe.relationship-lookup.search-tab.tab-title.DataFile": "Local Data Files ({{ count }})",

  "submission.sections.describe.relationship-lookup.search-tab.tab-title.Journal": "Local Journals ({{ count }})",

  "submission.sections.describe.relationship-lookup.search-tab.tab-title.isJournalIssueOfPublication": "Local Journal Issues ({{ count }})",
  "submission.sections.describe.relationship-lookup.search-tab.tab-title.JournalIssue": "Local Journal Issues ({{ count }})",

  "submission.sections.describe.relationship-lookup.search-tab.tab-title.isJournalVolumeOfPublication": "Local Journal Volumes ({{ count }})",
  "submission.sections.describe.relationship-lookup.search-tab.tab-title.JournalVolume": "Local Journal Volumes ({{ count }})",

  "submission.sections.describe.relationship-lookup.search-tab.tab-title.sherpaJournal": "Sherpa Journals ({{ count }})",

  "submission.sections.describe.relationship-lookup.search-tab.tab-title.sherpaPublisher": "Sherpa Publishers ({{ count }})",

  "submission.sections.describe.relationship-lookup.search-tab.tab-title.orcid": "ORCID ({{ count }})",

  "submission.sections.describe.relationship-lookup.search-tab.tab-title.lcname": "LC Names ({{ count }})",

  "submission.sections.describe.relationship-lookup.search-tab.tab-title.pubmed": "PubMed ({{ count }})",

  "submission.sections.describe.relationship-lookup.search-tab.tab-title.arxiv": "arXiv ({{ count }})",

  "submission.sections.describe.relationship-lookup.search-tab.tab-title.isFundingAgencyOfPublication": "Search for Funding Agencies",

  "submission.sections.describe.relationship-lookup.search-tab.tab-title.isFundingOfPublication": "Search for Funding",

  "submission.sections.describe.relationship-lookup.search-tab.tab-title.isChildOrgUnitOf": "Search for Organizational Units",

  "submission.sections.describe.relationship-lookup.search-tab.tab-title.openAIREFunding": "Funding OpenAIRE API",

  "submission.sections.describe.relationship-lookup.search-tab.tab-title.isProjectOfPublication": "Projects",

  "submission.sections.describe.relationship-lookup.search-tab.tab-title.isFundingAgencyOfProject": "Funder of the Project",

  "submission.sections.describe.relationship-lookup.search-tab.tab-title.isPublicationOfAuthor": "Publication of the Author",

  "submission.sections.describe.relationship-lookup.selection-tab.title.openAIREFunding": "Funding OpenAIRE API",

  "submission.sections.describe.relationship-lookup.selection-tab.title.isProjectOfPublication": "Project",

  "submission.sections.describe.relationship-lookup.title.isProjectOfPublication": "Projects",

  "submission.sections.describe.relationship-lookup.title.isFundingAgencyOfProject": "Funder of the Project",




  "submission.sections.describe.relationship-lookup.selection-tab.search-form.placeholder": "Search...",

  "submission.sections.describe.relationship-lookup.selection-tab.tab-title": "Current Selection ({{ count }})",

  "submission.sections.describe.relationship-lookup.title.isJournalIssueOfPublication": "Journal Issues",
  "submission.sections.describe.relationship-lookup.title.JournalIssue": "Journal Issues",

  "submission.sections.describe.relationship-lookup.title.isJournalVolumeOfPublication": "Journal Volumes",
  "submission.sections.describe.relationship-lookup.title.JournalVolume": "Journal Volumes",

  "submission.sections.describe.relationship-lookup.title.isJournalOfPublication": "Journals",

  "submission.sections.describe.relationship-lookup.title.isAuthorOfPublication": "Authors",

  "submission.sections.describe.relationship-lookup.title.isFundingAgencyOfPublication": "Funding Agency",
  "submission.sections.describe.relationship-lookup.title.Project": "Projects",

  "submission.sections.describe.relationship-lookup.title.Publication": "Publications",

  "submission.sections.describe.relationship-lookup.title.Person": "Authors",

  "submission.sections.describe.relationship-lookup.title.OrgUnit": "Organizational Units",

  "submission.sections.describe.relationship-lookup.title.DataPackage": "Data Packages",

  "submission.sections.describe.relationship-lookup.title.DataFile": "Data Files",

  "submission.sections.describe.relationship-lookup.title.Funding Agency": "Funding Agency",

  "submission.sections.describe.relationship-lookup.title.isFundingOfPublication": "Funding",

  "submission.sections.describe.relationship-lookup.title.isChildOrgUnitOf": "Parent Organizational Unit",

  "submission.sections.describe.relationship-lookup.title.isPublicationOfAuthor": "Publication",

  "submission.sections.describe.relationship-lookup.search-tab.toggle-dropdown": "Toggle dropdown",

  "submission.sections.describe.relationship-lookup.selection-tab.settings": "Settings",

  "submission.sections.describe.relationship-lookup.selection-tab.no-selection": "Your selection is currently empty.",

  "submission.sections.describe.relationship-lookup.selection-tab.title.isAuthorOfPublication": "Selected Authors",

  "submission.sections.describe.relationship-lookup.selection-tab.title.isJournalOfPublication": "Selected Journals",

  "submission.sections.describe.relationship-lookup.selection-tab.title.isJournalVolumeOfPublication": "Selected Journal Volume",
  "submission.sections.describe.relationship-lookup.selection-tab.title.Project": "Selected Projects",

  "submission.sections.describe.relationship-lookup.selection-tab.title.Publication": "Selected Publications",

  "submission.sections.describe.relationship-lookup.selection-tab.title.Person": "Selected Authors",

  "submission.sections.describe.relationship-lookup.selection-tab.title.OrgUnit": "Selected Organizational Units",

  "submission.sections.describe.relationship-lookup.selection-tab.title.DataPackage": "Selected Data Packages",

  "submission.sections.describe.relationship-lookup.selection-tab.title.DataFile": "Selected Data Files",

  "submission.sections.describe.relationship-lookup.selection-tab.title.Journal": "Selected Journals",

  "submission.sections.describe.relationship-lookup.selection-tab.title.isJournalIssueOfPublication": "Selected Issue",
  "submission.sections.describe.relationship-lookup.selection-tab.title.JournalVolume": "Selected Journal Volume",

  "submission.sections.describe.relationship-lookup.selection-tab.title.isFundingAgencyOfPublication": "Selected Funding Agency",

  "submission.sections.describe.relationship-lookup.selection-tab.title.isFundingOfPublication": "Selected Funding",
  "submission.sections.describe.relationship-lookup.selection-tab.title.JournalIssue": "Selected Issue",

  "submission.sections.describe.relationship-lookup.selection-tab.title.isChildOrgUnitOf": "Selected Organizational Unit",

  "submission.sections.describe.relationship-lookup.selection-tab.title.sherpaJournal": "Search Results",

  "submission.sections.describe.relationship-lookup.selection-tab.title.sherpaPublisher": "Search Results",

  "submission.sections.describe.relationship-lookup.selection-tab.title.orcid": "Search Results",

  "submission.sections.describe.relationship-lookup.selection-tab.title.orcidv2": "Search Results",

  "submission.sections.describe.relationship-lookup.selection-tab.title.lcname": "Search Results",

  "submission.sections.describe.relationship-lookup.selection-tab.title.pubmed": "Search Results",

  "submission.sections.describe.relationship-lookup.selection-tab.title.arxiv": "Search Results",

  "submission.sections.describe.relationship-lookup.selection-tab.title.crossref": "Search Results",

  "submission.sections.describe.relationship-lookup.selection-tab.title.epo": "Search Results",

  "submission.sections.describe.relationship-lookup.selection-tab.title.scopus": "Search Results",

  "submission.sections.describe.relationship-lookup.selection-tab.title.scielo": "Search Results",

  "submission.sections.describe.relationship-lookup.selection-tab.title.wos": "Search Results",

  "submission.sections.describe.relationship-lookup.selection-tab.title": "Search Results",

  "submission.sections.describe.relationship-lookup.name-variant.notification.content": "Would you like to save \"{{ value }}\" as a name variant for this person so you and others can reuse it for future submissions? If you don\'t you can still use it for this submission.",

  "submission.sections.describe.relationship-lookup.name-variant.notification.confirm": "Save a new name variant",

  "submission.sections.describe.relationship-lookup.name-variant.notification.decline": "Use only for this submission",

  "submission.sections.ccLicense.type": "License Type",

  "submission.sections.ccLicense.select": "Select a license type…",

  "submission.sections.ccLicense.change": "Change your license type…",

  "submission.sections.ccLicense.none": "No licenses available",

  "submission.sections.ccLicense.option.select": "Select an option…",

  "submission.sections.ccLicense.link": "You’ve selected the following license:",

  "submission.sections.ccLicense.confirmation": "I grant the license above",

  "submission.sections.general.add-more": "Add more",

  "submission.sections.general.cannot_deposit": "Deposit cannot be completed due to errors in the form.<br>Please fill out all required fields to complete the deposit.",

  "submission.sections.general.collection": "Collection",

  "submission.sections.general.deposit_error_notice": "There was an issue when submitting the item, please try again later.",

  "submission.sections.general.deposit_success_notice": "Submission deposited successfully.",

  "submission.sections.general.discard_error_notice": "There was an issue when discarding the item, please try again later.",

  "submission.sections.general.discard_success_notice": "Submission discarded successfully.",

  "submission.sections.general.metadata-extracted": "New metadata have been extracted and added to the <strong>{{sectionId}}</strong> section.",

  "submission.sections.general.metadata-extracted-new-section": "New <strong>{{sectionId}}</strong> section has been added to submission.",

  "submission.sections.general.no-collection": "No collection found",

  "submission.sections.general.no-sections": "No options available",

  "submission.sections.general.save_error_notice": "There was an issue when saving the item, please try again later.",

  "submission.sections.general.save_success_notice": "Submission saved successfully.",

  "submission.sections.general.search-collection": "Search for a collection",

  "submission.sections.general.sections_not_valid": "There are incomplete sections.",



  "submission.sections.submit.progressbar.accessCondition": "Item access conditions",

  "submission.sections.submit.progressbar.CClicense": "Creative commons license",

  "submission.sections.submit.progressbar.describe.recycle": "Recycle",

  "submission.sections.submit.progressbar.describe.stepcustom": "Describe",

  "submission.sections.submit.progressbar.describe.stepone": "Describe",

  "submission.sections.submit.progressbar.describe.steptwo": "Describe",

  "submission.sections.submit.progressbar.detect-duplicate": "Potential duplicates",

  "submission.sections.submit.progressbar.license": "Deposit license",

  "submission.sections.submit.progressbar.sherpapolicy": "Sherpa policies",

  "submission.sections.submit.progressbar.upload": "Upload files",

  "submission.sections.submit.progressbar.sherpaPolicies": "Publisher open access policy information",


  "submission.sections.sherpa-policy.title-empty": "No publisher policy information available. If your work has an associated ISSN, please enter it above to see any related publisher open access policies.",

  "submission.sections.status.errors.title": "Errors",

  "submission.sections.status.valid.title": "Valid",

  "submission.sections.status.warnings.title": "Warnings",

  "submission.sections.status.errors.aria": "has errors",

  "submission.sections.status.valid.aria": "is valid",

  "submission.sections.status.warnings.aria": "has warnings",

  "submission.sections.status.info.title": "Additional Information",

  "submission.sections.status.info.aria": "Additional Information",

  "submission.sections.toggle.open": "Open section",

  "submission.sections.toggle.close": "Close section",

  "submission.sections.toggle.aria.open": "Expand {{sectionHeader}} section",

  "submission.sections.toggle.aria.close": "Collapse {{sectionHeader}} section",

  "submission.sections.upload.delete.confirm.cancel": "Cancel",

  "submission.sections.upload.delete.confirm.info": "This operation can't be undone. Are you sure?",

  "submission.sections.upload.delete.confirm.submit": "Yes, I'm sure",

  "submission.sections.upload.delete.confirm.title": "Delete bitstream",

  "submission.sections.upload.delete.submit": "Delete",

  "submission.sections.upload.download.title": "Download bitstream",

  "submission.sections.upload.drop-message": "Drop files to attach them to the item",

  "submission.sections.upload.edit.title": "Edit bitstream",

  "submission.sections.upload.form.access-condition-label": "Access condition type",

  "submission.sections.upload.form.access-condition-hint": "Select an access condition to apply on the bitstream once the item is deposited",

  "submission.sections.upload.form.date-required": "Date is required.",

  "submission.sections.upload.form.date-required-from": "Grant access from date is required.",

  "submission.sections.upload.form.date-required-until": "Grant access until date is required.",

  "submission.sections.upload.form.from-label": "Grant access from",

  "submission.sections.upload.form.from-hint": "Select the date from which the related access condition is applied",

  "submission.sections.upload.form.from-placeholder": "From",

  "submission.sections.upload.form.group-label": "Group",

  "submission.sections.upload.form.group-required": "Group is required.",

  "submission.sections.upload.form.until-label": "Grant access until",

  "submission.sections.upload.form.until-hint": "Select the date until which the related access condition is applied",

  "submission.sections.upload.form.until-placeholder": "Until",

  "submission.sections.upload.header.policy.default.nolist": "Uploaded files in the {{collectionName}} collection will be accessible according to the following group(s):",

  "submission.sections.upload.header.policy.default.withlist": "Please note that uploaded files in the {{collectionName}} collection will be accessible, in addition to what is explicitly decided for the single file, with the following group(s):",

  "submission.sections.upload.info": "Here you will find all the files currently in the item. You can update the file metadata and access conditions or <strong>upload additional files just dragging & dropping them everywhere in the page</strong>",

  "submission.sections.upload.no-entry": "No",

  "submission.sections.upload.no-file-uploaded": "No file uploaded yet.",

  "submission.sections.upload.save-metadata": "Save metadata",

  "submission.sections.upload.undo": "Cancel",

  "submission.sections.upload.upload-failed": "Upload failed",

  "submission.sections.upload.upload-successful": "Upload successful",

  "submission.sections.accesses.form.discoverable-description": "When checked, this item will be discoverable in search/browse. When unchecked, the item will only be available via a direct link and will never appear in search/browse.",

  "submission.sections.accesses.form.discoverable-label": "Discoverable",

  "submission.sections.accesses.form.access-condition-label": "Access condition type",

  "submission.sections.accesses.form.access-condition-hint": "Select an access condition to apply on the item once it is deposited",

  "submission.sections.accesses.form.date-required": "Date is required.",

  "submission.sections.accesses.form.date-required-from": "Grant access from date is required.",

  "submission.sections.accesses.form.date-required-until": "Grant access until date is required.",

  "submission.sections.accesses.form.from-label": "Grant access from",

  "submission.sections.accesses.form.from-hint": "Select the date from which the related access condition is applied",

  "submission.sections.accesses.form.from-placeholder": "From",

  "submission.sections.accesses.form.group-label": "Group",

  "submission.sections.accesses.form.group-required": "Group is required.",

  "submission.sections.accesses.form.until-label": "Grant access until",

  "submission.sections.accesses.form.until-hint": "Select the date until which the related access condition is applied",

  "submission.sections.accesses.form.until-placeholder": "Until",

  "submission.sections.license.granted-label": "I confirm the license above",

  "submission.sections.license.required": "You must accept the license",

  "submission.sections.license.notgranted":  "You must accept the license",


  "submission.sections.sherpa.publication.information": "Publication information",

  "submission.sections.sherpa.publication.information.title": "Title",

  "submission.sections.sherpa.publication.information.issns": "ISSNs",

  "submission.sections.sherpa.publication.information.url": "URL",

  "submission.sections.sherpa.publication.information.publishers": "Publisher",

  "submission.sections.sherpa.publication.information.romeoPub": "Romeo Pub",

  "submission.sections.sherpa.publication.information.zetoPub": "Zeto Pub",

  "submission.sections.sherpa.publisher.policy": "Publisher Policy",

  "submission.sections.sherpa.publisher.policy.description": "The below information was found via Sherpa Romeo. Based on the policies of your publisher, it provides advice regarding whether an embargo may be necessary and/or which files you are allowed to upload. If you have questions, please contact your site administrator via the feedback form in the footer.",

  "submission.sections.sherpa.publisher.policy.openaccess": "Open Access pathways permitted by this journal's policy are listed below by article version. Click on a pathway for a more detailed view",

  "submission.sections.sherpa.publisher.policy.more.information": "For more information, please see the following links:",

  "submission.sections.sherpa.publisher.policy.version": "Version",

  "submission.sections.sherpa.publisher.policy.embargo": "Embargo",

  "submission.sections.sherpa.publisher.policy.noembargo": "No Embargo",

  "submission.sections.sherpa.publisher.policy.nolocation": "None",

  "submission.sections.sherpa.publisher.policy.license": "License",

  "submission.sections.sherpa.publisher.policy.prerequisites": "Prerequisites",

  "submission.sections.sherpa.publisher.policy.location": "Location",

  "submission.sections.sherpa.publisher.policy.conditions": "Conditions",

  "submission.sections.sherpa.publisher.policy.refresh": "Refresh",

  "submission.sections.sherpa.record.information": "Record Information",

  "submission.sections.sherpa.record.information.id": "ID",

  "submission.sections.sherpa.record.information.date.created": "Date Created",

  "submission.sections.sherpa.record.information.date.modified": "Last Modified",

  "submission.sections.sherpa.record.information.uri": "URI",

  "submission.sections.sherpa.error.message": "There was an error retrieving sherpa informations",



  "submission.submit.breadcrumbs": "New submission",

  "submission.submit.title": "New submission",



  "submission.workflow.generic.delete": "Delete",

  "submission.workflow.generic.delete-help": "If you would to discard this item, select \"Delete\".  You will then be asked to confirm it.",

  "submission.workflow.generic.edit": "Edit",

  "submission.workflow.generic.edit-help": "Select this option to change the item's metadata.",

  "submission.workflow.generic.view": "View",

  "submission.workflow.generic.view-help": "Select this option to view the item's metadata.",


  "submission.workflow.generic.submit_select_reviewer": "Select Reviewer",

  "submission.workflow.generic.submit_select_reviewer-help": "",


  "submission.workflow.generic.rating": "Rate",

  "submission.workflow.generic.rating-help": "",


  "submission.workflow.tasks.claimed.approve": "Approve",

  "submission.workflow.tasks.claimed.approve_help": "If you have reviewed the item and it is suitable for inclusion in the collection, select \"Approve\".",

  "submission.workflow.tasks.claimed.edit": "Edit",

  "submission.workflow.tasks.claimed.edit_help": "Select this option to change the item's metadata.",

  "submission.workflow.tasks.claimed.decline": "Decline",

  "submission.workflow.tasks.claimed.decline_help": "",

  "submission.workflow.tasks.claimed.reject.reason.info": "Please enter your reason for rejecting the submission into the box below, indicating whether the submitter may fix a problem and resubmit.",

  "submission.workflow.tasks.claimed.reject.reason.placeholder": "Describe the reason of reject",

  "submission.workflow.tasks.claimed.reject.reason.submit": "Reject item",

  "submission.workflow.tasks.claimed.reject.reason.title": "Reason",

  "submission.workflow.tasks.claimed.reject.submit": "Reject",

  "submission.workflow.tasks.claimed.reject_help": "If you have reviewed the item and found it is <strong>not</strong> suitable for inclusion in the collection, select \"Reject\".  You will then be asked to enter a message indicating why the item is unsuitable, and whether the submitter should change something and resubmit.",

  "submission.workflow.tasks.claimed.return": "Return to pool",

  "submission.workflow.tasks.claimed.return_help": "Return the task to the pool so that another user may perform the task.",



  "submission.workflow.tasks.generic.error": "Error occurred during operation...",

  "submission.workflow.tasks.generic.processing": "Processing...",

  "submission.workflow.tasks.generic.submitter": "Submitter",

  "submission.workflow.tasks.generic.success": "Operation successful",



  "submission.workflow.tasks.pool.claim": "Claim",

  "submission.workflow.tasks.pool.claim_help": "Assign this task to yourself.",

  "submission.workflow.tasks.pool.hide-detail": "Hide detail",

  "submission.workflow.tasks.pool.show-detail": "Show detail",


  "submission.workspace.generic.view": "View",

  "submission.workspace.generic.view-help": "Select this option to view the item's metadata.",


  "thumbnail.default.alt": "Thumbnail Image",

  "thumbnail.default.placeholder": "No Thumbnail Available",

  "thumbnail.project.alt": "Project Logo",

  "thumbnail.project.placeholder": "Project Placeholder Image",

  "thumbnail.orgunit.alt": "OrgUnit Logo",

  "thumbnail.orgunit.placeholder": "OrgUnit Placeholder Image",

  "thumbnail.person.alt": "Profile Picture",

  "thumbnail.person.placeholder": "No Profile Picture Available",



  "title": "DSpace",



  "vocabulary-treeview.header": "Hierarchical tree view",

  "vocabulary-treeview.load-more": "Load more",

  "vocabulary-treeview.search.form.reset": "Reset",

  "vocabulary-treeview.search.form.search": "Search",

  "vocabulary-treeview.search.no-result": "There were no items to show",

  "vocabulary-treeview.tree.description.nsi": "The Norwegian Science Index",

  "vocabulary-treeview.tree.description.srsc": "Research Subject Categories",



  "uploader.browse": "browse",

  "uploader.drag-message": "Drag & Drop your files here",

  "uploader.delete.btn-title": "Delete",

  "uploader.or": ", or ",

  "uploader.processing": "Processing uploaded file(s)... (it's now safe to close this page)",

  "uploader.queue-length": "Queue length",

  "virtual-metadata.delete-item.info": "Select the types for which you want to save the virtual metadata as real metadata",

  "virtual-metadata.delete-item.modal-head": "The virtual metadata of this relation",

  "virtual-metadata.delete-relationship.modal-head": "Select the items for which you want to save the virtual metadata as real metadata",



  "workspace.search.results.head": "Your submissions",

  "workflowAdmin.search.results.head": "Administer Workflow",

  "workflow.search.results.head": "Workflow tasks",



  "workflow-item.edit.breadcrumbs": "Edit workflowitem",

  "workflow-item.edit.title": "Edit workflowitem",

  "workflow-item.delete.notification.success.title": "Deleted",

  "workflow-item.delete.notification.success.content": "This workflow item was successfully deleted",

  "workflow-item.delete.notification.error.title": "Something went wrong",

  "workflow-item.delete.notification.error.content": "The workflow item could not be deleted",

  "workflow-item.delete.title": "Delete workflow item",

  "workflow-item.delete.header": "Delete workflow item",

  "workflow-item.delete.button.cancel": "Cancel",

  "workflow-item.delete.button.confirm": "Delete",


  "workflow-item.send-back.notification.success.title": "Sent back to submitter",

  "workflow-item.send-back.notification.success.content": "This workflow item was successfully sent back to the submitter",

  "workflow-item.send-back.notification.error.title": "Something went wrong",

  "workflow-item.send-back.notification.error.content": "The workflow item could not be sent back to the submitter",

  "workflow-item.send-back.title": "Send workflow item back to submitter",

  "workflow-item.send-back.header": "Send workflow item back to submitter",

  "workflow-item.send-back.button.cancel": "Cancel",

  "workflow-item.send-back.button.confirm": "Send back",

  "workflow-item.view.breadcrumbs": "Workflow View",

  "workspace-item.view.breadcrumbs": "Workspace View",

  "workspace-item.view.title": "Workspace View",


  "workflow-item.advanced.title": "Advanced workflow",


  "workflow-item.selectrevieweraction.notification.success.title": "Selected reviewer",

  "workflow-item.selectrevieweraction.notification.success.content": "The reviewer for this workflow item has been successfully selected",

  "workflow-item.selectrevieweraction.notification.error.title": "Something went wrong",

  "workflow-item.selectrevieweraction.notification.error.content": "Couldn't select the reviewer for this workflow item",

  "workflow-item.selectrevieweraction.title": "Select Reviewer",

  "workflow-item.selectrevieweraction.header": "Select Reviewer",

  "workflow-item.selectrevieweraction.button.cancel": "Cancel",

  "workflow-item.selectrevieweraction.button.confirm": "Confirm",


  "workflow-item.ratingreviewaction.notification.success.title": "Rating review",

  "workflow-item.ratingreviewaction.notification.success.content": "The rating for this item workflow item has been successfully submitted",

  "workflow-item.ratingreviewaction.notification.error.title": "Something went wrong",

  "workflow-item.ratingreviewaction.notification.error.content": "Couldn't rate this item",

  "workflow-item.ratingreviewaction.title": "Rate this item",

  "workflow-item.ratingreviewaction.header": "Rate this item",

  "workflow-item.ratingreviewaction.button.cancel": "Cancel",

  "workflow-item.ratingreviewaction.button.confirm": "Confirm",

  "idle-modal.header": "Session will expire soon",

  "idle-modal.info": "For security reasons, user sessions expire after {{ timeToExpire }} minutes of inactivity. Your session will expire soon. Would you like to extend it or log out?",

  "idle-modal.log-out": "Log out",

  "idle-modal.extend-session": "Extend session",

  "researcher.profile.action.processing" : "Processing...",

  "researcher.profile.associated": "Researcher profile associated",

  "researcher.profile.change-visibility.fail": "An unexpected error occurs while changing the profile visibility",

  "researcher.profile.create.new": "Create new",

  "researcher.profile.create.success": "Researcher profile created successfully",

  "researcher.profile.create.fail": "An error occurs during the researcher profile creation",

  "researcher.profile.delete": "Delete",

  "researcher.profile.expose": "Expose",

  "researcher.profile.hide": "Hide",

  "researcher.profile.not.associated": "Researcher profile not yet associated",

  "researcher.profile.view": "View",

  "researcher.profile.private.visibility" : "PRIVATE",

  "researcher.profile.public.visibility" : "PUBLIC",

  "researcher.profile.status": "Status:",

  "researcherprofile.claim.not-authorized": "You are not authorized to claim this item. For more details contact the administrator(s).",

  "researcherprofile.error.claim.body" : "An error occurred while claiming the profile, please try again later",

  "researcherprofile.error.claim.title" : "Error",

  "researcherprofile.success.claim.body" : "Profile claimed with success",

  "researcherprofile.success.claim.title" : "Success",

  "person.page.orcid.create": "Create an ORCID ID",

  "person.page.orcid.granted-authorizations": "Granted authorizations",

  "person.page.orcid.grant-authorizations" : "Grant authorizations",

  "person.page.orcid.link": "Connect to ORCID ID",

  "person.page.orcid.link.processing": "Linking profile to ORCID...",

  "person.page.orcid.link.error.message": "Something went wrong while connecting the profile with ORCID. If the problem persists, contact the administrator.",

  "person.page.orcid.orcid-not-linked-message": "The ORCID iD of this profile ({{ orcid }}) has not yet been connected to an account on the ORCID registry or the connection is expired.",

  "person.page.orcid.unlink": "Disconnect from ORCID",

  "person.page.orcid.unlink.processing": "Processing...",

  "person.page.orcid.missing-authorizations": "Missing authorizations",

  "person.page.orcid.missing-authorizations-message": "The following authorizations are missing:",

  "person.page.orcid.no-missing-authorizations-message": "Great! This box is empty, so you have granted all access rights to use all functions offers by your institution.",

  "person.page.orcid.no-orcid-message": "No ORCID iD associated yet. By clicking on the button below it is possible to link this profile with an ORCID account.",

  "person.page.orcid.profile-preferences": "Profile preferences",

  "person.page.orcid.funding-preferences": "Funding preferences",

  "person.page.orcid.publications-preferences": "Publication preferences",

  "person.page.orcid.remove-orcid-message": "If you need to remove your ORCID, please contact the repository administrator",

  "person.page.orcid.save.preference.changes": "Update settings",

  "person.page.orcid.sync-profile.affiliation" : "Affiliation",

  "person.page.orcid.sync-profile.biographical" : "Biographical data",

  "person.page.orcid.sync-profile.education" : "Education",

  "person.page.orcid.sync-profile.identifiers" : "Identifiers",

  "person.page.orcid.sync-fundings.all" : "All fundings",

  "person.page.orcid.sync-fundings.mine" : "My fundings",

  "person.page.orcid.sync-fundings.my_selected" : "Selected fundings",

  "person.page.orcid.sync-fundings.disabled" : "Disabled",

  "person.page.orcid.sync-publications.all" : "All publications",

  "person.page.orcid.sync-publications.mine" : "My publications",

  "person.page.orcid.sync-publications.my_selected" : "Selected publications",

  "person.page.orcid.sync-publications.disabled" : "Disabled",

  "person.page.orcid.sync-queue.discard" : "Discard the change and do not synchronize with the ORCID registry",

  "person.page.orcid.sync-queue.discard.error": "The discarding of the ORCID queue record failed",

  "person.page.orcid.sync-queue.discard.success": "The ORCID queue record have been discarded successfully",

  "person.page.orcid.sync-queue.empty-message": "The ORCID queue registry is empty",

  "person.page.orcid.sync-queue.table.header.type" : "Type",

  "person.page.orcid.sync-queue.table.header.description" : "Description",

  "person.page.orcid.sync-queue.table.header.action" : "Action",

  "person.page.orcid.sync-queue.description.affiliation": "Affiliations",

  "person.page.orcid.sync-queue.description.country": "Country",

  "person.page.orcid.sync-queue.description.education": "Educations",

  "person.page.orcid.sync-queue.description.external_ids": "External ids",

  "person.page.orcid.sync-queue.description.other_names": "Other names",

  "person.page.orcid.sync-queue.description.qualification": "Qualifications",

  "person.page.orcid.sync-queue.description.researcher_urls": "Researcher urls",

  "person.page.orcid.sync-queue.description.keywords": "Keywords",

  "person.page.orcid.sync-queue.tooltip.insert": "Add a new entry in the ORCID registry",

  "person.page.orcid.sync-queue.tooltip.update": "Update this entry on the ORCID registry",

  "person.page.orcid.sync-queue.tooltip.delete": "Remove this entry from the ORCID registry",

  "person.page.orcid.sync-queue.tooltip.publication": "Publication",

  "person.page.orcid.sync-queue.tooltip.project": "Project",

  "person.page.orcid.sync-queue.tooltip.affiliation": "Affiliation",

  "person.page.orcid.sync-queue.tooltip.education": "Education",

  "person.page.orcid.sync-queue.tooltip.qualification": "Qualification",

  "person.page.orcid.sync-queue.tooltip.other_names": "Other name",

  "person.page.orcid.sync-queue.tooltip.country": "Country",

  "person.page.orcid.sync-queue.tooltip.keywords": "Keyword",

  "person.page.orcid.sync-queue.tooltip.external_ids": "External identifier",

  "person.page.orcid.sync-queue.tooltip.researcher_urls": "Researcher url",

  "person.page.orcid.sync-queue.send" : "Synchronize with ORCID registry",

  "person.page.orcid.sync-queue.send.unauthorized-error.title": "The submission to ORCID failed for missing authorizations.",

  "person.page.orcid.sync-queue.send.unauthorized-error.content": "Click <a href='{{orcid}}'>here</a> to grant again the required permissions. If the problem persists, contact the administrator",

  "person.page.orcid.sync-queue.send.bad-request-error": "The submission to ORCID failed because the resource sent to ORCID registry is not valid",

  "person.page.orcid.sync-queue.send.error": "The submission to ORCID failed",

  "person.page.orcid.sync-queue.send.conflict-error": "The submission to ORCID failed because the resource is already present on the ORCID registry",

  "person.page.orcid.sync-queue.send.not-found-warning": "The resource does not exists anymore on the ORCID registry.",

  "person.page.orcid.sync-queue.send.success": "The submission to ORCID was completed successfully",

  "person.page.orcid.sync-queue.send.validation-error": "The data that you want to synchronize with ORCID is not valid",

  "person.page.orcid.sync-queue.send.validation-error.amount-currency.required": "The amount's currency is required",

  "person.page.orcid.sync-queue.send.validation-error.external-id.required": "The resource to be sent requires at least one identifier",

  "person.page.orcid.sync-queue.send.validation-error.title.required": "The title is required",

  "person.page.orcid.sync-queue.send.validation-error.type.required": "The dc.type is required",

  "person.page.orcid.sync-queue.send.validation-error.start-date.required": "The start date is required",

  "person.page.orcid.sync-queue.send.validation-error.funder.required": "The funder is required",

  "person.page.orcid.sync-queue.send.validation-error.country.invalid": "Invalid 2 digits ISO 3166 country",

  "person.page.orcid.sync-queue.send.validation-error.organization.required": "The organization is required",

  "person.page.orcid.sync-queue.send.validation-error.organization.name-required": "The organization's name is required",

  "person.page.orcid.sync-queue.send.validation-error.publication.date-invalid" : "The publication date must be one year after 1900",

  "person.page.orcid.sync-queue.send.validation-error.organization.address-required": "The organization to be sent requires an address",

  "person.page.orcid.sync-queue.send.validation-error.organization.city-required": "The address of the organization to be sent requires a city",

  "person.page.orcid.sync-queue.send.validation-error.organization.country-required": "The address of the organization to be sent requires a valid 2 digits ISO 3166 country",

  "person.page.orcid.sync-queue.send.validation-error.disambiguated-organization.required": "An identifier to disambiguate organizations is required. Supported ids are GRID, Ringgold, Legal Entity identifiers (LEIs) and Crossref Funder Registry identifiers",

  "person.page.orcid.sync-queue.send.validation-error.disambiguated-organization.value-required": "The organization's identifiers requires a value",

  "person.page.orcid.sync-queue.send.validation-error.disambiguation-source.required": "The organization's identifiers requires a source",

  "person.page.orcid.sync-queue.send.validation-error.disambiguation-source.invalid": "The source of one of the organization identifiers is invalid. Supported sources are RINGGOLD, GRID, LEI and FUNDREF",

  "person.page.orcid.synchronization-mode": "Synchronization mode",

  "person.page.orcid.synchronization-mode.batch": "Batch",

  "person.page.orcid.synchronization-mode.label": "Synchronization mode",

  "person.page.orcid.synchronization-mode-message": "Please select how you would like synchronization to ORCID to occur. The options include \"Manual\" (you must send your data to ORCID manually), or \"Batch\" (the system will send your data to ORCID via a scheduled script).",

  "person.page.orcid.synchronization-mode-funding-message": "Select whether to send your linked Project entities to your ORCID record's list of funding information.",

  "person.page.orcid.synchronization-mode-publication-message": "Select whether to send your linked Publication entities to your ORCID record's list of works.",

  "person.page.orcid.synchronization-mode-profile-message": "Select whether to send your biographical data or personal identifiers to your ORCID record.",

  "person.page.orcid.synchronization-settings-update.success": "The synchronization settings have been updated successfully",

  "person.page.orcid.synchronization-settings-update.error": "The update of the synchronization settings failed",

  "person.page.orcid.synchronization-mode.manual": "Manual",

  "person.page.orcid.scope.authenticate": "Get your ORCID iD",

  "person.page.orcid.scope.read-limited": "Read your information with visibility set to Trusted Parties",

  "person.page.orcid.scope.activities-update": "Add/update your research activities",

  "person.page.orcid.scope.person-update": "Add/update other information about you",

  "person.page.orcid.unlink.success": "The disconnection between the profile and the ORCID registry was successful",

  "person.page.orcid.unlink.error": "An error occurred while disconnecting between the profile and the ORCID registry. Try again",

  "person.orcid.sync.setting": "ORCID Synchronization settings",

  "person.orcid.registry.queue": "ORCID Registry Queue",

  "person.orcid.registry.auth": "ORCID Authorizations",
  "home.recent-submissions.head": "Recent Submissions",

  "listable-notification-object.default-message": "This object couldn't be retrieved",
}<|MERGE_RESOLUTION|>--- conflicted
+++ resolved
@@ -640,14 +640,11 @@
 
   "advanced-workflow-action-select-reviewer.groups.form.reviewers-list.no-items": "No EPeople found in that search",
 
-<<<<<<< HEAD
+  "advanced-workflow-action.select-reviewer.no-reviewer-selected.error": "No reviewer selected.",
+
   "admin.batch-import.page.validateOnly.hint": "When selected, the uploaded ZIP will be validated. You will receive a report of detected changes, but no changes will be saved.",
 
   "admin.batch-import.page.remove": "remove",
-=======
-  "advanced-workflow-action.select-reviewer.no-reviewer-selected.error": "No reviewer selected.",
-
->>>>>>> 11b6ec9a
 
   "auth.errors.invalid-user": "Invalid email address or password.",
 
