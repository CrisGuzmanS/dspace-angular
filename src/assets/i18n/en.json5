--- conflicted
+++ resolved
@@ -3016,11 +3016,8 @@
 
   "profile.title": "Update Profile",
 
-<<<<<<< HEAD
   "profile.card.researcher": "Researcher Profile",
 
-=======
->>>>>>> cf6e58d1
   "project.listelement.badge": "Research Project",
 
   "project.page.contributor": "Contributors",
