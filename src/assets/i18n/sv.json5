{

  // "401.help": "You're not authorized to access this page. You can use the button below to get back to the home page.",
  "401.help": "Du saknar behörighet att se denna sida. Använd knappen nedan för att återvända till startsidan.",

  // "401.link.home-page": "Take me to the home page",
  "401.link.home-page": "Ta mig till startsidan",

  // "401.unauthorized": "unauthorized",
  "401.unauthorized": "obehörig",


  // "403.help": "You don't have permission to access this page. You can use the button below to get back to the home page.",
  "403.help": "Du saknar behörighet att nå denna sida. Använd knappen nedan för att återvända till startsidan.",

  // "403.link.home-page": "Take me to the home page",
  "403.link.home-page": "Ta mig till startsidan",

  // "403.forbidden": "forbidden",
  "403.forbidden": "förbjuden",

  // "500.page-internal-server-error": "Service Unavailable",
  "500.page-internal-server-error": "Tjänsten kan inte nås",

  // "500.help": "The server is temporarily unable to service your request due to maintenance downtime or capacity problems. Please try again later.",
  "500.help": "Tjänsten är tillfälligt nere. Försök senare.",

  // "500.link.home-page": "Take me to the home page",
  "500.link.home-page": "Till startsidan",


  // "404.help": "We can't find the page you're looking for. The page may have been moved or deleted. You can use the button below to get back to the home page. ",
  "404.help": "Sidan kan inte hittas. Den kan ha blivit flyttad eller raderad. Använd knappen nedan för att återvända till startsidan. ",

  // "404.link.home-page": "Take me to the home page",
  "404.link.home-page": "Till startsidan",

  // "404.page-not-found": "page not found",
  "404.page-not-found": "sidan hittas inte",

  // "admin.curation-tasks.breadcrumbs": "System curation tasks",
  // TODO New key - Add a translation
  "admin.curation-tasks.breadcrumbs": "System curation tasks",

  // "admin.curation-tasks.title": "System curation tasks",
  // TODO New key - Add a translation
  "admin.curation-tasks.title": "System curation tasks",

  // "admin.curation-tasks.header": "System curation tasks",
  // TODO New key - Add a translation
  "admin.curation-tasks.header": "System curation tasks",

  // "admin.registries.bitstream-formats.breadcrumbs": "Format registry",
  // TODO New key - Add a translation
  "admin.registries.bitstream-formats.breadcrumbs": "Format registry",

  // "admin.registries.bitstream-formats.create.breadcrumbs": "Bitstream format",
  "admin.registries.bitstream-formats.create.breadcrumbs": "Filformat",

  // "admin.registries.bitstream-formats.create.failure.content": "An error occurred while creating the new bitstream format.",
  "admin.registries.bitstream-formats.create.failure.content": "Ett fel uppstod när nytt filformat skulle skapas.",

  // "admin.registries.bitstream-formats.create.failure.head": "Failure",
  "admin.registries.bitstream-formats.create.failure.head": "Misslyckades",

  // "admin.registries.bitstream-formats.create.head": "Create Bitstream format",
  "admin.registries.bitstream-formats.create.head": "Skapa nytt filformat",

  // "admin.registries.bitstream-formats.create.new": "Add a new bitstream format",
  "admin.registries.bitstream-formats.create.new": "Lägg till nytt filformat",

  // "admin.registries.bitstream-formats.create.success.content": "The new bitstream format was successfully created.",
  "admin.registries.bitstream-formats.create.success.content": "Nytt filformat har skapats.",

  // "admin.registries.bitstream-formats.create.success.head": "Success",
  "admin.registries.bitstream-formats.create.success.head": "Lyckades",

  // "admin.registries.bitstream-formats.delete.failure.amount": "Failed to remove {{ amount }} format(s)",
  "admin.registries.bitstream-formats.delete.failure.amount": "Misslyckades med att radera {{ amount }} format",

  // "admin.registries.bitstream-formats.delete.failure.head": "Failure",
  "admin.registries.bitstream-formats.delete.failure.head": "Misslyckades",

  // "admin.registries.bitstream-formats.delete.success.amount": "Successfully removed {{ amount }} format(s)",
  "admin.registries.bitstream-formats.delete.success.amount": "Har raderat {{ amount }} format",

  // "admin.registries.bitstream-formats.delete.success.head": "Success",
  "admin.registries.bitstream-formats.delete.success.head": "Lyckades",

  // "admin.registries.bitstream-formats.description": "This list of bitstream formats provides information about known formats and their support level.",
  "admin.registries.bitstream-formats.description": "Listan innehåller information om kända filformat.",

  // "admin.registries.bitstream-formats.edit.breadcrumbs": "Bitstream format",
  "admin.registries.bitstream-formats.edit.breadcrumbs": "Filformat",

  // "admin.registries.bitstream-formats.edit.description.hint": "",
  "admin.registries.bitstream-formats.edit.description.hint": "",

  // "admin.registries.bitstream-formats.edit.description.label": "Beskrivning",
  "admin.registries.bitstream-formats.edit.description.label": "Beskrivning",

  // "admin.registries.bitstream-formats.edit.extensions.hint": "Extensions are file extensions that are used to automatically identify the format of uploaded files. You can enter several extensions for each format.",
  // TODO New key - Add a translation
  "admin.registries.bitstream-formats.edit.extensions.hint": "Extensions are file extensions that are used to automatically identify the format of uploaded files. You can enter several extensions for each format.",

  // "admin.registries.bitstream-formats.edit.extensions.label": "File extensions",
  "admin.registries.bitstream-formats.edit.extensions.label": "Filtillägg",

  // "admin.registries.bitstream-formats.edit.extensions.placeholder": "Enter a file extension without the dot",
  "admin.registries.bitstream-formats.edit.extensions.placeholder": "Ange ett filtillägg (utan punkt)",

  // "admin.registries.bitstream-formats.edit.failure.content": "An error occurred while editing the bitstream format.",
  "admin.registries.bitstream-formats.edit.failure.content": "Ett fel uppstod vid redigering av filformat.",

  // "admin.registries.bitstream-formats.edit.failure.head": "Failure",
  "admin.registries.bitstream-formats.edit.failure.head": "Misslyckades",

  // "admin.registries.bitstream-formats.edit.head": "Bitstream format: {{ format }}",
  "admin.registries.bitstream-formats.edit.head": "Filformat: {{ format }}",

  // "admin.registries.bitstream-formats.edit.internal.hint": "Formats marked as internal are hidden from the user, and used for administrative purposes.",
  "admin.registries.bitstream-formats.edit.internal.hint": "Format som har markerats som interna visas inte utåt och används enbart för administrativa syften.",

  // "admin.registries.bitstream-formats.edit.internal.label": "Internal",
  "admin.registries.bitstream-formats.edit.internal.label": "Interna",

  // "admin.registries.bitstream-formats.edit.mimetype.hint": "The MIME type associated with this format, does not have to be unique.",
  "admin.registries.bitstream-formats.edit.mimetype.hint": "MIME typ som associeras med detta format, beöver inte vara unikt.",

  // "admin.registries.bitstream-formats.edit.mimetype.label": "MIME Type",
  "admin.registries.bitstream-formats.edit.mimetype.label": "MIME typ",

  // "admin.registries.bitstream-formats.edit.shortDescription.hint": "A unique name for this format, (e.g. Microsoft Word XP or Microsoft Word 2000)",
  "admin.registries.bitstream-formats.edit.shortDescription.hint": "Unikt namn för detta format, (t ex Microsoft Word XP eller Microsoft Word 2000)",

  // "admin.registries.bitstream-formats.edit.shortDescription.label": "Name",
  "admin.registries.bitstream-formats.edit.shortDescription.label": "Namn",

  // "admin.registries.bitstream-formats.edit.success.content": "The bitstream format was successfully edited.",
  "admin.registries.bitstream-formats.edit.success.content": "Filformatet har ändrats.",

  // "admin.registries.bitstream-formats.edit.success.head": "Success",
  "admin.registries.bitstream-formats.edit.success.head": "Lyckades",

  // "admin.registries.bitstream-formats.edit.supportLevel.hint": "The level of support your institution pledges for this format.",
  "admin.registries.bitstream-formats.edit.supportLevel.hint": "Nivån som din organisation stödjer detta format.",

  // "admin.registries.bitstream-formats.edit.supportLevel.label": "Support level",
  "admin.registries.bitstream-formats.edit.supportLevel.label": "Supportnivå",

  // "admin.registries.bitstream-formats.head": "Bitstream Format Registry",
  "admin.registries.bitstream-formats.head": "Filformat registry",

  // "admin.registries.bitstream-formats.no-items": "No bitstream formats to show.",
  "admin.registries.bitstream-formats.no-items": "Det finns inga filformat att visa.",

  // "admin.registries.bitstream-formats.table.delete": "Delete selected",
  "admin.registries.bitstream-formats.table.delete": "Radera markerade",

  // "admin.registries.bitstream-formats.table.deselect-all": "Deselect all",
  "admin.registries.bitstream-formats.table.deselect-all": "Avmarkera alla",

  // "admin.registries.bitstream-formats.table.internal": "internal",
  "admin.registries.bitstream-formats.table.internal": "interna",

  // "admin.registries.bitstream-formats.table.mimetype": "MIME Type",
  "admin.registries.bitstream-formats.table.mimetype": "MIME typ",

  // "admin.registries.bitstream-formats.table.name": "Name",
  "admin.registries.bitstream-formats.table.name": "Namn",

  // "admin.registries.bitstream-formats.table.return": "Back",
  "admin.registries.bitstream-formats.table.return": "Tillbaka",

  // "admin.registries.bitstream-formats.table.supportLevel.KNOWN": "Known",
  "admin.registries.bitstream-formats.table.supportLevel.KNOWN": "Känd",

  // "admin.registries.bitstream-formats.table.supportLevel.SUPPORTED": "Supported",
  "admin.registries.bitstream-formats.table.supportLevel.SUPPORTED": "Stöds",

  // "admin.registries.bitstream-formats.table.supportLevel.UNKNOWN": "Unknown",
  "admin.registries.bitstream-formats.table.supportLevel.UNKNOWN": "Okänd",

  // "admin.registries.bitstream-formats.table.supportLevel.head": "Support Level",
  "admin.registries.bitstream-formats.table.supportLevel.head": "Support (nivå))",

  // "admin.registries.bitstream-formats.title": "Bitstream Format Registry",
  "admin.registries.bitstream-formats.title": "Filformat registry",



  // "admin.registries.metadata.breadcrumbs": "Metadata registry",
  "admin.registries.metadata.breadcrumbs": "Metadata registry",

  // "admin.registries.metadata.description": "The metadata registry maintains a list of all metadata fields available in the repository. These fields may be divided amongst multiple schemas. However, DSpace requires the qualified Dublin Core schema.",
  "admin.registries.metadata.description": "Metadata registry innehåller en lista med samtliga fält som stöds av detta repository. Fälten kan förekomma i flera scheman. DSpace kräver dock det utökade Dublin Core (qdc) schemat.",

  // "admin.registries.metadata.form.create": "Create metadata schema",
  "admin.registries.metadata.form.create": "Skapa metadataschema",

  // "admin.registries.metadata.form.edit": "Edit metadata schema",
  "admin.registries.metadata.form.edit": "Redigera metadataschema",

  // "admin.registries.metadata.form.name": "Name",
  "admin.registries.metadata.form.name": "Namn",

  // "admin.registries.metadata.form.namespace": "Namespace",
  "admin.registries.metadata.form.namespace": "Namnrymd",

  // "admin.registries.metadata.head": "Metadata Registry",
  "admin.registries.metadata.head": "Metadata registry",

  // "admin.registries.metadata.schemas.no-items": "No metadata schemas to show.",
  "admin.registries.metadata.schemas.no-items": "Det finns inga metadatascema att visa.",

  // "admin.registries.metadata.schemas.table.delete": "Delete selected",
  "admin.registries.metadata.schemas.table.delete": "Radera markerade",

  // "admin.registries.metadata.schemas.table.id": "ID",
  "admin.registries.metadata.schemas.table.id": "ID",

  // "admin.registries.metadata.schemas.table.name": "Name",
  "admin.registries.metadata.schemas.table.name": "Namn",

  // "admin.registries.metadata.schemas.table.namespace": "Namespace",
  "admin.registries.metadata.schemas.table.namespace": "Namnrymd",

  // "admin.registries.metadata.title": "Metadata Registry",
  "admin.registries.metadata.title": "Metadata registry",

  // "admin.registries.schema.breadcrumbs": "Metadata schema",
  "admin.registries.schema.breadcrumbs": "Metadataschema",

  // "admin.registries.schema.description": "This is the metadata schema for \"{{namespace}}\".",
  "admin.registries.schema.description": "Metadatascema för \"{{namespace}}\".",

  // "admin.registries.schema.fields.head": "Schema metadata fields",
  "admin.registries.schema.fields.head": "Schema metadata fält",

  // "admin.registries.schema.fields.no-items": "No metadata fields to show.",
  "admin.registries.schema.fields.no-items": "Det finns inga metadatafält att visa.",

  // "admin.registries.schema.fields.table.delete": "Delete selected",
  "admin.registries.schema.fields.table.delete": "Radera markerade",

  // "admin.registries.schema.fields.table.field": "Field",
  "admin.registries.schema.fields.table.field": "Fält",

  // "admin.registries.schema.fields.table.scopenote": "Scope Note",
  "admin.registries.schema.fields.table.scopenote": "Anmärkning (scope note)",

  // "admin.registries.schema.form.create": "Create metadata field",
  "admin.registries.schema.form.create": "Skapa metadatafält",

  // "admin.registries.schema.form.edit": "Edit metadata field",
  "admin.registries.schema.form.edit": "Redigera metadatafält",

  // "admin.registries.schema.form.element": "Element",
  "admin.registries.schema.form.element": "Element",

  // "admin.registries.schema.form.qualifier": "Qualifier",
  // TODO New key - Add a translation
  "admin.registries.schema.form.qualifier": "Qualifier",

  // "admin.registries.schema.form.scopenote": "Scope Note",
  "admin.registries.schema.form.scopenote": "Anmärkning (scope note)",

  // "admin.registries.schema.head": "Metadata Schema",
  "admin.registries.schema.head": "Metadataschema",

  // "admin.registries.schema.notification.created": "Successfully created metadata schema \"{{prefix}}\"",
  "admin.registries.schema.notification.created": "Har skapat metadataschemat \"{{prefix}}\"",

  // "admin.registries.schema.notification.deleted.failure": "Failed to delete {{amount}} metadata schemas",
  "admin.registries.schema.notification.deleted.failure": "Misslyckades med att radera {{amount}} metadatascheman",

  // "admin.registries.schema.notification.deleted.success": "Successfully deleted {{amount}} metadata schemas",
  "admin.registries.schema.notification.deleted.success": "Har raderat {{amount}} metadatascheman",

  // "admin.registries.schema.notification.edited": "Successfully edited metadata schema \"{{prefix}}\"",
  "admin.registries.schema.notification.edited": "Metadataschema \"{{prefix}}\" har redigerats",

  // "admin.registries.schema.notification.failure": "Error",
  "admin.registries.schema.notification.failure": "Fel",

  // "admin.registries.schema.notification.field.created": "Successfully created metadata field \"{{field}}\"",
  "admin.registries.schema.notification.field.created": "Har skapat metadatafält \"{{field}}\"",

  // "admin.registries.schema.notification.field.deleted.failure": "Failed to delete {{amount}} metadata fields",
  "admin.registries.schema.notification.field.deleted.failure": "Misslyckades med att radera {{amount}} metadatafält",

  // "admin.registries.schema.notification.field.deleted.success": "Successfully deleted {{amount}} metadata fields",
  "admin.registries.schema.notification.field.deleted.success": "Har raderat {{amount}} metadatafält",

  // "admin.registries.schema.notification.field.edited": "Successfully edited metadata field \"{{field}}\"",
  "admin.registries.schema.notification.field.edited": "Har redigerat metadatafält \"{{field}}\"",

  // "admin.registries.schema.notification.success": "Success",
  "admin.registries.schema.notification.success": "Lyckades",

  // "admin.registries.schema.return": "Back",
  "admin.registries.schema.return": "Tillbaka",

  // "admin.registries.schema.title": "Metadata Schema Registry",
  // TODO New key - Add a translation
  "admin.registries.schema.title": "Metadata Schema Registry",



  // "admin.access-control.epeople.actions.delete": "Delete EPerson",
  "admin.access-control.epeople.actions.delete": "Radera EPerson",

  // "admin.access-control.epeople.actions.impersonate": "Impersonate EPerson",
  "admin.access-control.epeople.actions.impersonate": "Agera som EPerson",

  // "admin.access-control.epeople.actions.reset": "Reset password",
  "admin.access-control.epeople.actions.reset": "Återställ lösenord",

  // "admin.access-control.epeople.actions.stop-impersonating": "Stop impersonating EPerson",
  "admin.access-control.epeople.actions.stop-impersonating": "Sluta agera som EPerson",

  // "admin.access-control.epeople.breadcrumbs": "EPeople",
  "admin.access-control.epeople.breadcrumbs": "EPersoner",

  // "admin.access-control.epeople.title": "EPeople",
  "admin.access-control.epeople.title": "EPersoner",

  // "admin.access-control.epeople.head": "EPeople",
  "admin.access-control.epeople.head": "EPersoner",

  // "admin.access-control.epeople.search.head": "Search",
  "admin.access-control.epeople.search.head": "Sök",

  // "admin.access-control.epeople.button.see-all": "Browse All",
  "admin.access-control.epeople.button.see-all": "Bläddra bland alla",

  // "admin.access-control.epeople.search.scope.metadata": "Metadata",
  "admin.access-control.epeople.search.scope.metadata": "Metadata",

  // "admin.access-control.epeople.search.scope.email": "E-mail (exact)",
  "admin.access-control.epeople.search.scope.email": "E-post (exakt)",

  // "admin.access-control.epeople.search.button": "Search",
  "admin.access-control.epeople.search.button": "Sök",

  // "admin.access-control.epeople.search.placeholder": "Search people...",
  "admin.access-control.epeople.search.placeholder": "Sök personer...",

  // "admin.access-control.epeople.button.add": "Add EPerson",
  "admin.access-control.epeople.button.add": "Lägg till EPerson",

  // "admin.access-control.epeople.table.id": "ID",
  "admin.access-control.epeople.table.id": "ID",

  // "admin.access-control.epeople.table.name": "Name",
  "admin.access-control.epeople.table.name": "Namn",

  // "admin.access-control.epeople.table.email": "E-mail (exact)",
  "admin.access-control.epeople.table.email": "E-post (exakt)",

  // "admin.access-control.epeople.table.edit": "Edit",
  "admin.access-control.epeople.table.edit": "Redigera",

  // "admin.access-control.epeople.table.edit.buttons.edit": "Edit \"{{name}}\"",
  "admin.access-control.epeople.table.edit.buttons.edit": "Redigera \"{{name}}\"",

  // "admin.access-control.epeople.table.edit.buttons.edit-disabled": "You are not authorized to edit this group",
  "admin.access-control.epeople.table.edit.buttons.edit-disabled": "Du har inte behöriget att redigera denna grupp",

  // "admin.access-control.epeople.table.edit.buttons.remove": "Delete \"{{name}}\"",
  "admin.access-control.epeople.table.edit.buttons.remove": "Radera \"{{name}}\"",

  // "admin.access-control.epeople.no-items": "No EPeople to show.",
  "admin.access-control.epeople.no-items": "Det finns inga Epersoner att visa.",

  // "admin.access-control.epeople.form.create": "Create EPerson",
  "admin.access-control.epeople.form.create": "Skapa EPerson",

  // "admin.access-control.epeople.form.edit": "Edit EPerson",
  "admin.access-control.epeople.form.edit": "Redigera EPerson",

  // "admin.access-control.epeople.form.firstName": "First name",
  "admin.access-control.epeople.form.firstName": "Förnamn",

  // "admin.access-control.epeople.form.lastName": "Last name",
  "admin.access-control.epeople.form.lastName": "Efternamn",

  // "admin.access-control.epeople.form.email": "E-mail",
  "admin.access-control.epeople.form.email": "E-post",

  // "admin.access-control.epeople.form.emailHint": "Must be valid e-mail address",
  "admin.access-control.epeople.form.emailHint": "Det måste vara en giltig e-postadress",

  // "admin.access-control.epeople.form.canLogIn": "Can log in",
  "admin.access-control.epeople.form.canLogIn": "Kan logga in",

  // "admin.access-control.epeople.form.requireCertificate": "Requires certificate",
  "admin.access-control.epeople.form.requireCertificate": "Kräver certificate",

  // "admin.access-control.epeople.form.return": "Back",
  "admin.access-control.epeople.form.return": "Tillbaka",

  // "admin.access-control.epeople.form.notification.created.success": "Successfully created EPerson \"{{name}}\"",
  "admin.access-control.epeople.form.notification.created.success": "EPerson \"{{name}}\" har skapats",

  // "admin.access-control.epeople.form.notification.created.failure": "Failed to create EPerson \"{{name}}\"",
  "admin.access-control.epeople.form.notification.created.failure": "Misslyckades med att skapa EPerson \"{{name}}\"",

  // "admin.access-control.epeople.form.notification.created.failure.emailInUse": "Failed to create EPerson \"{{name}}\", email \"{{email}}\" already in use.",
  "admin.access-control.epeople.form.notification.created.failure.emailInUse": "Misslyckades med att skapa EPerson \"{{name}}\", e-postadressen \"{{email}}\" används redan.",

  // "admin.access-control.epeople.form.notification.edited.failure.emailInUse": "Failed to edit EPerson \"{{name}}\", email \"{{email}}\" already in use.",
  "admin.access-control.epeople.form.notification.edited.failure.emailInUse": "Misslyckades med att redigera EPerson \"{{name}}\", e-postadressen \"{{email}}\" används redan.",

  // "admin.access-control.epeople.form.notification.edited.success": "Successfully edited EPerson \"{{name}}\"",
  "admin.access-control.epeople.form.notification.edited.success": "EPerson \"{{name}}\" har redigerats",

  // "admin.access-control.epeople.form.notification.edited.failure": "Failed to edit EPerson \"{{name}}\"",
  "admin.access-control.epeople.form.notification.edited.failure": "Misslyckades med att redigera EPerson \"{{name}}\"",

  // "admin.access-control.epeople.form.notification.deleted.success": "Successfully deleted EPerson \"{{name}}\"",
  "admin.access-control.epeople.form.notification.deleted.success": "EPerson \"{{name}}\" har raderats",

  // "admin.access-control.epeople.form.notification.deleted.failure": "Failed to delete EPerson \"{{name}}\"",
  "admin.access-control.epeople.form.notification.deleted.failure": "Misslyckades med att radera EPerson \"{{name}}\"",

  // "admin.access-control.epeople.form.groupsEPersonIsMemberOf": "Member of these groups:",
  "admin.access-control.epeople.form.groupsEPersonIsMemberOf": "Medlem i följande grupper:",

  // "admin.access-control.epeople.form.table.id": "ID",
  "admin.access-control.epeople.form.table.id": "ID",

  // "admin.access-control.epeople.form.table.name": "Name",
  "admin.access-control.epeople.form.table.name": "Namn",

  // "admin.access-control.epeople.form.table.collectionOrCommunity": "Collection/Community",
  "admin.access-control.epeople.form.table.collectionOrCommunity": "Samling/Enhet",

  // "admin.access-control.epeople.form.memberOfNoGroups": "This EPerson is not a member of any groups",
  "admin.access-control.epeople.form.memberOfNoGroups": "Denna EPerson är inte medlem i någon grupp",

  // "admin.access-control.epeople.form.goToGroups": "Add to groups",
  "admin.access-control.epeople.form.goToGroups": "Lägg till i grupper",

  // "admin.access-control.epeople.notification.deleted.failure": "Failed to delete EPerson: \"{{name}}\"",
  "admin.access-control.epeople.notification.deleted.failure": "Misslyckades med att radera EPerson: \"{{name}}\"",

  // "admin.access-control.epeople.notification.deleted.success": "Successfully deleted EPerson: \"{{name}}\"",
  "admin.access-control.epeople.notification.deleted.success": "EPerson: \"{{name}}\" har raderats",



  // "admin.access-control.groups.title": "Groups",
  "admin.access-control.groups.title": "Grupper",

  // "admin.access-control.groups.breadcrumbs": "Groups",
  "admin.access-control.groups.breadcrumbs": "Grupper",

  // "admin.access-control.groups.singleGroup.breadcrumbs": "Edit Group",
  "admin.access-control.groups.singleGroup.breadcrumbs": "Redigera grupp",

  // "admin.access-control.groups.title.singleGroup": "Edit Group",
  "admin.access-control.groups.title.singleGroup": "Redigera grupp",

  // "admin.access-control.groups.title.addGroup": "New Group",
  "admin.access-control.groups.title.addGroup": "Ny grupp",

  // "admin.access-control.groups.addGroup.breadcrumbs": "New Group",
  "admin.access-control.groups.addGroup.breadcrumbs": "Ny grupp",

  // "admin.access-control.groups.head": "Groups",
  "admin.access-control.groups.head": "Grupper",

  // "admin.access-control.groups.button.add": "Add group",
  "admin.access-control.groups.button.add": "Lägg till grupp",

  // "admin.access-control.groups.search.head": "Search groups",
  "admin.access-control.groups.search.head": "Sök grupper",

  // "admin.access-control.groups.button.see-all": "Browse all",
  "admin.access-control.groups.button.see-all": "Bläddra bland alla",

  // "admin.access-control.groups.search.button": "Search",
  "admin.access-control.groups.search.button": "Sök",

  // "admin.access-control.groups.search.placeholder": "Search groups...",
  "admin.access-control.groups.search.placeholder": "Sök grupper...",

  // "admin.access-control.groups.table.id": "ID",
  "admin.access-control.groups.table.id": "ID",

  // "admin.access-control.groups.table.name": "Name",
  "admin.access-control.groups.table.name": "Namn",

  // "admin.access-control.groups.table.collectionOrCommunity": "Collection/Community",
  "admin.access-control.groups.table.collectionOrCommunity": "Samling/Enhet",

  // "admin.access-control.groups.table.members": "Members",
  "admin.access-control.groups.table.members": "Medlemmar",

  // "admin.access-control.groups.table.edit": "Edit",
  "admin.access-control.groups.table.edit": "Redigera",

  // "admin.access-control.groups.table.edit.buttons.edit": "Edit \"{{name}}\"",
  "admin.access-control.groups.table.edit.buttons.edit": "Redigera \"{{name}}\"",

  // "admin.access-control.groups.table.edit.buttons.remove": "Delete \"{{name}}\"",
  "admin.access-control.groups.table.edit.buttons.remove": "Radera \"{{name}}\"",

  // "admin.access-control.groups.no-items": "No groups found with this in their name or this as UUID",
  "admin.access-control.groups.no-items": "Ingan grupper kunde hittas",

  // "admin.access-control.groups.notification.deleted.success": "Successfully deleted group \"{{name}}\"",
  "admin.access-control.groups.notification.deleted.success": "Grupp \"{{name}}\" har raderats",

  // "admin.access-control.groups.notification.deleted.failure.title": "Failed to delete group \"{{name}}\"",
  "admin.access-control.groups.notification.deleted.failure.title": "Misslyckades med att radera grupp \"{{name}}\"",

  // "admin.access-control.groups.notification.deleted.failure.content": "Cause: \"{{cause}}\"",
  "admin.access-control.groups.notification.deleted.failure.content": "Orsak: \"{{cause}}\"",



  // "admin.access-control.groups.form.alert.permanent": "This group is permanent, so it can't be edited or deleted. You can still add and remove group members using this page.",
  "admin.access-control.groups.form.alert.permanent": "Denna grupp är permant och kan inte raderas eller redigeras. Du kan fortfarande lägga till eller ta bort medlemmar i gruppen här.",

  // "admin.access-control.groups.form.alert.workflowGroup": "This group can’t be modified or deleted because it corresponds to a role in the submission and workflow process in the \"{{name}}\" {{comcol}}. You can delete it from the <a href='{{comcolEditRolesRoute}}'>\"assign roles\"</a> tab on the edit {{comcol}} page. You can still add and remove group members using this page.",
  "admin.access-control.groups.form.alert.workflowGroup": "Denna grupp kan inte raderas eller redigeras eftersom den används i submission eller workflow process i \"{{name}}\" {{comcol}}. Du kan radera den från fliken <a href='{{comcolEditRolesRoute}}'>\"tilldela roller\"</a> på sidan {{comcol}} för att redigera. Du kan fortfarande lägga till eller ta bort medlemmar i gruppen här.",

  // "admin.access-control.groups.form.head.create": "Create group",
  "admin.access-control.groups.form.head.create": "Skapa grupp",

  // "admin.access-control.groups.form.head.edit": "Edit group",
  "admin.access-control.groups.form.head.edit": "Redigera grupp",

  // "admin.access-control.groups.form.groupName": "Group name",
  "admin.access-control.groups.form.groupName": "Gruppens namn",

  // "admin.access-control.groups.form.groupCommunity": "Community or Collection",
  "admin.access-control.groups.form.groupCommunity": "Enhet eller samling",

  // "admin.access-control.groups.form.groupDescription": "Beskrivning",
  "admin.access-control.groups.form.groupDescription": "Beskrivning",

  // "admin.access-control.groups.form.notification.created.success": "Successfully created Group \"{{name}}\"",
  "admin.access-control.groups.form.notification.created.success": "Gruppen \"{{name}}\" har skapats",

  // "admin.access-control.groups.form.notification.created.failure": "Failed to create Group \"{{name}}\"",
  "admin.access-control.groups.form.notification.created.failure": "Misslyckades med att skapa grupp \"{{name}}\"",

  // "admin.access-control.groups.form.notification.created.failure.groupNameInUse": "Failed to create Group with name: \"{{name}}\", make sure the name is not already in use.",
  "admin.access-control.groups.form.notification.created.failure.groupNameInUse": "Misslyckades med att skapa grupp: \"{{name}}\", kontrollera om namnet redan används.",

  // "admin.access-control.groups.form.notification.edited.failure": "Failed to edit Group \"{{name}}\"",
  "admin.access-control.groups.form.notification.edited.failure": "Misslyckades med att redigera grupp \"{{name}}\"",

  // "admin.access-control.groups.form.notification.edited.failure.groupNameInUse": "Name \"{{name}}\" already in use!",
  "admin.access-control.groups.form.notification.edited.failure.groupNameInUse": "Namnet \"{{name}}\" används redan!",

  // "admin.access-control.groups.form.notification.edited.success": "Successfully edited Group \"{{name}}\"",
  "admin.access-control.groups.form.notification.edited.success": "Gruppen \"{{name}}\" har redigerats",

  // "admin.access-control.groups.form.actions.delete": "Delete Group",
  "admin.access-control.groups.form.actions.delete": "Radera grupp",

  // "admin.access-control.groups.form.delete-group.modal.header": "Delete Group \"{{ dsoName }}\"",
  "admin.access-control.groups.form.delete-group.modal.header": "Radera grupp \"{{ dsoName }}\"",

  // "admin.access-control.groups.form.delete-group.modal.info": "Are you sure you want to delete Group \"{{ dsoName }}\"",
  "admin.access-control.groups.form.delete-group.modal.info": "Är du säker på att du vill radera gruppen \"{{ dsoName }}\"",

  // "admin.access-control.groups.form.delete-group.modal.cancel": "Cancel",
  "admin.access-control.groups.form.delete-group.modal.cancel": "Avbryt",

  // "admin.access-control.groups.form.delete-group.modal.confirm": "Delete",
  "admin.access-control.groups.form.delete-group.modal.confirm": "Radera",

  // "admin.access-control.groups.form.notification.deleted.success": "Successfully deleted group \"{{ name }}\"",
  "admin.access-control.groups.form.notification.deleted.success": "Gruppen \"{{ name }}\" har raderats",

  // "admin.access-control.groups.form.notification.deleted.failure.title": "Failed to delete group \"{{ name }}\"",
  "admin.access-control.groups.form.notification.deleted.failure.title": "Misslyckades med att radera grupp \"{{ name }}\"",

  // "admin.access-control.groups.form.notification.deleted.failure.content": "Cause: \"{{ cause }}\"",
  "admin.access-control.groups.form.notification.deleted.failure.content": "Orsak: \"{{ cause }}\"",

  // "admin.access-control.groups.form.members-list.head": "EPeople",
  "admin.access-control.groups.form.members-list.head": "EPersoner",

  // "admin.access-control.groups.form.members-list.search.head": "Add EPeople",
  "admin.access-control.groups.form.members-list.search.head": "Lägg till EPersoner",

  // "admin.access-control.groups.form.members-list.button.see-all": "Browse All",
  "admin.access-control.groups.form.members-list.button.see-all": "Bläddra bland alla",

  // "admin.access-control.groups.form.members-list.headMembers": "Current Members",
  "admin.access-control.groups.form.members-list.headMembers": "Nuvarande medlemmar",

  // "admin.access-control.groups.form.members-list.search.scope.metadata": "Metadata",
  "admin.access-control.groups.form.members-list.search.scope.metadata": "Metadata",

  // "admin.access-control.groups.form.members-list.search.scope.email": "E-mail (exact)",
  "admin.access-control.groups.form.members-list.search.scope.email": "E-post (exakt)",

  // "admin.access-control.groups.form.members-list.search.button": "Search",
  "admin.access-control.groups.form.members-list.search.button": "Sök",

  // "admin.access-control.groups.form.members-list.table.id": "ID",
  "admin.access-control.groups.form.members-list.table.id": "ID",

  // "admin.access-control.groups.form.members-list.table.name": "Name",
  "admin.access-control.groups.form.members-list.table.name": "Namn",

  // "admin.access-control.groups.form.members-list.table.identity": "Identity",
  "admin.access-control.groups.form.members-list.table.identity": "Identitet",

  // "admin.access-control.groups.form.members-list.table.email": "Email",
  "admin.access-control.groups.form.members-list.table.email": "E-post",

  // "admin.access-control.groups.form.members-list.table.netid": "NetID",
  "admin.access-control.groups.form.members-list.table.netid": "NetID",

  // "admin.access-control.groups.form.members-list.table.edit": "Remove / Add",
  "admin.access-control.groups.form.members-list.table.edit": "Radera / Lägg till",

  // "admin.access-control.groups.form.members-list.table.edit.buttons.remove": "Remove member with name \"{{name}}\"",
  "admin.access-control.groups.form.members-list.table.edit.buttons.remove": "Ta bort medlem \"{{name}}\"",

  // "admin.access-control.groups.form.members-list.notification.success.addMember": "Successfully added member: \"{{name}}\"",
  "admin.access-control.groups.form.members-list.notification.success.addMember": "Medlem: \"{{name}}\" har lagts till",

  // "admin.access-control.groups.form.members-list.notification.failure.addMember": "Failed to add member: \"{{name}}\"",
  "admin.access-control.groups.form.members-list.notification.failure.addMember": "Misslyckades med att lägga till medlem: \"{{name}}\"",

  // "admin.access-control.groups.form.members-list.notification.success.deleteMember": "Successfully deleted member: \"{{name}}\"",
  "admin.access-control.groups.form.members-list.notification.success.deleteMember": "Medlem: \"{{name}}\" har tagits bort",

  // "admin.access-control.groups.form.members-list.notification.failure.deleteMember": "Failed to delete member: \"{{name}}\"",
  "admin.access-control.groups.form.members-list.notification.failure.deleteMember": "Misslyckades med att ta bort medlem: \"{{name}}\"",

  // "admin.access-control.groups.form.members-list.table.edit.buttons.add": "Add member with name \"{{name}}\"",
  "admin.access-control.groups.form.members-list.table.edit.buttons.add": "Lägg till medlem \"{{name}}\"",

  // "admin.access-control.groups.form.members-list.notification.failure.noActiveGroup": "No current active group, submit a name first.",
  "admin.access-control.groups.form.members-list.notification.failure.noActiveGroup": "Det finns ingen aktiv grupp, ange ett namn först.",

  // "admin.access-control.groups.form.members-list.no-members-yet": "No members in group yet, search and add.",
  "admin.access-control.groups.form.members-list.no-members-yet": "Det finns inga medlemmar i gruppen, sök och Lägg till.",

  // "admin.access-control.groups.form.members-list.no-items": "No EPeople found in that search",
  "admin.access-control.groups.form.members-list.no-items": "Inga EPersoner hittades",

  // "admin.access-control.groups.form.subgroups-list.notification.failure": "Something went wrong: \"{{cause}}\"",
  "admin.access-control.groups.form.subgroups-list.notification.failure": "Något gick fel: \"{{cause}}\"",

  // "admin.access-control.groups.form.subgroups-list.head": "Groups",
  "admin.access-control.groups.form.subgroups-list.head": "Grupper",

  // "admin.access-control.groups.form.subgroups-list.search.head": "Add Subgroup",
  "admin.access-control.groups.form.subgroups-list.search.head": "Lägg till undergrupp",

  // "admin.access-control.groups.form.subgroups-list.button.see-all": "Browse All",
  "admin.access-control.groups.form.subgroups-list.button.see-all": "Bläddra alla",

  // "admin.access-control.groups.form.subgroups-list.headSubgroups": "Current Subgroups",
  "admin.access-control.groups.form.subgroups-list.headSubgroups": "Nuvarande undergrupper",

  // "admin.access-control.groups.form.subgroups-list.search.button": "Search",
  "admin.access-control.groups.form.subgroups-list.search.button": "Sök",

  // "admin.access-control.groups.form.subgroups-list.table.id": "ID",
  "admin.access-control.groups.form.subgroups-list.table.id": "ID",

  // "admin.access-control.groups.form.subgroups-list.table.name": "Name",
  "admin.access-control.groups.form.subgroups-list.table.name": "Namn",

  // "admin.access-control.groups.form.subgroups-list.table.collectionOrCommunity": "Collection/Community",
  "admin.access-control.groups.form.subgroups-list.table.collectionOrCommunity": "Samling/Enhet",

  // "admin.access-control.groups.form.subgroups-list.table.edit": "Remove / Add",
  "admin.access-control.groups.form.subgroups-list.table.edit": "Ta bort / Lägg till",

  // "admin.access-control.groups.form.subgroups-list.table.edit.buttons.remove": "Remove subgroup with name \"{{name}}\"",
  "admin.access-control.groups.form.subgroups-list.table.edit.buttons.remove": "Ta bort undergrupp \"{{name}}\"",

  // "admin.access-control.groups.form.subgroups-list.table.edit.buttons.add": "Add subgroup with name \"{{name}}\"",
  "admin.access-control.groups.form.subgroups-list.table.edit.buttons.add": "Lägg till undergrupp \"{{name}}\"",

  // "admin.access-control.groups.form.subgroups-list.table.edit.currentGroup": "Current group",
  "admin.access-control.groups.form.subgroups-list.table.edit.currentGroup": "Nuvarande grupp",

  // "admin.access-control.groups.form.subgroups-list.notification.success.addSubgroup": "Successfully added subgroup: \"{{name}}\"",
  "admin.access-control.groups.form.subgroups-list.notification.success.addSubgroup": "Undergrupp: \"{{name}}\" har lagts till",

  // "admin.access-control.groups.form.subgroups-list.notification.failure.addSubgroup": "Failed to add subgroup: \"{{name}}\"",
  "admin.access-control.groups.form.subgroups-list.notification.failure.addSubgroup": "Misslyckades med att lägga till undergrupp: \"{{name}}\"",

  // "admin.access-control.groups.form.subgroups-list.notification.success.deleteSubgroup": "Successfully deleted subgroup: \"{{name}}\"",
  "admin.access-control.groups.form.subgroups-list.notification.success.deleteSubgroup": "Undergrupp: \"{{name}}\" har raderats",

  // "admin.access-control.groups.form.subgroups-list.notification.failure.deleteSubgroup": "Failed to delete subgroup: \"{{name}}\"",
  "admin.access-control.groups.form.subgroups-list.notification.failure.deleteSubgroup": "Misslyckades med att radera undergrupp: \"{{name}}\"",

  // "admin.access-control.groups.form.subgroups-list.notification.failure.noActiveGroup": "No current active group, submit a name first.",
  "admin.access-control.groups.form.subgroups-list.notification.failure.noActiveGroup": "Det finns ingen aktiv grupp, ange ett namn först.",

  // "admin.access-control.groups.form.subgroups-list.notification.failure.subgroupToAddIsActiveGroup": "This is the current group, can't be added.",
  "admin.access-control.groups.form.subgroups-list.notification.failure.subgroupToAddIsActiveGroup": "Detta är den aktiva gruppen, den kan inte läggas till.",

  // "admin.access-control.groups.form.subgroups-list.no-items": "No groups found with this in their name or this as UUID",
  "admin.access-control.groups.form.subgroups-list.no-items": "Inga grupper kunde hittas",

  // "admin.access-control.groups.form.subgroups-list.no-subgroups-yet": "No subgroups in group yet.",
  "admin.access-control.groups.form.subgroups-list.no-subgroups-yet": "Det finns inga undergrupper i denna grupp ännu.",

  // "admin.access-control.groups.form.return": "Back",
  "admin.access-control.groups.form.return": "Tillbaka",



  // "admin.search.breadcrumbs": "Administrative Search",
  "admin.search.breadcrumbs": "Admin sökning",

  // "admin.search.collection.edit": "Edit",
  "admin.search.collection.edit": "Redigera",

  // "admin.search.community.edit": "Edit",
  "admin.search.community.edit": "Redigera",

  // "admin.search.item.delete": "Delete",
  "admin.search.item.delete": "Radera",

  // "admin.search.item.edit": "Edit",
  "admin.search.item.edit": "Redigera",

  // "admin.search.item.make-private": "Make non-discoverable",
  "admin.search.item.make-private": "Undanta från sökning",

  // "admin.search.item.make-public": "Make discoverable",
  "admin.search.item.make-public": "Gör sökbar",

  // "admin.search.item.move": "Move",
  "admin.search.item.move": "Flytta",

  // "admin.search.item.reinstate": "Reinstate",
  "admin.search.item.reinstate": "Återställ",

  // "admin.search.item.withdraw": "Withdraw",
  "admin.search.item.withdraw": "Återkalla",

  // "admin.search.title": "Administrative Search",
  "admin.search.title": "Admin sökning",

  // "administrativeView.search.results.head": "Administrative Search",
  "administrativeView.search.results.head": "Admin sökning",




  // "admin.workflow.breadcrumbs": "Administer Workflow",
  "admin.workflow.breadcrumbs": "Administrera arbetsflöde",

  // "admin.workflow.title": "Administer Workflow",
  "admin.workflow.title": "Administrera arbetsflöde",

  // "admin.workflow.item.workflow": "Workflow",
  "admin.workflow.item.workflow": "Arbetsflöde",

  // "admin.workflow.item.delete": "Delete",
  "admin.workflow.item.delete": "Radera",

  // "admin.workflow.item.send-back": "Send back",
  "admin.workflow.item.send-back": "Skicka tillbaka",



  // "admin.metadata-import.breadcrumbs": "Import Metadata",
  "admin.metadata-import.breadcrumbs": "Importera metadata",

  // "admin.metadata-import.title": "Import Metadata",
  "admin.metadata-import.title": "Importera metadata",

  // "admin.metadata-import.page.header": "Import Metadata",
  "admin.metadata-import.page.header": "Importera metadata",

  // "admin.metadata-import.page.help": "You can drop or browse CSV files that contain batch metadata operations on files here",
  "admin.metadata-import.page.help": "Du kan öppna eller dra och släppa CSV-filer som innehåller batchvisa metadaåtgärder på filer här",

  // "admin.metadata-import.page.dropMsg": "Drop a metadata CSV to import",
  "admin.metadata-import.page.dropMsg": "Dra och släpp CSV-fil för att importera",

  // "admin.metadata-import.page.dropMsgReplace": "Drop to replace the metadata CSV to import",
  "admin.metadata-import.page.dropMsgReplace": "Dra och släpp för att ersätta CSV-fil att importera",

  // "admin.metadata-import.page.button.return": "Back",
  "admin.metadata-import.page.button.return": "Tillbaka",

  // "admin.metadata-import.page.button.proceed": "Proceed",
  "admin.metadata-import.page.button.proceed": "Fortsätt",

  // "admin.metadata-import.page.error.addFile": "Select file first!",
  "admin.metadata-import.page.error.addFile": "Välj fil först!",




  // "auth.errors.invalid-user": "Invalid email address or password.",
  "auth.errors.invalid-user": "Ogiltig e-postadress eller lösenord.",

  // "auth.messages.expired": "Your session has expired. Please log in again.",
  "auth.messages.expired": "Din session har upphört. Logga in igen.",

  // "auth.messages.token-refresh-failed": "Refreshing your session token failed. Please log in again.",
  "auth.messages.token-refresh-failed": "Misslyckades med att förnya session token. Logga in igen.",



  // "bitstream.download.page": "Now downloading {{bitstream}}..." ,
  "bitstream.download.page": "Laddar ner {{bitstream}}..." ,

  // "bitstream.download.page.back": "Back" ,
  "bitstream.download.page.back": "Tillbaka" ,


  // "bitstream.edit.authorizations.link": "Edit bitstream's Policies",
  "bitstream.edit.authorizations.link": "Redigera policy för fil",

  // "bitstream.edit.authorizations.title": "Edit bitstream's Policies",
  "bitstream.edit.authorizations.title": "Redigera policy för fil",

  // "bitstream.edit.return": "Back",
  "bitstream.edit.return": "Tillbaka",

  // "bitstream.edit.bitstream": "Bitstream: ",
  "bitstream.edit.bitstream": "Fil: ",

  // "bitstream.edit.form.description.hint": "Optionally, provide a brief description of the file, for example \"<i>Main article</i>\" or \"<i>Experiment data readings</i>\".",
  "bitstream.edit.form.description.hint": "Du kan ange en kort beskrivning av innehållet, t ex \"<i>Main article</i>\" or \"<i>Experiment data readings</i>\".",

  // "bitstream.edit.form.description.label": "Beskrivning",
  "bitstream.edit.form.description.label": "Beskrivning",

  // "bitstream.edit.form.embargo.hint": "The first day from which access is allowed. <b>This date cannot be modified on this form.</b> To set an embargo date for a bitstream, go to the <i>Item Status</i> tab, click <i>Authorizations...</i>, create or edit the bitstream's <i>READ</i> policy, and set the <i>Start Date</i> as desired.",
  "bitstream.edit.form.embargo.hint": "Tidigaste datum när filen skall vara åtkomplig. <b>Detta datum kan inte ändras här.</b> För att ange embargodatum för en post, gå till fliken <i>Poststatus</i>, klicka <i>Behörigheter...</i>, skapa eller redigera filens <i>READ</i> policy, och ange <i>startdatum</i>.",

  // "bitstream.edit.form.embargo.label": "Embargo until specific date",
  "bitstream.edit.form.embargo.label": "Skall vara under embrgo till angivet datum",

  // "bitstream.edit.form.fileName.hint": "Change the filename for the bitstream. Note that this will change the display bitstream URL, but old links will still resolve as long as the sequence ID does not change.",
  "bitstream.edit.form.fileName.hint": "Ändra filnamnet. Detta kommer att förändra den publika URL:en, men tidigare länkar kommer att fortätta fungera som vanligt.",

  // "bitstream.edit.form.fileName.label": "Filename",
  "bitstream.edit.form.fileName.label": "Filnamn",

  // "bitstream.edit.form.newFormat.label": "Describe new format",
  "bitstream.edit.form.newFormat.label": "Beskriv nytt format",

  // "bitstream.edit.form.newFormat.hint": "The application you used to create the file, and the version number (for example, \"<i>ACMESoft SuperApp version 1.5</i>\").",
  "bitstream.edit.form.newFormat.hint": "Programmet som använts för att skapa filen, samt versionsnummer (t ex, \"<i>ACMESoft SuperApp version 1.5</i>\").",

  // "bitstream.edit.form.primaryBitstream.label": "Primary bitstream",
  "bitstream.edit.form.primaryBitstream.label": "Primär fil",

  // "bitstream.edit.form.selectedFormat.hint": "If the format is not in the above list, <b>select \"format not in list\" above</b> and describe it under \"Describe new format\".",
  "bitstream.edit.form.selectedFormat.hint": "Om formatet inte visas i listan ovan, <b>välj \"formatet saknas\"</b> och lägg till beskrivning under \"Beskriv nytt format\".",

  // "bitstream.edit.form.selectedFormat.label": "Selected Format",
  "bitstream.edit.form.selectedFormat.label": "Välj format",

  // "bitstream.edit.form.selectedFormat.unknown": "Format not in list",
  "bitstream.edit.form.selectedFormat.unknown": "Formatet saknas",

  // "bitstream.edit.notifications.error.format.title": "An error occurred saving the bitstream's format",
  "bitstream.edit.notifications.error.format.title": "Det uppstod ett fel när formatet skulle sparas",

  // "bitstream.edit.form.iiifLabel.label": "IIIF Label",
  "bitstream.edit.form.iiifLabel.label": "IIIF Label",

  // "bitstream.edit.form.iiifLabel.hint": "Canvas label for this image. If not provided default label will be used.",
  "bitstream.edit.form.iiifLabel.hint": "Canvas label for this image. If not provided default label will be used.",

  // "bitstream.edit.form.iiifToc.label": "IIIF Table of Contents",
  "bitstream.edit.form.iiifToc.label": "IIIF Table of Contents",

  // "bitstream.edit.form.iiifToc.hint": "Adding text here makes this the start of a new table of contents range.",
  "bitstream.edit.form.iiifToc.hint": "Adding text here makes this the start of a new table of contents range.",

  // "bitstream.edit.form.iiifWidth.label": "IIIF Canvas Width",
  "bitstream.edit.form.iiifWidth.label": "IIIF Canvas Width",

  // "bitstream.edit.form.iiifWidth.hint": "The canvas width should usually match the image width.",
  "bitstream.edit.form.iiifWidth.hint": "The canvas width should usually match the image width.",

  // "bitstream.edit.form.iiifHeight.label": "IIIF Canvas Height",
  "bitstream.edit.form.iiifHeight.label": "IIIF Canvas Height",

  // "bitstream.edit.form.iiifHeight.hint": "The canvas height should usually match the image height.",
  "bitstream.edit.form.iiifHeight.hint": "The canvas height should usually match the image height.",


  // "bitstream.edit.notifications.saved.content": "Your changes to this bitstream were saved.",
  "bitstream.edit.notifications.saved.content": "Ändringarna sparades.",

  // "bitstream.edit.notifications.saved.title": "Bitstream saved",
  "bitstream.edit.notifications.saved.title": "Filen har sparats",

  // "bitstream.edit.title": "Edit bitstream",
  "bitstream.edit.title": "Redigera fil",

  // "bitstream-request-a-copy.alert.canDownload1": "You already have access to this file. If you want to download the file, click ",
  "bitstream-request-a-copy.alert.canDownload1": "Du har redan åtkomst till denna, för att ladda ner den, klicka ",

  // "bitstream-request-a-copy.alert.canDownload2": "here",
  "bitstream-request-a-copy.alert.canDownload2": "här",

  // "bitstream-request-a-copy.header": "Request a copy of the file",
  "bitstream-request-a-copy.header": "Begär en kopia av filen",

  // "bitstream-request-a-copy.intro": "Enter the following information to request a copy for the following item: ",
  "bitstream-request-a-copy.intro": "Ange följande information för att begära en kopia: ",

  // "bitstream-request-a-copy.intro.bitstream.one": "Requesting the following file: ",
  "bitstream-request-a-copy.intro.bitstream.one": "Önskar följande fil: ",
  // "bitstream-request-a-copy.intro.bitstream.all": "Requesting all files. ",
  "bitstream-request-a-copy.intro.bitstream.all": "Önskar samtliga filer. ",

  // "bitstream-request-a-copy.name.label": "Name *",
  "bitstream-request-a-copy.name.label": "Namn *",

  // "bitstream-request-a-copy.name.error": "The name is required",
  "bitstream-request-a-copy.name.error": "Namn måste anges",

  // "bitstream-request-a-copy.email.label": "Your e-mail address *",
  "bitstream-request-a-copy.email.label": "E-post *",

  // "bitstream-request-a-copy.email.hint": "This email address is used for sending the file.",
  "bitstream-request-a-copy.email.hint": "Filen kommer skickas till denna e-postadress.",

  // "bitstream-request-a-copy.email.error": "Please enter a valid email address.",
  "bitstream-request-a-copy.email.error": "Ange en giltig e-postadress.",

  // "bitstream-request-a-copy.allfiles.label": "Files",
  "bitstream-request-a-copy.allfiles.label": "Filer",

  // "bitstream-request-a-copy.files-all-false.label": "Only the requested file",
  "bitstream-request-a-copy.files-all-false.label": "Endast den begärda filen",

  // "bitstream-request-a-copy.files-all-true.label": "All files (of this item) in restricted access",
  "bitstream-request-a-copy.files-all-true.label": "Alla filer (i denna post) som har begränsad åtkomst",

  // "bitstream-request-a-copy.message.label": "Message",
  "bitstream-request-a-copy.message.label": "Meddelande",

  // "bitstream-request-a-copy.return": "Back",
  "bitstream-request-a-copy.return": "Tillbaka",

  // "bitstream-request-a-copy.submit": "Request copy",
  "bitstream-request-a-copy.submit": "Begär kopia",

  // "bitstream-request-a-copy.submit.success": "The item request was submitted successfully.",
  "bitstream-request-a-copy.submit.success": "Begäran har skickats.",

  // "bitstream-request-a-copy.submit.error": "Something went wrong with submitting the item request.",
  "bitstream-request-a-copy.submit.error": "Ett fel uppstod när begäran skulle skickas.",



  // "browse.comcol.by.author": "By Author",
  "browse.comcol.by.author": "Författare",

  // "browse.comcol.by.dateissued": "By Issue Date",
  "browse.comcol.by.dateissued": "Datum",

  // "browse.comcol.by.subject": "By Subject",
  "browse.comcol.by.subject": "Ämne",

  // "browse.comcol.by.title": "By Title",
  "browse.comcol.by.title": "Titel",

  // "browse.comcol.head": "Browse",
  "browse.comcol.head": "Bläddra",

  // "browse.empty": "No items to show.",
  "browse.empty": "Inga poster att visa.",

  // "browse.metadata.author": "Author",
  "browse.metadata.author": "Författare",

  // "browse.metadata.dateissued": "Issue Date",
  "browse.metadata.dateissued": "Publicerad",

  // "browse.metadata.subject": "Subject",
  "browse.metadata.subject": "Ämnesord",

  // "browse.metadata.title": "Title",
  "browse.metadata.title": "Titel",

  // "browse.metadata.author.breadcrumbs": "Browse by Author",
  "browse.metadata.author.breadcrumbs": "Författare",

  // "browse.metadata.dateissued.breadcrumbs": "Browse by Date",
  "browse.metadata.dateissued.breadcrumbs": "Publiceringsdatum",

  // "browse.metadata.subject.breadcrumbs": "Browse by Subject",
  "browse.metadata.subject.breadcrumbs": "Ämnen",

  // "browse.metadata.title.breadcrumbs": "Browse by Title",
  "browse.metadata.title.breadcrumbs": "Titlar",

  // "pagination.next.button": "Next",
  "pagination.next.button": "Nästa",

  // "pagination.previous.button": "Föregående",
  "pagination.previous.button": "Föregående",

 // "browse.startsWith.choose_start": "(Choose start)",
  "browse.startsWith.choose_start": "(Välj startdatum)",

  // "browse.startsWith.choose_year": "(Välj årtal)",
  "browse.startsWith.choose_year": "(Välj årtal)",

  // "browse.startsWith.choose_year.label": "Choose the issue year",
  "browse.startsWith.choose_year.label": "Välj år",

  // "browse.startsWith.jump": "Jump to a point in the index:",
  "browse.startsWith.jump": "Gå direkt till:",

  // "browse.startsWith.months.april": "April",
  "browse.startsWith.months.april": "April",

  // "browse.startsWith.months.august": "August",
  "browse.startsWith.months.august": "Augusti",

  // "browse.startsWith.months.december": "December",
  "browse.startsWith.months.december": "December",

  // "browse.startsWith.months.february": "February",
  "browse.startsWith.months.february": "Februari",

  // "browse.startsWith.months.january": "January",
  "browse.startsWith.months.january": "Januari",

  // "browse.startsWith.months.july": "July",
  "browse.startsWith.months.july": "Juli",

  // "browse.startsWith.months.june": "June",
  "browse.startsWith.months.june": "Juni",

  // "browse.startsWith.months.march": "March",
  "browse.startsWith.months.march": "Mars",

  // "browse.startsWith.months.may": "May",
  "browse.startsWith.months.may": "Maj",

  // "browse.startsWith.months.none": "(Välj månad)",
  "browse.startsWith.months.none": "(Välj månad)",

  // "browse.startsWith.months.none.label": "Choose the issue month",
  "browse.startsWith.months.none.label": "Välj utgivningsmånad",

  // "browse.startsWith.months.november": "November",
  "browse.startsWith.months.november": "November",

  // "browse.startsWith.months.october": "October",
  "browse.startsWith.months.october": "Oktober",

  // "browse.startsWith.months.september": "September",
  "browse.startsWith.months.september": "September",

  // "browse.startsWith.submit": "Browse",
  "browse.startsWith.submit": "Bläddra",

  // "browse.startsWith.type_date": "Or type in a date (year-month) and click 'Browse'",
  "browse.startsWith.type_date": "Eller skriv in ett datum (år-månad) och klicka på 'Bläddra'",

  // "browse.startsWith.type_date.label": "Or type in a date (year-month) and click on the Browse button",
  "browse.startsWith.type_date.label": "Eller skriv in ett datum (år-månad) och klicka på 'Bläddra'",

  // "browse.startsWith.type_text": "Type the first few letters and click on the Browse button",
  "browse.startsWith.type_text": "Ange de första bokstäverna och klicka på 'Bläddra'",

  // "browse.title": "Browsing {{ collection }} by {{ field }} {{ value }}",
  "browse.title": "Bläddrar {{ collection }} efter {{ field }} {{ value }}",


  // "chips.remove": "Remove chip",
  "chips.remove": "Radera chip",



 // "collection.create.head": "Create a Collection",
  "collection.create.head": "Skapa samling",

  // "collection.create.notifications.success": "Successfully created the Collection",
  "collection.create.notifications.success": "Samlingen har skapats",

  // "collection.create.sub-head": "Create a Collection for Community {{ parent }}",
  "collection.create.sub-head": "Skapa en samling i enhet {{ parent }}",

  // "collection.curate.header": "Curate Collection: {{collection}}",
  "collection.curate.header": "Kurera samling: {{collection}}",

  // "collection.delete.cancel": "Cancel",
  "collection.delete.cancel": "Avbryt",

  // "collection.delete.confirm": "Confirm",
  "collection.delete.confirm": "Bekräfta",

  // "collection.delete.processing": "Deleting",
  "collection.delete.processing": "Raderar",

  // "collection.delete.head": "Delete Collection",
  "collection.delete.head": "Radera samling",

  // "collection.delete.notification.fail": "Collection could not be deleted",
  "collection.delete.notification.fail": "Samlingen kunde inte raderas",

  // "collection.delete.notification.success": "Successfully deleted collection",
  "collection.delete.notification.success": "Samlingen har raderats",

  // "collection.delete.text": "Are you sure you want to delete collection \"{{ dso }}\"",
  "collection.delete.text": "Är du säker på att du vill radera denna samling: \"{{ dso }}\"",



  // "collection.edit.delete": "Delete this collection",
  "collection.edit.delete": "Radera denna samling",

  // "collection.edit.head": "Edit Collection",
  "collection.edit.head": "Redigera denna samling",

  // "collection.edit.breadcrumbs": "Edit Collection",
  "collection.edit.breadcrumbs": "Redigera samling",



  // "collection.edit.tabs.mapper.head": "Item Mapper",
  "collection.edit.tabs.mapper.head": "Mappa poster",

  // "collection.edit.tabs.item-mapper.title": "Collection Edit - Item Mapper",
  "collection.edit.tabs.item-mapper.title": "Redigera samling - Mappa poster",

  // "collection.edit.item-mapper.cancel": "Cancel",
  "collection.edit.item-mapper.cancel": "Avbryt",

  // "collection.edit.item-mapper.collection": "Collection: \"<b>{{name}}</b>\"",
  "collection.edit.item-mapper.collection": "Samling: \"<b>{{name}}</b>\"",

  // "collection.edit.item-mapper.confirm": "Map selected items",
  "collection.edit.item-mapper.confirm": "Mappa markerade poster",

  // "collection.edit.item-mapper.description": "This is the item mapper tool that allows collection administrators to map items from other collections into this collection. You can search for items from other collections and map them, or browse the list of currently mapped items.",
  "collection.edit.item-mapper.description": "Detta är ett verktyg som möjliggör för administratörer att mappa poster från andra samlingar till denna. Sök efter poster för att mappa, eller lista redan mappade poster.",

  // "collection.edit.item-mapper.head": "Item Mapper - Map Items from Other Collections",
  "collection.edit.item-mapper.head": "Mappa poster - Mappa poster från andra samlingar",

  // "collection.edit.item-mapper.no-search": "Please enter a query to search",
  "collection.edit.item-mapper.no-search": "Ange en sökfråga",

  // "collection.edit.item-mapper.notifications.map.error.content": "Errors occurred for mapping of {{amount}} items.",
  "collection.edit.item-mapper.notifications.map.error.content": "Ett fel uppstod vid mappningen för {{amount}} poster.",

  // "collection.edit.item-mapper.notifications.map.error.head": "Mapping errors",
  "collection.edit.item-mapper.notifications.map.error.head": "Mappningsfel",

  // "collection.edit.item-mapper.notifications.map.success.content": "Successfully mapped {{amount}} items.",
  "collection.edit.item-mapper.notifications.map.success.content": "{{amount}} poster har mappats.",

  // "collection.edit.item-mapper.notifications.map.success.head": "Mapping completed",
  "collection.edit.item-mapper.notifications.map.success.head": "Mappningen har slutförts",

  // "collection.edit.item-mapper.notifications.unmap.error.content": "Errors occurred for removing the mappings of {{amount}} items.",
  "collection.edit.item-mapper.notifications.unmap.error.content": "Fel vid mappningen uppstod för {{amount}} poster.",

  // "collection.edit.item-mapper.notifications.unmap.error.head": "Remove mapping errors",
  "collection.edit.item-mapper.notifications.unmap.error.head": "Ta bort mappningsfel",

  // "collection.edit.item-mapper.notifications.unmap.success.content": "Successfully removed the mappings of {{amount}} items.",
  "collection.edit.item-mapper.notifications.unmap.success.content": "Mappningen för {{amount}} poster har tagits bort.",

  // "collection.edit.item-mapper.notifications.unmap.success.head": "Remove mapping completed",
  "collection.edit.item-mapper.notifications.unmap.success.head": "Mappning har tagits bort",

  // "collection.edit.item-mapper.remove": "Remove selected item mappings",
  "collection.edit.item-mapper.remove": "Ta bort markerade mappningar",

  // "collection.edit.item-mapper.search-form.placeholder": "Search items...",
  "collection.edit.item-mapper.search-form.placeholder": "Sök...",

  // "collection.edit.item-mapper.tabs.browse": "Browse mapped items",
  "collection.edit.item-mapper.tabs.browse": "Bläddra i mappade poster",

  // "collection.edit.item-mapper.tabs.map": "Map new items",
  "collection.edit.item-mapper.tabs.map": "Mappa nya poster",


  // "collection.edit.logo.delete.title": "Delete logo",
  "collection.edit.logo.delete.title": "Radera logga",

  // "collection.edit.logo.delete-undo.title": "Undo delete",
  "collection.edit.logo.delete-undo.title": "Ångra radera",

  // "collection.edit.logo.label": "Collection logo",
  "collection.edit.logo.label": "Logga för samlingen",

  // "collection.edit.logo.notifications.add.error": "Uploading Collection logo failed. Please verify the content before retrying.",
  "collection.edit.logo.notifications.add.error": "Uppladdning av logga för samlingen misslyckades. Kontrollera filen och försök igen.",

  // "collection.edit.logo.notifications.add.success": "Upload Collection logo successful.",
  "collection.edit.logo.notifications.add.success": "Logga för samlingen har laddats upp.",

  // "collection.edit.logo.notifications.delete.success.title": "Logo deleted",
  "collection.edit.logo.notifications.delete.success.title": "Logga har raderats",

  // "collection.edit.logo.notifications.delete.success.content": "Successfully deleted the collection's logo",
  "collection.edit.logo.notifications.delete.success.content": "Samlingens logga har raderats",

  // "collection.edit.logo.notifications.delete.error.title": "Error deleting logo",
  "collection.edit.logo.notifications.delete.error.title": "Ett fel uppstod när logga skulle raderas",

  // "collection.edit.logo.upload": "Drop a Collection Logo to upload",
  "collection.edit.logo.upload": "Släpp en logga här för att ladda upp",



  // "collection.edit.notifications.success": "Successfully edited the Collection",
  "collection.edit.notifications.success": "Samlingen har redigerats",

  // "collection.edit.return": "Back",
  "collection.edit.return": "Tillbaka",



  // "collection.edit.tabs.curate.head": "Curate",
  "collection.edit.tabs.curate.head": "Kurera",

  // "collection.edit.tabs.curate.title": "Collection Edit - Curate",
  "collection.edit.tabs.curate.title": "Redigera samling - kurera",

  // "collection.edit.tabs.authorizations.head": "Authorizations",
  "collection.edit.tabs.authorizations.head": "Behörigheter",

  // "collection.edit.tabs.authorizations.title": "Collection Edit - Authorizations",
  "collection.edit.tabs.authorizations.title": "Redigera samling - Behörigheter",

  // "collection.edit.tabs.metadata.head": "Edit Metadata",
  "collection.edit.tabs.metadata.head": "Redigera metadata",

  // "collection.edit.tabs.metadata.title": "Collection Edit - Metadata",
  "collection.edit.tabs.metadata.title": "Redigera samling - Metadata",

  // "collection.edit.tabs.roles.head": "Assign Roles",
  "collection.edit.tabs.roles.head": "Tilldela behörighet (roller)",

  // "collection.edit.tabs.roles.title": "Collection Edit - Roles",
  "collection.edit.tabs.roles.title": "Redigera samling - Behörigheter",

  // "collection.edit.tabs.source.external": "This collection harvests its content from an external source",
  "collection.edit.tabs.source.external": "Denna samling höstar in sitt innehåll från en extern källa",

  // "collection.edit.tabs.source.form.errors.oaiSource.required": "You must provide a set id of the target collection.",
  "collection.edit.tabs.source.form.errors.oaiSource.required": "Du måste ange set id för målsamlingen.",

  // "collection.edit.tabs.source.form.harvestType": "Content being harvested",
  "collection.edit.tabs.source.form.harvestType": "Innehåll höstas in",

  // "collection.edit.tabs.source.form.head": "Configure an external source",
  "collection.edit.tabs.source.form.head": "Konfigurera en extern källa",

  // "collection.edit.tabs.source.form.metadataConfigId": "Metadata Format",
  "collection.edit.tabs.source.form.metadataConfigId": "Metadataformat",

  // "collection.edit.tabs.source.form.oaiSetId": "OAI specific set id",
  "collection.edit.tabs.source.form.oaiSetId": "OAI specifikt set id",

  // "collection.edit.tabs.source.form.oaiSource": "OAI Provider",
  "collection.edit.tabs.source.form.oaiSource": "OAI Provider",

  // "collection.edit.tabs.source.form.options.harvestType.METADATA_AND_BITSTREAMS": "Harvest metadata and bitstreams (requires ORE support)",
  "collection.edit.tabs.source.form.options.harvestType.METADATA_AND_BITSTREAMS": "Hösta både metadata och filer (kräver stöd för ORE)",

  // "collection.edit.tabs.source.form.options.harvestType.METADATA_AND_REF": "Harvest metadata and references to bitstreams (requires ORE support)",
  "collection.edit.tabs.source.form.options.harvestType.METADATA_AND_REF": "Hösta både metadata och referenser till filer (kräver stöd för ORE)",

  // "collection.edit.tabs.source.form.options.harvestType.METADATA_ONLY": "Harvest metadata only",
  "collection.edit.tabs.source.form.options.harvestType.METADATA_ONLY": "Hösta enbart metadata",

  // "collection.edit.tabs.source.head": "Content Source",
  "collection.edit.tabs.source.head": "Källa för innehåll",

  // "collection.edit.tabs.source.notifications.discarded.content": "Your changes were discarded. To reinstate your changes click the 'Undo' button",
  "collection.edit.tabs.source.notifications.discarded.content": "Ändringarna sparades inte. För att återkalla dina förändringar, klicka 'Ångra'",

  // "collection.edit.tabs.source.notifications.discarded.title": "Changed discarded",
  "collection.edit.tabs.source.notifications.discarded.title": "Changed discarded",

  // "collection.edit.tabs.source.notifications.invalid.content": "Your changes were not saved. Please make sure all fields are valid before you save.",
  "collection.edit.tabs.source.notifications.invalid.content": "Ändringarna sparades inte. Kontrollera att alla fält är giltiga och försök att spara igen.",

  // "collection.edit.tabs.source.notifications.invalid.title": "Metadata invalid",
  "collection.edit.tabs.source.notifications.invalid.title": "Metadatan är ogiltig",

  // "collection.edit.tabs.source.notifications.saved.content": "Your changes to this collection's content source were saved.",
  "collection.edit.tabs.source.notifications.saved.content": "Ändringarna har sparats.",

  // "collection.edit.tabs.source.notifications.saved.title": "Content Source saved",
  "collection.edit.tabs.source.notifications.saved.title": "Källa sparades.",

  // "collection.edit.tabs.source.title": "Collection Edit - Content Source",
  "collection.edit.tabs.source.title": "Redigera samling - Källa för innehåll",



  // "collection.edit.template.add-button": "Add",
  "collection.edit.template.add-button": "Lägg till",

  // "collection.edit.template.breadcrumbs": "Item template",
  "collection.edit.template.breadcrumbs": "postmall",

  // "collection.edit.template.cancel": "Cancel",
  "collection.edit.template.cancel": "Avbryt",

  // "collection.edit.template.delete-button": "Delete",
  "collection.edit.template.delete-button": "Radera",

  // "collection.edit.template.edit-button": "Edit",
  "collection.edit.template.edit-button": "Redigera",

  // "collection.edit.template.error": "An error occurred retrieving the template item",
  "collection.edit.template.error": "Ett fel uppstod när mallen hämtades",

  // "collection.edit.template.head": "Edit Template Item for Collection \"{{ collection }}\"",
  "collection.edit.template.head": "Redigera postmall för samlingen \"{{ collection }}\"",

  // "collection.edit.template.label": "Template item",
  "collection.edit.template.label": "Postmall",

  // "collection.edit.template.loading": "Loading template item...",
  "collection.edit.template.loading": "Laddar postmall...",

  // "collection.edit.template.notifications.delete.error": "Failed to delete the item template",
  "collection.edit.template.notifications.delete.error": "Misslickades med att radera postmall",

  // "collection.edit.template.notifications.delete.success": "Successfully deleted the item template",
  "collection.edit.template.notifications.delete.success": "Postmall har raderats",

  // "collection.edit.template.title": "Edit Template Item",
  "collection.edit.template.title": "Redigera postmall",



  // "collection.form.abstract": "Short Beskrivning",
  "collection.form.abstract": "Kort beskrivning",

  // "collection.form.description": "Introductory text (HTML)",
  "collection.form.description": "Inledande text (HTML)",

  // "collection.form.errors.title.required": "Please enter a collection name",
  "collection.form.errors.title.required": "Ange ett namn för samlingen",

  // "collection.form.license": "License",
  "collection.form.license": "Licens",

  // "collection.form.provenance": "Provenance",
  "collection.form.provenance": "Provenance",

  // "collection.form.rights": "Copyright text (HTML)",
  "collection.form.rights": "Copyright text (HTML)",

  // "collection.form.tableofcontents": "News (HTML)",
  "collection.form.tableofcontents": "Nyheter (HTML)",

  // "collection.form.title": "Name",
  "collection.form.title": "Namn",

  // "collection.form.entityType": "Entity Type",
  "collection.form.entityType": "Entitetstyp",



  // "collection.listelement.badge": "Collection",
  "collection.listelement.badge": "Samling",



  // "collection.page.browse.recent.head": "Recent Submissions",
  "collection.page.browse.recent.head": "Senast publicerade",

  // "collection.page.browse.recent.empty": "No items to show",
  "collection.page.browse.recent.empty": "Det finns ingenting att visa",

  // "collection.page.edit": "Edit this collection",
  "collection.page.edit": "Redigera denna samling",

  // "collection.page.handle": "Permanent URI for this collection",
  "collection.page.handle": "Använd denna länk för att länka till denna samling:",

  // "collection.page.license": "License",
  "collection.page.license": "Licens",

  // "collection.page.news": "News",
  "collection.page.news": "Nyheter",



  // "collection.select.confirm": "Confirm selected",
  "collection.select.confirm": "Bekräfta val",

  // "collection.select.empty": "No collections to show",
  "collection.select.empty": "Det finns inga samlingar att visa",

  // "collection.select.table.title": "Title",
  "collection.select.table.title": "Titel",


 // "collection.source.controls.head": "Harvest Controls",
  "collection.source.controls.head": "Inställningar för höstning",

  // "collection.source.controls.test.submit.error": "Something went wrong with initiating the testing of the settings",
  "collection.source.controls.test.submit.error": "Något gick fel när testet av inställningarna initierades",

  // "collection.source.controls.test.failed": "The script to test the settings has failed",
  "collection.source.controls.test.failed": "Skriptet som testar inställningarna kunde inte köras",

  // "collection.source.controls.test.completed": "The script to test the settings has successfully finished",
  "collection.source.controls.test.completed": "Skriptet som testar inställningarna har körts med lyckat resultat",

  // "collection.source.controls.test.submit": "Test configuration",
  "collection.source.controls.test.submit": "Testa konfigurationen",

  // "collection.source.controls.test.running": "Testing configuration...",
  "collection.source.controls.test.running": "Testar konfigurationen...",

  // "collection.source.controls.import.submit.success": "The import has been successfully initiated",
  "collection.source.controls.import.submit.success": "Importen har initierats",

  // "collection.source.controls.import.submit.error": "Something went wrong with initiating the import",
  "collection.source.controls.import.submit.error": "Något gick fel när importen skulle initieras",

  // "collection.source.controls.import.submit": "Import now",
  "collection.source.controls.import.submit": "Importera nu",

  // "collection.source.controls.import.running": "Importing...",
  "collection.source.controls.import.running": "Importerar...",

  // "collection.source.controls.import.failed": "An error occurred during the import",
  "collection.source.controls.import.failed": "Ett fel uppstod under importen",

  // "collection.source.controls.import.completed": "The import completed",
  "collection.source.controls.import.completed": "Importen har slutförts",

  // "collection.source.controls.reset.submit.success": "The reset and reimport has been successfully initiated",
  "collection.source.controls.reset.submit.success": "Återställning och omimport har initierats",

  // "collection.source.controls.reset.submit.error": "Something went wrong with initiating the reset and reimport",
  "collection.source.controls.reset.submit.error": "Något gick fel vid initiering av återställning och omimport",

  // "collection.source.controls.reset.failed": "An error occurred during the reset and reimport",
  "collection.source.controls.reset.failed": "Ett fel uppstod under återställning och omimport",

  // "collection.source.controls.reset.completed": "The reset and reimport completed",
  "collection.source.controls.reset.completed": "Återställningen och omimporten har slutförts",

  // "collection.source.controls.reset.submit": "Reset and reimport",
  "collection.source.controls.reset.submit": "Återställ och importera om",

  // "collection.source.controls.reset.running": "Resetting and reimporting...",
  "collection.source.controls.reset.running": "Återställer och importerar om...",

  // "collection.source.controls.harvest.status": "Harvest status:",
  "collection.source.controls.harvest.status": "Status:",

  // "collection.source.controls.harvest.start": "Harvest start time:",
  "collection.source.controls.harvest.start": "Starttid:",

  // "collection.source.controls.harvest.last": "Last time harvested:",
  "collection.source.controls.harvest.last": "Senaste höstning:",

  // "collection.source.controls.harvest.message": "Harvest info:",
  "collection.source.controls.harvest.message": "Info om höstning:",

  // "collection.source.controls.harvest.no-information": "N/A",
  "collection.source.controls.harvest.no-information": "saknas",


  // "collection.source.update.notifications.error.content": "The provided settings have been tested and didn't work.",
  "collection.source.update.notifications.error.content": "Inställningarna har testats och fungerade inte.",

  // "collection.source.update.notifications.error.title": "Server Error",
  "collection.source.update.notifications.error.title": "Serverfel",



  // "communityList.breadcrumbs": "Community List",
  "communityList.breadcrumbs": "Enheter",

  // "communityList.tabTitle": "Community List",
  "communityList.tabTitle": "Enheter",

  // "communityList.title": "List of Communities",
  "communityList.title": "Lista med enheter", 

  // "communityList.showMore": "Show More",
  "communityList.showMore": "Visa fler",



  // "community.create.head": "Create a Community",
  "community.create.head": "Skapa en ny enhet",

  // "community.create.notifications.success": "Successfully created the Community",
  "community.create.notifications.success": "Enheten har skapats",

  // "community.create.sub-head": "Create a Sub-Community for Community {{ parent }}",
  "community.create.sub-head": "Skapa en underenhet till enheten {{ parent }}",

  // "community.curate.header": "Curate Community: {{community}}",
  "community.curate.header": "Kurera enhet: {{community}}",

  // "community.delete.cancel": "Cancel",
  "community.delete.cancel": "Avbryt",

  // "community.delete.confirm": "Confirm",
  "community.delete.confirm": "Bekräfta",

  // "community.delete.processing": "Deleting...",
  "community.delete.processing": "Raderar...",

  // "community.delete.head": "Delete Community",
  "community.delete.head": "Radera enhet",

  // "community.delete.notification.fail": "Community could not be deleted",
  "community.delete.notification.fail": "Enheten kunde inte raderas",

  // "community.delete.notification.success": "Successfully deleted community",
  "community.delete.notification.success": "Enheten har raderats",

  // "community.delete.text": "Are you sure you want to delete community \"{{ dso }}\"",
  "community.delete.text": "Är du säker på att du vill radera denna enhet \"{{ dso }}\"",

  // "community.edit.delete": "Delete this community",
  "community.edit.delete": "Radera denna enhet",

  // "community.edit.head": "Edit Community",
  "community.edit.head": "Redigera enhet",

  // "community.edit.breadcrumbs": "Edit Community",
  "community.edit.breadcrumbs": "Redigera enhet",


  // "community.edit.logo.delete.title": "Delete logo",
  "community.edit.logo.delete.title": "Radera logga",

  // "community.edit.logo.delete-undo.title": "Undo delete",
  "community.edit.logo.delete-undo.title": "Ångra radering",

  // "community.edit.logo.label": "Community logo",
  "community.edit.logo.label": "Enhetens logga",

  // "community.edit.logo.notifications.add.error": "Uploading Community logo failed. Please verify the content before retrying.",
  "community.edit.logo.notifications.add.error": "Uppladdningen misslyckades. Kontrollera filen och försök igen.",

  // "community.edit.logo.notifications.add.success": "Upload Community logo successful.",
  "community.edit.logo.notifications.add.success": "Uppladdningen lyckades.",

  // "community.edit.logo.notifications.delete.success.title": "Logo deleted",
  "community.edit.logo.notifications.delete.success.title": "Loggan har raderats",

  // "community.edit.logo.notifications.delete.success.content": "Successfully deleted the community's logo",
  "community.edit.logo.notifications.delete.success.content": "Loggan har raderats",

  // "community.edit.logo.notifications.delete.error.title": "Error deleting logo",
  "community.edit.logo.notifications.delete.error.title": "Logga kunde inte raderas",

  // "community.edit.logo.upload": "Drop a Community Logo to upload",
  "community.edit.logo.upload": "Släpp en logga här för att ladda upp",



  // "community.edit.notifications.success": "Successfully edited the Community",
  "community.edit.notifications.success": "Enheten har redigerats",

  // "community.edit.notifications.unauthorized": "You do not have privileges to make this change",
  "community.edit.notifications.unauthorized": "Du har inte behörighet att göra denna ändring",

  // "community.edit.notifications.error": "An error occured while editing the Community",
  "community.edit.notifications.error": "Ett fel uppstod när enheten redigerades",

  // "community.edit.return": "Back",
  "community.edit.return": "Tillbaka",



  // "community.edit.tabs.curate.head": "Curate",
  "community.edit.tabs.curate.head": "Kurera",

  // "community.edit.tabs.curate.title": "Community Edit - Curate",
  "community.edit.tabs.curate.title": "Redigera enhet - Kurera",

  // "community.edit.tabs.metadata.head": "Edit Metadata",
  "community.edit.tabs.metadata.head": "Redigera metadata",

  // "community.edit.tabs.metadata.title": "Community Edit - Metadata",
  "community.edit.tabs.metadata.title": "Redigera enhet - Metadata",

  // "community.edit.tabs.roles.head": "Assign Roles",
  "community.edit.tabs.roles.head": "Tilldela roller",

  // "community.edit.tabs.roles.title": "Community Edit - Roles",
  "community.edit.tabs.roles.title": "Redigera enhet - Roller",

  // "community.edit.tabs.authorizations.head": "Authorizations",
  "community.edit.tabs.authorizations.head": "Behörigheter",

  // "community.edit.tabs.authorizations.title": "Community Edit - Authorizations",
  "community.edit.tabs.authorizations.title": "Redigera enhet - Behörigheter",



  // "community.listelement.badge": "Community",
  "community.listelement.badge": "Enhet",



  // "comcol-role.edit.no-group": "None",
  "comcol-role.edit.no-group": "Ingen",

  // "comcol-role.edit.create": "Create",
  "comcol-role.edit.create": "Skapa",

  // "comcol-role.edit.restrict": "Restrict",
  "comcol-role.edit.restrict": "Begränsa",

  // "comcol-role.edit.delete": "Delete",
  "comcol-role.edit.delete": "Radera",


  // "comcol-role.edit.community-admin.name": "Administrators",
  "comcol-role.edit.community-admin.name": "Administratörer",

  // "comcol-role.edit.collection-admin.name": "Administrators",
  "comcol-role.edit.collection-admin.name": "Administratörer",


  // "comcol-role.edit.community-admin.description": "Community administrators can create sub-communities or collections, and manage or assign management for those sub-communities or collections. In addition, they decide who can submit items to any sub-collections, edit item metadata (after submission), and add (map) existing items from other collections (subject to authorization).",
  "comcol-role.edit.community-admin.description": "Administratörer för enheter kan skapa underenheter eller samlingar och administrera dessa. De kan också avgöra vem skall ha behörighet till dessa, redigera metadata (på befintliga poster), och mappa existerande poster från andra samlingar (beroende på behörighet till dessa).",

  // "comcol-role.edit.collection-admin.description": "Collection administrators decide who can submit items to the collection, edit item metadata (after submission), and add (map) existing items from other collections to this collection (subject to authorization for that collection).",
  "comcol-role.edit.collection-admin.description": "Administratörer för samlingar avgör vem som kan skapa nya poster i dessa, redigera metadata (på befintliga poster) och mappa existerande poster från andra samlingar till denna (beroende på behörighet).",


  // "comcol-role.edit.submitters.name": "Submitters",
  "comcol-role.edit.submitters.name": "Submitters",

  // "comcol-role.edit.submitters.description": "The E-People and Groups that have permission to submit new items to this collection.",
  "comcol-role.edit.submitters.description": "EPersoner och grupper som har behörighet att skapa nya poster i denna samling.",


  // "comcol-role.edit.item_read.name": "Default item read access",
  "comcol-role.edit.item_read.name": "Default läsåtkomst till post",

  // "comcol-role.edit.item_read.description": "E-People and Groups that can read new items submitted to this collection. Changes to this role are not retroactive. Existing items in the system will still be viewable by those who had read access at the time of their addition.",
  "comcol-role.edit.item_read.description": "EPersoner och grupper som kan läsa nya poster som skapats i denna samling. Förändringar i rollen är inte retroaktiva. Existerande poster kommer fortfarande att vara synliga för dem som hade läsåtkomst när de skapades.",

  // "comcol-role.edit.item_read.anonymous-group": "Default read for incoming items is currently set to Anonymous.",
  "comcol-role.edit.item_read.anonymous-group": "Default läsåtkomst till nyskapade poster är för närvarande satt till Anonymous.",


  // "comcol-role.edit.bitstream_read.name": "Default bitstream read access",
  "comcol-role.edit.bitstream_read.name": "Default läsåtkomst till filer",

  // "comcol-role.edit.bitstream_read.description": "Community administrators can create sub-communities or collections, and manage or assign management for those sub-communities or collections. In addition, they decide who can submit items to any sub-collections, edit item metadata (after submission), and add (map) existing items from other collections (subject to authorization).",
  "comcol-role.edit.bitstream_read.description": "Administratörer för enheter kan skapa underenheter eller samlingar och administrera dessa. De kan också avgöra vem skall ha behörighet till dessa, redigera metadata (på befintliga poster), och mappa existerande poster från andra samlingar (beroende på behörighet till dessa).",

  // "comcol-role.edit.bitstream_read.anonymous-group": "Default read for incoming bitstreams is currently set to Anonymous.",
  "comcol-role.edit.bitstream_read.anonymous-group": "Default läsåtkomst till nyuppladdade filer är för närvarande satt till Anonymous.",


  // "comcol-role.edit.editor.name": "Editors",
  "comcol-role.edit.editor.name": "Editors",

  // "comcol-role.edit.editor.description": "Editors are able to edit the metadata of incoming submissions, and then accept or reject them.",
  "comcol-role.edit.editor.description": "Dessa kan redigera metadata på inkommande bidrag, samt acceptera eller neka dessa.",


  // "comcol-role.edit.finaleditor.name": "Final editors",
  "comcol-role.edit.finaleditor.name": "Final editors",

  // "comcol-role.edit.finaleditor.description": "Final editors are able to edit the metadata of incoming submissions, but will not be able to reject them.",
  "comcol-role.edit.finaleditor.description": "Dessa kan redigera metadata på inkommande bidrag, men har inte möjlighet att neka dem.",


  // "comcol-role.edit.reviewer.name": "Reviewers",
  "comcol-role.edit.reviewer.name": "Reviewers",

  // "comcol-role.edit.reviewer.description": "Reviewers are able to accept or reject incoming submissions. However, they are not able to edit the submission's metadata.",
  "comcol-role.edit.reviewer.description": "Reviewers kan acceptera eller neka inkommande bidrag. Men de kan inte redigera metadata.",



  // "community.form.abstract": "Short Beskrivning",
  "community.form.abstract": "Kort beskrivning",

  // "community.form.description": "Introductory text (HTML)",
  "community.form.description": "Inledande text (HTML)",

  // "community.form.errors.title.required": "Please enter a community name",
  "community.form.errors.title.required": "Ange ett namn på enheten",

  // "community.form.rights": "Copyright text (HTML)",
  "community.form.rights": "Copyright text (HTML)",

  // "community.form.tableofcontents": "News (HTML)",
  "community.form.tableofcontents": "Nyheter (HTML)",

  // "community.form.title": "Name",
  "community.form.title": "Namn",

  // "community.page.edit": "Edit this community",
  "community.page.edit": "Redigera denna enhet",

  // "community.page.handle": "Permanent URI for this community",
  "community.page.handle": "Använd denna länk för att länka till samlingen:",

  // "community.page.license": "License",
  "community.page.license": "Licens",

  // "community.page.news": "News",
  "community.page.news": "News",

  // "community.all-lists.head": "Subcommunities and Collections",
  "community.all-lists.head": "Samling",

  // "community.sub-collection-list.head": "Samlingar Community",
  "community.sub-collection-list.head": "Samlingar",

  // "community.sub-community-list.head": "Communities of this Community",
  "community.sub-community-list.head": "Enheter under denna enhet",



  // "cookies.consent.accept-all": "Accept all",
  "cookies.consent.accept-all": "Acceptera alla",

  // "cookies.consent.accept-selected": "Accept selected",
  "cookies.consent.accept-selected": "Acceptera markerade",

  // "cookies.consent.app.opt-out.description": "This app is loaded by default (but you can opt out)",
  "cookies.consent.app.opt-out.description": "Denna app har laddats per default (men du kan välja opt out)",

  // "cookies.consent.app.opt-out.title": "(opt-out)",
  "cookies.consent.app.opt-out.title": "(opt-out)",

  // "cookies.consent.app.purpose": "purpose",
  "cookies.consent.app.purpose": "syfte",

  // "cookies.consent.app.required.description": "This application is always required",
  "cookies.consent.app.required.description": "Denna applikation krävs alltid",

  // "cookies.consent.app.required.title": "(always required)",
  "cookies.consent.app.required.title": "(krävs alltid)",

  // "cookies.consent.update": "There were changes since your last visit, please update your consent.",
  "cookies.consent.update": "Ändringar har gjorts sedan ditt senaste besök, vänligen uppdatera ditt medgivande.",

  // "cookies.consent.close": "Close",
  "cookies.consent.close": "Stäng",

  // "cookies.consent.decline": "Decline",
  "cookies.consent.decline": "Avböj",

  // "cookies.consent.content-notice.description": "We collect and process your personal information for the following purposes: <strong>Authentication, Preferences, Acknowledgement and Statistics</strong>. <br/> To learn more, please read our {privacyPolicy}.",
  "cookies.consent.content-notice.description": "Vi samlar in och hanterar dina persondata för följande syften: <strong>Autenticering, inställningar, godkännanden och statistik</strong>. <br/> För mer information, läs {privacyPolicy}.",

  // "cookies.consent.content-notice.learnMore": "Customize",
  "cookies.consent.content-notice.learnMore": "Anpassa",

  // "cookies.consent.content-modal.description": "Here you can see and customize the information that we collect about you.",
  "cookies.consent.content-modal.description": "Se och anpassa den information som vi samlar in.",

  // "cookies.consent.content-modal.privacy-policy.name": "privacy policy",
  "cookies.consent.content-modal.privacy-policy.name": "personuppgifter och cookies",

  // "cookies.consent.content-modal.privacy-policy.text": "To learn more, please read our {privacyPolicy}.",
  "cookies.consent.content-modal.privacy-policy.text": "För mer information, läs {privacyPolicy}.",

  // "cookies.consent.content-modal.title": "Information that we collect",
  "cookies.consent.content-modal.title": "Information som vi samlar in",



  // "cookies.consent.app.title.authentication": "Authentication",
  "cookies.consent.app.title.authentication": "Autenticering",

  // "cookies.consent.app.description.authentication": "Required for signing you in",
  "cookies.consent.app.description.authentication": "Behövs för att du skall kunna logga in",


  // "cookies.consent.app.title.preferences": "Preferences",
  "cookies.consent.app.title.preferences": "Inställningar",

  // "cookies.consent.app.description.preferences": "Required for saving your preferences",
  "cookies.consent.app.description.preferences": "Behövs för att kunna spara dina inställningar",



  // "cookies.consent.app.title.acknowledgement": "Acknowledgement",
  "cookies.consent.app.title.acknowledgement": "Godkännande",

  // "cookies.consent.app.description.acknowledgement": "Required for saving your acknowledgements and consents",
  "cookies.consent.app.description.acknowledgement": "Behövs för att spara dina godkännanden och medgivanden",



  // "cookies.consent.app.title.google-analytics": "Google Analytics",
  "cookies.consent.app.title.google-analytics": "Google Analytics",

  // "cookies.consent.app.description.google-analytics": "Allows us to track statistical data",
  "cookies.consent.app.description.google-analytics": "Tillåt oss att spåra statistiska data",



  // "cookies.consent.purpose.functional": "Functional",
  "cookies.consent.purpose.functional": "Funktionella",

  // "cookies.consent.purpose.statistical": "Statistical",
  "cookies.consent.purpose.statistical": "Statistiska",


  // "curation-task.task.checklinks.label":  "Check Links in Metadata",
  "curation-task.task.checklinks.label":  "Kontrollera länkar i metadata",

  // "curation-task.task.noop.label": "NOOP",
  "curation-task.task.noop.label": "NOOP",

  // "curation-task.task.profileformats.label": "Profile Bitstream Formats",
  // TODO New key - Add a translation
  "curation-task.task.profileformats.label": "Profile Bitstream Formats",

  // "curation-task.task.requiredmetadata.label": "Check for Required Metadata",
  "curation-task.task.requiredmetadata.label": "Kontrollera obligatoriska metadata",

  // "curation-task.task.translate.label": "Microsoft Translator",
  "curation-task.task.translate.label": "Microsoft Translator",

  // "curation-task.task.vscan.label": "Virus Scan",
  "curation-task.task.vscan.label": "Virus Scan",

  // "curation.form.task-select.label": "Task:",
  "curation.form.task-select.label": "Uppgift:",

  // "curation.form.submit": "Start",
  "curation.form.submit": "Starta",

  // "curation.form.submit.success.head": "The curation task has been started successfully",
  "curation.form.submit.success.head": "Kureringsjobbet har startats",

  // "curation.form.submit.success.content": "You will be redirected to the corresponding process page.",
  "curation.form.submit.success.content": "Du kommer att skickas till sidan för att övervaka processen.",

  // "curation.form.submit.error.head": "Running the curation task failed",
  "curation.form.submit.error.head": "Kureringsjobbet misslyckades",

  // "curation.form.submit.error.content": "An error occured when trying to start the curation task.",
  "curation.form.submit.error.content": "Ett fel uppstod när kureringsjobbet skulle startas.",

  // "curation.form.handle.label": "Handle:",
  "curation.form.handle.label": "Handle:",

  // "curation.form.handle.hint": "Hint: Enter [your-handle-prefix]/0 to run a task across entire site (not all tasks may support this capability)",
  "curation.form.handle.hint": "Tips: Ange [your-handle-prefix]/0 för att köra ett jobb för hela sajten (alla jobb kanske inte stöder detta)",



  // "deny-request-copy.email.message": "Dear {{ recipientName }},\nIn response to your request I regret to inform you that it's not possible to send you a copy of the file(s) you have requested, concerning the document: \"{{ itemUrl }}\" ({{ itemName }}), of which I am an author.\n\nBest regards,\n{{ authorName }} <{{ authorEmail }}>",
  "deny-request-copy.email.message": "Hej {{ recipientName }},\nDet är tyvärr inte möjligt att skicka den eller de filer som du har begärt. Angående: \"{{ itemUrl }}\" ({{ itemName }}), som jag har författat.\n\nMed vänliga hälsningar,\n{{ authorName }} <{{ authorEmail }}>",

  // "deny-request-copy.email.subject": "Request copy of document",
  "deny-request-copy.email.subject": "Begär en kopia av dokument",

  // "deny-request-copy.error": "An error occurred",
  "deny-request-copy.error": "Ett fel uppstod",

  // "deny-request-copy.header": "Deny document copy request",
  "deny-request-copy.header": "Neka begäran",

  // "deny-request-copy.intro": "This message will be sent to the applicant of the request",
  "deny-request-copy.intro": "Detta meddelande kommer att skickas till personen som har begärt kopian",

  // "deny-request-copy.success": "Successfully denied item request",
  "deny-request-copy.success": "Begäran nekades",



  // "dso.name.untitled": "Untitled",
  "dso.name.untitled": "Utan titel",



  // "dso-selector.create.collection.head": "New collection",
  "dso-selector.create.collection.head": "Ny samling",

  // "dso-selector.create.collection.sub-level": "Create a new collection in",
  "dso-selector.create.collection.sub-level": "Skapa en ny samling i",

  // "dso-selector.create.community.head": "New community",
  "dso-selector.create.community.head": "Ny enhet",

  // "dso-selector.create.community.sub-level": "Create a new community in",
  "dso-selector.create.community.sub-level": "Skapa en ny enhet i",

  // "dso-selector.create.community.top-level": "Create a new top-level community",
  "dso-selector.create.community.top-level": "Skapa en ny enhet på toppnivå",

  // "dso-selector.create.item.head": "New item",
  "dso-selector.create.item.head": "Ny post",

  // "dso-selector.create.item.sub-level": "Create a new item in",
  "dso-selector.create.item.sub-level": "Skapa en ny post i",

  // "dso-selector.create.submission.head": "New submission",
  "dso-selector.create.submission.head": "Nytt bidrag",

  // "dso-selector.edit.collection.head": "Edit collection",
  "dso-selector.edit.collection.head": "Redigera samling",

  // "dso-selector.edit.community.head": "Edit community",
  "dso-selector.edit.community.head": "Redigera enhet",

  // "dso-selector.edit.item.head": "Edit item",
  "dso-selector.edit.item.head": "Redigera post",

  // "dso-selector.error.title": "An error occurred searching for a {{ type }}",
  "dso-selector.error.title": "Ett fel uppstod vid sökning på {{ type }}",

  // "dso-selector.export-metadata.dspaceobject.head": "Export metadata from",
  "dso-selector.export-metadata.dspaceobject.head": "Exportera metadata från",

  // "dso-selector.no-results": "No {{ type }} found",
  "dso-selector.no-results": "Ingen {{ type }} kunde hittas",

  // "dso-selector.placeholder": "Search for a {{ type }}",
  "dso-selector.placeholder": "Sök efter en {{ type }}",

  // "dso-selector.select.collection.head": "Select a collection",
  "dso-selector.select.collection.head": "Välj en samling",

  // "dso-selector.set-scope.community.head": "Select a search scope",
  "dso-selector.set-scope.community.head": "Välj ett scope för sökning",

  // "dso-selector.set-scope.community.button": "Search all of DSpace",
  "dso-selector.set-scope.community.button": "Sök i hela arkivet",

  // "dso-selector.set-scope.community.input-header": "Search for a community or collection",
  "dso-selector.set-scope.community.input-header": "Sök efter en samling eller enhet",



 // "confirmation-modal.export-metadata.header": "Export metadata for {{ dsoName }}",
  "confirmation-modal.export-metadata.header": "Exportera metadata från {{ dsoName }}",

  // "confirmation-modal.export-metadata.info": "Are you sure you want to export metadata for {{ dsoName }}",
  "confirmation-modal.export-metadata.info": "Vill du exportera metadata från {{ dsoName }}",

  // "confirmation-modal.export-metadata.cancel": "Cancel",
  "confirmation-modal.export-metadata.cancel": "Avbryt",

  // "confirmation-modal.export-metadata.confirm": "Export",
  "confirmation-modal.export-metadata.confirm": "Exportera",

  // "confirmation-modal.delete-eperson.header": "Delete EPerson \"{{ dsoName }}\"",
  "confirmation-modal.delete-eperson.header": "Radera e-Person \"{{ dsoName }}\"",

  // "confirmation-modal.delete-eperson.info": "Are you sure you want to delete EPerson \"{{ dsoName }}\"",
  "confirmation-modal.delete-eperson.info": "Vill du radera e-Person \"{{ dsoName }}\"",

  // "confirmation-modal.delete-eperson.cancel": "Cancel",
  "confirmation-modal.delete-eperson.cancel": "Avbryt",

  // "confirmation-modal.delete-eperson.confirm": "Delete",
  "confirmation-modal.delete-eperson.confirm": "Radera",


  // "error.bitstream": "Error fetching bitstream",
  "error.bitstream": "Ett fel uppstod när felen hämtades",

  // "error.browse-by": "Error fetching items",
  "error.browse-by": "Ett fel uppstod när posterna hämtades",

  // "error.collection": "Error fetching collection",
  "error.collection": "Ett fel uppstod när samling hämtades",

  // "error.collections": "Error fetching collections",
  "error.collections": "Ett fel uppstod när samlingar hämtades",

  // "error.community": "Error fetching community",
  "error.community": "Ett fel uppstod när enhet hämtades",

  // "error.identifier": "No item found for the identifier",
  "error.identifier": "Inga post med denna identifiererare kunde hittas",

  // "error.default": "Error",
  "error.default": "Fel",

  // "error.item": "Error fetching item",
  "error.item": "Ett fel uppstod när posten hämtades",

  // "error.items": "Error fetching items",
  "error.items": "Ett fel uppstod när poster hämtades",

  // "error.objects": "Error fetching objects",
  "error.objects": "Ett fel uppstod när objekt hämtades",

  // "error.recent-submissions": "Error fetching recent submissions",
  "error.recent-submissions": "Ett fel uppstod när senste bidrag hämtades",

  // "error.search-results": "Error fetching search results",
  "error.search-results": "Ett fel uppstod när sökresultaten hämtades",

  // "error.invalid-search-query": "Search query is not valid. Please check <a href=\"https://solr.apache.org/guide/query-syntax-and-parsing.html\" target=\"_blank\">Solr query syntax</a> best practices for further information about this error.",
  "error.invalid-search-query": "Ogiltig sökfråga. Se <a href=\"https://solr.apache.org/guide/query-syntax-and-parsing.html\" target=\"_blank\">Solr query syntax</a> för hjälp och mer information.",

  // "error.sub-collections": "Error fetching sub-collections",
  "error.sub-collections": "Ett fel uppstod när undersamlingar hämtades",

  // "error.sub-communities": "Error fetching sub-communities",
  "error.sub-communities": "Ett fel uppstod när underenheter hämtades",

  // "error.submission.sections.init-form-error": "An error occurred during section initialize, please check your input-form configuration. Details are below : <br> <br>",
  // TODO New key - Add a translation
  "error.submission.sections.init-form-error": "An error occurred during section initialize, please check your input-form configuration. Details are below : <br> <br>",

  // "error.top-level-communities": "Error fetching top-level communities",
  "error.top-level-communities": "Ett fel uppstod när enheter på toppnivå hämtades",

  // "error.validation.license.notgranted": "You must grant this license to complete your submission. If you are unable to grant this license at this time you may save your work and return later or remove the submission.",
  "error.validation.license.notgranted": "Du måste godkänna dessa villkor för att skutföra registreringen. Om detta inte är möjligt så kan du spara nu och återvända hit senare, eller radera bidraget.",

  // "error.validation.pattern": "This input is restricted by the current pattern: {{ pattern }}.",
  // TODO New key - Add a translation
  "error.validation.pattern": "This input is restricted by the current pattern: {{ pattern }}.",

  // "error.validation.filerequired": "The file upload is mandatory",
  "error.validation.filerequired": "Filuppladdning är obligatorisk",

  // "error.validation.required": "This field is required",
  "error.validation.required": "Detta fält är obligatoriskt",

  // "error.validation.NotValidEmail": "This E-mail is not a valid email",
  "error.validation.NotValidEmail": "Ogiltig e-postadress",

  // "error.validation.emailTaken": "This E-mail is already taken",
  "error.validation.emailTaken": "E-postadressen finns redan",

  // "error.validation.groupExists": "This group already exists",
  "error.validation.groupExists": "Denna grupp existerar redan",


  // "file-section.error.header": "Error obtaining files for this item",
  "file-section.error.header": "Det gick inte att hämta filerna till denna post",



  // "footer.copyright": "copyright © 2002-{{ year }}",
  "footer.copyright": "copyright © 2002-{{ year }}",

  // "footer.link.dspace": "DSpace software",
  "footer.link.dspace": "DSpace software",

  // "footer.link.lyrasis": "LYRASIS",
  "footer.link.lyrasis": "LYRASIS",

  // "footer.link.cookies": "Cookie settings",
  "footer.link.cookies": "Cookieinställningar",

  // "footer.link.privacy-policy": "Privacy policy",
  // TODO New key - Add a translation
  "footer.link.privacy-policy": "Privacy policy",

  // "footer.link.end-user-agreement":"End User Agreement",
  // TODO New key - Add a translation
  "footer.link.end-user-agreement":"End User Agreement",

  // "footer.link.feedback":"Send Feedback",
  "footer.link.feedback":"Skicka feedback",



  // "forgot-email.form.header": "Forgot Password",
  "forgot-email.form.header": "Glömt lösenord",

  // "forgot-email.form.info": "Enter Register an account to subscribe to collections for email updates, and submit new items to DSpace.",
  "forgot-email.form.info": "Registrera dig som användare för att prenumerera på nyheter eller ladda upp nya filer till arkivet.",

  // "forgot-email.form.email": "E-post *",
  "forgot-email.form.email": "E-post *",

  // "forgot-email.form.email.error.required": "Please fill in an email address",
  "forgot-email.form.email.error.required": "Ange en giltig e-postadress",

  // "forgot-email.form.email.error.pattern": "Please fill in a valid email address",
  "forgot-email.form.email.error.pattern": "Ange en giltig e-postadress",

  // "forgot-email.form.email.hint": "This address will be verified and used as your login name.",
  "forgot-email.form.email.hint": "E-postadressen kommer att verifieras och användas som ditt användarnamn.",

  // "forgot-email.form.submit": "Save",
  "forgot-email.form.submit": "Spara",

  // "forgot-email.form.success.head": "Verification email sent",
  "forgot-email.form.success.head": "Ett verifieringsmejl har skickats",

  // "forgot-email.form.success.content": "An email has been sent to {{ email }} containing a special URL and further instructions.",
  "forgot-email.form.success.content": "Ett mejl med vidare instruktioner har skickats till {{ email }}.",

  // "forgot-email.form.error.head": "Error when trying to register email",
  "forgot-email.form.error.head": "Ett fel har uppstått",

  // "forgot-email.form.error.content": "An error occured when registering the following email address: {{ email }}",
  "forgot-email.form.error.content": "Ett fel uppstod när följande e-postadress skulle registreras: {{ email }}",



  // "forgot-password.title": "Forgot Password",
  "forgot-password.title": "Glömt lösenord",

  // "forgot-password.form.head": "Forgot Password",
  "forgot-password.form.head": "Glömt lösenord",

  // "forgot-password.form.info": "Enter a new password in the box below, and confirm it by typing it again into the second box. It should be at least six characters long.",
  "forgot-password.form.info": "Ange och bekräfta ett nytt lösenord nedan (minst 6 tecken).",

  // "forgot-password.form.card.security": "Säkerhet",
  "forgot-password.form.card.security": "Säkerhet",

  // "forgot-password.form.identification.header": "Identify",
  "forgot-password.form.identification.header": "Identifiera",

  // "forgot-password.form.identification.email": "Email address: ",
  "forgot-password.form.identification.email": "E-post: ",

  // "forgot-password.form.label.password": "Password",
  "forgot-password.form.label.password": "Lösenord",

  // "forgot-password.form.label.passwordrepeat": "Bekräfta",
  "forgot-password.form.label.passwordrepeat": "Bekräfta",

  // "forgot-password.form.error.empty-password": "Please enter a password in the box below.",
  "forgot-password.form.error.empty-password": "Ange ett lösenord nedan.",

  // "forgot-password.form.error.matching-passwords": "Lösenorden överensstämmer inte.",
  "forgot-password.form.error.matching-passwords": "Lösenorden överensstämmer inte.",

  // "forgot-password.form.error.password-length": "The password should be at least 6 characters long.",
  "forgot-password.form.error.password-length": "Lösenordet måste bestå av minst 6 tecken.",

  // "forgot-password.form.notification.error.title": "Error when trying to submit new password",
  "forgot-password.form.notification.error.title": "Ett fel uppstod när det nya lösenordet skulle sparas",

  // "forgot-password.form.notification.success.content": "The password reset was successful. You have been logged in as the created user.",
  "forgot-password.form.notification.success.content": "Lösenordet har återställts. Du är nu inloggad.",

  // "forgot-password.form.notification.success.title": "Password reset completed",
  "forgot-password.form.notification.success.title": "Lösenordet har återställts",

  // "forgot-password.form.submit": "Submit password",
  "forgot-password.form.submit": "Spara lösenord",


  // "form.add": "Add more",
  "form.add": "Lägg till fler",

  // "form.add-help": "Click here to add the current entry and to add another one",
  "form.add-help": "Klicka här för att spara nuvarande post och lägga till en ny",

  // "form.cancel": "Cancel",
  "form.cancel": "Avbryt",

  // "form.clear": "Clear",
  "form.clear": "Rensa",

  // "form.clear-help": "Click here to remove the selected value",
  "form.clear-help": "Klicka för att avmarkera",

  // "form.discard": "Discard",
  "form.discard": "Dra tillbaka",

  // "form.drag": "Drag",
  "form.drag": "Dra",

  // "form.edit": "Edit",
  "form.edit": "Redigera",

  // "form.edit-help": "Click here to edit the selected value",
  "form.edit-help": "Klicka för att redigera det markerade",

  // "form.first-name": "First name",
  "form.first-name": "Förnamn",

  // "form.group-collapse": "Collapse",
  "form.group-collapse": "Fäll ihop",

  // "form.group-collapse-help": "Click here to collapse",
  "form.group-collapse-help": "Klicka här för att fälla ihop",

  // "form.group-expand": "Expand",
  "form.group-expand": "Expandera",

  // "form.group-expand-help": "Click here to expand and add more elements",
  "form.group-expand-help": "Klicka här för att expandera och lägga till fler element",

  // "form.last-name": "Last name",
  "form.last-name": "Efternamn",

  // "form.loading": "Loading...",
  "form.loading": "Laddar...",

  // "form.lookup": "Lookup",
  "form.lookup": "Slå upp",

  // "form.lookup-help": "Click here to look up an existing relation",
  "form.lookup-help": "Klicka för att leta upp en befintlig relation",

  // "form.no-results": "No results found",
  "form.no-results": "Inga resultat",

  // "form.no-value": "No value entered",
  "form.no-value": "Inget värde har angivits",

  // "form.other-information": {},
  "form.other-information": {},

  // "form.remove": "Remove",
  "form.remove": "Ta bort",

  // "form.save": "Save",
  "form.save": "Spara",

  // "form.save-help": "Save changes",
  "form.save-help": "Spara ändringar",

  // "form.search": "Search",
  "form.search": "Sök",

  // "form.search-help": "Click here to look for an existing correspondence",
  "form.search-help": "Klicka här för att leta efter en befintlig korrespondens",

  // "form.submit": "Save",
  "form.submit": "Spara",

  // "form.repeatable.sort.tip": "Drop the item in the new position",
  "form.repeatable.sort.tip": "Släpp posten i den nya positionen",



  // "grant-deny-request-copy.deny": "Don't send copy",
  "grant-deny-request-copy.deny": "Skicka inte kopia",

  // "grant-deny-request-copy.email.back": "Back",
  "grant-deny-request-copy.email.back": "Tillbaka",

  // "grant-deny-request-copy.email.message": "Message",
  "grant-deny-request-copy.email.message": "Meddelande",

  // "grant-deny-request-copy.email.message.empty": "Please enter a message",
  "grant-deny-request-copy.email.message.empty": "Skriv ett meddelande",

  // "grant-deny-request-copy.email.permissions.info": "You may use this occasion to reconsider the access restrictions on the document, to avoid having to respond to these requests. If you’d like to ask the repository administrators to remove these restrictions, please check the box below.",
  // TODO New key - Add a translation
  "grant-deny-request-copy.email.permissions.info": "You may use this occasion to reconsider the access restrictions on the document, to avoid having to respond to these requests. If you’d like to ask the repository administrators to remove these restrictions, please check the box below.",

  // "grant-deny-request-copy.email.permissions.label": "Change to open access",
  "grant-deny-request-copy.email.permissions.label": "Ändra till öppen tillgång",

  // "grant-deny-request-copy.email.send": "Send",
  "grant-deny-request-copy.email.send": "Skicka",

  // "grant-deny-request-copy.email.subject": "Subject",
  "grant-deny-request-copy.email.subject": "Ämne",

  // "grant-deny-request-copy.email.subject.empty": "Please enter a subject",
  "grant-deny-request-copy.email.subject.empty": "Ange ett ämne",

  // "grant-deny-request-copy.grant": "Send copy",
  "grant-deny-request-copy.grant": "Skicka kopia",

  // "grant-deny-request-copy.header": "Document copy request",
  "grant-deny-request-copy.header": "Begäran om kopia",

  // "grant-deny-request-copy.home-page": "Take me to the home page",
  "grant-deny-request-copy.home-page": "Till startsidan",

  // "grant-deny-request-copy.intro1": "If you are one of the Författare of the document <a href='{{ url }}'>{{ name }}</a>, then please use one of the options below to respond to the user's request.",
  "grant-deny-request-copy.intro1": "Om du är en av författarna av <a href='{{ url }}'>{{ name }}</a>, välj svar på användarens förfrågan nedan.",

  // "grant-deny-request-copy.intro2": "After choosing an option, you will be presented with a suggested email reply which you may edit.",
  "grant-deny-request-copy.intro2": "När du har gjort ditt val kommer du att se det mejl som skall skickas till användaren. Du kan redigera innehållet i detta.",

  // "grant-deny-request-copy.processed": "This request has already been processed. You can use the button below to get back to the home page.",
  "grant-deny-request-copy.processed": "Denna begäran har redan behandlats. Använd knappen nedan för att komma till startsidan.",



  // "grant-request-copy.email.message": "Dear {{ recipientName }},\nIn response to your request I have the pleasure to send you in attachment a copy of the file(s) concerning the document: \"{{ itemUrl }}\" ({{ itemName }}), of which I am an author.\n\nBest regards,\n{{ authorName }} <{{ authorEmail }}>",
  "grant-request-copy.email.message": "Hej {{ recipientName }},\nDet dokument du har begärt, och som jag är författare till, bifogas i detta mejl: \"{{ itemUrl }}\" ({{ itemName }}).\n\nMed vänliga hälsningar,\n{{ authorName }} <{{ authorEmail }}>",

  // "grant-request-copy.email.subject": "Request copy of document",
  "grant-request-copy.email.subject": "Begär kopia av dokument",

  // "grant-request-copy.error": "An error occurred",
  "grant-request-copy.error": "Ett fel uppstod",

  // "grant-request-copy.header": "Grant document copy request",
  "grant-request-copy.header": "Bevilja begäran av kopia",

  // "grant-request-copy.intro": "This message will be sent to the applicant of the request. The requested document(s) will be attached.",
  "grant-request-copy.intro": "Detta meddelande kommer att skickas till personen som begärt detta. Filer kommer att bifogas.",

  // "grant-request-copy.success": "Successfully granted item request",
  "grant-request-copy.success": "Begäran beviljades.",



  // "home.description": "",
  "home.description": "Till startsidan",

  // "home.breadcrumbs": "Home",
  "home.breadcrumbs": "Hem",

  // "home.search-form.placeholder": "Search the repository ...",
  "home.search-form.placeholder": "Sök i arkivet ...",

  // "home.title": "Home",
  "home.title": "Hem",

  // "home.top-level-communities.head": "Enheter i ODR",
  "home.top-level-communities.head": "Enheter i DSpace",

  // "home.top-level-communities.help": "Select a community to browse its collections.",
  "home.top-level-communities.help": "Välj en enhet för att se alla samlingar.",



  // "info.end-user-agreement.accept": "I have read and I agree to the End User Agreement",
  "info.end-user-agreement.accept": "Jag har läst och förstått villkoren i användaravtalet",

  // "info.end-user-agreement.accept.error": "An error occurred accepting the End User Agreement",
  "info.end-user-agreement.accept.error": "Ett fel uppstod när användaravtalet godkändes",

  // "info.end-user-agreement.accept.success": "Successfully updated the End User Agreement",
  "info.end-user-agreement.accept.success": "Användaravtalet har uppdaterats",

  // "info.end-user-agreement.breadcrumbs": "End User Agreement",
  "info.end-user-agreement.breadcrumbs": "Användaravtal",

  // "info.end-user-agreement.buttons.cancel": "Cancel",
  "info.end-user-agreement.buttons.cancel": "Avbryt",

  // "info.end-user-agreement.buttons.save": "Save",
  "info.end-user-agreement.buttons.save": "Spara",

  // "info.end-user-agreement.head": "End User Agreement",
  "info.end-user-agreement.head": "Användaravtal",

  // "info.end-user-agreement.title": "End User Agreement",
  "info.end-user-agreement.title": "Användaravtal",

  // "info.privacy.breadcrumbs": "Privacy Statement",
  "info.privacy.breadcrumbs": "Integritetspolicy",

  // "info.privacy.head": "Privacy Statement",
  "info.privacy.head": "Integritetspolicy",

  // "info.privacy.title": "Privacy Statement",
  "info.privacy.title": "Integritetspolicy",

  // "info.feedback.breadcrumbs": "Feedback",
  "info.feedback.breadcrumbs": "Feedback",

  // "info.feedback.head": "Feedback",
  "info.feedback.head": "Feedback",

  // "info.feedback.title": "Feedback",
  "info.feedback.title": "Feedback",

  // "info.feedback.info": "Thanks for sharing your feedback about the DSpace system. Your comments are appreciated!",
  "info.feedback.info": "Tack för att du lämnar dina synpunkter på tjänsten. Dina åsikter betyder mycket för oss!",

  // "info.feedback.email_help": "This address will be used to follow up on your feedback.",
  "info.feedback.email_help": "Denna adress kommer att användas för att återkoppla till dig.",

  // "info.feedback.send": "Send Feedback",
  "info.feedback.send": "Skicka feedback",

  // "info.feedback.comments": "Comments",
  "info.feedback.comments": "Kommentarer",

  // "info.feedback.email-label": "Your Email",
  "info.feedback.email-label": "Din e-postadress",

  // "info.feedback.create.success" : "Feedback Sent Successfully!",
  "info.feedback.create.success" : "Feedback har skickats!",

  // "info.feedback.error.email.required" : "A valid email address is required",
  "info.feedback.error.email.required" : "Du måste ange en giltig e-postadress",

  // "info.feedback.error.message.required" : "A comment is required",
  "info.feedback.error.message.required" : "Du måste skriva en kommentar",

  // "info.feedback.page-label" : "Page",
  "info.feedback.page-label" : "Sida",

  // "info.feedback.page_help" : "Tha page related to your feedback",
  "info.feedback.page_help" : "Den är sidan är relaterad till din feedback",



  // "item.alerts.private": "This item is non-discoverable",
  "item.alerts.private": "Denna post är dold vid sökning",

  // "item.alerts.withdrawn": "This item has been withdrawn",
  "item.alerts.withdrawn": "Denna post har återkallats",



  // "item.edit.authorizations.heading": "With this editor you can view and alter the policies of an item, plus alter policies of individual item components: bundles and bitstreams. Briefly, an item is a container of bundles, and bundles are containers of bitstreams. Containers usually have ADD/REMOVE/READ/WRITE policies, while bitstreams only have READ/WRITE policies.",
  "item.edit.authorizations.heading": "Här kan du se och ändra de villkor som gäller för en post och dess ingående komponenter: buntar (bundles) och filer. En post är en container som innehåller en eller flera buntar (bundles), som i sin tur är en container med en eller flera filer. Buntar har behörigheter för att LÄGGA TILL/RADERA/LÄSA/SKRIVA, medan filer bara har behörigheter för att LÄSA och SKRIVA.",

  // "item.edit.authorizations.title": "Edit item's Policies",
  "item.edit.authorizations.title": "Redigera behörigheter för post",



  // "item.badge.private": "Non-discoverable",
  "item.badge.private": "Dold vid sökning",

  // "item.badge.withdrawn": "Withdrawn",
  "item.badge.withdrawn": "Återkallad",



  // "item.bitstreams.upload.bundle": "Bundle",
  "item.bitstreams.upload.bundle": "Bunt",

  // "item.bitstreams.upload.bundle.placeholder": "Select a bundle",
  "item.bitstreams.upload.bundle.placeholder": "Välj en bunt",

  // "item.bitstreams.upload.bundle.new": "Create bundle",
  "item.bitstreams.upload.bundle.new": "Skapa bunt",

  // "item.bitstreams.upload.bundles.empty": "This item doesn\'t contain any bundles to upload a bitstream to.",
  "item.bitstreams.upload.bundles.empty": "Denna post innehåller inga buntar som man kan ladda upp filer i.",

  // "item.bitstreams.upload.cancel": "Cancel",
  "item.bitstreams.upload.cancel": "Avbryt",

  // "item.bitstreams.upload.drop-message": "Drop a file to upload",
  "item.bitstreams.upload.drop-message": "Dra och släpp en fil här för att ladda upp",

  // "item.bitstreams.upload.item": "Item: ",
  "item.bitstreams.upload.item": "Post: ",

  // "item.bitstreams.upload.notifications.bundle.created.content": "Successfully created new bundle.",
  "item.bitstreams.upload.notifications.bundle.created.content": "En ny bunt har skapats.",

  // "item.bitstreams.upload.notifications.bundle.created.title": "Created bundle",
  "item.bitstreams.upload.notifications.bundle.created.title": "Skapad bunt",

  // "item.bitstreams.upload.notifications.upload.failed": "Upload failed. Please verify the content before retrying.",
  "item.bitstreams.upload.notifications.upload.failed": "Uppladdningen misslyckades. Kontrollera filen och försök igen.",

  // "item.bitstreams.upload.title": "Upload bitstream",
  "item.bitstreams.upload.title": "Ladda upp fil",



  // "item.edit.bitstreams.bundle.edit.buttons.upload": "Upload",
  "item.edit.bitstreams.bundle.edit.buttons.upload": "Ladda upp",

  // "item.edit.bitstreams.bundle.displaying": "Currently displaying {{ amount }} bitstreams of {{ total }}.",
  "item.edit.bitstreams.bundle.displaying": "Visar {{ amount }} av {{ total }} filer.",

  // "item.edit.bitstreams.bundle.load.all": "Load all ({{ total }})",
  "item.edit.bitstreams.bundle.load.all": "Ladda alla ({{ total }})",

  // "item.edit.bitstreams.bundle.load.more": "Load more",
  "item.edit.bitstreams.bundle.load.more": "Ladda fler",

  // "item.edit.bitstreams.bundle.name": "BUNDLE: {{ name }}",
  "item.edit.bitstreams.bundle.name": "BUNT: {{ name }}",

  // "item.edit.bitstreams.discard-button": "Discard",
  "item.edit.bitstreams.discard-button": "Förkasta",

  // "item.edit.bitstreams.edit.buttons.download": "Download",
  "item.edit.bitstreams.edit.buttons.download": "Ladda ner",

  // "item.edit.bitstreams.edit.buttons.drag": "Drag",
  "item.edit.bitstreams.edit.buttons.drag": "Dra",

  // "item.edit.bitstreams.edit.buttons.edit": "Edit",
  "item.edit.bitstreams.edit.buttons.edit": "Redigera",

  // "item.edit.bitstreams.edit.buttons.remove": "Remove",
  "item.edit.bitstreams.edit.buttons.remove": "Radera",

  // "item.edit.bitstreams.edit.buttons.undo": "Undo changes",
  "item.edit.bitstreams.edit.buttons.undo": "Ångra ändringar",

  // "item.edit.bitstreams.empty": "This item doesn't contain any bitstreams. Click the upload button to create one.",
  "item.edit.bitstreams.empty": "Posten innehåller inga filer. Välj ladda upp.",

  // "item.edit.bitstreams.headers.actions": "Actions",
  "item.edit.bitstreams.headers.actions": "Händelser",

  // "item.edit.bitstreams.headers.bundle": "Bundle",
  "item.edit.bitstreams.headers.bundle": "Bunt",

  // "item.edit.bitstreams.headers.description": "Beskrivning",
  "item.edit.bitstreams.headers.description": "Beskrivning",

  // "item.edit.bitstreams.headers.format": "Format",
  "item.edit.bitstreams.headers.format": "Format",

  // "item.edit.bitstreams.headers.name": "Name",
  "item.edit.bitstreams.headers.name": "Namn",

  // "item.edit.bitstreams.notifications.discarded.content": "Your changes were discarded. To reinstate your changes click the 'Undo' button",
  "item.edit.bitstreams.notifications.discarded.content": "Dina ändringar förkastades. Klicka på 'Ångra' för att göra om",

  // "item.edit.bitstreams.notifications.discarded.title": "Changes discarded",
  "item.edit.bitstreams.notifications.discarded.title": "Ändringarna förkastades",

  // "item.edit.bitstreams.notifications.move.failed.title": "Error moving bitstreams",
  "item.edit.bitstreams.notifications.move.failed.title": "Ett fel uppstod när fil skulle flyttas",

  // "item.edit.bitstreams.notifications.move.saved.content": "Your move changes to this item's bitstreams and bundles have been saved.",
  "item.edit.bitstreams.notifications.move.saved.content": "Ändringarna har sparats.",

  // "item.edit.bitstreams.notifications.move.saved.title": "Move changes saved",
  "item.edit.bitstreams.notifications.move.saved.title": "Ändringarna har sparats",

  // "item.edit.bitstreams.notifications.outdated.content": "The item you're currently working on has been changed by another user. Your current changes are discarded to prevent conflicts",
  "item.edit.bitstreams.notifications.outdated.content": "Den aktuella posten har ändrats av en annan användare. Dina ändringar har förkastats för att undvika konflikter",

  // "item.edit.bitstreams.notifications.outdated.title": "Changes outdated",
  "item.edit.bitstreams.notifications.outdated.title": "Ändringarna är föråldrade",

  // "item.edit.bitstreams.notifications.remove.failed.title": "Error deleting bitstream",
  "item.edit.bitstreams.notifications.remove.failed.title": "Ett fel uppstod när filen skulle raderas",

  // "item.edit.bitstreams.notifications.remove.saved.content": "Your removal changes to this item's bitstreams have been saved.",
  "item.edit.bitstreams.notifications.remove.saved.content": "Ändringarna har sparats.",

  // "item.edit.bitstreams.notifications.remove.saved.title": "Removal changes saved",
  "item.edit.bitstreams.notifications.remove.saved.title": "Ändringarna har sparats",

  // "item.edit.bitstreams.reinstate-button": "Undo",
  "item.edit.bitstreams.reinstate-button": "Ångra",

  // "item.edit.bitstreams.save-button": "Save",
  "item.edit.bitstreams.save-button": "Spara",

  // "item.edit.bitstreams.upload-button": "Upload",
  "item.edit.bitstreams.upload-button": "Ladda upp",



  // "item.edit.delete.cancel": "Cancel",
  "item.edit.delete.cancel": "Avbryt",

  // "item.edit.delete.confirm": "Delete",
  "item.edit.delete.confirm": "Radera",

  // "item.edit.delete.description": "Are you sure this item should be completely deleted? Caution: At present, no tombstone would be left.",
  "item.edit.delete.description": "Är du säker på att du vill radera denna post? Notera: Posten kommer att raderas helt från systemet, utan historik.",

  // "item.edit.delete.error": "An error occurred while deleting the item",
  "item.edit.delete.error": "Ett fel uppstod när posten skulle raderas",

  // "item.edit.delete.header": "Delete item: {{ id }}",
  "item.edit.delete.header": "Radera post: {{ id }}",

  // "item.edit.delete.success": "The item has been deleted",
  "item.edit.delete.success": "Posten har raderats",

  // "item.edit.head": "Edit Item",
  "item.edit.head": "Redigera post",

  // "item.edit.breadcrumbs": "Edit Item",
  "item.edit.breadcrumbs": "Redigera post",

  // "item.edit.tabs.disabled.tooltip": "You're not authorized to access this tab",
  "item.edit.tabs.disabled.tooltip": "Du har inte behöriget att använda denna flik",


  // "item.edit.tabs.mapper.head": "Collection Mapper",
  "item.edit.tabs.mapper.head": "Mappa samlingar",

  // "item.edit.tabs.item-mapper.title": "Item Edit - Collection Mapper",
  "item.edit.tabs.item-mapper.title": "Redigera post - mappa samlingar",

  // "item.edit.item-mapper.buttons.add": "Map item to selected collections",
  "item.edit.item-mapper.buttons.add": "Mappa post till denna samling",

  // "item.edit.item-mapper.buttons.remove": "Remove item's mapping for selected collections",
  "item.edit.item-mapper.buttons.remove": "Ta bort postens mappning till markerade samlingar",

  // "item.edit.item-mapper.cancel": "Cancel",
  "item.edit.item-mapper.cancel": "Avbryt",

  // "item.edit.item-mapper.description": "This is the item mapper tool that allows administrators to map this item to other collections. You can search for collections and map them, or browse the list of collections the item is currently mapped to.",
  "item.edit.item-mapper.description": "Detta är ett verktyg för att mappa poster till samlingar. Du kan söka efter samlingar eller bläddra i listan över samlingar som posten är mappad till nu.",

  // "item.edit.item-mapper.head": "Item Mapper - Map Item to Collections",
  "item.edit.item-mapper.head": "Mappa post till samling(ar)",

  // "item.edit.item-mapper.item": "Item: \"<b>{{name}}</b>\"",
  "item.edit.item-mapper.item": "Post: \"<b>{{name}}</b>\"",

  // "item.edit.item-mapper.no-search": "Please enter a query to search",
  "item.edit.item-mapper.no-search": "Ange en sökfråga",

  // "item.edit.item-mapper.notifications.add.error.content": "Errors occurred for mapping of item to {{amount}} collections.",
  "item.edit.item-mapper.notifications.add.error.content": "Ett fel uppstod när post skulle mappas till {{amount}} samling(ar).",

  // "item.edit.item-mapper.notifications.add.error.head": "Mapping errors",
  "item.edit.item-mapper.notifications.add.error.head": "Fel uppstod vid mappning",

  // "item.edit.item-mapper.notifications.add.success.content": "Successfully mapped item to {{amount}} collections.",
  "item.edit.item-mapper.notifications.add.success.content": "Posten har mappats till {{amount}} samling(ar)s.",

  // "item.edit.item-mapper.notifications.add.success.head": "Mapping completed",
  "item.edit.item-mapper.notifications.add.success.head": "Mappning har avslutats",

  // "item.edit.item-mapper.notifications.remove.error.content": "Errors occurred for the removal of the mapping to {{amount}} collections.",
  "item.edit.item-mapper.notifications.remove.error.content": "Det uppstod ett fel när posten skulle mappas till {{amount}} samling(ar).",

  // "item.edit.item-mapper.notifications.remove.error.head": "Removal of mapping errors",
  "item.edit.item-mapper.notifications.remove.error.head": "Ett fel uppstod när mappning skulle tas bort",

  // "item.edit.item-mapper.notifications.remove.success.content": "Successfully removed mapping of item to {{amount}} collections.",
  "item.edit.item-mapper.notifications.remove.success.content": "Mappning till {{amount}} samling(ar) har tagits bort.",

  // "item.edit.item-mapper.notifications.remove.success.head": "Removal of mapping completed",
  "item.edit.item-mapper.notifications.remove.success.head": "Mappning borttagen",

  // "item.edit.item-mapper.search-form.placeholder": "Search collections...",
  "item.edit.item-mapper.search-form.placeholder": "Sök samlingar...",

  // "item.edit.item-mapper.tabs.browse": "Browse mapped collections",
  "item.edit.item-mapper.tabs.browse": "Bläddra bland mappade samlingar",

  // "item.edit.item-mapper.tabs.map": "Map new collections",
  "item.edit.item-mapper.tabs.map": "Mappa en ny samling",



  // "item.edit.metadata.add-button": "Add",
  "item.edit.metadata.add-button": "Lägg till",

  // "item.edit.metadata.discard-button": "Discard",
  "item.edit.metadata.discard-button": "Avbryt",

  // "item.edit.metadata.edit.buttons.edit": "Edit",
  "item.edit.metadata.edit.buttons.edit": "Radera",

  // "item.edit.metadata.edit.buttons.remove": "Remove",
  "item.edit.metadata.edit.buttons.remove": "Ta bort",

  // "item.edit.metadata.edit.buttons.undo": "Undo changes",
  "item.edit.metadata.edit.buttons.undo": "Ängra ändringar",

  // "item.edit.metadata.edit.buttons.unedit": "Stop editing",
  "item.edit.metadata.edit.buttons.unedit": "Avbryt redigering",

  // "item.edit.metadata.empty": "The item currently doesn't contain any metadata. Click Add to start adding a metadata value.",
  "item.edit.metadata.empty": "Denna post innehåller inga metadata. Klicka på Lägg till.",

  // "item.edit.metadata.headers.edit": "Edit",
  "item.edit.metadata.headers.edit": "Redigera",

  // "item.edit.metadata.headers.field": "Field",
  "item.edit.metadata.headers.field": "Fält",

  // "item.edit.metadata.headers.language": "Lang",
  "item.edit.metadata.headers.language": "Språk",

  // "item.edit.metadata.headers.value": "Value",
  "item.edit.metadata.headers.value": "Värde",

  // "item.edit.metadata.metadatafield.invalid": "Please choose a valid metadata field",
  "item.edit.metadata.metadatafield.invalid": "Välj ett giltigt metadatafält",

  // "item.edit.metadata.notifications.discarded.content": "Your changes were discarded. To reinstate your changes click the 'Undo' button",
  "item.edit.metadata.notifications.discarded.content": "Dina ändringar förkastades. För att återställa, klicka på 'Ångra'",

  // "item.edit.metadata.notifications.discarded.title": "Changed discarded",
  "item.edit.metadata.notifications.discarded.title": "Ändringar förkastade",

  // "item.edit.metadata.notifications.error.title": "An error occurred",
  "item.edit.metadata.notifications.error.title": "Ett fel har uppstått",

  // "item.edit.metadata.notifications.invalid.content": "Your changes were not saved. Please make sure all fields are valid before you save.",
  "item.edit.metadata.notifications.invalid.content": "Dina ändringar sparades inte. Kontrollera att alla fält innehåller giltiga värden.",

  // "item.edit.metadata.notifications.invalid.title": "Metadata invalid",
  "item.edit.metadata.notifications.invalid.title": "Ogiltiga metadata",

  // "item.edit.metadata.notifications.outdated.content": "The item you're currently working on has been changed by another user. Your current changes are discarded to prevent conflicts",
  "item.edit.metadata.notifications.outdated.content": "Posten har ändrats av en annan användare. Dina ändringar har inte sparats",

  // "item.edit.metadata.notifications.outdated.title": "Changed outdated",
  "item.edit.metadata.notifications.outdated.title": "Ändring är föräldrad",

  // "item.edit.metadata.notifications.saved.content": "Your changes to this item's metadata were saved.",
  "item.edit.metadata.notifications.saved.content": "Dina ändringar har sparats.",

  // "item.edit.metadata.notifications.saved.title": "Metadata saved",
  "item.edit.metadata.notifications.saved.title": "Metadata har sparats",

  // "item.edit.metadata.reinstate-button": "Undo",
  "item.edit.metadata.reinstate-button": "Ångra",

  // "item.edit.metadata.save-button": "Save",
  "item.edit.metadata.save-button": "Spara",



  // "item.edit.modify.overview.field": "Field",
  "item.edit.modify.overview.field": "Fält",

  // "item.edit.modify.overview.language": "Språk",
  "item.edit.modify.overview.language": "Språk",

  // "item.edit.modify.overview.value": "Value",
  "item.edit.modify.overview.value": "Värde",



   // "item.edit.move.cancel": "Back",
  "item.edit.move.cancel": "Tillbaka",

  // "item.edit.move.save-button": "Save",
  "item.edit.move.save-button": "Spara",

  // "item.edit.move.discard-button": "Discard",
  "item.edit.move.discard-button": "Ta bort",

  // "item.edit.move.description": "Select the collection you wish to move this item to. To narrow down the list of displayed collections, you can enter a search query in the box.",
  "item.edit.move.description": "Välj samling som du vill flytta denna post till. Du kan söka efter samling(ar) i fältet nedan.",

  // "item.edit.move.error": "An error occurred when attempting to move the item",
  "item.edit.move.error": "Ett fel uppstod när posten skulle flyttas",

  // "item.edit.move.head": "Move item: {{id}}",
  "item.edit.move.head": "Flytta post: {{id}}",

  // "item.edit.move.inheritpolicies.checkbox": "Inherit policies",
  "item.edit.move.inheritpolicies.checkbox": "Ärv policies",

  // "item.edit.move.inheritpolicies.description": "Inherit the default policies of the destination collection",
  "item.edit.move.inheritpolicies.description": "Använd samma policies som i den mottagande samlingen",

  // "item.edit.move.move": "Move",
  "item.edit.move.move": "Flytta",

  // "item.edit.move.processing": "Moving...",
  "item.edit.move.processing": "Flyttar...",

  // "item.edit.move.search.placeholder": "Enter a search query to look for collections",
  "item.edit.move.search.placeholder": "Ange sökord för att söka efter samling",

  // "item.edit.move.success": "The item has been moved successfully",
  "item.edit.move.success": "Posten har flyttats",

  // "item.edit.move.title": "Move item",
  "item.edit.move.title": "Flytta post",



  // "item.edit.private.cancel": "Cancel",
  "item.edit.private.cancel": "Avbryt",

  // "item.edit.private.confirm": "Make it non-discoverable",
  "item.edit.private.confirm": "Gör posten ej sökbar",

  // "item.edit.private.description": "Are you sure this item should be made non-discoverable in the archive?",
  "item.edit.private.description": "Är du säker på att posten inte skall vara sökbar i arkivet?",

  // "item.edit.private.error": "An error occurred while making the item non-discoverable",
  "item.edit.private.error": "Ett fel uppstod",

  // "item.edit.private.header": "Make item non-discoverable: {{ id }}",
  "item.edit.private.header": "Gör denna post ej sökbar: {{ id }}",

  // "item.edit.private.success": "The item is now non-discoverable",
  "item.edit.private.success": "Denna post är nu inte längre sökbar",



  // "item.edit.public.cancel": "Cancel",
  "item.edit.public.cancel": "Avbryt",

  // "item.edit.public.confirm": "Make it discoverable",
  "item.edit.public.confirm": "Gör denna sökbar",

  // "item.edit.public.description": "Are you sure this item should be made discoverable in the archive?",
  "item.edit.public.description": "Är du säker på att denna post skall vara sökbar i arkivet?",

  // "item.edit.public.error": "An error occurred while making the item discoverable",
  "item.edit.public.error": "Ett fel uppstod",

  // "item.edit.public.header": "Make item discoverable: {{ id }}",
  "item.edit.public.header": "Gör post sökbar: {{ id }}",

  // "item.edit.public.success": "The item is now discoverable",
  "item.edit.public.success": "Posten är nu sökbar",



  // "item.edit.reinstate.cancel": "Cancel",
  "item.edit.reinstate.cancel": "Avbryt",

  // "item.edit.reinstate.confirm": "Reinstate",
  "item.edit.reinstate.confirm": "Återställ",

  // "item.edit.reinstate.description": "Are you sure this item should be reinstated to the archive?",
  "item.edit.reinstate.description": "Är du säker på att denna post skall återställas?",

  // "item.edit.reinstate.error": "An error occurred while reinstating the item",
  "item.edit.reinstate.error": "Ett fel uppstod",

  // "item.edit.reinstate.header": "Reinstate item: {{ id }}",
  "item.edit.reinstate.header": "Återställ post: {{ id }}",

  // "item.edit.reinstate.success": "The item was reinstated successfully",
  "item.edit.reinstate.success": "Posten har nu återställts",




  // "item.edit.relationships.discard-button": "Discard",
  "item.edit.relationships.discard-button": "Kasta bort",

  // "item.edit.relationships.edit.buttons.add": "Add",
  "item.edit.relationships.edit.buttons.add": "Lägg till",

  // "item.edit.relationships.edit.buttons.remove": "Remove",
  "item.edit.relationships.edit.buttons.remove": "Ta bort",

  // "item.edit.relationships.edit.buttons.undo": "Undo changes",
  "item.edit.relationships.edit.buttons.undo": "Ångra ändringar",

  // "item.edit.relationships.no-relationships": "No relationships",
  "item.edit.relationships.no-relationships": "Relationer saknas",

  // "item.edit.relationships.notifications.discarded.content": "Your changes were discarded. To reinstate your changes click the 'Undo' button",
  "item.edit.relationships.notifications.discarded.content": "Dina ändringar sparades inte. Klicka på 'Ångra' för att göra om",

  // "item.edit.relationships.notifications.discarded.title": "Changes discarded",
  "item.edit.relationships.notifications.discarded.title": "Ändringarna sparades inte",

  // "item.edit.relationships.notifications.failed.title": "Error editing relationships",
  "item.edit.relationships.notifications.failed.title": "Ett fel uppstod när relationer redigerades",

  // "item.edit.relationships.notifications.outdated.content": "The item you're currently working on has been changed by another user. Your current changes are discarded to prevent conflicts",
  "item.edit.relationships.notifications.outdated.content": "Denna post har nyligen ändrats av en annan användare. Dina ändringar har inte sparats, för att undvika konflikterer",

  // "item.edit.relationships.notifications.outdated.title": "Changes outdated",
  "item.edit.relationships.notifications.outdated.title": "Ändringarna är föråldrade",

  // "item.edit.relationships.notifications.saved.content": "Your changes to this item's relationships were saved.",
  "item.edit.relationships.notifications.saved.content": "Ändringarna har sparats.",

  // "item.edit.relationships.notifications.saved.title": "Relationships saved",
  "item.edit.relationships.notifications.saved.title": "Relationerna har sparats",

  // "item.edit.relationships.reinstate-button": "Undo",
  "item.edit.relationships.reinstate-button": "Ångra",

  // "item.edit.relationships.save-button": "Save",
  "item.edit.relationships.save-button": "Spara",

  // "item.edit.relationships.no-entity-type": "Add 'dspace.entity.type' metadata to enable relationships for this item",
  "item.edit.relationships.no-entity-type": "Lägg till 'dspace.entity.type' metadata för att möjliggöra relationer till denna post",

  // "item.edit.return": "Back",
  "item.edit.return": "Tillbaka",


  // "item.edit.tabs.bitstreams.head": "Bitstreams",
  "item.edit.tabs.bitstreams.head": "Filer",

  // "item.edit.tabs.bitstreams.title": "Item Edit - Bitstreams",
  "item.edit.tabs.bitstreams.title": "Redigera post - Filer",

  // "item.edit.tabs.curate.head": "Curate",
  "item.edit.tabs.curate.head": "Kurera",

  // "item.edit.tabs.curate.title": "Item Edit - Curate",
  "item.edit.tabs.curate.title": "Redigera post - Kurera",

  // "item.edit.tabs.metadata.head": "Metadata",
  "item.edit.tabs.metadata.head": "Metadata",

  // "item.edit.tabs.metadata.title": "Item Edit -  Metadata",
  "item.edit.tabs.metadata.title": "Redigera post -  Metadata",

  // "item.edit.tabs.relationships.head": "Relationships",
  "item.edit.tabs.relationships.head": "Relationer",

  // "item.edit.tabs.relationships.title": "Item Edit - Relationships",
  "item.edit.tabs.relationships.title": "Redigera post - Relationer",

  // "item.edit.tabs.status.buttons.authorizations.button": "Authorizations...",
  "item.edit.tabs.status.buttons.authorizations.button": "Behörigheter...",

  // "item.edit.tabs.status.buttons.authorizations.label": "Edit item's authorization policies",
  "item.edit.tabs.status.buttons.authorizations.label": "Redigera behörigheter för post",

  // "item.edit.tabs.status.buttons.delete.button": "Permanently delete",
  "item.edit.tabs.status.buttons.delete.button": "Radera permanent",

  // "item.edit.tabs.status.buttons.delete.label": "Completely expunge item",
  "item.edit.tabs.status.buttons.delete.label": "Radera fullständigt",

  // "item.edit.tabs.status.buttons.mappedCollections.button": "Mapped collections",
  "item.edit.tabs.status.buttons.mappedCollections.button": "Mappade samlingar",

  // "item.edit.tabs.status.buttons.mappedCollections.label": "Manage mapped collections",
  "item.edit.tabs.status.buttons.mappedCollections.label": "Hantera mappade samlingar",

  // "item.edit.tabs.status.buttons.move.button": "Move...",
  "item.edit.tabs.status.buttons.move.button": "Flytta...",

  // "item.edit.tabs.status.buttons.move.label": "Move item to another collection",
  "item.edit.tabs.status.buttons.move.label": "Flytta post till en annan samling",

  // "item.edit.tabs.status.buttons.private.button": "Make it non-discoverable...",
  "item.edit.tabs.status.buttons.private.button": "Exkludera posten från sökningar...",

  // "item.edit.tabs.status.buttons.private.label": "Make item non-discoverable",
  "item.edit.tabs.status.buttons.private.label": "Gör post ej sökbar",

  // "item.edit.tabs.status.buttons.public.button": "Make it discoverable...",
  "item.edit.tabs.status.buttons.public.button": "Gör posten sökbar...",

  // "item.edit.tabs.status.buttons.public.label": "Make item discoverable",
  "item.edit.tabs.status.buttons.public.label": "Gör posten sökbar",

  // "item.edit.tabs.status.buttons.reinstate.button": "Reinstate...",
  "item.edit.tabs.status.buttons.reinstate.button": "Återställ...",

  // "item.edit.tabs.status.buttons.reinstate.label": "Reinstate item into the repository",
  "item.edit.tabs.status.buttons.reinstate.label": "Återställ post i arkivet",

  // "item.edit.tabs.status.buttons.unauthorized": "You're not authorized to perform this action",
  "item.edit.tabs.status.buttons.unauthorized": "Du saknar behörighet att utföra detta",

  // "item.edit.tabs.status.buttons.withdraw.button": "Withdraw...",
  "item.edit.tabs.status.buttons.withdraw.button": "Återkalla...",

  // "item.edit.tabs.status.buttons.withdraw.label": "Withdraw item from the repository",
  "item.edit.tabs.status.buttons.withdraw.label": "Återkalla post från arkivet",

  // "item.edit.tabs.status.description": "Welcome to the item management page. From here you can withdraw, reinstate, move or delete the item. You may also update or add new metadata / bitstreams on the other tabs.",
  "item.edit.tabs.status.description": "Detta är sidan för att hantera poster. Här kan du återkalla, återställa, flytta eller radera poster. Du kan också redigera postens metadata och/eller filer.",

  // "item.edit.tabs.status.head": "Status",
  "item.edit.tabs.status.head": "Status",

  // "item.edit.tabs.status.labels.handle": "Handle",
  "item.edit.tabs.status.labels.handle": "Handle",

  // "item.edit.tabs.status.labels.id": "Item Internal ID",
  "item.edit.tabs.status.labels.id": "Postens interna ID",

  // "item.edit.tabs.status.labels.itemPage": "Item Page",
  "item.edit.tabs.status.labels.itemPage": "Post",

  // "item.edit.tabs.status.labels.lastModified": "Last Modified",
  "item.edit.tabs.status.labels.lastModified": "Senast ändrad",

  // "item.edit.tabs.status.title": "Item Edit -  Status",
  "item.edit.tabs.status.title": "Redigera post -  Status",

  // "item.edit.tabs.versionhistory.head": "Version History",
  "item.edit.tabs.versionhistory.head": "Versionshistorik",

  // "item.edit.tabs.versionhistory.title": "Item Edit - Version History",
  "item.edit.tabs.versionhistory.title": "Redigera post - Versionshistorik",

  // "item.edit.tabs.versionhistory.under-construction": "Editing or adding new versions is not yet possible in this user interface.",
  "item.edit.tabs.versionhistory.under-construction": "Det är inte möjligt att redigera eller skapa nya versioner på denna sida.",

  // "item.edit.tabs.view.head": "View Item",
  "item.edit.tabs.view.head": "Visa post",

  // "item.edit.tabs.view.title": "Item Edit -  View",
  "item.edit.tabs.view.title": "Redigera post -  Visa",



  // "item.edit.withdraw.cancel": "Cancel",
  "item.edit.withdraw.cancel": "Avbryt",

  // "item.edit.withdraw.confirm": "Withdraw",
  "item.edit.withdraw.confirm": "Återkalla",

  // "item.edit.withdraw.description": "Are you sure this item should be withdrawn from the archive?",
  "item.edit.withdraw.description": "Är du säker på att du vill återkalla denna post från arkivet?",

  // "item.edit.withdraw.error": "An error occurred while withdrawing the item",
  "item.edit.withdraw.error": "Ett fel uppstod när posten skulle återkallas",

  // "item.edit.withdraw.header": "Withdraw item: {{ id }}",
  "item.edit.withdraw.header": "Återkalla post: {{ id }}",

  // "item.edit.withdraw.success": "The item was withdrawn successfully",
  "item.edit.withdraw.success": "Posten har återkallats",



  // "item.listelement.badge": "Item",
  "item.listelement.badge": "Post",

  // "item.page.description": "Beskrivning",
  "item.page.description": "Beskrivning",

  // "item.page.journal-issn": "Journal ISSN",
  "item.page.journal-issn": "ISSN",

  // "item.page.journal-title": "Journal Title",
  "item.page.journal-title": "Tidskriftstitel",

  // "item.page.publisher": "Publisher",
  "item.page.publisher": "Utgivare",

  // "item.page.titleprefix": "Item: ",
  "item.page.titleprefix": "Post: ",

  // "item.page.volume-title": "Volume Title",
  "item.page.volume-title": "Volymtitel",

  // "item.search.results.head": "Item Search Results",
  "item.search.results.head": "Sökresultat",

  // "item.search.title": "Item Search",
  "item.search.title": "Sökresultat",



  // "item.page.abstract": "Abstract",
  "item.page.abstract": "Sammanfattning",

  // "item.page.author": "Författare",
  "item.page.author": "Författare",

  // "item.page.citation": "Citation",
  "item.page.citation": "Citation",

  // "item.page.collections": "Collections",
  "item.page.collections": "Samling",

  // "item.page.collections.loading": "Loading...",
  "item.page.collections.loading": "Laddar..",

  // "item.page.collections.load-more": "Load more",
  "item.page.collections.load-more": "Ladda fler",

  // "item.page.date": "Date",
  "item.page.date": "Publicerad",

  // "item.page.edit": "Edit this item",
  "item.page.edit": "Redigera denna post",

  // "item.page.files": "Files",
  "item.page.files": "Filer",

  // "item.page.filesection.description": "Beskrivning:",
  "item.page.filesection.description": "Beskrivning:",

  // "item.page.filesection.download": "Download",
  "item.page.filesection.download": "Ladda ner",

  // "item.page.filesection.format": "Format:",
  "item.page.filesection.format": "Format:",

  // "item.page.filesection.name": "Name:",
  "item.page.filesection.name": "Namn:",

  // "item.page.filesection.size": "Storlek:",
  "item.page.filesection.size": "Storlek:",

  // "item.page.journal.search.title": "Articles in this journal",
  "item.page.journal.search.title": "Artiklar i denna tidskrift",

  // "item.page.link.full": "Full item page",
  "item.page.link.full": "Visa fullständig post",

  // "item.page.link.simple": "Simple item page",
  "item.page.link.simple": "Visa enkel post",

  // "item.page.person.search.title": "Articles by this author",
  "item.page.person.search.title": "Artiklar av denna författare",

  // "item.page.related-items.view-more": "Show {{ amount }} more",
  "item.page.related-items.view-more": "Visa {{ amount }} fler",

  // "item.page.related-items.view-less": "Hide last {{ amount }}",
  "item.page.related-items.view-less": "Göm senaste {{ amount }}",

  // "item.page.relationships.isAuthorOfPublication": "Publications",
  "item.page.relationships.isAuthorOfPublication": "Publikationer",

  // "item.page.relationships.isJournalOfPublication": "Publications",
  "item.page.relationships.isJournalOfPublication": "Publikationer",

  // "item.page.relationships.isOrgUnitOfPerson": "Författare",
  "item.page.relationships.isOrgUnitOfPerson": "Författare",

  // "item.page.relationships.isOrgUnitOfProject": "Research Projects",
  "item.page.relationships.isOrgUnitOfProject": "Forskningsprojekt",

  // "item.page.subject": "Keywords",
  "item.page.subject": "Ämne/nyckelord",

  // "item.page.uri": "URI",
  "item.page.uri": "URI",

  // "item.page.bitstreams.view-more": "Show more",
  "item.page.bitstreams.view-more": "Visa mer",

  // "item.page.bitstreams.collapse": "Collapse",
  "item.page.bitstreams.collapse": "Fäll ihop",

  // "item.page.filesection.original.bundle" : "Original bundle",
  // TODO New key - Add a translation
  "item.page.filesection.original.bundle" : "Original bundle",

  // "item.page.filesection.license.bundle" : "License bundle",
  // TODO New key - Add a translation
  "item.page.filesection.license.bundle" : "License bundle",

  // "item.page.return": "Back",
  "item.page.return": "Tillbaka",

  // "item.page.version.create": "Create new version",
  "item.page.version.create": "Skapa ny version",

  // "item.page.version.hasDraft": "A new version cannot be created because there is an inprogress submission in the version history",
  "item.page.version.hasDraft": "Ny version kan inte skapas pga pågående uppladdning i versionshistoriken",

  // "item.preview.dc.identifier.uri": "Identifier:",
  "item.preview.dc.identifier.uri": "Identifierare:",

  // "item.preview.dc.contributor.author": "Författare:",
  "item.preview.dc.contributor.author": "Författare:",

  // "item.preview.dc.date.issued": "Published date:",
  "item.preview.dc.date.issued": "Publicerad:",

  // "item.preview.dc.description.abstract": "Abstract:",
  "item.preview.dc.description.abstract": "Sammanfattning:",

  // "item.preview.dc.identifier.other": "Other identifier:",
  "item.preview.dc.identifier.other": "Annan identifierare:",

  // "item.preview.dc.language.iso": "Språk:",
  "item.preview.dc.language.iso": "Språk:",

  // "item.preview.dc.subject": "Subjects:",
  "item.preview.dc.subject": "Ämnen:",

  // "item.preview.dc.title": "Title:",
  "item.preview.dc.title": "Titel:",

  // "item.preview.person.familyName": "Surname:",
  "item.preview.person.familyName": "Förnamn:",

  // "item.preview.person.givenName": "Name:",
  "item.preview.person.givenName": "Namn:",

  // "item.preview.person.identifier.orcid": "ORCID:",
  "item.preview.person.identifier.orcid": "ORCID:",

  // "item.preview.project.funder.name": "Funder:",
  "item.preview.project.funder.name": "Finansiär:",

  // "item.preview.project.funder.identifier": "Funder Identifier:",
  "item.preview.project.funder.identifier": "Finansiär ID:",

  // "item.preview.oaire.awardNumber": "Funding ID:",
  "item.preview.oaire.awardNumber": "Finansiering ID:",

  // "item.preview.dc.title.alternative": "Acronym:",
  "item.preview.dc.title.alternative": "Akronym:",

  // "item.preview.dc.coverage.spatial": "Jurisdiction:",
  "item.preview.dc.coverage.spatial": "Jurisdiktion:",

  // "item.preview.oaire.fundingStream": "Funding Stream:",
  "item.preview.oaire.fundingStream": "Funding Stream:",



  // "item.select.confirm": "Confirm selected",
  "item.select.confirm": "Bekräfta valda",

  // "item.select.empty": "No items to show",
  "item.select.empty": "Inga poster att visa. ",

  // "item.select.table.author": "Author",
  "item.select.table.author": "Författare",

  // "item.select.table.collection": "Collection",
  "item.select.table.collection": "Samling",

  // "item.select.table.title": "Title",
  "item.select.table.title": "Titel",


  // "item.version.history.empty": "There are no other versions for this item yet.",
  "item.version.history.empty": "Det finns inga andra versioner av denna post.",

  // "item.version.history.head": "Version History",
  "item.version.history.head": "Versionshistorik",

  // "item.version.history.return": "Back",
  "item.version.history.return": "Tillbaka",

  // "item.version.history.selected": "Selected version",
  "item.version.history.selected": "Vald version",

  // "item.version.history.selected.alert": "You are currently viewing version {{version}} of the item.",
  "item.version.history.selected.alert": "Du tittat på version {{version}} av denna post.",

  // "item.version.history.table.version": "Version",
  "item.version.history.table.version": "Version",

  // "item.version.history.table.item": "Item",
  "item.version.history.table.item": "Post",

  // "item.version.history.table.editor": "Editor",
  "item.version.history.table.editor": "Redaktör",

  // "item.version.history.table.date": "Date",
  "item.version.history.table.date": "Datum",

  // "item.version.history.table.summary": "Summary",
  "item.version.history.table.summary": "Sammanfattning",

  // "item.version.history.table.workspaceItem": "Workspace item",
  // TODO New key - Add a translation
  "item.version.history.table.workspaceItem": "Workspace item",

  // "item.version.history.table.workflowItem": "Workflow item",
  "item.version.history.table.workflowItem": "Post i arbetsflöde",

  // "item.version.history.table.actions": "Action",
  "item.version.history.table.actions": "Åtgärd",

  // "item.version.history.table.action.editWorkspaceItem": "Edit workspace item",
  "item.version.history.table.action.editWorkspaceItem": "Redigera post",

  // "item.version.history.table.action.editSummary": "Edit summary",
  "item.version.history.table.action.editSummary": "Redigera sammanfattning",

  // "item.version.history.table.action.saveSummary": "Save summary edits",
  "item.version.history.table.action.saveSummary": "Spara ändringar",

  // "item.version.history.table.action.discardSummary": "Discard summary edits",
  "item.version.history.table.action.discardSummary": "Förkasta ändringar",

  // "item.version.history.table.action.newVersion": "Create new version from this one",
  "item.version.history.table.action.newVersion": "Skapa ny version av denna",

  // "item.version.history.table.action.deleteVersion": "Delete version",
  "item.version.history.table.action.deleteVersion": "Radera version",

  // "item.version.history.table.action.hasDraft": "A new version cannot be created because there is an inprogress submission in the version history",
  // TODO New key - Add a translation
  "item.version.history.table.action.hasDraft": "A new version cannot be created because there is an inprogress submission in the version history",


  // "item.version.notice": "This is not the latest version of this item. The latest version can be found <a href='{{destination}}'>here</a>.",
  "item.version.notice": "Detta är inte den senaste versionen. Senaste versionen finns <a href='{{destination}}'>här</a>.",


  // "item.version.create.modal.header": "New version",
  "item.version.create.modal.header": "Ny version",

  // "item.version.create.modal.text": "Create a new version for this item",
  "item.version.create.modal.text": "Skapa ny version av denna post",

  // "item.version.create.modal.text.startingFrom": "starting from version {{version}}",
  "item.version.create.modal.text.startingFrom": "med början från version {{version}}",

  // "item.version.create.modal.button.confirm": "Create",
  "item.version.create.modal.button.confirm": "Skapa",

  // "item.version.create.modal.button.confirm.tooltip": "Create new version",
  "item.version.create.modal.button.confirm.tooltip": "Skapa ny version",

  // "item.version.create.modal.button.cancel": "Cancel",
  "item.version.create.modal.button.cancel": "Avbryt",

  // "item.version.create.modal.button.cancel.tooltip": "Do not create new version",
  "item.version.create.modal.button.cancel.tooltip": "Skapa inte ny version",

  // "item.version.create.modal.form.summary.label": "Summary",
  "item.version.create.modal.form.summary.label": "Sammanfattning",

  // "item.version.create.modal.form.summary.placeholder": "Insert the summary for the new version",
  "item.version.create.modal.form.summary.placeholder": "Lägg till sammanfattning av den nya versionen",

  // "item.version.create.notification.success" : "New version has been created with version number {{version}}",
  "item.version.create.notification.success" : "En ny version med nummer {{version}} har skapats",

  // "item.version.create.notification.failure" : "New version has not been created",
  "item.version.create.notification.failure" : "Ny version har inte skapats",

  // "item.version.create.notification.inProgress" : "A new version cannot be created because there is an inprogress submission in the version history",
  // TODO New key - Add a translation
  "item.version.create.notification.inProgress" : "A new version cannot be created because there is an inprogress submission in the version history",


  // "item.version.delete.modal.header": "Delete version",
  "item.version.delete.modal.header": "Radera version",

  // "item.version.delete.modal.text": "Do you want to delete version {{version}}?",
  "item.version.delete.modal.text": "Vill du radera version {{version}}?",

  // "item.version.delete.modal.button.confirm": "Delete",
  "item.version.delete.modal.button.confirm": "Radera",

  // "item.version.delete.modal.button.confirm.tooltip": "Delete this version",
  "item.version.delete.modal.button.confirm.tooltip": "Radera denna version",

  // "item.version.delete.modal.button.cancel": "Cancel",
  "item.version.delete.modal.button.cancel": "Avbryt",

  // "item.version.delete.modal.button.cancel.tooltip": "Do not delete this version",
  "item.version.delete.modal.button.cancel.tooltip": "Radera inte denna version",

  // "item.version.delete.notification.success" : "Version number {{version}} has been deleted",
  "item.version.delete.notification.success" : "Version {{version}} har raderats",

  // "item.version.delete.notification.failure" : "Version number {{version}} has not been deleted",
  "item.version.delete.notification.failure" : "Version {{version}} har inte raderats",


  // "item.version.edit.notification.success" : "The summary of version number {{version}} has been changed",
  "item.version.edit.notification.success" : "Sammanfattningen av version {{version}} har ändrats",

  // "item.version.edit.notification.failure" : "The summary of version number {{version}} has not been changed",
  "item.version.edit.notification.failure" : "Sammanfattningen av version {{version}} har inte ändrats",



  // "journal.listelement.badge": "Journal",
  "journal.listelement.badge": "Tidskrift",

  // "journal.page.description": "Beskrivning",
  "journal.page.description": "Beskrivning",

  // "journal.page.edit": "Edit this item",
  "journal.page.edit": "Redigera denna",

  // "journal.page.editor": "Editor-in-Chief",
  "journal.page.editor": "Editor-in-Chief",

  // "journal.page.issn": "ISSN",
  "journal.page.issn": "ISSN",

  // "journal.page.publisher": "Publisher",
  "journal.page.publisher": "Utgivare",

  // "journal.page.titleprefix": "Journal: ",
  "journal.page.titleprefix": "Tidskrift: ",

  // "journal.search.results.head": "Journal Search Results",
  "journal.search.results.head": "Sökresultat",

  // "journal.search.title": "Journal Search",
  "journal.search.title": "Sök tidskrift",



  // "journalissue.listelement.badge": "Journal Issue",
  // TODO New key - Add a translation
  "journalissue.listelement.badge": "Journal Issue",

  // "journalissue.page.description": "Beskrivning",
  "journalissue.page.description": "Beskrivning",

  // "journalissue.page.edit": "Edit this item",
  // TODO New key - Add a translation
  "journalissue.page.edit": "Edit this item",

  // "journalissue.page.issuedate": "Issue Date",
  // TODO New key - Add a translation
  "journalissue.page.issuedate": "Issue Date",

  // "journalissue.page.journal-issn": "Journal ISSN",
  // TODO New key - Add a translation
  "journalissue.page.journal-issn": "Journal ISSN",

  // "journalissue.page.journal-title": "Journal Title",
  // TODO New key - Add a translation
  "journalissue.page.journal-title": "Journal Title",

  // "journalissue.page.keyword": "Keywords",
  "journalissue.page.keyword": "Ämne/nyckelord",

  // "journalissue.page.number": "Number",
  // TODO New key - Add a translation
  "journalissue.page.number": "Number",

  // "journalissue.page.titleprefix": "Journal Issue: ",
  // TODO New key - Add a translation
  "journalissue.page.titleprefix": "Journal Issue: ",



  // "journalvolume.listelement.badge": "Journal Volume",
  // TODO New key - Add a translation
  "journalvolume.listelement.badge": "Journal Volume",

  // "journalvolume.page.description": "Beskrivning",
  "journalvolume.page.description": "Beskrivning",

  // "journalvolume.page.edit": "Edit this item",
  // TODO New key - Add a translation
  "journalvolume.page.edit": "Edit this item",

  // "journalvolume.page.issuedate": "Issue Date",
  // TODO New key - Add a translation
  "journalvolume.page.issuedate": "Issue Date",

  // "journalvolume.page.titleprefix": "Journal Volume: ",
  // TODO New key - Add a translation
  "journalvolume.page.titleprefix": "Journal Volume: ",

  // "journalvolume.page.volume": "Volume",
  // TODO New key - Add a translation
  "journalvolume.page.volume": "Volume",


  // "iiifsearchable.listelement.badge": "Document Media",
  // TODO New key - Add a translation
  "iiifsearchable.listelement.badge": "Document Media",

  // "iiifsearchable.page.titleprefix": "Document: ",
  // TODO New key - Add a translation
  "iiifsearchable.page.titleprefix": "Document: ",

  // "iiifsearchable.page.doi": "Permanent Link: ",
  // TODO New key - Add a translation
  "iiifsearchable.page.doi": "Permanent Link: ",

  // "iiifsearchable.page.issue": "Issue: ",
  // TODO New key - Add a translation
  "iiifsearchable.page.issue": "Issue: ",

  // "iiifsearchable.page.description": "Beskrivning: ",
  "iiifsearchable.page.description": "Beskrivning: ",

  // "iiifviewer.fullscreen.notice": "Use full screen for better viewing.",
  // TODO New key - Add a translation
  "iiifviewer.fullscreen.notice": "Use full screen for better viewing.",

  // "iiif.listelement.badge": "Image Media",
  // TODO New key - Add a translation
  "iiif.listelement.badge": "Image Media",

  // "iiif.page.titleprefix": "Image: ",
  // TODO New key - Add a translation
  "iiif.page.titleprefix": "Image: ",

  // "iiif.page.doi": "Permanent Link: ",
  // TODO New key - Add a translation
  "iiif.page.doi": "Permanent Link: ",

  // "iiif.page.issue": "Issue: ",
  // TODO New key - Add a translation
  "iiif.page.issue": "Issue: ",

  // "iiif.page.description": "Beskrivning: ",
  "iiif.page.description": "Beskrivning: ",


  // "loading.bitstream": "Loading bitstream...",
  "loading.bitstream": "Hämtar fil...",

  // "loading.bitstreams": "Loading bitstreams...",
  "loading.bitstreams": "Hämtar filer...",

  // "loading.browse-by": "Loading items...",
  "loading.browse-by": "Hämtar poster...",

  // "loading.browse-by-page": "Loading page...",
  "loading.browse-by-page": "Hämtar sida...",

  // "loading.collection": "Loading collection...",
  "loading.collection": "Hämtar samling...",

  // "loading.collections": "Loading collections...",
  "loading.collections": "Hämtar samlingar..",

  // "loading.content-source": "Loading content source...",
  "loading.content-source": "Hämtar källa...",

  // "loading.community": "Loading community...",
  "loading.community": "Hämtar enhet...",

  // "loading.default": "Loading...",
  "loading.default": "Hämtar...",

  // "loading.item": "Loading item...",
  "loading.item": "Hämtar post...",

  // "loading.items": "Loading items...",
  "loading.items": "Hämtar poster...",

  // "loading.mydspace-results": "Loading items...",
  "loading.mydspace-results": "Hämtar poster...",

  // "loading.objects": "Loading...",
  "loading.objects": "Hämtar...",

  // "loading.recent-submissions": "Loading recent submissions...",
  "loading.recent-submissions": "Hämtar de senaste bidragen...",

  // "loading.search-results": "Loading search results...",
  "loading.search-results": "Hämtar sökresultat...",

  // "loading.sub-collections": "Loading sub-collections...",
  "loading.sub-collections": "Hämtar underavdelningar...",

  // "loading.sub-communities": "Loading sub-communities...",
  "loading.sub-communities": "Hämtar underenheter...",

  // "loading.top-level-communities": "Loading top-level communities...",
  "loading.top-level-communities": "Hämtar enheter på toppnivå...",



  // "login.form.email": "Email address",
  "login.form.email": "E-postadress",

  // "login.form.forgot-password": "Have you forgotten your password?",
  "login.form.forgot-password": "Har du glömt lösenordet?",

  // "login.form.header": "Please log in to DSpace",
  "login.form.header": "Logga in i ODR",

  // "login.form.new-user": "New user? Click here to register.",
  "login.form.new-user": "Ny användare? Klicka här för att skapa ett användarkonto.",

  // "login.form.or-divider": "or",
  "login.form.or-divider": "eller",

  // "login.form.oidc": "Log in with OIDC",
  "login.form.oidc": "Logga in med OIDC",

  // "login.form.password": "Password",
  "login.form.password": "Lösenord",

  // "login.form.shibboleth": "Log in with Shibboleth",
  "login.form.shibboleth": "Logga in med Shibboleth",

  // "login.form.submit": "Log in",
  "login.form.submit": "Logga in",

  // "login.title": "Login",
  "login.title": "Logga in",

  // "login.breadcrumbs": "Login",
  "login.breadcrumbs": "Logga in",



  // "logout.form.header": "Log out from DSpace",
  "logout.form.header": "Logga ut",

  // "logout.form.submit": "Log out",
  "logout.form.submit": "Logga ut",

  // "logout.title": "Logout",
  "logout.title": "Logga ut",



  // "menu.header.admin": "Management",
  "menu.header.admin": "Administration",

  // "menu.header.image.logo": "Repository logo",
  "menu.header.image.logo": "Logga för arkivet",

  // "menu.header.admin.description": "Management menu",
  "menu.header.admin.description": "Administration meny",



  // "menu.section.access_control": "Access Control",
  "menu.section.access_control": "Åtkomst",

  // "menu.section.access_control_authorizations": "Authorizations",
  "menu.section.access_control_authorizations": "Behörigheter",

  // "menu.section.access_control_groups": "Groups",
  "menu.section.access_control_groups": "Grupper",

  // "menu.section.access_control_people": "People",
  "menu.section.access_control_people": "EPersoner",



  // "menu.section.admin_search": "Admin Search",
  "menu.section.admin_search": "Admin sök",



  // "menu.section.browse_community": "This Community",
  "menu.section.browse_community": "Denna samling",

  // "menu.section.browse_community_by_author": "By Author",
  "menu.section.browse_community_by_author": "Författare",

  // "menu.section.browse_community_by_issue_date": "By Issue Date",
  "menu.section.browse_community_by_issue_date": "Utgivningsår",

  // "menu.section.browse_community_by_title": "By Title",
  "menu.section.browse_community_by_title": "Titel",

  // "menu.section.browse_global": "All of DSpace",
  "menu.section.browse_global": "Hela arkivet",

  // "menu.section.browse_global_by_author": "By Author",
  "menu.section.browse_global_by_author": "Författare",

  // "menu.section.browse_global_by_dateissued": "By Issue Date",
  "menu.section.browse_global_by_dateissued": "Utgivningsår",

  // "menu.section.browse_global_by_subject": "By Subject",
  "menu.section.browse_global_by_subject": "Ämne",

  // "menu.section.browse_global_by_title": "By Title",
  "menu.section.browse_global_by_title": "Titel",

  // "menu.section.browse_global_communities_and_collections": "Communities & Collections",
  "menu.section.browse_global_communities_and_collections": "Enheter och samlingar",



  // "menu.section.control_panel": "Control Panel",
  "menu.section.control_panel": "Kontrollpanel",

  // "menu.section.curation_task": "Curation Task",
  "menu.section.curation_task": "Kurationsuppgift",



  // "menu.section.edit": "Edit",
  "menu.section.edit": "Redigera",

  // "menu.section.edit_collection": "Collection",
  "menu.section.edit_collection": "Samling",

  // "menu.section.edit_community": "Community",
  "menu.section.edit_community": "Enhet",

  // "menu.section.edit_item": "Item",
  "menu.section.edit_item": "Post",



  // "menu.section.export": "Export",
  "menu.section.export": "Exportera",

  // "menu.section.export_collection": "Collection",
  "menu.section.export_collection": "Samling",

  // "menu.section.export_community": "Community",
  "menu.section.export_community": "Enhet",

  // "menu.section.export_item": "Item",
  "menu.section.export_item": "Post",

  // "menu.section.export_metadata": "Metadata",
  "menu.section.export_metadata": "Metadata",



  // "menu.section.icon.access_control": "Access Control menu section",
  "menu.section.icon.access_control": "Åtkomstkontroll - meny",

  // "menu.section.icon.admin_search": "Admin search menu section",
  "menu.section.icon.admin_search": "Admin sök - meny",

  // "menu.section.icon.control_panel": "Control Panel menu section",
  "menu.section.icon.control_panel": "Kontrollpanel - meny",

  // "menu.section.icon.curation_tasks": "Curation Task menu section",
  "menu.section.icon.curation_tasks": "Kureringsuppgift - meny",

  // "menu.section.icon.edit": "Edit menu section",
  "menu.section.icon.edit": "Redigera - meny",

  // "menu.section.icon.export": "Export menu section",
  "menu.section.icon.export": "Exportera - meny",

  // "menu.section.icon.find": "Find menu section",
  "menu.section.icon.find": "Sök - meny",

  // "menu.section.icon.import": "Import menu section",
  "menu.section.icon.import": "Importera - meny",

  // "menu.section.icon.new": "New menu section",
  "menu.section.icon.new": "Ny - meny",

  // "menu.section.icon.pin": "Pin sidebar",
  "menu.section.icon.pin": "Fäst sidomenyn",

  // "menu.section.icon.processes": "Processes menu section",
  "menu.section.icon.processes": "Processer - meny",

  // "menu.section.icon.registries": "Registries menu section",
  "menu.section.icon.registries": "Registries- meny",

  // "menu.section.icon.statistics_task": "Statistics Task menu section",
  "menu.section.icon.statistics_task": "Statistik - meny",

  // "menu.section.icon.workflow": "Administer workflow menu section",
  "menu.section.icon.workflow": "Administrera arbetsflöde - meny",

  // "menu.section.icon.unpin": "Unpin sidebar",
  "menu.section.icon.unpin": "Koppla loss sidomenyn",



  // "menu.section.import": "Import",
  "menu.section.import": "Importera",

  // "menu.section.import_batch": "Batch Import (ZIP)",
  "menu.section.import_batch": "Importera batch (ZIP)",

  // "menu.section.import_metadata": "Metadata",
  "menu.section.import_metadata": "Metadata",



 // "menu.section.new": "New",
  "menu.section.new": "Ny",

  // "menu.section.new_collection": "Collection",
  "menu.section.new_collection": "Samling",

  // "menu.section.new_community": "Community",
  "menu.section.new_community": "Enhet",

  // "menu.section.new_item": "Item",
  "menu.section.new_item": "Post",

  // "menu.section.new_item_version": "Item Version",
  "menu.section.new_item_version": "Post version",

  // "menu.section.new_process": "Process",
  "menu.section.new_process": "Process",



  // "menu.section.pin": "Pin sidebar",
  "menu.section.pin": "Fäst sidomenyn",

  // "menu.section.unpin": "Unpin sidebar",
  "menu.section.unpin": "Koppla loss sidomenyn",



  // "menu.section.processes": "Processes",
  "menu.section.processes": "Processer",



  // "menu.section.registries": "Registries",
  "menu.section.registries": "Registries",

  // "menu.section.registries_format": "Format",
  "menu.section.registries_format": "Format",

  // "menu.section.registries_metadata": "Metadata",
  "menu.section.registries_metadata": "Metadata",



  // "menu.section.statistics": "Statistics",
  "menu.section.statistics": "Statistik",

  // "menu.section.statistics_task": "Statistics Task",
  "menu.section.statistics_task": "Statistik uppgift",



  // "menu.section.toggle.access_control": "Toggle Access Control section",
  "menu.section.toggle.access_control": "Växla till åtkomstkontroll",

  // "menu.section.toggle.control_panel": "Toggle Control Panel section",
  "menu.section.toggle.control_panel": "Växla till kontrollpanel",

  // "menu.section.toggle.curation_task": "Toggle Curation Task section",
  "menu.section.toggle.curation_task": "Växla till kureringsuppgift",

  // "menu.section.toggle.edit": "Toggle Edit section",
  "menu.section.toggle.edit": "Växla till redigera",

  // "menu.section.toggle.export": "Toggle Export section",
  "menu.section.toggle.export": "Växla till exportera",

  // "menu.section.toggle.find": "Toggle Find section",
  "menu.section.toggle.find": "Växla till sök",

  // "menu.section.toggle.import": "Toggle Import section",
  "menu.section.toggle.import": "Växla till importera",

  // "menu.section.toggle.new": "Toggle New section",
  "menu.section.toggle.new": "Växla till ny",

  // "menu.section.toggle.registries": "Toggle Registries section",
  "menu.section.toggle.registries": "Växla till registries",

  // "menu.section.toggle.statistics_task": "Toggle Statistics Task section",
  "menu.section.toggle.statistics_task": "Växla till statistik",


  // "menu.section.workflow": "Administer Workflow",
  "menu.section.workflow": "Administrera arbetsflöde",


  // "mydspace.breadcrumbs": "MyDSpace",
  "mydspace.breadcrumbs": "Mitt DSpace",

  // "mydspace.description": "",
  "mydspace.description": "",

  // "mydspace.general.text-here": "here",
  "mydspace.general.text-here": "här",

  // "mydspace.messages.controller-help": "Select this option to send a message to item's submitter.",
  "mydspace.messages.controller-help": "Välj detta för att skicka ett meddelande till uppladdare.",

  // "mydspace.messages.description-placeholder": "Insert your message here...",
  "mydspace.messages.description-placeholder": "Skriv meddelande här...",

  // "mydspace.messages.hide-msg": "Hide message",
  "mydspace.messages.hide-msg": "Göm meddelande",

  // "mydspace.messages.mark-as-read": "Mark as read",
  "mydspace.messages.mark-as-read": "Markera som läst",

  // "mydspace.messages.mark-as-unread": "Mark as unread",
  "mydspace.messages.mark-as-unread": "Markera som oläst",

  // "mydspace.messages.no-content": "No content.",
  "mydspace.messages.no-content": "Innehåll saknas.",

  // "mydspace.messages.no-messages": "No messages yet.",
  "mydspace.messages.no-messages": "Inga meddelanden finns.",

  // "mydspace.messages.send-btn": "Send",
  "mydspace.messages.send-btn": "Skicka",

  // "mydspace.messages.show-msg": "Show message",
  "mydspace.messages.show-msg": "Visa meddelande",

  // "mydspace.messages.subject-placeholder": "Subject...",
  "mydspace.messages.subject-placeholder": "Ämne...",

  // "mydspace.messages.submitter-help": "Select this option to send a message to controller.",
  "mydspace.messages.submitter-help": "Välj detta för att skicka ett meddelande till kontrollant.",

  // "mydspace.messages.title": "Messages",
  "mydspace.messages.title": "Meddelanden",

  // "mydspace.messages.to": "To",
  "mydspace.messages.to": "Till",

  // "mydspace.new-submission": "New submission",
  "mydspace.new-submission": "Nytt bidrag",

  // "mydspace.new-submission-external": "Import metadata from external source",
  "mydspace.new-submission-external": "Importera metadada från extern källa",

  // "mydspace.new-submission-external-short": "Import metadata",
  "mydspace.new-submission-external-short": "Importera metadata",

  // "mydspace.results.head": "Your submissions",
  "mydspace.results.head": "Dina registreringar",

  // "mydspace.results.no-abstract": "No Abstract",
  "mydspace.results.no-abstract": "Ingen sammanfattning",

  // "mydspace.results.no-Författare": "No Författare",
  "mydspace.results.no-Författare": "Inga författare",

  // "mydspace.results.no-collections": "No Collections",
  "mydspace.results.no-collections": "Inga samlingar",

  // "mydspace.results.no-date": "No Date",
  "mydspace.results.no-date": "Inget datum",

  // "mydspace.results.no-files": "No Files",
  "mydspace.results.no-files": "Inga filer",

  // "mydspace.results.no-results": "There were no items to show",
  "mydspace.results.no-results": "Det finns inga poster att visa",

  // "mydspace.results.no-title": "No title",
  "mydspace.results.no-title": "Ingen titel",

  // "mydspace.results.no-uri": "No Uri",
  "mydspace.results.no-uri": "Ingen Uri",

  // "mydspace.search-form.placeholder": "Search in mydspace...",
  "mydspace.search-form.placeholder": "Sök i mydspace...",

  // "mydspace.show.workflow": "Workflow tasks",
  "mydspace.show.workflow": "Arbetsflöde uppgifter",

  // "mydspace.show.workspace": "Your Submissions",
  "mydspace.show.workspace": "Dina registreringar",

  // "mydspace.status.archived": "Archived",
  "mydspace.status.archived": "I arkivet",

  // "mydspace.status.validation": "Validation",
  "mydspace.status.validation": "Validering",

  // "mydspace.status.waiting-for-controller": "Waiting for controller",
  "mydspace.status.waiting-for-controller": "Väntar på kontrollant",

  // "mydspace.status.workflow": "Workflow",
  "mydspace.status.workflow": "Arbetsflöde",

  // "mydspace.status.workspace": "Workspace",
  "mydspace.status.workspace": "I arbetsflödet",

  // "mydspace.title": "MyDSpace",
  "mydspace.title": "Mitt DSpace",

  // "mydspace.upload.upload-failed": "Error creating new workspace. Please verify the content uploaded before retry.",
  "mydspace.upload.upload-failed": "Ett fel uppstod när arbetsyta skulle skapas. Verifiera inneållet i det som skall laddas upp och försök igen.",

  // "mydspace.upload.upload-failed-manyentries": "Unprocessable file. Detected too many entries but allowed only one for file.",
  "mydspace.upload.upload-failed-manyentries": "Fil kan inte processes. Detected too many entries but allowed only one for file.",

  // "mydspace.upload.upload-failed-moreonefile": "Unprocessable request. Only one file is allowed.",
  "mydspace.upload.upload-failed-moreonefile": "Begäran kunde inte bearbetas. Endast en fil är möjlig.",

  // "mydspace.upload.upload-multiple-successful": "{{qty}} new workspace items created.",
  "mydspace.upload.upload-multiple-successful": "{{qty}} nya poster har skapats i arbetsytan.",

  // "mydspace.upload.upload-successful": "New workspace item created. Click {{here}} for edit it.",
  "mydspace.upload.upload-successful": "Ny post har skapats i arbetsytan. Klicka {{here}} för att redigera den.",

  // "mydspace.view-btn": "View",
  "mydspace.view-btn": "Visa",



  // "nav.browse.header": "All of DSpace",
  "nav.browse.header": "Hela DSpace",

  // "nav.community-browse.header": "By Community",
  "nav.community-browse.header": "Efter enhet",

  // "nav.language": "Språk switch",
  "nav.language": "Välj språk",

  // "nav.login": "Log In",
  "nav.login": "Logga in",

  // "nav.logout": "User profile menu and Log Out",
  // TODO New key - Add a translation
  "nav.logout": "User profile menu and Log Out",

  // "nav.main.description": "Main navigation bar",
  // TODO New key - Add a translation
  "nav.main.description": "Main navigation bar",

  // "nav.mydspace": "MyDSpace",
  "nav.mydspace": "Mitt DSpace",

  // "nav.profile": "Profile",
  "nav.profile": "Profil",

  // "nav.search": "Search",
  "nav.search": "Sök",

  // "nav.statistics.header": "Statistics",
  "nav.statistics.header": "Statistik",

  // "nav.stop-impersonating": "Stop impersonating EPerson",
  // TODO New key - Add a translation
  "nav.stop-impersonating": "Stop impersonating EPerson",

  // "nav.toggle" : "Toggle navigation",
  // TODO New key - Add a translation
  "nav.toggle" : "Toggle navigation",

  // "nav.user.description" : "User profile bar",
  // TODO New key - Add a translation
  "nav.user.description" : "User profile bar",

  // "none.listelement.badge": "Item",
  // TODO New key - Add a translation
  "none.listelement.badge": "Item",


  // "orgunit.listelement.badge": "Organizational Unit",
  // TODO New key - Add a translation
  "orgunit.listelement.badge": "Organizational Unit",

  // "orgunit.page.city": "City",
  // TODO New key - Add a translation
  "orgunit.page.city": "City",

  // "orgunit.page.country": "Country",
  // TODO New key - Add a translation
  "orgunit.page.country": "Country",

  // "orgunit.page.dateestablished": "Date established",
  // TODO New key - Add a translation
  "orgunit.page.dateestablished": "Date established",

  // "orgunit.page.description": "Beskrivning",
  "orgunit.page.description": "Beskrivning",

  // "orgunit.page.edit": "Edit this item",
  // TODO New key - Add a translation
  "orgunit.page.edit": "Edit this item",

  // "orgunit.page.id": "ID",
  "orgunit.page.id": "ID",

  // "orgunit.page.titleprefix": "Organizational Unit: ",
  // TODO New key - Add a translation
  "orgunit.page.titleprefix": "Organizational Unit: ",

  // "pagination.options.description": "Pagination options",
  "pagination.options.description": "Träffar per sida",

  // "pagination.results-per-page": "Results Per Page",
  "pagination.results-per-page": "Sökresultat per sida",

  // "pagination.showing.detail": "{{ range }} of {{ total }}",
  "pagination.showing.detail": "{{ range }} av {{ total }}",

  // "pagination.showing.label": "Now showing ",
  "pagination.showing.label": "Visar ",

  // "pagination.sort-direction": "Sort Options",
  "pagination.sort-direction": "Sortera efter",



  // "person.listelement.badge": "Person",
  // TODO New key - Add a translation
  "person.listelement.badge": "Person",

  // "person.listelement.no-title": "No name found",
  // TODO New key - Add a translation
  "person.listelement.no-title": "No name found",

  // "person.page.birthdate": "Birth Date",
  // TODO New key - Add a translation
  "person.page.birthdate": "Birth Date",

  // "person.page.edit": "Edit this item",
  // TODO New key - Add a translation
  "person.page.edit": "Edit this item",

  // "person.page.email": "E-post",
  "person.page.email": "E-post",

  // "person.page.firstname": "First Name",
  "person.page.firstname": "Förnamn",

  // "person.page.jobtitle": "Job Title",
  "person.page.jobtitle": "Job Title",

  // "person.page.lastname": "Last Name",
  "person.page.lastname": "Efternamn",

  // "person.page.link.full": "Show all metadata",
  // TODO New key - Add a translation
  "person.page.link.full": "Show all metadata",

  // "person.page.orcid": "ORCID",
  "person.page.orcid": "ORCID",

  // "person.page.staffid": "Staff ID",
  // TODO New key - Add a translation
  "person.page.staffid": "Staff ID",

  // "person.page.titleprefix": "Person: ",
  // TODO New key - Add a translation
  "person.page.titleprefix": "Person: ",

  // "person.search.results.head": "Person Search Results",
  // TODO New key - Add a translation
  "person.search.results.head": "Person Search Results",

  // "person.search.title": "Person Search",
  // TODO New key - Add a translation
  "person.search.title": "Person Search",



  // "process.new.select-parameters": "Parameters",
  // TODO New key - Add a translation
  "process.new.select-parameters": "Parameters",

  // "process.new.cancel": "Cancel",
  // TODO New key - Add a translation
  "process.new.cancel": "Cancel",

  // "process.new.submit": "Save",
  "process.new.submit": "Spara",

  // "process.new.select-script": "Script",
  // TODO New key - Add a translation
  "process.new.select-script": "Script",

  // "process.new.select-script.placeholder": "Choose a script...",
  // TODO New key - Add a translation
  "process.new.select-script.placeholder": "Choose a script...",

  // "process.new.select-script.required": "Script is required",
  // TODO New key - Add a translation
  "process.new.select-script.required": "Script is required",

  // "process.new.parameter.file.upload-button": "Select file...",
  // TODO New key - Add a translation
  "process.new.parameter.file.upload-button": "Select file...",

  // "process.new.parameter.file.required": "Please select a file",
  // TODO New key - Add a translation
  "process.new.parameter.file.required": "Please select a file",

  // "process.new.parameter.string.required": "Parameter value is required",
  // TODO New key - Add a translation
  "process.new.parameter.string.required": "Parameter value is required",

  // "process.new.parameter.type.value": "value",
  // TODO New key - Add a translation
  "process.new.parameter.type.value": "value",

  // "process.new.parameter.type.file": "file",
  // TODO New key - Add a translation
  "process.new.parameter.type.file": "file",

  // "process.new.parameter.required.missing": "The following parameters are required but still missing:",
  // TODO New key - Add a translation
  "process.new.parameter.required.missing": "The following parameters are required but still missing:",

  // "process.new.notification.success.title": "Success",
  // TODO New key - Add a translation
  "process.new.notification.success.title": "Success",

  // "process.new.notification.success.content": "The process was successfully created",
  // TODO New key - Add a translation
  "process.new.notification.success.content": "The process was successfully created",

  // "process.new.notification.error.title": "Error",
  // TODO New key - Add a translation
  "process.new.notification.error.title": "Error",

  // "process.new.notification.error.content": "An error occurred while creating this process",
  // TODO New key - Add a translation
  "process.new.notification.error.content": "An error occurred while creating this process",

  // "process.new.header": "Create a new process",
  // TODO New key - Add a translation
  "process.new.header": "Create a new process",

  // "process.new.title": "Create a new process",
  // TODO New key - Add a translation
  "process.new.title": "Create a new process",

  // "process.new.breadcrumbs": "Create a new process",
  // TODO New key - Add a translation
  "process.new.breadcrumbs": "Create a new process",



  // "process.detail.arguments" : "Arguments",
  // TODO New key - Add a translation
  "process.detail.arguments" : "Arguments",

  // "process.detail.arguments.empty" : "This process doesn't contain any arguments",
  // TODO New key - Add a translation
  "process.detail.arguments.empty" : "This process doesn't contain any arguments",

  // "process.detail.back" : "Back",
  // TODO New key - Add a translation
  "process.detail.back" : "Back",

  // "process.detail.output" : "Process Output",
  // TODO New key - Add a translation
  "process.detail.output" : "Process Output",

  // "process.detail.logs.button": "Retrieve process output",
  // TODO New key - Add a translation
  "process.detail.logs.button": "Retrieve process output",

  // "process.detail.logs.loading": "Retrieving",
  // TODO New key - Add a translation
  "process.detail.logs.loading": "Retrieving",

  // "process.detail.logs.none": "This process has no output",
  // TODO New key - Add a translation
  "process.detail.logs.none": "This process has no output",

  // "process.detail.output-files" : "Output Files",
  // TODO New key - Add a translation
  "process.detail.output-files" : "Output Files",

  // "process.detail.output-files.empty" : "This process doesn't contain any output files",
  // TODO New key - Add a translation
  "process.detail.output-files.empty" : "This process doesn't contain any output files",

  // "process.detail.script" : "Script",
  // TODO New key - Add a translation
  "process.detail.script" : "Script",

  // "process.detail.title" : "Process: {{ id }} - {{ name }}",
  // TODO New key - Add a translation
  "process.detail.title" : "Process: {{ id }} - {{ name }}",

  // "process.detail.start-time" : "Start time",
  // TODO New key - Add a translation
  "process.detail.start-time" : "Start time",

  // "process.detail.end-time" : "Finish time",
  // TODO New key - Add a translation
  "process.detail.end-time" : "Finish time",

  // "process.detail.status" : "Status",
  "process.detail.status" : "Status",

  // "process.detail.create" : "Create similar process",
  // TODO New key - Add a translation
  "process.detail.create" : "Create similar process",



  // "process.overview.table.finish" : "Finish time (UTC)",
  "process.overview.table.finish" : "Sluttid (UTC)",

  // "process.overview.table.id" : "Process ID",
  "process.overview.table.id" : "Process ID",

  // "process.overview.table.name" : "Name",
  "process.overview.table.name" : "Namn",

  // "process.overview.table.start" : "Start time (UTC)",
  "process.overview.table.start" : "Starttid (UTC)",

  // "process.overview.table.status" : "Status",
  "process.overview.table.status" : "Status",

  // "process.overview.table.user" : "User",
  "process.overview.table.user" : "Användare",

  // "process.overview.title": "Processes Overview",
  "process.overview.title": "Processer översikt",

  // "process.overview.breadcrumbs": "Processes Overview",
  "process.overview.breadcrumbs": "Processer översikt",

  // "process.overview.new": "New",
  "process.overview.new": "Ny",


  // "profile.breadcrumbs": "Update Profile",
  "profile.breadcrumbs": "Uppdatera profil",

  // "profile.card.identify": "Identify",
  "profile.card.identify": "Identifiera",

  // "profile.card.security": "Säkerhet",
  "profile.card.security": "Säkerhet och inloggning",

  // "profile.form.submit": "Save",
  "profile.form.submit": "Spara",

  // "profile.groups.head": "Authorization groups you belong to",
  "profile.groups.head": "Behörighetsgrupper som du är medlem i",

  // "profile.head": "Update Profile",
  "profile.head": "Uppdatera profil",

  // "profile.metadata.form.error.firstname.required": "First Name is required",
  "profile.metadata.form.error.firstname.required": "Förnamn är obligatotiskt",

  // "profile.metadata.form.error.lastname.required": "Last Name is required",
  "profile.metadata.form.error.lastname.required": "Efternamn är obligatoriskt",

  // "profile.metadata.form.label.email": "E-post",
  "profile.metadata.form.label.email": "E-post",

  // "profile.metadata.form.label.firstname": "First Name",
  "profile.metadata.form.label.firstname": "Förnamn",

  // "profile.metadata.form.label.language": "Språk",
  "profile.metadata.form.label.language": "Språk",

  // "profile.metadata.form.label.lastname": "Last Name",
  "profile.metadata.form.label.lastname": "Efternamn",

  // "profile.metadata.form.label.phone": "Telefonnummer",
  "profile.metadata.form.label.phone": "Telefonnummer",

  // "profile.metadata.form.notifications.success.content": "Your changes to the profile were saved.",
  "profile.metadata.form.notifications.success.content": "Dina ändringar har sparats.",

  // "profile.metadata.form.notifications.success.title": "Profile saved",
  "profile.metadata.form.notifications.success.title": "Profilen har sparats",

  // "profile.notifications.warning.no-changes.content": "No changes were made to the Profile.",
  "profile.notifications.warning.no-changes.content": "Inga ändringar gjordes.",

  // "profile.notifications.warning.no-changes.title": "No changes",
  "profile.notifications.warning.no-changes.title": "Inga ändringar",

  // "profile.security.form.error.matching-passwords": "Lösenorden överensstämmer inte.",
  "profile.security.form.error.matching-passwords": "Lösenorden överensstämmer inte.",

  // "profile.security.form.error.password-length": "The password should be at least 6 characters long.",
  "profile.security.form.error.password-length": "Lösenordet måste bestå av minst 6 tecken.",

  // "profile.security.form.info": "Optionally, you can enter a new password in the box below, and confirm it by typing it again into the second box. It should be at least six characters long.",
  "profile.security.form.info": "Om du vill byta lösenord så kan du göra det nedan. Lösenordet måste bestå av minst 6 tecken.",

  // "profile.security.form.label.password": "Password",
  "profile.security.form.label.password": "Lösenord",

  // "profile.security.form.label.passwordrepeat": "Bekräfta",
  "profile.security.form.label.passwordrepeat": "Bekräfta",

  // "profile.security.form.notifications.success.content": "Your changes to the password were saved.",
  "profile.security.form.notifications.success.content": "Det nya lösenordet har sparats.",

  // "profile.security.form.notifications.success.title": "Password saved",
  "profile.security.form.notifications.success.title": "Lösenordet har sparats",

  // "profile.security.form.notifications.error.title": "Error changing passwords",
  "profile.security.form.notifications.error.title": "Ett del uppstod när lösenordet skulle sparas",

  // "profile.security.form.notifications.error.not-long-enough": "The password has to be at least 6 characters long.",
  "profile.security.form.notifications.error.not-long-enough": "Lösenordet måste bestå av minst 6 tecken.",

  // "profile.security.form.notifications.error.not-same": "The provided passwords are not the same.",
  "profile.security.form.notifications.error.not-same": "Lösenorden överensstämmer inte.",

  // "profile.title": "Update Profile",
  "profile.title": "Uppdatera profil",



  // "project.listelement.badge": "Research Project",
  // TODO New key - Add a translation
  "project.listelement.badge": "Research Project",

  // "project.page.contributor": "Contributors",
  // TODO New key - Add a translation
  "project.page.contributor": "Contributors",

  // "project.page.description": "Beskrivning",
  "project.page.description": "Beskrivning",

  // "project.page.edit": "Edit this item",
  // TODO New key - Add a translation
  "project.page.edit": "Edit this item",

  // "project.page.expectedcompletion": "Expected Completion",
  // TODO New key - Add a translation
  "project.page.expectedcompletion": "Expected Completion",

  // "project.page.funder": "Funders",
  // TODO New key - Add a translation
  "project.page.funder": "Funders",

  // "project.page.id": "ID",
  "project.page.id": "ID",

  // "project.page.keyword": "Keywords",
  "project.page.keyword": "Ämne/nyckelord",

  // "project.page.status": "Status",
  "project.page.status": "Status",

  // "project.page.titleprefix": "Research Project: ",
  // TODO New key - Add a translation
  "project.page.titleprefix": "Research Project: ",

  // "project.search.results.head": "Project Search Results",
  // TODO New key - Add a translation
  "project.search.results.head": "Project Search Results",



  // "publication.listelement.badge": "Publication",
  // TODO New key - Add a translation
  "publication.listelement.badge": "Publication",

  // "publication.page.description": "Beskrivning",
  "publication.page.description": "Beskrivning",

  // "publication.page.edit": "Edit this item",
  // TODO New key - Add a translation
  "publication.page.edit": "Edit this item",

  // "publication.page.journal-issn": "Journal ISSN",
  // TODO New key - Add a translation
  "publication.page.journal-issn": "Journal ISSN",

  // "publication.page.journal-title": "Journal Title",
  // TODO New key - Add a translation
  "publication.page.journal-title": "Journal Title",

  // "publication.page.publisher": "Publisher",
  "publication.page.publisher": "Utgivare",

  // "publication.page.titleprefix": "Publication: ",
  // TODO New key - Add a translation
  "publication.page.titleprefix": "Publication: ",

  // "publication.page.volume-title": "Volume Title",
  // TODO New key - Add a translation
  "publication.page.volume-title": "Volume Title",

  // "publication.search.results.head": "Publication Search Results",
  // TODO New key - Add a translation
  "publication.search.results.head": "Publication Search Results",

  // "publication.search.title": "Publication Search",
  // TODO New key - Add a translation
  "publication.search.title": "Publication Search",


  // "media-viewer.next": "Next",
  "media-viewer.next": "Nästa",

  // "media-viewer.previous": "Föregående",
  "media-viewer.previous": "Föregående",

  // "media-viewer.playlist": "Playlist",
  // TODO New key - Add a translation
  "media-viewer.playlist": "Playlist",


  // "register-email.title": "Ny användare",
  "register-email.title": "Ny användare",

  // "register-page.create-profile.header": "Create Profile",
  "register-page.create-profile.header": "Skapa profil",

  // "register-page.create-profile.identification.header": "Identify",
  "register-page.create-profile.identification.header": "Identifera",

  // "register-page.create-profile.identification.email": "E-post",
  "register-page.create-profile.identification.email": "E-post",

  // "register-page.create-profile.identification.first-name": "First Name *",
  "register-page.create-profile.identification.first-name": "Förnamn *",

  // "register-page.create-profile.identification.first-name.error": "Please fill in a First Name",
  "register-page.create-profile.identification.first-name.error": "Ange förnamn",

  // "register-page.create-profile.identification.last-name": "Last Name *",
  "register-page.create-profile.identification.last-name": "Efternamn *",

  // "register-page.create-profile.identification.last-name.error": "Please fill in a Last Name",
  "register-page.create-profile.identification.last-name.error": "Ange efternamn",

  // "register-page.create-profile.identification.contact": "Telefonnummer",
  "register-page.create-profile.identification.contact": "Telefonnummer",

  // "register-page.create-profile.identification.language": "Språk",
  "register-page.create-profile.identification.language": "Språk",

  // "register-page.create-profile.security.header": "Säkerhet",
  "register-page.create-profile.security.header": "Säkerhet",

  // "register-page.create-profile.security.info": "Please enter a password in the box below, and confirm it by typing it again into the second box. It should be at least six characters long.",
  "register-page.create-profile.security.info": "Ange och bekräfta ett lösenord nedan. Det måste bestå av minst 6 tecken.",

  // "register-page.create-profile.security.label.password": "Password *",
  "register-page.create-profile.security.label.password": "Lösenord *",

  // "register-page.create-profile.security.label.passwordrepeat": "Bekräfta *",
  "register-page.create-profile.security.label.passwordrepeat": "Bekräfta *",

  // "register-page.create-profile.security.error.empty-password": "Please enter a password in the box below.",
  "register-page.create-profile.security.error.empty-password": "Ange ett lösenord nedan.",

  // "register-page.create-profile.security.error.matching-passwords": "Lösenorden överensstämmer inte.",
  "register-page.create-profile.security.error.matching-passwords": "Lösenorden överensstämmer inte.",

  // "register-page.create-profile.security.error.password-length": "The password should be at least 6 characters long.",
  "register-page.create-profile.security.error.password-length": "Lösenordet måste bestå av minst 6 tecken.",

  // "register-page.create-profile.submit": "Complete Registration",
  "register-page.create-profile.submit": "Slutför registrering",

  // "register-page.create-profile.submit.error.content": "Something went wrong while registering a new user.",
  "register-page.create-profile.submit.error.content": "Ett fel uppstod när ny användare registrerades.",

  // "register-page.create-profile.submit.error.head": "Registration failed",
  "register-page.create-profile.submit.error.head": "Registreringen misslyckades",

  // "register-page.create-profile.submit.success.content": "The registration was successful. You have been logged in as the created user.",
  "register-page.create-profile.submit.success.content": "Registreringen är klar. Du är nu inloggad som den nya användaren.",

  // "register-page.create-profile.submit.success.head": "Registration completed",
  "register-page.create-profile.submit.success.head": "Registreringen är klar",


  // "register-page.registration.header": "Ny användare",
  "register-page.registration.header": "Ny användare",

  // "register-page.registration.info": "Register an account to subscribe to collections for email updates, and submit new items to DSpace.",
  "register-page.registration.info": "Skapa ett konto för att få uppdateringar eller för att kunna registrera nya bidrag i arkivet.",

  // "register-page.registration.email": "E-post *",
  "register-page.registration.email": "E-post *",

  // "register-page.registration.email.error.required": "Please fill in an email address",
  "register-page.registration.email.error.required": "Ange e-post",

  // "register-page.registration.email.error.pattern": "Please fill in a valid email address",
  "register-page.registration.email.error.pattern": "Ange en giltig e-postadress",

  // "register-page.registration.email.hint": "This address will be verified and used as your login name.",
  "register-page.registration.email.hint": "Denna adress kommer att verifieras och användas när du loggar in.",

  // "register-page.registration.submit": "Register",
  "register-page.registration.submit": "Skapa konto",

  // "register-page.registration.success.head": "Verification email sent",
  "register-page.registration.success.head": "Ett verifieringsmejl har skickats",

  // "register-page.registration.success.content": "An email has been sent to {{ email }} containing a special URL and further instructions.",
  "register-page.registration.success.content": "Ett mejl med instruktioner har skickats till {{ email }}.",

  // "register-page.registration.error.head": "Error when trying to register email",
  "register-page.registration.error.head": "Ett fel uppstod när kontot skulle skapas",

  // "register-page.registration.error.content": "An error occured when registering the following email address: {{ email }}",
  "register-page.registration.error.content": "Ett fel uppstod när kontot skulle skapas för: {{ email }}",



   // "relationships.add.error.relationship-type.content": "No suitable match could be found for relationship type {{ type }} between the two items",
  "relationships.add.error.relationship-type.content": "Det gick inte att hitta något som matchade relationstyp {{ type }} mellan dessa poster",

  // "relationships.add.error.server.content": "The server returned an error",
  "relationships.add.error.server.content": "Servern returnerade ett fel",

  // "relationships.add.error.title": "Unable to add relationship",
  "relationships.add.error.title": "Det gick inte att skapa relation",

  // "relationships.isAuthorOf": "Författare",
  "relationships.isAuthorOf": "Författare",

  // "relationships.isAuthorOf.Person": "Författare (persons)",
  "relationships.isAuthorOf.Person": "Författare (personer)",

  // "relationships.isAuthorOf.OrgUnit": "Författare (organizational units)",
  "relationships.isAuthorOf.OrgUnit": "Författare (organisatoriska enheter)",

  // "relationships.isIssueOf": "Journal Issues",
  "relationships.isIssueOf": "Tidskriftsexemplar",

  // "relationships.isJournalIssueOf": "Journal Issue",
  "relationships.isJournalIssueOf": "Tidskriftsexemplar",

  // "relationships.isJournalOf": "Journals",
  "relationships.isJournalOf": "Tidskrifter",

  // "relationships.isOrgUnitOf": "Organizational Units",
  "relationships.isOrgUnitOf": "Organisatoriska enheter",

  // "relationships.isPersonOf": "Författare",
  "relationships.isPersonOf": "Författare",

  // "relationships.isProjectOf": "Research Projects",
  "relationships.isProjectOf": "Forskningsprojekt",

  // "relationships.isPublicationOf": "Publications",
  "relationships.isPublicationOf": "Publikationer",

  // "relationships.isPublicationOfJournalIssue": "Articles",
  "relationships.isPublicationOfJournalIssue": "Artiklar",

  // "relationships.isSingleJournalOf": "Journal",
  "relationships.isSingleJournalOf": "Tidskrift",

  // "relationships.isSingleVolumeOf": "Journal Volume",
  "relationships.isSingleVolumeOf": "Tidskriftsexemplar",

  // "relationships.isVolumeOf": "Journal Volumes",
  "relationships.isVolumeOf": "Tidskriftsvolymer",

  // "relationships.isContributorOf": "Contributors",
  "relationships.isContributorOf": "Medverkande",

  // "relationships.isContributorOf.OrgUnit": "Contributor (Organizational Unit)",
  "relationships.isContributorOf.OrgUnit": "Medverkande (organisatorisk enhet)",

  // "relationships.isContributorOf.Person": "Contributor",
  "relationships.isContributorOf.Person": "Medverkande",

  // "relationships.isFundingAgencyOf.OrgUnit": "Funder",
  "relationships.isFundingAgencyOf.OrgUnit": "Finansiär",


  // "repository.image.logo": "Repository logo",
  "repository.image.logo": "Repositoriets logga",

  // "repository.title.prefix": "DSpace Angular :: ",
  "repository.title.prefix": "DSpace Angular :: ",

  // "repository.title.prefixDSpace": "DSpace Angular ::",
  "repository.title.prefixDSpace": "DSpace Angular ::",


  // "resource-policies.add.button": "Add",
  "resource-policies.add.button": "Lägg till",

  // "resource-policies.add.for.": "Add a new policy",
  "resource-policies.add.for.": "Lägg till ny policy",

  // "resource-policies.add.for.bitstream": "Add a new Bitstream policy",
  "resource-policies.add.for.bitstream": "Lägg till ny policy för fil",

  // "resource-policies.add.for.bundle": "Add a new Bundle policy",
  "resource-policies.add.for.bundle": "Lägg till ny policy för bunt",

  // "resource-policies.add.for.item": "Add a new Item policy",
  "resource-policies.add.for.item": "Lägg till ny policy för post",

  // "resource-policies.add.for.community": "Add a new Community policy",
  "resource-policies.add.for.community": "Lägg till ny policy för enhet",

  // "resource-policies.add.for.collection": "Add a new Collection policy",
  "resource-policies.add.for.collection": "Lägg till ny policy för samling",

  // "resource-policies.create.page.heading": "Create new resource policy for ",
  "resource-policies.create.page.heading": "Lägg till ny policy för ",

  // "resource-policies.create.page.failure.content": "An error occurred while creating the resource policy.",
  "resource-policies.create.page.failure.content": "Ett fel har uppstått.",

  // "resource-policies.create.page.success.content": "Operation successful",
  "resource-policies.create.page.success.content": "Operationen lyckades",

  // "resource-policies.create.page.title": "Create new resource policy",
  "resource-policies.create.page.title": "Skapa ny policy för resurs",

  // "resource-policies.delete.btn": "Delete selected",
  "resource-policies.delete.btn": "Radera valda",

  // "resource-policies.delete.btn.title": "Delete selected resource policies",
  "resource-policies.delete.btn.title": "Radera valda policies",

  // "resource-policies.delete.failure.content": "An error occurred while deleting selected resource policies.",
  "resource-policies.delete.failure.content": "Ett fel uppstod när policies skulle raderas.",

  // "resource-policies.delete.success.content": "Operation successful",
  "resource-policies.delete.success.content": "Operationen lyckades",

  // "resource-policies.edit.page.heading": "Edit resource policy ",
  "resource-policies.edit.page.heading": "Redigera policy för resurs ",

  // "resource-policies.edit.page.failure.content": "An error occurred while editing the resource policy.",
  "resource-policies.edit.page.failure.content": "Ett fel uppstod när policy redigerades.",

  // "resource-policies.edit.page.success.content": "Operation successful",
  "resource-policies.edit.page.success.content": "Operationen lyckades",

  // "resource-policies.edit.page.title": "Edit resource policy",
  "resource-policies.edit.page.title": "Redigera policy för resurs",

  // "resource-policies.form.action-type.label": "Select the action type",
  "resource-policies.form.action-type.label": "Välj typ av åtgärd",

  // "resource-policies.form.action-type.required": "You must select the resource policy action.",
  "resource-policies.form.action-type.required": "Du måste välja typ av åtgärd.",

  // "resource-policies.form.eperson-group-list.label": "The eperson or group that will be granted the permission",
  "resource-policies.form.eperson-group-list.label": "ePerson och/eller grupp som kommer att beviljas åtkomst",

  // "resource-policies.form.eperson-group-list.select.btn": "Select",
  "resource-policies.form.eperson-group-list.select.btn": "Välj",

  // "resource-policies.form.eperson-group-list.tab.eperson": "Search for a ePerson",
  "resource-policies.form.eperson-group-list.tab.eperson": "Sök ePerson",

  // "resource-policies.form.eperson-group-list.tab.group": "Search for a group",
  "resource-policies.form.eperson-group-list.tab.group": "Sök grupp",

  // "resource-policies.form.eperson-group-list.table.headers.action": "Action",
  "resource-policies.form.eperson-group-list.table.headers.action": "Åtgärd",

  // "resource-policies.form.eperson-group-list.table.headers.id": "ID",
  "resource-policies.form.eperson-group-list.table.headers.id": "ID",

  // "resource-policies.form.eperson-group-list.table.headers.name": "Name",
  "resource-policies.form.eperson-group-list.table.headers.name": "Namn",

  // "resource-policies.form.date.end.label": "End Date",
  "resource-policies.form.date.end.label": "Slutdatum",

  // "resource-policies.form.date.start.label": "Start Date",
  "resource-policies.form.date.start.label": "Startdatum",

  // "resource-policies.form.description.label": "Beskrivning",
  "resource-policies.form.description.label": "Beskrivning",

  // "resource-policies.form.name.label": "Name",
  "resource-policies.form.name.label": "Namn",

  // "resource-policies.form.policy-type.label": "Select the policy type",
  "resource-policies.form.policy-type.label": "Välj typ av policy",

  // "resource-policies.form.policy-type.required": "You must select the resource policy type.",
  "resource-policies.form.policy-type.required": "Du måste välja typ av policy.",

  // "resource-policies.table.headers.action": "Action",
  "resource-policies.table.headers.action": "Åtgärd",

  // "resource-policies.table.headers.date.end": "End Date",
  "resource-policies.table.headers.date.end": "Slutdatum",

  // "resource-policies.table.headers.date.start": "Start Date",
  "resource-policies.table.headers.date.start": "Startdatum",

  // "resource-policies.table.headers.edit": "Edit",
  "resource-policies.table.headers.edit": "Redigera",

  // "resource-policies.table.headers.edit.group": "Edit group",
  "resource-policies.table.headers.edit.group": "Redigera grupp",

  // "resource-policies.table.headers.edit.policy": "Edit policy",
  "resource-policies.table.headers.edit.policy": "Redigera policy",

  // "resource-policies.table.headers.eperson": "EPerson",
  "resource-policies.table.headers.eperson": "EPerson",

  // "resource-policies.table.headers.group": "Group",
  "resource-policies.table.headers.group": "Grupp",

  // "resource-policies.table.headers.id": "ID",
  "resource-policies.table.headers.id": "ID",

  // "resource-policies.table.headers.name": "Name",
  "resource-policies.table.headers.name": "Namn",

  // "resource-policies.table.headers.policyType": "type",
  "resource-policies.table.headers.policyType": "typ",

  // "resource-policies.table.headers.title.for.bitstream": "Policies for Bitstream",
  "resource-policies.table.headers.title.for.bitstream": "Policies för fil",

  // "resource-policies.table.headers.title.for.bundle": "Policies for Bundle",
  "resource-policies.table.headers.title.for.bundle": "Policies för bunt",

  // "resource-policies.table.headers.title.for.item": "Policies for Item",
  "resource-policies.table.headers.title.for.item": "Policies för post",

  // "resource-policies.table.headers.title.for.community": "Policies for Community",
  "resource-policies.table.headers.title.for.community": "Policies för enhet",

  // "resource-policies.table.headers.title.for.collection": "Policies for Collection",
  "resource-policies.table.headers.title.for.collection": "Policies för samling",


  // "search.description": "",
  "search.description": "",

  // "search.switch-configuration.title": "Show",
  "search.switch-configuration.title": "Visa",

  // "search.title": "Search",
  "search.title": "Sök",

  // "search.breadcrumbs": "Search",
  "search.breadcrumbs": "Sök",

  // "search.search-form.placeholder": "Search the repository ...",
  "search.search-form.placeholder": "Sök i DSpace...",


  // "search.filters.applied.f.author": "Author",
  "search.filters.applied.f.author": "Författare",

  // "search.filters.applied.f.dateIssued.max": "End date",
  "search.filters.applied.f.dateIssued.max": "Slut",

  // "search.filters.applied.f.dateIssued.min": "Start date",
  "search.filters.applied.f.dateIssued.min": "Start",

  // "search.filters.applied.f.dateSubmitted": "Date submitted",
  "search.filters.applied.f.dateSubmitted": "Skapad",

  // "search.filters.applied.f.discoverable": "Non-discoverable",
  "search.filters.applied.f.discoverable": "Ej sökbar",

  // "search.filters.applied.f.entityType": "Item Type",
  "search.filters.applied.f.entityType": "Typ",

  // "search.filters.applied.f.has_content_in_original_bundle": "Has files",
  "search.filters.applied.f.has_content_in_original_bundle": "Innehåller filer",

  // "search.filters.applied.f.itemtype": "Type",
  "search.filters.applied.f.itemtype": "Typ",

  // "search.filters.applied.f.namedresourcetype": "Status",
  "search.filters.applied.f.namedresourcetype": "Status",

  // "search.filters.applied.f.subject": "Subject",
  "search.filters.applied.f.subject": "Ämne",

  // "search.filters.applied.f.submitter": "Submitter",
  "search.filters.applied.f.submitter": "Skapad av",

  // "search.filters.applied.f.jobTitle": "Job Title",
  "search.filters.applied.f.jobTitle": "Job Title",

  // "search.filters.applied.f.birthDate.max": "End birth date",
  "search.filters.applied.f.birthDate.max": "Födelsedatum (till)",

  // "search.filters.applied.f.birthDate.min": "Start birth date",
  "search.filters.applied.f.birthDate.min": "Födelsedatum (från)",

  // "search.filters.applied.f.withdrawn": "Withdrawn",
  "search.filters.applied.f.withdrawn": "Återkallad",



  // "search.filters.filter.author.head": "Author",
  "search.filters.filter.author.head": "Författare",

  // "search.filters.filter.author.placeholder": "Author name",
  "search.filters.filter.author.placeholder": "Författare (namn)",

  // "search.filters.filter.author.label": "Search author name",
  "search.filters.filter.author.label": "Sök författare",

  // "search.filters.filter.birthDate.head": "Birth Date",
  "search.filters.filter.birthDate.head": "Födelsedatum",

  // "search.filters.filter.birthDate.placeholder": "Birth Date",
  "search.filters.filter.birthDate.placeholder": "Födelsedatum",

  // "search.filters.filter.birthDate.label": "Search birth date",
  "search.filters.filter.birthDate.label": "Sök födelsedatum",

  // "search.filters.filter.collapse": "Collapse filter",
  "search.filters.filter.collapse": "Fäll ihop filter",

  // "search.filters.filter.creativeDatePublished.head": "Date Published",
  "search.filters.filter.creativeDatePublished.head": "Publicerad",

  // "search.filters.filter.creativeDatePublished.placeholder": "Date Published",
  "search.filters.filter.creativeDatePublished.placeholder": "Publicerad",

  // "search.filters.filter.creativeDatePublished.label": "Search date published",
  "search.filters.filter.creativeDatePublished.label": "Sök på publiceringsdatum",

  // "search.filters.filter.creativeWorkEditor.head": "Editor",
  "search.filters.filter.creativeWorkEditor.head": "Redaktör",

  // "search.filters.filter.creativeWorkEditor.placeholder": "Editor",
  "search.filters.filter.creativeWorkEditor.placeholder": "Redaktör",

  // "search.filters.filter.creativeWorkEditor.label": "Search editor",
  "search.filters.filter.creativeWorkEditor.label": "Sök redaktör",

  // "search.filters.filter.creativeWorkKeywords.head": "Subject",
  "search.filters.filter.creativeWorkKeywords.head": "Ämne",

  // "search.filters.filter.creativeWorkKeywords.placeholder": "Subject",
  "search.filters.filter.creativeWorkKeywords.placeholder": "Ämne",

  // "search.filters.filter.creativeWorkKeywords.label": "Search subject",
  "search.filters.filter.creativeWorkKeywords.label": "Sök ämne",

  // "search.filters.filter.creativeWorkPublisher.head": "Publisher",
  "search.filters.filter.creativeWorkPublisher.head": "Utgivare",

  // "search.filters.filter.creativeWorkPublisher.placeholder": "Publisher",
  "search.filters.filter.creativeWorkPublisher.placeholder": "Utgivare",

  // "search.filters.filter.creativeWorkPublisher.label": "Search publisher",
  "search.filters.filter.creativeWorkPublisher.label": "Sök utgivare",

  // "search.filters.filter.dateIssued.head": "Date",
  "search.filters.filter.dateIssued.head": "Datum",

  // "search.filters.filter.dateIssued.max.placeholder": "Maximum Date",
  "search.filters.filter.dateIssued.max.placeholder": "Datum (max)",

  // "search.filters.filter.dateIssued.max.label": "End",
  "search.filters.filter.dateIssued.max.label": "Till",

  // "search.filters.filter.dateIssued.min.placeholder": "Minimum Date",
  "search.filters.filter.dateIssued.min.placeholder": "Datum (min)",

  // "search.filters.filter.dateIssued.min.label": "Start",
  "search.filters.filter.dateIssued.min.label": "Från",

  // "search.filters.filter.dateSubmitted.head": "Date submitted",
  "search.filters.filter.dateSubmitted.head": "Skapad",

  // "search.filters.filter.dateSubmitted.placeholder": "Date submitted",
  "search.filters.filter.dateSubmitted.placeholder": "Skapad",

  // "search.filters.filter.dateSubmitted.label": "Search date submitted",
  "search.filters.filter.dateSubmitted.label": "Sök skapad datum",

  // "search.filters.filter.discoverable.head": "Non-discoverable",
  "search.filters.filter.discoverable.head": "Ej sökbar",

  // "search.filters.filter.withdrawn.head": "Withdrawn",
  "search.filters.filter.withdrawn.head": "Återkallad",

  // "search.filters.filter.entityType.head": "Item Type",
  "search.filters.filter.entityType.head": "Typ",

  // "search.filters.filter.entityType.placeholder": "Item Type",
  "search.filters.filter.entityType.placeholder": "Typ",

  // "search.filters.filter.entityType.label": "Search item type",
  "search.filters.filter.entityType.label": "Sök typ av post",

  // "search.filters.filter.expand": "Expand filter",
  "search.filters.filter.expand": "Expandera filter",

  // "search.filters.filter.has_content_in_original_bundle.head": "Has files",
  "search.filters.filter.has_content_in_original_bundle.head": "Innehåller filer",

  // "search.filters.filter.itemtype.head": "Type",
  "search.filters.filter.itemtype.head": "Typ",

  // "search.filters.filter.itemtype.placeholder": "Type",
  "search.filters.filter.itemtype.placeholder": "Typ",

  // "search.filters.filter.itemtype.label": "Search type",
  "search.filters.filter.itemtype.label": "Sök typ",

  // "search.filters.filter.jobTitle.head": "Job Title",
  "search.filters.filter.jobTitle.head": "Job Title",

  // "search.filters.filter.jobTitle.placeholder": "Job Title",
  "search.filters.filter.jobTitle.placeholder": "Job Title",

  // "search.filters.filter.jobTitle.label": "Search job title",
  "search.filters.filter.jobTitle.label": "Sök job title",

  // "search.filters.filter.knowsLanguage.head": "Known language",
  "search.filters.filter.knowsLanguage.head": "Känt språk",

  // "search.filters.filter.knowsLanguage.placeholder": "Known language",
  "search.filters.filter.knowsLanguage.placeholder": "Känt språk",

  // "search.filters.filter.knowsLanguage.label": "Search known language",
  "search.filters.filter.knowsLanguage.label": "Sök språk",

  // "search.filters.filter.namedresourcetype.head": "Status",
  "search.filters.filter.namedresourcetype.head": "Status",

  // "search.filters.filter.namedresourcetype.placeholder": "Status",
  "search.filters.filter.namedresourcetype.placeholder": "Status",

  // "search.filters.filter.namedresourcetype.label": "Search status",
  "search.filters.filter.namedresourcetype.label": "Sök status",

  // "search.filters.filter.objectpeople.head": "People",
  "search.filters.filter.objectpeople.head": "Personer",

  // "search.filters.filter.objectpeople.placeholder": "People",
  "search.filters.filter.objectpeople.placeholder": "Personer",

  // "search.filters.filter.objectpeople.label": "Search people",
  "search.filters.filter.objectpeople.label": "Sök personer",

  // "search.filters.filter.organizationAddressCountry.head": "Country",
  "search.filters.filter.organizationAddressCountry.head": "Land",

  // "search.filters.filter.organizationAddressCountry.placeholder": "Country",
  "search.filters.filter.organizationAddressCountry.placeholder": "Land",

  // "search.filters.filter.organizationAddressCountry.label": "Search country",
  "search.filters.filter.organizationAddressCountry.label": "Sök land",

  // "search.filters.filter.organizationAddressLocality.head": "City",
  "search.filters.filter.organizationAddressLocality.head": "Stad",

  // "search.filters.filter.organizationAddressLocality.placeholder": "City",
  "search.filters.filter.organizationAddressLocality.placeholder": "Stad",

  // "search.filters.filter.organizationAddressLocality.label": "Search city",
  "search.filters.filter.organizationAddressLocality.label": "Sök stad",

  // "search.filters.filter.organizationFoundingDate.head": "Date Founded",
  "search.filters.filter.organizationFoundingDate.head": "Grundad",

  // "search.filters.filter.organizationFoundingDate.placeholder": "Date Founded",
  "search.filters.filter.organizationFoundingDate.placeholder": "Grundad",

  // "search.filters.filter.organizationFoundingDate.label": "Search date founded",
  "search.filters.filter.organizationFoundingDate.label": "Sök grundad (datum)",

  // "search.filters.filter.scope.head": "Scope",
  // TODO New key - Add a translation
  "search.filters.filter.scope.head": "Scope",

  // "search.filters.filter.scope.placeholder": "Scope filter",
  // TODO New key - Add a translation
  "search.filters.filter.scope.placeholder": "Scope filter",

  // "search.filters.filter.scope.label": "Search scope filter",
  // TODO New key - Add a translation
  "search.filters.filter.scope.label": "Search scope filter",

  // "search.filters.filter.show-less": "Collapse",
  "search.filters.filter.show-less": "Visa färre",

  // "search.filters.filter.show-more": "Show more",
  "search.filters.filter.show-more": "Visa fler",

  // "search.filters.filter.subject.head": "Subject",
  "search.filters.filter.subject.head": "Ämne",

  // "search.filters.filter.subject.placeholder": "Subject",
  "search.filters.filter.subject.placeholder": "Ämne",

  // "search.filters.filter.subject.label": "Search subject",
  "search.filters.filter.subject.label": "Sök ämne",

  // "search.filters.filter.submitter.head": "Submitter",
  "search.filters.filter.submitter.head": "Skapad av",

  // "search.filters.filter.submitter.placeholder": "Submitter",
  "search.filters.filter.submitter.placeholder": "Skapad av",

  // "search.filters.filter.submitter.label": "Search submitter",
  "search.filters.filter.submitter.label": "Sök skapad av",



  // "search.filters.entityType.JournalIssue": "Journal Issue",
  "search.filters.entityType.JournalIssue": "Utgåva",

  // "search.filters.entityType.JournalVolume": "Journal Volume",
  "search.filters.entityType.JournalVolume": "Volym",

  // "search.filters.entityType.OrgUnit": "Organizational Unit",
  "search.filters.entityType.OrgUnit": "Organisatorisk enhet",

  // "search.filters.has_content_in_original_bundle.true": "Yes",
  "search.filters.has_content_in_original_bundle.true": "Ja",

  // "search.filters.has_content_in_original_bundle.false": "No",
  "search.filters.has_content_in_original_bundle.false": "Nej",

  // "search.filters.discoverable.true": "No",
  "search.filters.discoverable.true": "Nej",

  // "search.filters.discoverable.false": "Yes",
  "search.filters.discoverable.false": "Ja",

  // "search.filters.withdrawn.true": "Yes",
  "search.filters.withdrawn.true": "Ja",

  // "search.filters.withdrawn.false": "No",
  "search.filters.withdrawn.false": "Nej",


  // "search.filters.head": "Filters",
  "search.filters.head": "Filter",

  // "search.filters.reset": "Reset filters",
  "search.filters.reset": "Rensa filter",

  // "search.filters.search.submit": "Submit",
  // TODO New key - Add a translation
  "search.filters.search.submit": "Submit",



  // "search.form.search": "Search",
  "search.form.search": "Sök",

  // "search.form.search_dspace": "All repository",
  "search.form.search_dspace": "Hela arkivet",

  // "search.form.scope.all": "All of DSpace",
  "search.form.scope.all": "Hela arkivet",



  // "search.results.head": "Search Results",
  "search.results.head": "Sökresultat",

  // "search.results.no-results": "Your search returned no results. Having trouble finding what you're looking for? Try putting",
  "search.results.no-results": "Sökningen resulterade inte i några träffar. Du kan testa att använda",

  // "search.results.no-results-link": "quotes around it",
  "search.results.no-results-link": "citationstecken före och efter sökfrågan",

  // "search.results.empty": "Your search returned no results.",
  "search.results.empty": "Sökningen resulterade inte i några träffar.",

  // "search.results.view-result": "View",
  "search.results.view-result": "Visa",


  // "default.search.results.head": "Search Results",
  "default.search.results.head": "Sökresultat",


  // "search.sidebar.close": "Back to results",
  "search.sidebar.close": "Tillbaka till sökresultaten",

  // "search.sidebar.filters.title": "Filters",
  "search.sidebar.filters.title": "Filter",

  // "search.sidebar.open": "Search Tools",
  "search.sidebar.open": "Sökverktyg",

  // "search.sidebar.results": "results",
  "search.sidebar.results": "resultat",

  // "search.sidebar.settings.rpp": "Results per page",
  "search.sidebar.settings.rpp": "Träffar per sida",

  // "search.sidebar.settings.sort-by": "Sort By",
  "search.sidebar.settings.sort-by": "Sortera efter",

  // "search.sidebar.settings.title": "Settings",
  "search.sidebar.settings.title": "Inställningar",



  // "search.view-switch.show-detail": "Show detail",
  "search.view-switch.show-detail": "Visa detaljer",

  // "search.view-switch.show-grid": "Show as grid",
  "search.view-switch.show-grid": "Visa som rutmönster",

  // "search.view-switch.show-list": "Show as list",
  "search.view-switch.show-list": "Visa som lista",

  // "sorting.ASC": "Ascending",
  "sorting.ASC": "Stigande",

  // "sorting.DESC": "Descending",
  "sorting.DESC": "Fallande",

  // "sorting.dc.title.ASC": "Title Ascending",
  "sorting.dc.title.ASC": "Titel",

  // "sorting.dc.title.DESC": "Title Descending",
  "sorting.dc.title.DESC": "Titel",

  // "sorting.score.ASC": "Least Relevant",
  "sorting.score.ASC": "Minst relevant",

  // "sorting.score.DESC": "Most Relevant",
  "sorting.score.DESC": "Mest relevant",

  // "sorting.dc.date.issued.ASC": "Date Issued Ascending",
  "sorting.dc.date.issued.ASC": "Datum (stigande)",

  // "sorting.dc.date.issued.DESC": "Date Issued Descending",
  "sorting.dc.date.issued.DESC": "Datum (fallande)",

  // "sorting.dc.date.accessioned.ASC": "Accessioned Date Ascending",
  // TODO New key - Add a translation
  "sorting.dc.date.accessioned.ASC": "Accessioned Date Ascending",

  // "sorting.dc.date.accessioned.DESC": "Accessioned Date Descending",
  // TODO New key - Add a translation
  "sorting.dc.date.accessioned.DESC": "Accessioned Date Descending",

  // "sorting.lastModified.ASC": "Last modified Ascending",
  "sorting.lastModified.ASC": "Senast ändrad (stigande)",

  // "sorting.lastModified.DESC": "Last modified Descending",
  "sorting.lastModified.DESC": "Senast ändrad (fallande)",


  // "statistics.title": "Statistics",
  "statistics.title": "Statistik",

  // "statistics.header": "Statistics for {{ scope }}",
  "statistics.header": "Statistik för {{ scope }}",

  // "statistics.breadcrumbs": "Statistics",
  "statistics.breadcrumbs": "Statistik",

  // "statistics.page.no-data": "No data available",
  "statistics.page.no-data": "Data saknas",

  // "statistics.table.no-data": "No data available",
  "statistics.table.no-data": "Data saknas",

  // "statistics.table.title.TotalVisits": "Totalt antal besök",
  "statistics.table.title.TotalVisits": "Totalt antal besök",

  // "statistics.table.title.TotalVisitsPerMonth": "Totalt antal besök per month",
  "statistics.table.title.TotalVisitsPerMonth": "Totalt antal besök per månad",

  // "statistics.table.title.TotalDownloads": "File Visits",
  "statistics.table.title.TotalDownloads": "Nedladdningar",

  // "statistics.table.title.TopCountries": "Top country views",
  "statistics.table.title.TopCountries": "Visningar per land (topp)",

  // "statistics.table.title.TopCities": "Top city views",
  "statistics.table.title.TopCities": "Visningar per stad (topp)",

  // "statistics.table.header.views": "Views",
  "statistics.table.header.views": "Visningar",



  // "submission.edit.breadcrumbs": "Edit Submission",
  "submission.edit.breadcrumbs": "Redigera bidrag",

  // "submission.edit.title": "Edit Submission",
  "submission.edit.title": "Redigera bidrag",

  // "submission.general.cancel": "Cancel",
  "submission.general.cancel": "Avbryt",

  // "submission.general.cannot_submit": "You have not the privilege to make a new submission.",
  "submission.general.cannot_submit": "Du har inte behörighet att ladda upp nya bidrag.",

  // "submission.general.deposit": "Deposit",
  "submission.general.deposit": "Spara och publicera",

  // "submission.general.discard.confirm.cancel": "Cancel",
  "submission.general.discard.confirm.cancel": "Avbryt",

  // "submission.general.discard.confirm.info": "This operation can't be undone. Are you sure?",
  "submission.general.discard.confirm.info": "Är du säker? Denna åtgärd kan inte ångras.",

  // "submission.general.discard.confirm.submit": "Yes, I'm sure",
  "submission.general.discard.confirm.submit": "Ja",

  // "submission.general.discard.confirm.title": "Discard submission",
  "submission.general.discard.confirm.title": "Återkalla bidrag",

  // "submission.general.discard.submit": "Discard",
  "submission.general.discard.submit": "Återkalla",

  // "submission.general.info.saved": "Saved",
  "submission.general.info.saved": "Sparat",

  // "submission.general.info.pending-changes": "Unsaved changes",
  "submission.general.info.pending-changes": "Ändringar som inte har sparats",

  // "submission.general.save": "Save",
  "submission.general.save": "Spara",

  // "submission.general.save-later": "Save for later",
  "submission.general.save-later": "Spara till senare",


  // "submission.import-external.page.title": "Import metadata from an external source",
  "submission.import-external.page.title": "Importera metadata från extern källa",

  // "submission.import-external.title": "Import metadata from an external source",
  "submission.import-external.title": "Importera metadata från extern källa",

  // "submission.import-external.title.Journal": "Import a journal from an external source",
  "submission.import-external.title.Journal": "Importera tidskrift från extern källa",

  // "submission.import-external.title.JournalIssue": "Import a journal issue from an external source",
  "submission.import-external.title.JournalIssue": "Importera tidskrift från extern källa",

  // "submission.import-external.title.JournalVolume": "Import a journal volume from an external source",
  "submission.import-external.title.JournalVolume": "Importera tidskriftsvolym från extern källa",

  // "submission.import-external.title.OrgUnit": "Import a publisher from an external source",
  "submission.import-external.title.OrgUnit": "Importera förlag från extern källa",

  // "submission.import-external.title.Person": "Import a person from an external source",
  "submission.import-external.title.Person": "Importera person från extern källa",

  // "submission.import-external.title.Project": "Import a project from an external source",
  "submission.import-external.title.Project": "Importera projekt från extern källa",

  // "submission.import-external.title.Publication": "Import a publication from an external source",
  "submission.import-external.title.Publication": "Importera publikation från extern källa",

  // "submission.import-external.title.none": "Import metadata from an external source",
  "submission.import-external.title.none": "Importera metadata från extern källa",

  // "submission.import-external.page.hint": "Enter a query above to find items from the web to import in to DSpace.",
  "submission.import-external.page.hint": "Ange en sökfråga för att hitta information på webben att importera.",

  // "submission.import-external.back-to-my-dspace": "Back to MyDSpace",
  "submission.import-external.back-to-my-dspace": "Tillbaka till Mitt DSpace",

  // "submission.import-external.search.placeholder": "Search the external source",
  "submission.import-external.search.placeholder": "Sök i extern källa",

  // "submission.import-external.search.button": "Search",
  "submission.import-external.search.button": "Sök",

  // "submission.import-external.search.button.hint": "Write some words to search",
  "submission.import-external.search.button.hint": "Ange sökord",

  // "submission.import-external.search.source.hint": "Pick an external source",
  "submission.import-external.search.source.hint": "Välj extern källa",

  // "submission.import-external.source.arxiv": "arXiv",
  "submission.import-external.source.arxiv": "arXiv",

  // "submission.import-external.source.loading": "Loading ...",
  "submission.import-external.source.loading": "Laddar ...",

  // "submission.import-external.source.sherpaJournal": "SHERPA Journals",
  // TODO New key - Add a translation
  "submission.import-external.source.sherpaJournal": "SHERPA Journals",

  // "submission.import-external.source.sherpaJournalIssn": "SHERPA Journals by ISSN",
  // TODO New key - Add a translation
  "submission.import-external.source.sherpaJournalIssn": "SHERPA Journals by ISSN",

  // "submission.import-external.source.sherpaPublisher": "SHERPA Publishers",
  // TODO New key - Add a translation
  "submission.import-external.source.sherpaPublisher": "SHERPA Publishers",

  // "submission.import-external.source.openAIREFunding": "Funding OpenAIRE API",
  // TODO New key - Add a translation
  "submission.import-external.source.openAIREFunding": "Funding OpenAIRE API",

  // "submission.import-external.source.orcid": "ORCID",
  "submission.import-external.source.orcid": "ORCID",

  // "submission.import-external.source.pubmed": "Pubmed",
  "submission.import-external.source.pubmed": "Pubmed",

  // "submission.import-external.source.lcname": "Library of Congress Names",
  // TODO New key - Add a translation
  "submission.import-external.source.lcname": "Library of Congress Names",

  // "submission.import-external.preview.title": "Item Preview",
  "submission.import-external.preview.title": "Förandsgranska post",

  // "submission.import-external.preview.subtitle": "The metadata below was imported from an external source. It will be pre-filled when you start the submission.",
  "submission.import-external.preview.subtitle": "Informationen nedan har importats från en extern källa. Den kommer att vara ifylld när du påbörjar ett nytt bidrag.",

  // "submission.import-external.preview.button.import": "Start submission",
  "submission.import-external.preview.button.import": "Påbörja bidrag",

  // "submission.import-external.preview.error.import.title": "Submission error",
  "submission.import-external.preview.error.import.title": "Fel",

  // "submission.import-external.preview.error.import.body": "An error occurs during the external source entry import process.",
  "submission.import-external.preview.error.import.body": "Ett fel uppstod när externa data skulle importeras.",

  // "submission.sections.describe.relationship-lookup.close": "Close",
  "submission.sections.describe.relationship-lookup.close": "Stäng",

  // "submission.sections.describe.relationship-lookup.external-source.added": "Successfully added local entry to the selection",
  // TODO New key - Add a translation
  "submission.sections.describe.relationship-lookup.external-source.added": "Successfully added local entry to the selection",

  // "submission.sections.describe.relationship-lookup.external-source.import-button-title.isAuthorOfPublication": "Import remote author",
  "submission.sections.describe.relationship-lookup.external-source.import-button-title.isAuthorOfPublication": "Importera författare",

  // "submission.sections.describe.relationship-lookup.external-source.import-button-title.Journal": "Import remote journal",
  "submission.sections.describe.relationship-lookup.external-source.import-button-title.Journal": "Importera tidskrift",

  // "submission.sections.describe.relationship-lookup.external-source.import-button-title.Journal Issue": "Import remote journal issue",
  "submission.sections.describe.relationship-lookup.external-source.import-button-title.Journal Issue": "Importera tidskriftsexemplar",

  // "submission.sections.describe.relationship-lookup.external-source.import-button-title.Journal Volume": "Import remote journal volume",
  "submission.sections.describe.relationship-lookup.external-source.import-button-title.Journal Volume": "Importera tidskriftsvolym",

  // "submission.sections.describe.relationship-lookup.external-source.import-button-title.isProjectOfPublication": "Project",
  "submission.sections.describe.relationship-lookup.external-source.import-button-title.isProjectOfPublication": "Projekt",

  // "submission.sections.describe.relationship-lookup.external-source.import-modal.isProjectOfPublication.added.new-entity": "New Entity Added!",
  "submission.sections.describe.relationship-lookup.external-source.import-modal.isProjectOfPublication.added.new-entity": "Ny information har lagts till!",

  // "submission.sections.describe.relationship-lookup.external-source.import-modal.isProjectOfPublication.title": "Project",
  "submission.sections.describe.relationship-lookup.external-source.import-modal.isProjectOfPublication.title": "Projekt",

  // "submission.sections.describe.relationship-lookup.external-source.import-modal.head.openAIREFunding": "Funding OpenAIRE API",
  // TODO New key - Add a translation
  "submission.sections.describe.relationship-lookup.external-source.import-modal.head.openAIREFunding": "Funding OpenAIRE API",

  // "submission.sections.describe.relationship-lookup.external-source.import-modal.isAuthorOfPublication.title": "Import Remote Author",
  "submission.sections.describe.relationship-lookup.external-source.import-modal.isAuthorOfPublication.title": "Importera författare",

  // "submission.sections.describe.relationship-lookup.external-source.import-modal.isAuthorOfPublication.added.local-entity": "Successfully added local author to the selection",
  "submission.sections.describe.relationship-lookup.external-source.import-modal.isAuthorOfPublication.added.local-entity": "Lokal författare har lagts till",

  // "submission.sections.describe.relationship-lookup.external-source.import-modal.isAuthorOfPublication.added.new-entity": "Successfully imported and added external author to the selection",
  "submission.sections.describe.relationship-lookup.external-source.import-modal.isAuthorOfPublication.added.new-entity": "Extern författare har lagts till",

  // "submission.sections.describe.relationship-lookup.external-source.import-modal.authority": "Authority",
  "submission.sections.describe.relationship-lookup.external-source.import-modal.authority": "Auktoritet",

  // "submission.sections.describe.relationship-lookup.external-source.import-modal.authority.new": "Import as a new local authority entry",
  "submission.sections.describe.relationship-lookup.external-source.import-modal.authority.new": "Importera som ny lokal auktoritet",

  // "submission.sections.describe.relationship-lookup.external-source.import-modal.cancel": "Cancel",
  "submission.sections.describe.relationship-lookup.external-source.import-modal.cancel": "Avbryt",

  // "submission.sections.describe.relationship-lookup.external-source.import-modal.collection": "Select a collection to import new entries to",
  "submission.sections.describe.relationship-lookup.external-source.import-modal.collection": "Välj samling att importera till",

  // "submission.sections.describe.relationship-lookup.external-source.import-modal.entities": "Entities",
  "submission.sections.describe.relationship-lookup.external-source.import-modal.entities": "Beståndsdelar",

  // "submission.sections.describe.relationship-lookup.external-source.import-modal.entities.new": "Import as a new local entity",
  "submission.sections.describe.relationship-lookup.external-source.import-modal.entities.new": "Importera som ny lokal beståndsdel",

  // "submission.sections.describe.relationship-lookup.external-source.import-modal.head.lcname": "Importing from LC Name",
  "submission.sections.describe.relationship-lookup.external-source.import-modal.head.lcname": "Importera från LC Name",

  // "submission.sections.describe.relationship-lookup.external-source.import-modal.head.orcid": "Importing from ORCID",
  "submission.sections.describe.relationship-lookup.external-source.import-modal.head.orcid": "Importera från ORCID",

  // "submission.sections.describe.relationship-lookup.external-source.import-modal.head.sherpaJournal": "Importing from Sherpa Journal",
  "submission.sections.describe.relationship-lookup.external-source.import-modal.head.sherpaJournal": "Importera från Sherpa Journal",

  // "submission.sections.describe.relationship-lookup.external-source.import-modal.head.sherpaPublisher": "Importing from Sherpa Publisher",
  "submission.sections.describe.relationship-lookup.external-source.import-modal.head.sherpaPublisher": "Importera från Sherpa Publisher",

  // "submission.sections.describe.relationship-lookup.external-source.import-modal.head.pubmed": "Importing from PubMed",
  "submission.sections.describe.relationship-lookup.external-source.import-modal.head.pubmed": "Importera från PubMed",

  // "submission.sections.describe.relationship-lookup.external-source.import-modal.head.arxiv": "Importing from arXiv",
  "submission.sections.describe.relationship-lookup.external-source.import-modal.head.arxiv": "Importera från arXiv",

  // "submission.sections.describe.relationship-lookup.external-source.import-modal.import": "Import",
  "submission.sections.describe.relationship-lookup.external-source.import-modal.import": "Importera",

  // "submission.sections.describe.relationship-lookup.external-source.import-modal.Journal.title": "Import Remote Journal",
  "submission.sections.describe.relationship-lookup.external-source.import-modal.Journal.title": "Importera tidskrift",

  // "submission.sections.describe.relationship-lookup.external-source.import-modal.Journal.added.local-entity": "Successfully added local journal to the selection",
  "submission.sections.describe.relationship-lookup.external-source.import-modal.Journal.added.local-entity": "Lokal tidskrift har lagts till",

  // "submission.sections.describe.relationship-lookup.external-source.import-modal.Journal.added.new-entity": "Successfully imported and added external journal to the selection",
  "submission.sections.describe.relationship-lookup.external-source.import-modal.Journal.added.new-entity": "Extern tidskrift har importerats och lagts till", 

  // "submission.sections.describe.relationship-lookup.external-source.import-modal.Journal Issue.title": "Import Remote Journal Issue",
  "submission.sections.describe.relationship-lookup.external-source.import-modal.Journal Issue.title": "Importera externt tidskriftsexemplar",

  // "submission.sections.describe.relationship-lookup.external-source.import-modal.Journal Issue.added.local-entity": "Successfully added local journal issue to the selection",
  "submission.sections.describe.relationship-lookup.external-source.import-modal.Journal Issue.added.local-entity": "Lokal tidskrift har lagts till",

  // "submission.sections.describe.relationship-lookup.external-source.import-modal.Journal Issue.added.new-entity": "Successfully imported and added external journal issue to the selection",
  "submission.sections.describe.relationship-lookup.external-source.import-modal.Journal Issue.added.new-entity": "Externt tidskriftsexemplar har importerats och lagts till",

  // "submission.sections.describe.relationship-lookup.external-source.import-modal.Journal Volume.title": "Import Remote Journal Volume",
  "submission.sections.describe.relationship-lookup.external-source.import-modal.Journal Volume.title": "Importera tidskriftsvolym",

  // "submission.sections.describe.relationship-lookup.external-source.import-modal.Journal Volume.added.local-entity": "Successfully added local journal volume to the selection",
  "submission.sections.describe.relationship-lookup.external-source.import-modal.Journal Volume.added.local-entity": "Lokal tidskriftsvolym har lagts till",

  // "submission.sections.describe.relationship-lookup.external-source.import-modal.Journal Volume.added.new-entity": "Successfully imported and added external journal volume to the selection",
  "submission.sections.describe.relationship-lookup.external-source.import-modal.Journal Volume.added.new-entity": "Extern tidskriftsvolym har importerats och lagts till",

  // "submission.sections.describe.relationship-lookup.external-source.import-modal.select": "Select a local match:",
  "submission.sections.describe.relationship-lookup.external-source.import-modal.select": "Välj lokal träff:",

  // "submission.sections.describe.relationship-lookup.search-tab.deselect-all": "Deselect all",
  "submission.sections.describe.relationship-lookup.search-tab.deselect-all": "Avmarkera alla",

  // "submission.sections.describe.relationship-lookup.search-tab.deselect-page": "Deselect page",
  "submission.sections.describe.relationship-lookup.search-tab.deselect-page": "Avmarkera sida",

  // "submission.sections.describe.relationship-lookup.search-tab.loading": "Loading...",
  "submission.sections.describe.relationship-lookup.search-tab.loading": "Laddar...",

  // "submission.sections.describe.relationship-lookup.search-tab.placeholder": "Search query",
  "submission.sections.describe.relationship-lookup.search-tab.placeholder": "Sökfråga",

  // "submission.sections.describe.relationship-lookup.search-tab.search": "Go",
  "submission.sections.describe.relationship-lookup.search-tab.search": "Kör",

  // "submission.sections.describe.relationship-lookup.search-tab.search-form.placeholder": "Search...",
  "submission.sections.describe.relationship-lookup.search-tab.search-form.placeholder": "Sök...",

  // "submission.sections.describe.relationship-lookup.search-tab.select-all": "Select all",
  "submission.sections.describe.relationship-lookup.search-tab.select-all": "Välj alla",

  // "submission.sections.describe.relationship-lookup.search-tab.select-page": "Select page",
  "submission.sections.describe.relationship-lookup.search-tab.select-page": "Välj sida",

  // "submission.sections.describe.relationship-lookup.selected": "Selected {{ size }} items",
  "submission.sections.describe.relationship-lookup.selected": "Har markerat {{ size }} poster",

  // "submission.sections.describe.relationship-lookup.search-tab.tab-title.isAuthorOfPublication": "Local Författare ({{ count }})",
  "submission.sections.describe.relationship-lookup.search-tab.tab-title.isAuthorOfPublication": "Lokal författare ({{ count }})",

  // "submission.sections.describe.relationship-lookup.search-tab.tab-title.isJournalOfPublication": "Local Journals ({{ count }})",
  "submission.sections.describe.relationship-lookup.search-tab.tab-title.isJournalOfPublication": "Lokala tidskrifter ({{ count }})",

  // "submission.sections.describe.relationship-lookup.search-tab.tab-title.Project": "Local Projects ({{ count }})",
  "submission.sections.describe.relationship-lookup.search-tab.tab-title.Project": "Lokala projekt ({{ count }})",

  // "submission.sections.describe.relationship-lookup.search-tab.tab-title.Publication": "Local Publications ({{ count }})",
  "submission.sections.describe.relationship-lookup.search-tab.tab-title.Publication": "Lokala publikationer ({{ count }})",

  // "submission.sections.describe.relationship-lookup.search-tab.tab-title.Person": "Local Författare ({{ count }})",
  "submission.sections.describe.relationship-lookup.search-tab.tab-title.Person": "Lokala författare ({{ count }})",

  // "submission.sections.describe.relationship-lookup.search-tab.tab-title.OrgUnit": "Local Organizational Units ({{ count }})",
  "submission.sections.describe.relationship-lookup.search-tab.tab-title.OrgUnit": "Locala organisatoriska enheter ({{ count }})",

  // "submission.sections.describe.relationship-lookup.search-tab.tab-title.DataPackage": "Local Data Packages ({{ count }})",
  "submission.sections.describe.relationship-lookup.search-tab.tab-title.DataPackage": "Lokala datapaket ({{ count }})",

  // "submission.sections.describe.relationship-lookup.search-tab.tab-title.DataFile": "Local Data Files ({{ count }})",
  "submission.sections.describe.relationship-lookup.search-tab.tab-title.DataFile": "Lokala filer ({{ count }})",

  // "submission.sections.describe.relationship-lookup.search-tab.tab-title.Journal": "Local Journals ({{ count }})",
  "submission.sections.describe.relationship-lookup.search-tab.tab-title.Journal": "Lokala tidskrifter ({{ count }})",

  // "submission.sections.describe.relationship-lookup.search-tab.tab-title.isJournalIssueOfPublication": "Local Journal Issues ({{ count }})",
  // TODO New key - Add a translation
  "submission.sections.describe.relationship-lookup.search-tab.tab-title.isJournalIssueOfPublication": "Local Journal Issues ({{ count }})",

  // "submission.sections.describe.relationship-lookup.search-tab.tab-title.JournalIssue": "Local Journal Issues ({{ count }})",
  "submission.sections.describe.relationship-lookup.search-tab.tab-title.JournalIssue": "Lokala tidskriftsexemplar ({{ count }})",

  // "submission.sections.describe.relationship-lookup.search-tab.tab-title.isJournalVolumeOfPublication": "Local Journal Volumes ({{ count }})",
  // TODO New key - Add a translation
  "submission.sections.describe.relationship-lookup.search-tab.tab-title.isJournalVolumeOfPublication": "Local Journal Volumes ({{ count }})",

  // "submission.sections.describe.relationship-lookup.search-tab.tab-title.JournalVolume": "Local Journal Volumes ({{ count }})",
  "submission.sections.describe.relationship-lookup.search-tab.tab-title.JournalVolume": "Lokala tidskriftsvolymer ({{ count }})",

  // "submission.sections.describe.relationship-lookup.search-tab.tab-title.sherpaJournal": "Sherpa Journals ({{ count }})",
  // TODO New key - Add a translation
  "submission.sections.describe.relationship-lookup.search-tab.tab-title.sherpaJournal": "Sherpa Journals ({{ count }})",

  // "submission.sections.describe.relationship-lookup.search-tab.tab-title.sherpaPublisher": "Sherpa Publishers ({{ count }})",
  // TODO New key - Add a translation
  "submission.sections.describe.relationship-lookup.search-tab.tab-title.sherpaPublisher": "Sherpa Publishers ({{ count }})",

  // "submission.sections.describe.relationship-lookup.search-tab.tab-title.orcid": "ORCID ({{ count }})",
  "submission.sections.describe.relationship-lookup.search-tab.tab-title.orcid": "ORCID ({{ count }})",

  // "submission.sections.describe.relationship-lookup.search-tab.tab-title.lcname": "LC Names ({{ count }})",
  "submission.sections.describe.relationship-lookup.search-tab.tab-title.lcname": "LC Names ({{ count }})",

  // "submission.sections.describe.relationship-lookup.search-tab.tab-title.pubmed": "PubMed ({{ count }})",
  "submission.sections.describe.relationship-lookup.search-tab.tab-title.pubmed": "PubMed ({{ count }})",

  // "submission.sections.describe.relationship-lookup.search-tab.tab-title.arxiv": "arXiv ({{ count }})",
  "submission.sections.describe.relationship-lookup.search-tab.tab-title.arxiv": "arXiv ({{ count }})",

  // "submission.sections.describe.relationship-lookup.search-tab.tab-title.isFundingAgencyOfPublication": "Search for Funding Agencies",
  "submission.sections.describe.relationship-lookup.search-tab.tab-title.isFundingAgencyOfPublication": "Sök finansiärer",

  // "submission.sections.describe.relationship-lookup.search-tab.tab-title.isFundingOfPublication": "Search for Funding",
  "submission.sections.describe.relationship-lookup.search-tab.tab-title.isFundingOfPublication": "Sök finansiering",

  // "submission.sections.describe.relationship-lookup.search-tab.tab-title.isChildOrgUnitOf": "Search for Organizational Units",
  "submission.sections.describe.relationship-lookup.search-tab.tab-title.isChildOrgUnitOf": "Sök organisatoriska enheter",

  // "submission.sections.describe.relationship-lookup.search-tab.tab-title.openAIREFunding": "Funding OpenAIRE API",
  // TODO New key - Add a translation
  "submission.sections.describe.relationship-lookup.search-tab.tab-title.openAIREFunding": "Funding OpenAIRE API",

  // "submission.sections.describe.relationship-lookup.search-tab.tab-title.isProjectOfPublication": "Projects",
  "submission.sections.describe.relationship-lookup.search-tab.tab-title.isProjectOfPublication": "Projekt",

  // "submission.sections.describe.relationship-lookup.search-tab.tab-title.isFundingAgencyOfProject": "Funder of the Project",
  "submission.sections.describe.relationship-lookup.search-tab.tab-title.isFundingAgencyOfProject": "Finansiär",

  // "submission.sections.describe.relationship-lookup.selection-tab.title.openAIREFunding": "Funding OpenAIRE API",
  // TODO New key - Add a translation
  "submission.sections.describe.relationship-lookup.selection-tab.title.openAIREFunding": "Funding OpenAIRE API",

  // "submission.sections.describe.relationship-lookup.selection-tab.title.isProjectOfPublication": "Project",
  "submission.sections.describe.relationship-lookup.selection-tab.title.isProjectOfPublication": "Projekt",

  // "submission.sections.describe.relationship-lookup.title.isProjectOfPublication": "Projects",
  "submission.sections.describe.relationship-lookup.title.isProjectOfPublication": "Projekt",

  // "submission.sections.describe.relationship-lookup.title.isFundingAgencyOfProject": "Funder of the Project",
  "submission.sections.describe.relationship-lookup.title.isFundingAgencyOfProject": "Projektets finansiär",




  // "submission.sections.describe.relationship-lookup.selection-tab.search-form.placeholder": "Search...",
  "submission.sections.describe.relationship-lookup.selection-tab.search-form.placeholder": "Sök...",

  // "submission.sections.describe.relationship-lookup.selection-tab.tab-title": "Current Selection ({{ count }})",
  "submission.sections.describe.relationship-lookup.selection-tab.tab-title": "Aktuellt urval ({{ count }})",

  // "submission.sections.describe.relationship-lookup.title.isJournalIssueOfPublication": "Journal Issues",
  // TODO New key - Add a translation
  "submission.sections.describe.relationship-lookup.title.isJournalIssueOfPublication": "Journal Issues",

  // "submission.sections.describe.relationship-lookup.title.JournalIssue": "Journal Issues",
  "submission.sections.describe.relationship-lookup.title.JournalIssue": "Tidskriftsexemplar",

  // "submission.sections.describe.relationship-lookup.title.isJournalVolumeOfPublication": "Journal Volumes",
  // TODO New key - Add a translation
  "submission.sections.describe.relationship-lookup.title.isJournalVolumeOfPublication": "Journal Volumes",

  // "submission.sections.describe.relationship-lookup.title.JournalVolume": "Journal Volumes",
  "submission.sections.describe.relationship-lookup.title.JournalVolume": "Tidskriftsvolymer",

  // "submission.sections.describe.relationship-lookup.title.isJournalOfPublication": "Journals",
  "submission.sections.describe.relationship-lookup.title.isJournalOfPublication": "Tidskrifter",

  // "submission.sections.describe.relationship-lookup.title.isAuthorOfPublication": "Författare",
  "submission.sections.describe.relationship-lookup.title.isAuthorOfPublication": "Författare",

  // "submission.sections.describe.relationship-lookup.title.isFundingAgencyOfPublication": "Funding Agency",
  "submission.sections.describe.relationship-lookup.title.isFundingAgencyOfPublication": "Finansiär",

  // "submission.sections.describe.relationship-lookup.title.Project": "Projects",
  "submission.sections.describe.relationship-lookup.title.Project": "Projekt",

  // "submission.sections.describe.relationship-lookup.title.Publication": "Publications",
  "submission.sections.describe.relationship-lookup.title.Publication": "Publikationer",

  // "submission.sections.describe.relationship-lookup.title.Person": "Författare",
  "submission.sections.describe.relationship-lookup.title.Person": "Författare",

  // "submission.sections.describe.relationship-lookup.title.OrgUnit": "Organizational Units",
  "submission.sections.describe.relationship-lookup.title.OrgUnit": "Organisatoriska enheter",

  // "submission.sections.describe.relationship-lookup.title.DataPackage": "Data Packages",
  "submission.sections.describe.relationship-lookup.title.DataPackage": "Datapaket",

  // "submission.sections.describe.relationship-lookup.title.DataFile": "Data Files",
  "submission.sections.describe.relationship-lookup.title.DataFile": "Filer",

  // "submission.sections.describe.relationship-lookup.title.Funding Agency": "Funding Agency",
  "submission.sections.describe.relationship-lookup.title.Funding Agency": "Finansiär",

  // "submission.sections.describe.relationship-lookup.title.isFundingOfPublication": "Funding",
  "submission.sections.describe.relationship-lookup.title.isFundingOfPublication": "Finansiering",

  // "submission.sections.describe.relationship-lookup.title.isChildOrgUnitOf": "Parent Organizational Unit",
  "submission.sections.describe.relationship-lookup.title.isChildOrgUnitOf": "Organisatorisk förälder",

  // "submission.sections.describe.relationship-lookup.search-tab.toggle-dropdown": "Toggle dropdown",
  "submission.sections.describe.relationship-lookup.search-tab.toggle-dropdown": "Växla dropdown",

  // "submission.sections.describe.relationship-lookup.selection-tab.settings": "Settings",
  "submission.sections.describe.relationship-lookup.selection-tab.settings": "Inställningar",

  // "submission.sections.describe.relationship-lookup.selection-tab.no-selection": "Your selection is currently empty.",
  "submission.sections.describe.relationship-lookup.selection-tab.no-selection": "Inget har valts.",

  // "submission.sections.describe.relationship-lookup.selection-tab.title.isAuthorOfPublication": "Selected Författare",
  "submission.sections.describe.relationship-lookup.selection-tab.title.isAuthorOfPublication": "Valdra författare",

  // "submission.sections.describe.relationship-lookup.selection-tab.title.isJournalOfPublication": "Selected Journals",
  "submission.sections.describe.relationship-lookup.selection-tab.title.isJournalOfPublication": "Valda tidskrifter",

  // "submission.sections.describe.relationship-lookup.selection-tab.title.isJournalVolumeOfPublication": "Selected Journal Volume",
  "submission.sections.describe.relationship-lookup.selection-tab.title.isJournalVolumeOfPublication": "Valda tidskriftsvolymer",

  // "submission.sections.describe.relationship-lookup.selection-tab.title.Project": "Selected Projects",
  "submission.sections.describe.relationship-lookup.selection-tab.title.Project": "Valda projekt",

  // "submission.sections.describe.relationship-lookup.selection-tab.title.Publication": "Selected Publications",
  "submission.sections.describe.relationship-lookup.selection-tab.title.Publication": "Valda publikationer",

  // "submission.sections.describe.relationship-lookup.selection-tab.title.Person": "Selected Författare",
  "submission.sections.describe.relationship-lookup.selection-tab.title.Person": "Valda författare",

  // "submission.sections.describe.relationship-lookup.selection-tab.title.OrgUnit": "Selected Organizational Units",
  "submission.sections.describe.relationship-lookup.selection-tab.title.OrgUnit": "Valda organisatoriska enheter",

  // "submission.sections.describe.relationship-lookup.selection-tab.title.DataPackage": "Selected Data Packages",
  "submission.sections.describe.relationship-lookup.selection-tab.title.DataPackage": "Valda datapaket",

  // "submission.sections.describe.relationship-lookup.selection-tab.title.DataFile": "Selected Data Files",
  "submission.sections.describe.relationship-lookup.selection-tab.title.DataFile": "Valda filer",

  // "submission.sections.describe.relationship-lookup.selection-tab.title.Journal": "Selected Journals",
  "submission.sections.describe.relationship-lookup.selection-tab.title.Journal": "Valda tidskrifter",

  // "submission.sections.describe.relationship-lookup.selection-tab.title.isJournalIssueOfPublication": "Selected Issue",
  "submission.sections.describe.relationship-lookup.selection-tab.title.isJournalIssueOfPublication": "Valt exemplar",

  // "submission.sections.describe.relationship-lookup.selection-tab.title.JournalVolume": "Selected Journal Volume",
  "submission.sections.describe.relationship-lookup.selection-tab.title.JournalVolume": "Vald volym",

  // "submission.sections.describe.relationship-lookup.selection-tab.title.isFundingAgencyOfPublication": "Selected Funding Agency",
  "submission.sections.describe.relationship-lookup.selection-tab.title.isFundingAgencyOfPublication": "Vald finansiär",

  // "submission.sections.describe.relationship-lookup.selection-tab.title.isFundingOfPublication": "Selected Funding",
  "submission.sections.describe.relationship-lookup.selection-tab.title.isFundingOfPublication": "Vald finansiering",

  // "submission.sections.describe.relationship-lookup.selection-tab.title.JournalIssue": "Selected Issue",
  "submission.sections.describe.relationship-lookup.selection-tab.title.JournalIssue": "Valt exemplar ",

  // "submission.sections.describe.relationship-lookup.selection-tab.title.isChildOrgUnitOf": "Selected Organizational Unit",
  "submission.sections.describe.relationship-lookup.selection-tab.title.isChildOrgUnitOf": "Vald organisatorisk enet",

  // "submission.sections.describe.relationship-lookup.selection-tab.title.sherpaJournal": "Search Results",
  "submission.sections.describe.relationship-lookup.selection-tab.title.sherpaJournal": "Sökresultat",

  // "submission.sections.describe.relationship-lookup.selection-tab.title.sherpaPublisher": "Search Results",
  "submission.sections.describe.relationship-lookup.selection-tab.title.sherpaPublisher": "Sökresultat",

  // "submission.sections.describe.relationship-lookup.selection-tab.title.orcid": "Search Results",
  "submission.sections.describe.relationship-lookup.selection-tab.title.orcid": "Sökresultat",

  // "submission.sections.describe.relationship-lookup.selection-tab.title.orcidv2": "Search Results",
  "submission.sections.describe.relationship-lookup.selection-tab.title.orcidv2": "Sökresultat",

  // "submission.sections.describe.relationship-lookup.selection-tab.title.lcname": "Search Results",
  "submission.sections.describe.relationship-lookup.selection-tab.title.lcname": "Sökresultat",

  // "submission.sections.describe.relationship-lookup.selection-tab.title.pubmed": "Search Results",
  "submission.sections.describe.relationship-lookup.selection-tab.title.pubmed": "Sökresultat",

  // "submission.sections.describe.relationship-lookup.selection-tab.title.arxiv": "Search Results",
  "submission.sections.describe.relationship-lookup.selection-tab.title.arxiv": "Sökresultat",

  // "submission.sections.describe.relationship-lookup.name-variant.notification.content": "Would you like to save \"{{ value }}\" as a name variant for this person so you and others can reuse it for future submissions? If you don\'t you can still use it for this submission.",
  "submission.sections.describe.relationship-lookup.name-variant.notification.content": "Vill du spara \"{{ value }}\" som en namnvariation för denna person? Om inte så kan du fortfarande använda det i detta bidrag.",

  // "submission.sections.describe.relationship-lookup.name-variant.notification.confirm": "Save a new name variant",
  "submission.sections.describe.relationship-lookup.name-variant.notification.confirm": "Spara en ny namnvariation",

  // "submission.sections.describe.relationship-lookup.name-variant.notification.decline": "Use only for this submission",
  "submission.sections.describe.relationship-lookup.name-variant.notification.decline": "Använd bara i detta bidrag",

  // "submission.sections.ccLicense.type": "License Type",
  "submission.sections.ccLicense.type": "Typ av license",

  // "submission.sections.ccLicense.select": "Select a license type…",
  "submission.sections.ccLicense.select": "Välj licenstyp…",

  // "submission.sections.ccLicense.change": "Change your license type…",
  "submission.sections.ccLicense.change": "Ändra licenstyp…",

  // "submission.sections.ccLicense.none": "No licenses available",
  "submission.sections.ccLicense.none": "Det finns inga licenser",

  // "submission.sections.ccLicense.option.select": "Select an option…",
  "submission.sections.ccLicense.option.select": "Välj…",

  // "submission.sections.ccLicense.link": "You’ve selected the following license:",
  "submission.sections.ccLicense.link": "Du har valt följande licens:",

  // "submission.sections.ccLicense.confirmation": "I grant the license above",
  "submission.sections.ccLicense.confirmation": "Jag beviljar licensen ovan",

  // "submission.sections.general.add-more": "Add more",
  "submission.sections.general.add-more": "Lägg till fler",

  // "submission.sections.general.collection": "Collection",
  "submission.sections.general.collection": "Samling",

  // "submission.sections.general.deposit_error_notice": "There was an issue when submitting the item, please try again later.",
  "submission.sections.general.deposit_error_notice": "Ett fel uppstod, försök igen senare.",

  // "submission.sections.general.deposit_success_notice": "Submission deposited successfully.",
  "submission.sections.general.deposit_success_notice": "Bidraget har deponerats.",

  // "submission.sections.general.discard_error_notice": "There was an issue when discarding the item, please try again later.",
  "submission.sections.general.discard_error_notice": "Ett fel har uppstått. Försök igen senare.",

  // "submission.sections.general.discard_success_notice": "Submission discarded successfully.",
  "submission.sections.general.discard_success_notice": "Bidraget har dragits tillbaka.",

  // "submission.sections.general.metadata-extracted": "New metadata have been extracted and added to the <strong>{{sectionId}}</strong> section.",
  "submission.sections.general.metadata-extracted": "Nya metadata har extraherats och lagts till i <strong>{{sectionId}}</strong>.",

  // "submission.sections.general.metadata-extracted-new-section": "New <strong>{{sectionId}}</strong> section has been added to submission.",
  "submission.sections.general.metadata-extracted-new-section": "Ny sektion <strong>{{sectionId}}</strong> har lagts till i bidraget.",

  // "submission.sections.general.no-collection": "No collection found",
  "submission.sections.general.no-collection": "Ingen samling kunde hittas",

  // "submission.sections.general.no-sections": "No options available",
  "submission.sections.general.no-sections": "Det finns inga alternativ att välja",

  // "submission.sections.general.save_error_notice": "There was an issue when saving the item, please try again later.",
  "submission.sections.general.save_error_notice": "Ett fel uppstod när posten skulle sparas. Försök igen senare.",

  // "submission.sections.general.save_success_notice": "Submission saved successfully.",
  "submission.sections.general.save_success_notice": "Bidraget har sparats.",

  // "submission.sections.general.search-collection": "Search for a collection",
  "submission.sections.general.search-collection": "Sök efter samling",

  // "submission.sections.general.sections_not_valid": "There are incomplete sections.",
  "submission.sections.general.sections_not_valid": "Det saknas data i vissa delar.",



  // "submission.sections.submit.progressbar.accessCondition": "Item access conditions",
  "submission.sections.submit.progressbar.accessCondition": "Villkor för åtkomst till post",

  // "submission.sections.submit.progressbar.CClicense": "Creative commons license",
  "submission.sections.submit.progressbar.CClicense": "Creative commons licens",

  // "submission.sections.submit.progressbar.describe.recycle": "Recycle",
  "submission.sections.submit.progressbar.describe.recycle": "Återanvänd",

  // "submission.sections.submit.progressbar.describe.stepcustom": "Describe",
  "submission.sections.submit.progressbar.describe.stepcustom": "Beskriv",

  // "submission.sections.submit.progressbar.describe.stepone": "Describe",
  "submission.sections.submit.progressbar.describe.stepone": "Beskriv",

  // "submission.sections.submit.progressbar.describe.steptwo": "Describe",
  "submission.sections.submit.progressbar.describe.steptwo": "Beskriv",

  // "submission.sections.submit.progressbar.detect-duplicate": "Potential duplicates",
  "submission.sections.submit.progressbar.detect-duplicate": "Potentiell dubblett",

  // "submission.sections.submit.progressbar.license": "Deposit license",
  "submission.sections.submit.progressbar.license": "Licensvillkor",

  // "submission.sections.submit.progressbar.upload": "Upload files",
  "submission.sections.submit.progressbar.upload": "Ladda upp filer",



  // "submission.sections.status.errors.title": "Errors",
  "submission.sections.status.errors.title": "Fel",

  // "submission.sections.status.valid.title": "Valid",
  "submission.sections.status.valid.title": "Giltig",

  // "submission.sections.status.warnings.title": "Warnings",
  "submission.sections.status.warnings.title": "Varningar",

  // "submission.sections.status.errors.aria": "has errors",
  "submission.sections.status.errors.aria": "innehåller fel",

  // "submission.sections.status.valid.aria": "is valid",
  "submission.sections.status.valid.aria": "är giltig",

  // "submission.sections.status.warnings.aria": "has warnings",
  "submission.sections.status.warnings.aria": "ger varningar",

  // "submission.sections.toggle.open": "Open section",
  "submission.sections.toggle.open": "Öppna sektion",

  // "submission.sections.toggle.close": "Close section",
  "submission.sections.toggle.close": "Stäng sektion",

  // "submission.sections.toggle.aria.open": "Expand {{sectionHeader}} section",
  "submission.sections.toggle.aria.open": "Expandera {{sectionHeader}} sektion",

  // "submission.sections.toggle.aria.close": "Collapse {{sectionHeader}} section",
  "submission.sections.toggle.aria.close": "Fäll ihop {{sectionHeader}} sektion",

  // "submission.sections.upload.delete.confirm.cancel": "Cancel",
  "submission.sections.upload.delete.confirm.cancel": "Avbryt",

  // "submission.sections.upload.delete.confirm.info": "This operation can't be undone. Are you sure?",
  "submission.sections.upload.delete.confirm.info": "Är du säker? Detta kan inte ångras.",

  // "submission.sections.upload.delete.confirm.submit": "Yes, I'm sure",
  "submission.sections.upload.delete.confirm.submit": "Ja",

  // "submission.sections.upload.delete.confirm.title": "Delete bitstream",
  "submission.sections.upload.delete.confirm.title": "Radera fil",

  // "submission.sections.upload.delete.submit": "Delete",
  "submission.sections.upload.delete.submit": "Radera",

  // "submission.sections.upload.download.title": "Download bitstream",
  "submission.sections.upload.download.title": "Ladda ner fil",

  // "submission.sections.upload.drop-message": "Drop files to attach them to the item",
  "submission.sections.upload.drop-message": "Släpp filer för att lägga till dem i posten",

  // "submission.sections.upload.edit.title": "Edit bitstream",
  "submission.sections.upload.edit.title": "Redigera fil",

  // "submission.sections.upload.form.access-condition-label": "Access condition type",
  "submission.sections.upload.form.access-condition-label": "Typ av villkor för åtkomst",

  // "submission.sections.upload.form.access-condition-hint": "Select an access condition to apply on the bitstream once the item is deposited",
  "submission.sections.upload.form.access-condition-hint": "Välj typ av villkor för åtkomst till filen när posten har sparats",

  // "submission.sections.upload.form.date-required": "Date is required.",
  "submission.sections.upload.form.date-required": "Datum krävs.",

  // "submission.sections.upload.form.date-required-from": "Grant access from date is required.",
  "submission.sections.upload.form.date-required-from": "Du måste ange från vilket datum den skall vara tillgänglig.",

  // "submission.sections.upload.form.date-required-until": "Grant access until date is required.",
  "submission.sections.upload.form.date-required-until": "Du måste ange till vilket datum den skall vara tillgänglig.",

  // "submission.sections.upload.form.from-label": "Grant access from",
  "submission.sections.upload.form.from-label": "Tillåt åtkomst från",

  // "submission.sections.upload.form.from-hint": "Select the date from which the related access condition is applied",
  "submission.sections.upload.form.from-hint": "Välj datum från när villkoren för åtkomst skall gälla",

  // "submission.sections.upload.form.from-placeholder": "From",
  "submission.sections.upload.form.from-placeholder": "Från",

  // "submission.sections.upload.form.group-label": "Group",
  "submission.sections.upload.form.group-label": "Grupp",

  // "submission.sections.upload.form.group-required": "Group is required.",
  "submission.sections.upload.form.group-required": "Du måste välja en grupp.",

  // "submission.sections.upload.form.until-label": "Grant access until",
  "submission.sections.upload.form.until-label": "Bevilja åtkomst till",

  // "submission.sections.upload.form.until-hint": "Select the date until which the related access condition is applied",
  "submission.sections.upload.form.until-hint": "Välj datum till när villkoren för åtkomst skall gälla",

  // "submission.sections.upload.form.until-placeholder": "Until",
  "submission.sections.upload.form.until-placeholder": "Till",

  // "submission.sections.upload.header.policy.default.nolist": "Uploaded files in the {{collectionName}} collection will be accessible according to the following group(s):",
  "submission.sections.upload.header.policy.default.nolist": "Uppladdade filer i samlingen {{collectionName}} kommer att vara åtkomliga för följande grupp(er):",

  // "submission.sections.upload.header.policy.default.withlist": "Please note that uploaded files in the {{collectionName}} collection will be accessible, in addition to what is explicitly decided for the single file, with the following group(s):",
  "submission.sections.upload.header.policy.default.withlist": "Notera att uppladdade filer i samlingen {{collectionName}} också kommer att vara åtkompliga för följande grupp(er):",

  // "submission.sections.upload.info": "Here you will find all the files currently in the item. You can update the file metadata and access conditions or <strong>upload additional files just dragging & dropping them everywhere in the page</strong>",
  "submission.sections.upload.info": "Här visas samtliga filer som ingår i posten. Du kan uppdatera filernas metadata och villkor för åtkomst, samt <strong>ladda upp nya filer genom att dra och släppa dem här</strong>",

  // "submission.sections.upload.no-entry": "No",
  "submission.sections.upload.no-entry": "Nej",

  // "submission.sections.upload.no-file-uploaded": "No file uploaded yet.",
  "submission.sections.upload.no-file-uploaded": "Inga filer har laddats upp.",

  // "submission.sections.upload.save-metadata": "Save metadata",
  "submission.sections.upload.save-metadata": "Spara metadata",

  // "submission.sections.upload.undo": "Cancel",
  "submission.sections.upload.undo": "Avbryt",

  // "submission.sections.upload.upload-failed": "Upload failed",
  "submission.sections.upload.upload-failed": "Uppladdningen misslyckades",

  // "submission.sections.upload.upload-successful": "Upload successful",
  "submission.sections.upload.upload-successful": "Uppladdningen lyckades",

  // "submission.sections.accesses.form.discoverable-description": "When checked, this item will be discoverable in search/browse. When unchecked, the item will only be available via a direct link and will never appear in search/browse.",
  "submission.sections.accesses.form.discoverable-description": "När denna är markerad kommer posten att vara sökbar och visas i listor. I annat fall så kommer den bara att kunna nås med en direktlänk.",

  // "submission.sections.accesses.form.discoverable-label": "Discoverable",
  "submission.sections.accesses.form.discoverable-label": "Synlig och sökbar",

  // "submission.sections.accesses.form.access-condition-label": "Access condition type",
  "submission.sections.accesses.form.access-condition-label": "Typ av villkor för åtkomst",

  // "submission.sections.accesses.form.access-condition-hint": "Select an access condition to apply on the item once it is deposited",
  "submission.sections.accesses.form.access-condition-hint": "Välj typ av åtkomst som skall gälla när posten har deponerats",

  // "submission.sections.accesses.form.date-required": "Date is required.",
  "submission.sections.accesses.form.date-required": "Du måste ange datum.",

  // "submission.sections.accesses.form.date-required-from": "Grant access from date is required.",
  "submission.sections.accesses.form.date-required-from": "Du måste ange datum från när villkoren skall gälla.",

  // "submission.sections.accesses.form.date-required-until": "Grant access until date is required.",
  "submission.sections.accesses.form.date-required-until": "Du måste ange datum till när villkoren skall gälla.",

  // "submission.sections.accesses.form.from-label": "Grant access from",
  "submission.sections.accesses.form.from-label": "Bevilja åtkomst från",

  // "submission.sections.accesses.form.from-hint": "Select the date from which the related access condition is applied",
  "submission.sections.accesses.form.from-hint": "Välj datum från när villkoren för åtkomst skall gälla",

  // "submission.sections.accesses.form.from-placeholder": "From",
  "submission.sections.accesses.form.from-placeholder": "Från",

  // "submission.sections.accesses.form.group-label": "Group",
  "submission.sections.accesses.form.group-label": "Grupp",

  // "submission.sections.accesses.form.group-required": "Group is required.",
  "submission.sections.accesses.form.group-required": "Du måste välja grupp.",

  // "submission.sections.accesses.form.until-label": "Grant access until",
  "submission.sections.accesses.form.until-label": "Bevilja åtkomst till",

  // "submission.sections.accesses.form.until-hint": "Select the date until which the related access condition is applied",
  "submission.sections.accesses.form.until-hint": "Välj datum till när villkoren för åtkomst skall gälla",

  // "submission.sections.accesses.form.until-placeholder": "Until",
  "submission.sections.accesses.form.until-placeholder": "Till",


  // "submission.submit.breadcrumbs": "New submission",
  "submission.submit.breadcrumbs": "Nytt bidrag",

  // "submission.submit.title": "New submission",
  "submission.submit.title": "Nytt bidrag",



  // "submission.workflow.generic.delete": "Delete",
  "submission.workflow.generic.delete": "Radera",

  // "submission.workflow.generic.delete-help": "If you would to discard this item, select \"Delete\".  You will then be asked to confirm it.",
  "submission.workflow.generic.delete-help": "Välj \"Radera\" om du vill ta bort detta bidrag.  Du kommer att få bekräfta detta.",

  // "submission.workflow.generic.edit": "Edit",
  "submission.workflow.generic.edit": "Redigera",

  // "submission.workflow.generic.edit-help": "Select this option to change the item's metadata.",
  "submission.workflow.generic.edit-help": "Redigera postens metadata.",

  // "submission.workflow.generic.view": "View",
  "submission.workflow.generic.view": "Visa",

  // "submission.workflow.generic.view-help": "Select this option to view the item's metadata.",
  "submission.workflow.generic.view-help": "Visa postens metadata.",



  // "submission.workflow.tasks.claimed.approve": "Approve",
  "submission.workflow.tasks.claimed.approve": "Godkänn",

  // "submission.workflow.tasks.claimed.approve_help": "If you have reviewed the item and it is suitable for inclusion in the collection, select \"Approve\".",
  "submission.workflow.tasks.claimed.approve_help": "Om du har granskat posten och funnit att den kan ingå i samlingen, välj \"Godkänn\".",

  // "submission.workflow.tasks.claimed.edit": "Edit",
  "submission.workflow.tasks.claimed.edit": "Redigera",

  // "submission.workflow.tasks.claimed.edit_help": "Select this option to change the item's metadata.",
  "submission.workflow.tasks.claimed.edit_help": "Redigera postens metadata.",

  // "submission.workflow.tasks.claimed.reject.reason.info": "Please enter your reason for rejecting the submission into the box below, indicating whether the submitter may fix a problem and resubmit.",
  "submission.workflow.tasks.claimed.reject.reason.info": "Ange orsaken till att du inte godkänner bidraget i rutan nedan, samt om uppladdaren skall ändra något och skicka in igen.",

  // "submission.workflow.tasks.claimed.reject.reason.placeholder": "Describe the reason of reject",
  "submission.workflow.tasks.claimed.reject.reason.placeholder": "Beskriv orsak",

  // "submission.workflow.tasks.claimed.reject.reason.submit": "Reject item",
  "submission.workflow.tasks.claimed.reject.reason.submit": "Godkänn inte bidrag",

  // "submission.workflow.tasks.claimed.reject.reason.title": "Reason",
  "submission.workflow.tasks.claimed.reject.reason.title": "Orsak",

  // "submission.workflow.tasks.claimed.reject.submit": "Reject",
  "submission.workflow.tasks.claimed.reject.submit": "Neka",

  // "submission.workflow.tasks.claimed.reject_help": "If you have reviewed the item and found it is <strong>not</strong> suitable for inclusion in the collection, select \"Reject\".  You will then be asked to enter a message indicating why the item is unsuitable, and whether the submitter should change something and resubmit.",
  "submission.workflow.tasks.claimed.reject_help": "Om du har granskat posten och funnit att den <strong>inte</strong> uppfyller villkoren för att ingå i samlingen, välj \"Neka\".  Du kommer du att få ange orsaken till detta, samt om uppladdaren skall ändra något och försöka igen.",

  // "submission.workflow.tasks.claimed.return": "Return to pool",
  "submission.workflow.tasks.claimed.return": "Returnera till uppladdningspoolen",

  // "submission.workflow.tasks.claimed.return_help": "Return the task to the pool so that another user may perform the task.",
  "submission.workflow.tasks.claimed.return_help": "Returnera till uppladdningspoolen så att den blir tillgänglig för andra användare.",



  // "submission.workflow.tasks.generic.error": "Error occurred during operation...",
  "submission.workflow.tasks.generic.error": "Ett fel har uppstått...",

  // "submission.workflow.tasks.generic.processing": "Processing...",
  "submission.workflow.tasks.generic.processing": "Bearbetar...",

  // "submission.workflow.tasks.generic.submitter": "Submitter",
  "submission.workflow.tasks.generic.submitter": "Uppladdare",

  // "submission.workflow.tasks.generic.success": "Operation successful",
  "submission.workflow.tasks.generic.success": "Operationen lyckades",



  // "submission.workflow.tasks.pool.claim": "Claim",
  // TODO New key - Add a translation
  "submission.workflow.tasks.pool.claim": "Claim",

  // "submission.workflow.tasks.pool.claim_help": "Assign this task to yourself.",
  "submission.workflow.tasks.pool.claim_help": "Ta denna uppgift själv.",

  // "submission.workflow.tasks.pool.hide-detail": "Hide detail",
  "submission.workflow.tasks.pool.hide-detail": "Göm detaljvy",

  // "submission.workflow.tasks.pool.show-detail": "Show detail",
  "submission.workflow.tasks.pool.show-detail": "Visa detaljvy",



 // "thumbnail.default.alt": "Thumbnail Image",
  "thumbnail.default.alt": "Bild (thumbnail)",

  // "thumbnail.default.placeholder": "No Thumbnail Available",
  "thumbnail.default.placeholder": "Bild saknas",

  // "thumbnail.project.alt": "Project Logo",
  "thumbnail.project.alt": "Projekt logotyp",

  // "thumbnail.project.placeholder": "Project Placeholder Image",
  "thumbnail.project.placeholder": "Projekt bild (platshållare)",

  // "thumbnail.orgunit.alt": "OrgUnit Logo",
  "thumbnail.orgunit.alt": "Organisationens logotyp",

  // "thumbnail.orgunit.placeholder": "OrgUnit Placeholder Image",
  "thumbnail.orgunit.placeholder": "Organisationens bild (platshållare)",

  // "thumbnail.person.alt": "Profile Picture",
  "thumbnail.person.alt": "Profilbild",

  // "thumbnail.person.placeholder": "No Profile Picture Available",
  "thumbnail.person.placeholder": "Profilbild saknas",



  // "title": "DSpace",
  "title": "DSpace",



  // "vocabulary-treeview.header": "Hierarchical tree view",
  "vocabulary-treeview.header": "Hierarkisk trädvy",

  // "vocabulary-treeview.load-more": "Load more",
  "vocabulary-treeview.load-more": "Ladda fler",

  // "vocabulary-treeview.search.form.reset": "Reset",
  "vocabulary-treeview.search.form.reset": "Återställ",

  // "vocabulary-treeview.search.form.search": "Search",
  "vocabulary-treeview.search.form.search": "Sök",

  // "vocabulary-treeview.search.no-result": "There were no items to show",
  "vocabulary-treeview.search.no-result": "Det finns inga poster att visa",

  // "vocabulary-treeview.tree.description.nsi": "The Norwegian Science Index",
  "vocabulary-treeview.tree.description.nsi": "The Norwegian Science Index",

  // "vocabulary-treeview.tree.description.srsc": "Research Subject Categories",
  // TODO New key - Add a translation
  "vocabulary-treeview.tree.description.srsc": "Research Subject Categories",



  // "uploader.browse": "browse",
  "uploader.browse": "sök efter filen på din dator",

  // "uploader.drag-message": "Drag & Drop your files here",
  "uploader.drag-message": "Dra och släpp filerna här",

  // "uploader.delete.btn-title": "Delete",
  "uploader.delete.btn-title": "Radera",

  // "uploader.or": ", or ",
  "uploader.or": ", eller ",

<<<<<<< HEAD
  // "uploader.processing": "Processing uploaded file(s)... (it's now safe to close this page)",
  // TODO Source message changed - Revise the translation
=======
  // "uploader.processing": "Processing",
>>>>>>> 1d13fd3f
  "uploader.processing": "Bearbetar",

  // "uploader.queue-length": "Queue length",
  "uploader.queue-length": "Kölängd",

  // "virtual-metadata.delete-item.info": "Select the types for which you want to save the virtual metadata as real metadata",
  "virtual-metadata.delete-item.info": "Välj vilka typer ",

  // "virtual-metadata.delete-item.modal-head": "The virtual metadata of this relation",
  "virtual-metadata.delete-item.modal-head": "Denna relations virtuella metadata",

  // "virtual-metadata.delete-relationship.modal-head": "Select the items for which you want to save the virtual metadata as real metadata",
  "virtual-metadata.delete-relationship.modal-head": "Välj poster som dessa metadata skall sparas för",



  // "workspace.search.results.head": "Your submissions",
  "workspace.search.results.head": "Dina registreringar",

  // "workflowAdmin.search.results.head": "Administer Workflow",
  "workflowAdmin.search.results.head": "Administrera arbetsflöde",

  // "workflow.search.results.head": "Workflow tasks",
  "workflow.search.results.head": "Uppgifter",



  // "workflow-item.edit.breadcrumbs": "Edit workflowitem",
  "workflow-item.edit.breadcrumbs": "Redigera post i arbetsflöde",

  // "workflow-item.edit.title": "Edit workflowitem",
  "workflow-item.edit.title": "Redigera post i arbetsflöde",

  // "workflow-item.delete.notification.success.title": "Deleted",
  "workflow-item.delete.notification.success.title": "Raderad",

  // "workflow-item.delete.notification.success.content": "This workflow item was successfully deleted",
  "workflow-item.delete.notification.success.content": "Posten har raderats",

  // "workflow-item.delete.notification.error.title": "Something went wrong",
  "workflow-item.delete.notification.error.title": "Något gick fel",

  // "workflow-item.delete.notification.error.content": "The workflow item could not be deleted",
  "workflow-item.delete.notification.error.content": "Posten kunde inte raderas",

  // "workflow-item.delete.title": "Delete workflow item",
  "workflow-item.delete.title": "Radera post i arbetsflöde",

  // "workflow-item.delete.header": "Delete workflow item",
  "workflow-item.delete.header": "Radera post i arbetsflöde",

  // "workflow-item.delete.button.cancel": "Cancel",
  "workflow-item.delete.button.cancel": "Avbryt",

  // "workflow-item.delete.button.confirm": "Delete",
  "workflow-item.delete.button.confirm": "Radera",


  // "workflow-item.send-back.notification.success.title": "Sent back to submitter",
  "workflow-item.send-back.notification.success.title": "Skicka tillbaka till uppladdare",

  // "workflow-item.send-back.notification.success.content": "This workflow item was successfully sent back to the submitter",
  "workflow-item.send-back.notification.success.content": "Posten i arbetsflödet har skickats tillbaka till uppladdaren",

  // "workflow-item.send-back.notification.error.title": "Something went wrong",
  "workflow-item.send-back.notification.error.title": "Något gick fel",

  // "workflow-item.send-back.notification.error.content": "The workflow item could not be sent back to the submitter",
  "workflow-item.send-back.notification.error.content": "Posten i arbetsflödet kunde inte skickas tillbaka",

  // "workflow-item.send-back.title": "Send workflow item back to submitter",
  "workflow-item.send-back.title": "Skicka tillbaka post i arbetsflödet till uppladdare",

  // "workflow-item.send-back.header": "Send workflow item back to submitter",
  "workflow-item.send-back.header": "Skicka tillbaka post i arbetsflödet till uppladdare",

  // "workflow-item.send-back.button.cancel": "Cancel",
  "workflow-item.send-back.button.cancel": "Avbryt",

  // "workflow-item.send-back.button.confirm": "Send back",
  "workflow-item.send-back.button.confirm": "Skicka tillbaka",

  // "workflow-item.view.breadcrumbs": "Workflow View",
  "workflow-item.view.breadcrumbs": "Arbetsflöde",


  // "idle-modal.header": "Session will expire soon",
  "idle-modal.header": "Sessionen kommer att upphöra snart",

  // "idle-modal.info": "For security reasons, user sessions expire after {{ timeToExpire }} minutes of inactivity. Your session will expire soon. Would you like to extend it or log out?",
  "idle-modal.info": "Sessionen kommer att upphöra efter {{ timeToExpire }} minuters inaktivitet. Vill du fortsätta eller logga ut?",

  // "idle-modal.log-out": "Log out",
  "idle-modal.log-out": "Logga ut",

  // "idle-modal.extend-session": "Extend session"
  "idle-modal.extend-session": "Fortsätt"

}<|MERGE_RESOLUTION|>--- conflicted
+++ resolved
@@ -6179,12 +6179,7 @@
   // "uploader.or": ", or ",
   "uploader.or": ", eller ",
 
-<<<<<<< HEAD
-  // "uploader.processing": "Processing uploaded file(s)... (it's now safe to close this page)",
-  // TODO Source message changed - Revise the translation
-=======
   // "uploader.processing": "Processing",
->>>>>>> 1d13fd3f
   "uploader.processing": "Bearbetar",
 
   // "uploader.queue-length": "Queue length",
