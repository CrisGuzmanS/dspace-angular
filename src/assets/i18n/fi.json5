{

  // "401.help": "You're not authorized to access this page. You can use the button below to get back to the home page.",
  "401.help": "Sinulla ei ole valtuuksia nähdä sivua. Voit palata etusivulle alla olevalla painikkeella.",

  // "401.link.home-page": "Take me to the home page",
  "401.link.home-page": "Palaa etusivulle",

  // "401.unauthorized": "unauthorized",
  "401.unauthorized": "valtuuttamaton",



  // "403.help": "You don't have permission to access this page. You can use the button below to get back to the home page.",
  "403.help": "Sinulla ei ole oikeutta nähdä sivua. Voit palata etusivulle alla olevalla painikkeella.",

  // "403.link.home-page": "Take me to the home page",
  "403.link.home-page": "Palaa etusivulle",

  // "403.forbidden": "forbidden",
  "403.forbidden": "kielletty",



  // "404.help": "We can't find the page you're looking for. The page may have been moved or deleted. You can use the button below to get back to the home page. ",
  "404.help": "Hakemaasi sivua ei löytynyt. Sivu on voitu siirtää tai poistaa. Painamalla alapuolella olevaa nappia palaat etusivulle. ",

  // "404.link.home-page": "Take me to the home page",
  "404.link.home-page": "Palaa etusivulle",

  // "404.page-not-found": "page not found",
  "404.page-not-found": "sivua ei löytynyt",

  // "admin.curation-tasks.breadcrumbs": "System curation tasks",
  "admin.curation-tasks.breadcrumbs": "Järjestelmän kuratointitehtävät",

  // "admin.curation-tasks.title": "System curation tasks",
  "admin.curation-tasks.title": "Järjestelmän kuratointitehtävät",

  // "admin.curation-tasks.header": "System curation tasks",
  "admin.curation-tasks.header": "Järjestelmän kuratointitehtävät",

  // "admin.registries.bitstream-formats.breadcrumbs": "Format registry",
  "admin.registries.bitstream-formats.breadcrumbs": "Formaattirekisteri",

  // "admin.registries.bitstream-formats.create.breadcrumbs": "Bitstream format",
  "admin.registries.bitstream-formats.create.breadcrumbs": "Tiedostoformaatti",

  // "admin.registries.bitstream-formats.create.failure.content": "An error occurred while creating the new bitstream format.",
  "admin.registries.bitstream-formats.create.failure.content": "Virhe uutta tiedostoformaattia luotaessa.",

  // "admin.registries.bitstream-formats.create.failure.head": "Failure",
  "admin.registries.bitstream-formats.create.failure.head": "Virhe",

  // "admin.registries.bitstream-formats.create.head": "Create Bitstream format",
  "admin.registries.bitstream-formats.create.head": "Luo tiedostoformaatti",

  // "admin.registries.bitstream-formats.create.new": "Add a new bitstream format",
  "admin.registries.bitstream-formats.create.new": "Lisää uusi tiedostoformaatti",

  // "admin.registries.bitstream-formats.create.success.content": "The new bitstream format was successfully created.",
  "admin.registries.bitstream-formats.create.success.content": "Uusi tiedostoformaatti luotu.",

  // "admin.registries.bitstream-formats.create.success.head": "Success",
  "admin.registries.bitstream-formats.create.success.head": "Valmis",

  // "admin.registries.bitstream-formats.delete.failure.amount": "Failed to remove {{ amount }} format(s)",
  "admin.registries.bitstream-formats.delete.failure.amount": "{{ amount }} formaatin poisto epäonnistui",

  // "admin.registries.bitstream-formats.delete.failure.head": "Failure",
  "admin.registries.bitstream-formats.delete.failure.head": "Virhe",

  // "admin.registries.bitstream-formats.delete.success.amount": "Successfully removed {{ amount }} format(s)",
  "admin.registries.bitstream-formats.delete.success.amount": "Poistettu {{ amount }} formaatti(a)",

  // "admin.registries.bitstream-formats.delete.success.head": "Success",
  "admin.registries.bitstream-formats.delete.success.head": "Valmis",

  // "admin.registries.bitstream-formats.description": "This list of bitstream formats provides information about known formats and their support level.",
  "admin.registries.bitstream-formats.description": "Tässä luetellaan tiedostoformaatit ja niiden tukitasot.",

  // "admin.registries.bitstream-formats.edit.breadcrumbs": "Bitstream format",
  "admin.registries.bitstream-formats.edit.breadcrumbs": "Tiedostoformaatti",

  // "admin.registries.bitstream-formats.edit.description.hint": "",
  "admin.registries.bitstream-formats.edit.description.hint": "",

  // "admin.registries.bitstream-formats.edit.description.label": "Description",
  "admin.registries.bitstream-formats.edit.description.label": "Kuvaus",

  // "admin.registries.bitstream-formats.edit.extensions.hint": "Extensions are file extensions that are used to automatically identify the format of uploaded files. You can enter several extensions for each format.",
  "admin.registries.bitstream-formats.edit.extensions.hint": "Tarkenteet ovat tiedostopäätteitä, joita käytetään tallennettujen tiedostojen formaatin automaattiseen tunnistamiseen. Yhtä formaattia voi vastata useampi tiedostopääte.",

  // "admin.registries.bitstream-formats.edit.extensions.label": "File extensions",
  "admin.registries.bitstream-formats.edit.extensions.label": "Tiedostopäätteet",

  // "admin.registries.bitstream-formats.edit.extensions.placeholder": "Enter a file extension without the dot",
  "admin.registries.bitstream-formats.edit.extensions.placeholder": "Lisää tiedostopääte ilman pistettä",

  // "admin.registries.bitstream-formats.edit.failure.content": "An error occurred while editing the bitstream format.",
  "admin.registries.bitstream-formats.edit.failure.content": "Virhe tiedostoformaattia muokattaessa.",

  // "admin.registries.bitstream-formats.edit.failure.head": "Failure",
  "admin.registries.bitstream-formats.edit.failure.head": "Virhe",

  // "admin.registries.bitstream-formats.edit.head": "Bitstream format: {{ format }}",
  "admin.registries.bitstream-formats.edit.head": "Tiedostoformaatti: {{ format }}",

  // "admin.registries.bitstream-formats.edit.internal.hint": "Formats marked as internal are hidden from the user, and used for administrative purposes.",
  "admin.registries.bitstream-formats.edit.internal.hint": "Sisäisiksi merkittyjä formaatteja käytetään ylläpitotarkoituksiin, ja ne on piilotettu käyttäjiltä.",

  // "admin.registries.bitstream-formats.edit.internal.label": "Internal",
  "admin.registries.bitstream-formats.edit.internal.label": "Sisäinen",

  // "admin.registries.bitstream-formats.edit.mimetype.hint": "The MIME type associated with this format, does not have to be unique.",
  "admin.registries.bitstream-formats.edit.mimetype.hint": "Tiedostoformaatin MIME-tyyppi. MIME-tyypin ei tarvitse olla yksilöllinen.",

  // "admin.registries.bitstream-formats.edit.mimetype.label": "MIME Type",
  "admin.registries.bitstream-formats.edit.mimetype.label": "MIME-tyyppi",

  // "admin.registries.bitstream-formats.edit.shortDescription.hint": "A unique name for this format, (e.g. Microsoft Word XP or Microsoft Word 2000)",
  "admin.registries.bitstream-formats.edit.shortDescription.hint": "Formaatin yksilöllinen nimi (esim. Microsoft Word XP tai Microsoft Word 2000)",

  // "admin.registries.bitstream-formats.edit.shortDescription.label": "Name",
  "admin.registries.bitstream-formats.edit.shortDescription.label": "Nimi",

  // "admin.registries.bitstream-formats.edit.success.content": "The bitstream format was successfully edited.",
  "admin.registries.bitstream-formats.edit.success.content": "Tiedostoformaattia muokattu.",

  // "admin.registries.bitstream-formats.edit.success.head": "Success",
  "admin.registries.bitstream-formats.edit.success.head": "Valmis",

  // "admin.registries.bitstream-formats.edit.supportLevel.hint": "The level of support your institution pledges for this format.",
  "admin.registries.bitstream-formats.edit.supportLevel.hint": "Tukitaso, jonka järjestelmää ylläpitävä instituutio takaa tiedostoformaatille.",

  // "admin.registries.bitstream-formats.edit.supportLevel.label": "Support level",
  "admin.registries.bitstream-formats.edit.supportLevel.label": "Tukitaso",

  // "admin.registries.bitstream-formats.head": "Bitstream Format Registry",
  "admin.registries.bitstream-formats.head": "Tiedostoformaattirekisteri",

  // "admin.registries.bitstream-formats.no-items": "No bitstream formats to show.",
  "admin.registries.bitstream-formats.no-items": "Ei tiedostoformaatteja.",

  // "admin.registries.bitstream-formats.table.delete": "Delete selected",
  "admin.registries.bitstream-formats.table.delete": "Poista valittu",

  // "admin.registries.bitstream-formats.table.deselect-all": "Deselect all",
  "admin.registries.bitstream-formats.table.deselect-all": "Poista kaikkien valinta",

  // "admin.registries.bitstream-formats.table.internal": "internal",
  "admin.registries.bitstream-formats.table.internal": "sisäinen",

  // "admin.registries.bitstream-formats.table.mimetype": "MIME Type",
  "admin.registries.bitstream-formats.table.mimetype": "MIME-tyyppi",

  // "admin.registries.bitstream-formats.table.name": "Name",
  "admin.registries.bitstream-formats.table.name": "Nimi",
<<<<<<< HEAD
  // TODO New key - Add a translation
  "admin.registries.bitstream-formats.table.id": "ID",
=======

  // "admin.registries.bitstream-formats.table.id" : "ID",
  "admin.registries.bitstream-formats.table.id" : "ID",
>>>>>>> afc14750

  // "admin.registries.bitstream-formats.table.return": "Return",
  "admin.registries.bitstream-formats.table.return": "Palaa",

  // "admin.registries.bitstream-formats.table.supportLevel.KNOWN": "Known",
  "admin.registries.bitstream-formats.table.supportLevel.KNOWN": "Tunnettu",

  // "admin.registries.bitstream-formats.table.supportLevel.SUPPORTED": "Supported",
  "admin.registries.bitstream-formats.table.supportLevel.SUPPORTED": "Tuettu",

  // "admin.registries.bitstream-formats.table.supportLevel.UNKNOWN": "Unknown",
  "admin.registries.bitstream-formats.table.supportLevel.UNKNOWN": "Tuntematon",

  // "admin.registries.bitstream-formats.table.supportLevel.head": "Support Level",
  "admin.registries.bitstream-formats.table.supportLevel.head": "Tukitaso",

  // "admin.registries.bitstream-formats.title": "DSpace Angular :: Bitstream Format Registry",
  "admin.registries.bitstream-formats.title": "DSpace Angular :: Tiedostoformaattirekisteri",



  // "admin.registries.metadata.breadcrumbs": "Metadata registry",
  "admin.registries.metadata.breadcrumbs": "Metadatarekisteri",

  // "admin.registries.metadata.description": "The metadata registry maintains a list of all metadata fields available in the repository. These fields may be divided amongst multiple schemas. However, DSpace requires the qualified Dublin Core schema.",
  "admin.registries.metadata.description": "Metadatarekisteriin on koottu tässä julkaisuarkistossa käytössä olevat metadatakentät. Kentät voivat jakautua eri skeemoihin. DSpace-alusta edellyttää Qualified Dublin Core -skeeman käyttöä.",

  // "admin.registries.metadata.form.create": "Create metadata schema",
  "admin.registries.metadata.form.create": "Luo metadataskeema",

  // "admin.registries.metadata.form.edit": "Edit metadata schema",
  "admin.registries.metadata.form.edit": "Muokkaa metadataskeemaa",

  // "admin.registries.metadata.form.name": "Name",
  "admin.registries.metadata.form.name": "Nimi",

  // "admin.registries.metadata.form.namespace": "Namespace",
  "admin.registries.metadata.form.namespace": "Nimiavaruus",

  // "admin.registries.metadata.head": "Metadata Registry",
  "admin.registries.metadata.head": "Metadatarekisteri",

  // "admin.registries.metadata.schemas.no-items": "No metadata schemas to show.",
  "admin.registries.metadata.schemas.no-items": "Ei metadataskeemoja.",

  // "admin.registries.metadata.schemas.table.delete": "Delete selected",
  "admin.registries.metadata.schemas.table.delete": "Poista valittu",

  // "admin.registries.metadata.schemas.table.id": "ID",
  "admin.registries.metadata.schemas.table.id": "ID",

  // "admin.registries.metadata.schemas.table.name": "Name",
  "admin.registries.metadata.schemas.table.name": "Nimi",

  // "admin.registries.metadata.schemas.table.namespace": "Namespace",
  "admin.registries.metadata.schemas.table.namespace": "Nimiavaruus",

  // "admin.registries.metadata.title": "DSpace Angular :: Metadata Registry",
  "admin.registries.metadata.title": "DSpace Angular :: Metadatarekisteri",



  // "admin.registries.schema.breadcrumbs": "Metadata schema",
  "admin.registries.schema.breadcrumbs": "Metadataskeema",

  // "admin.registries.schema.description": "This is the metadata schema for \"{{namespace}}\".",
  "admin.registries.schema.description": "Tämä on metadataskeema \"{{namespace}}\"-nimiavaruudelle.",

  // "admin.registries.schema.fields.head": "Schema metadata fields",
  "admin.registries.schema.fields.head": "Skeeman metadatakentät",

  // "admin.registries.schema.fields.no-items": "No metadata fields to show.",
  "admin.registries.schema.fields.no-items": "Ei metadatakenttiä.",

  // "admin.registries.schema.fields.table.delete": "Delete selected",
  "admin.registries.schema.fields.table.delete": "Poista valittu",

  // "admin.registries.schema.fields.table.field": "Field",
  "admin.registries.schema.fields.table.field": "Kenttä",
<<<<<<< HEAD
  // TODO New key - Add a translation
  "admin.registries.schema.fields.table.id": "ID",
=======

  // "admin.registries.schema.fields.table.id" : "ID",
  "admin.registries.schema.fields.table.id" : "ID",
>>>>>>> afc14750

  // "admin.registries.schema.fields.table.scopenote": "Scope Note",
  "admin.registries.schema.fields.table.scopenote": "Soveltamisala",

  // "admin.registries.schema.form.create": "Create metadata field",
  "admin.registries.schema.form.create": "Luo metadatakenttä",

  // "admin.registries.schema.form.edit": "Edit metadata field",
  "admin.registries.schema.form.edit": "Muokkaa metadatakenttää",

  // "admin.registries.schema.form.element": "Element",
  "admin.registries.schema.form.element": "Elementti",

  // "admin.registries.schema.form.qualifier": "Qualifier",
  "admin.registries.schema.form.qualifier": "Tarkenne",

  // "admin.registries.schema.form.scopenote": "Scope Note",
  "admin.registries.schema.form.scopenote": "Soveltamisala",

  // "admin.registries.schema.head": "Metadata Schema",
  "admin.registries.schema.head": "Metadataskeema",

  // "admin.registries.schema.notification.created": "Successfully created metadata schema \"{{prefix}}\"",
  "admin.registries.schema.notification.created": "\"{{prefix}}\"-metadataskeema luotu",

  // "admin.registries.schema.notification.deleted.failure": "Failed to delete {{amount}} metadata schemas",
  "admin.registries.schema.notification.deleted.failure": "{{amount}} metadataskeeman poisto epäonnistui ",

  // "admin.registries.schema.notification.deleted.success": "Successfully deleted {{amount}} metadata schemas",
  "admin.registries.schema.notification.deleted.success": "{{amount}} metadataskeemaa poistettu",

  // "admin.registries.schema.notification.edited": "Successfully edited metadata schema \"{{prefix}}\"",
  "admin.registries.schema.notification.edited": "\"{{prefix}}\"-metadaskeemaa muokattu",

  // "admin.registries.schema.notification.failure": "Error",
  "admin.registries.schema.notification.failure": "Virhe",

  // "admin.registries.schema.notification.field.created": "Successfully created metadata field \"{{field}}\"",
  "admin.registries.schema.notification.field.created": "\"{{field}}\"-metadatakenttä luotu",

  // "admin.registries.schema.notification.field.deleted.failure": "Failed to delete {{amount}} metadata fields",
  "admin.registries.schema.notification.field.deleted.failure": "{{amount}} metadatakentän poisto epäonnistui",

  // "admin.registries.schema.notification.field.deleted.success": "Successfully deleted {{amount}} metadata fields",
  "admin.registries.schema.notification.field.deleted.success": "{{amount}} metadatakenttää poistettu",

  // "admin.registries.schema.notification.field.edited": "Successfully edited metadata field \"{{field}}\"",
  "admin.registries.schema.notification.field.edited": "\"{{field}}\"-metadatakentää muokattu",

  // "admin.registries.schema.notification.success": "Success",
  "admin.registries.schema.notification.success": "Valmis",

  // "admin.registries.schema.return": "Return",
  "admin.registries.schema.return": "Palaa",

  // "admin.registries.schema.title": "DSpace Angular :: Metadata Schema Registry",
  "admin.registries.schema.title": "DSpace Angular :: Metadataskeemarekisteri",



  // "admin.access-control.epeople.actions.delete": "Delete EPerson",
  "admin.access-control.epeople.actions.delete": "Poista käyttäjä",

  // "admin.access-control.epeople.actions.impersonate": "Impersonate EPerson",
  "admin.access-control.epeople.actions.impersonate": "Esiinny käyttäjänä",

  // "admin.access-control.epeople.actions.reset": "Reset password",
  "admin.access-control.epeople.actions.reset": "Nollaa salasana",

  // "admin.access-control.epeople.actions.stop-impersonating": "Stop impersonating EPerson",
  "admin.access-control.epeople.actions.stop-impersonating": "Lopeta käyttäjänä esiintyminen",

  // "admin.access-control.epeople.title": "DSpace Angular :: EPeople",
  "admin.access-control.epeople.title": "DSpace Angular :: Käyttäjät",

  // "admin.access-control.epeople.head": "EPeople",
  "admin.access-control.epeople.head": "Käyttäjät",

  // "admin.access-control.epeople.search.head": "Search",
  "admin.access-control.epeople.search.head": "Hae",

  // "admin.access-control.epeople.button.see-all": "Browse All",
  "admin.access-control.epeople.button.see-all": "Selaa kaikkia",

  // "admin.access-control.epeople.search.scope.metadata": "Metadata",
  "admin.access-control.epeople.search.scope.metadata": "Metadata",

  // "admin.access-control.epeople.search.scope.email": "E-mail (exact)",
  "admin.access-control.epeople.search.scope.email": "Sähköpostiosoite (oikea)",

  // "admin.access-control.epeople.search.button": "Search",
  "admin.access-control.epeople.search.button": "Hae",

  // "admin.access-control.epeople.button.add": "Add EPerson",
  "admin.access-control.epeople.button.add": "Lisää käyttäjä",

  // "admin.access-control.epeople.table.id": "ID",
  "admin.access-control.epeople.table.id": "ID",

  // "admin.access-control.epeople.table.name": "Name",
  "admin.access-control.epeople.table.name": "Nimi",

  // "admin.access-control.epeople.table.email": "E-mail (exact)",
  "admin.access-control.epeople.table.email": "Sähköpostiosoite (oikea)",

  // "admin.access-control.epeople.table.edit": "Edit",
  "admin.access-control.epeople.table.edit": "Muokkaa",

  // "admin.access-control.epeople.table.edit.buttons.edit": "Edit \"{{name}}\"",
  "admin.access-control.epeople.table.edit.buttons.edit": "Muokkaa \"{{name}}\"",

  // "admin.access-control.epeople.table.edit.buttons.remove": "Delete \"{{name}}\"",
  "admin.access-control.epeople.table.edit.buttons.remove": "Poista \"{{name}}\"",

  // "admin.access-control.epeople.no-items": "No EPeople to show.",
  "admin.access-control.epeople.no-items": "Ei näytettäviä käyttäjiä.",

  // "admin.access-control.epeople.form.create": "Create EPerson",
  "admin.access-control.epeople.form.create": "Luo käyttäjä",

  // "admin.access-control.epeople.form.edit": "Edit EPerson",
  "admin.access-control.epeople.form.edit": "Muokkaa käyttäjää",

  // "admin.access-control.epeople.form.firstName": "First name",
  "admin.access-control.epeople.form.firstName": "Etunimi",

  // "admin.access-control.epeople.form.lastName": "Last name",
  "admin.access-control.epeople.form.lastName": "Sukunimi",

  // "admin.access-control.epeople.form.email": "E-mail",
  "admin.access-control.epeople.form.email": "Sähköpostiosoite",

  // "admin.access-control.epeople.form.emailHint": "Must be valid e-mail address",
  "admin.access-control.epeople.form.emailHint": "Sähköpostiosoitteen on oltava toimiva osoite",

  // "admin.access-control.epeople.form.canLogIn": "Can log in",
  "admin.access-control.epeople.form.canLogIn": "Voi kirjautua",

  // "admin.access-control.epeople.form.requireCertificate": "Requires certificate",
  "admin.access-control.epeople.form.requireCertificate": "Vaatii sertifikaatin",

  // "admin.access-control.epeople.form.notification.created.success": "Successfully created EPerson \"{{name}}\"",
  "admin.access-control.epeople.form.notification.created.success": "Käyttäjä \"{{name}}\" luotu",

  // "admin.access-control.epeople.form.notification.created.failure": "Failed to create EPerson \"{{name}}\"",
  "admin.access-control.epeople.form.notification.created.failure": "Käyttäjän \"{{name}}\" luonti epäonnistui",

  // "admin.access-control.epeople.form.notification.created.failure.emailInUse": "Failed to create EPerson \"{{name}}\", email \"{{email}}\" already in use.",
  "admin.access-control.epeople.form.notification.created.failure.emailInUse": "Käyttäjän \"{{name}}\" luonti epäonnistui, sähköpostiosoite \"{{email}}\" on jo käytössä.",

  // "admin.access-control.epeople.form.notification.edited.failure.emailInUse": "Failed to edit EPerson \"{{name}}\", email \"{{email}}\" already in use.",
  "admin.access-control.epeople.form.notification.edited.failure.emailInUse": "Käyttäjän \"{{name}}\" muokkaus epäonnistui, sähköpostiosoite \"{{email}}\" on jo käytössä.",

  // "admin.access-control.epeople.form.notification.edited.success": "Successfully edited EPerson \"{{name}}\"",
  "admin.access-control.epeople.form.notification.edited.success": "Käyttäjä \"{{name}}\" muokattu",

  // "admin.access-control.epeople.form.notification.edited.failure": "Failed to edit EPerson \"{{name}}\"",
  "admin.access-control.epeople.form.notification.edited.failure": "Käyttäjän \"{{name}}\" muokkaus epäonnistui",

  // "admin.access-control.epeople.form.notification.deleted.success": "Successfully deleted EPerson \"{{name}}\"",
  "admin.access-control.epeople.form.notification.deleted.success": "Käyttäjä \"{{name}}\" poistettu",

  // "admin.access-control.epeople.form.notification.deleted.failure": "Failed to delete EPerson \"{{name}}\"",
  "admin.access-control.epeople.form.notification.deleted.failure": "Käyttäjän \"{{name}}\" poisto epäonnistui",

  // "admin.access-control.epeople.form.groupsEPersonIsMemberOf": "Member of these groups:",
  "admin.access-control.epeople.form.groupsEPersonIsMemberOf": "Jäsenenä näissä ryhmissä:",

  // "admin.access-control.epeople.form.table.id": "ID",
  "admin.access-control.epeople.form.table.id": "ID",

  // "admin.access-control.epeople.form.table.name": "Name",
  "admin.access-control.epeople.form.table.name": "Nimi",

  // "admin.access-control.epeople.form.memberOfNoGroups": "This EPerson is not a member of any groups",
  "admin.access-control.epeople.form.memberOfNoGroups": "Tämä käyttäjä ei kuulu mihinkään ryhmään",

  // "admin.access-control.epeople.form.goToGroups": "Add to groups",
  "admin.access-control.epeople.form.goToGroups": "Lisää ryhmiin",

  // "admin.access-control.epeople.notification.deleted.failure": "Failed to delete EPerson: \"{{name}}\"",
  "admin.access-control.epeople.notification.deleted.failure": "Käyttäjän poisto epäonnistui: \"{{name}}\"",

  // "admin.access-control.epeople.notification.deleted.success": "Successfully deleted EPerson: \"{{name}}\"",
  "admin.access-control.epeople.notification.deleted.success": "Käyttäjä poistettu: \"{{name}}\"",



  // "admin.access-control.groups.title": "DSpace Angular :: Groups",
  "admin.access-control.groups.title": "DSpace Angular :: Ryhmät",

  // "admin.access-control.groups.title.singleGroup": "DSpace Angular :: Edit Group",
  "admin.access-control.groups.title.singleGroup": "DSpace Angular :: Ryhmän muokkaus",

  // "admin.access-control.groups.title.addGroup": "DSpace Angular :: New Group",
  "admin.access-control.groups.title.addGroup": "DSpace Angular :: Uusi ryhmä",

  // "admin.access-control.groups.head": "Groups",
  "admin.access-control.groups.head": "Ryhmät",

  // "admin.access-control.groups.button.add": "Add group",
  "admin.access-control.groups.button.add": "Lisää ryhmä",

  // "admin.access-control.groups.search.head": "Search groups",
  "admin.access-control.groups.search.head": "Hae ryhmiä",

  // "admin.access-control.groups.button.see-all": "Browse all",
  "admin.access-control.groups.button.see-all": "Selaa kaikkia",

  // "admin.access-control.groups.search.button": "Search",
  "admin.access-control.groups.search.button": "Hae",

  // "admin.access-control.groups.table.id": "ID",
  "admin.access-control.groups.table.id": "ID",

  // "admin.access-control.groups.table.name": "Name",
  "admin.access-control.groups.table.name": "Nimi",

  // "admin.access-control.groups.table.members": "Members",
  "admin.access-control.groups.table.members": "Jäsenet",

  // "admin.access-control.groups.table.edit": "Edit",
  "admin.access-control.groups.table.edit": "Muokkaa",

  // "admin.access-control.groups.table.edit.buttons.edit": "Edit \"{{name}}\"",
  "admin.access-control.groups.table.edit.buttons.edit": "Muokkaa ryhmää \"{{name}}\"",

  // "admin.access-control.groups.table.edit.buttons.remove": "Delete \"{{name}}\"",
  "admin.access-control.groups.table.edit.buttons.remove": "Poista \"{{name}}\"",

  // "admin.access-control.groups.no-items": "No groups found with this in their name or this as UUID",
  "admin.access-control.groups.no-items": "Ei ryhmiä, joiden nimi tai UUID täsmää",

  // "admin.access-control.groups.notification.deleted.success": "Successfully deleted group \"{{name}}\"",
  "admin.access-control.groups.notification.deleted.success": "Ryhmä \"{{name}}\" poistettu",

  // "admin.access-control.groups.notification.deleted.failure.title": "Failed to delete group \"{{name}}\"",
  "admin.access-control.groups.notification.deleted.failure.title": "Ryhmän \"{{name}}\" poisto epäonnistui",

  // "admin.access-control.groups.notification.deleted.failure.content": "Cause: \"{{cause}}\"",
  "admin.access-control.groups.notification.deleted.failure.content": "Syy: \"{{cause}}\"",



  // "admin.access-control.groups.form.alert.permanent": "This group is permanent, so it can't be edited or deleted. You can still add and remove group members using this page.",
  "admin.access-control.groups.form.alert.permanent": "Tämä ryhmä on pysyvä, eikä sitä voi muokata tai poistaa. Ryhmään voi kuitenkin lisätä ja poistaa jäseniä tällä sivulla.",

  // "admin.access-control.groups.form.alert.workflowGroup": "This group can’t be modified or deleted because it corresponds to a role in the submission and workflow process in the \"{{name}}\" {{comcol}}. You can delete it from the <a href='{{comcolEditRolesRoute}}'>\"assign roles\"</a> tab on the edit {{comcol}} page. You can still add and remove group members using this page.",
  "admin.access-control.groups.form.alert.workflowGroup": "Tätä ryhmää ei voi muokata eikä poistaa, koska siihen liittyy rooli tallennus- ja työnkulkuprosessissa \"{{name}}\" {{comcol}}. Voit poistaa sen <a href='{{comcolEditRolesRoute}}'>\"Määritä rooleja\"</a> -välilehdellä {{comcol}}-muokkaussivulla. Ryhmään voi kuitenkin lisätä ja poistaa jäseniä tällä sivulla.",

  // "admin.access-control.groups.form.head.create": "Create group",
  "admin.access-control.groups.form.head.create": "Luo ryhmä",

  // "admin.access-control.groups.form.head.edit": "Edit group",
  "admin.access-control.groups.form.head.edit": "Muokkaa ryhmää",

  // "admin.access-control.groups.form.groupName": "Group name",
  "admin.access-control.groups.form.groupName": "Ryhmän nimi",

  // "admin.access-control.groups.form.groupDescription": "Description",
  "admin.access-control.groups.form.groupDescription": "Kuvaus",

  // "admin.access-control.groups.form.notification.created.success": "Successfully created Group \"{{name}}\"",
  "admin.access-control.groups.form.notification.created.success": "Ryhmä \"{{name}}\" luotu",

  // "admin.access-control.groups.form.notification.created.failure": "Failed to create Group \"{{name}}\"",
  "admin.access-control.groups.form.notification.created.failure": "Ryhmän \"{{name}}\" luonti epäonnistui",

  // "admin.access-control.groups.form.notification.created.failure.groupNameInUse": "Failed to create Group with name: \"{{name}}\", make sure the name is not already in use.",
  "admin.access-control.groups.form.notification.created.failure.groupNameInUse": "Ryhmän \"{{name}}\" luonti epäonnistui. Tarkista, että nimi ei ole käytössä.",

  // "admin.access-control.groups.form.notification.edited.failure": "Failed to edit Group \"{{name}}\"",
  "admin.access-control.groups.form.notification.edited.failure": "Ryhmän \"{{name}}\" muokkaus epäonnistui",

  // "admin.access-control.groups.form.notification.edited.failure.groupNameInUse": "Name \"{{name}}\" already in use!",
  "admin.access-control.groups.form.notification.edited.failure.groupNameInUse": "Nimi \"{{name}}\" on jo käytössä!",

  // "admin.access-control.groups.form.notification.edited.success": "Successfully edited Group \"{{name}}\"",
  "admin.access-control.groups.form.notification.edited.success": "Ryhmää \"{{name}}\" muokattu",

  // "admin.access-control.groups.form.actions.delete": "Delete Group",
  "admin.access-control.groups.form.actions.delete": "Poista ryhmä",

  // "admin.access-control.groups.form.delete-group.modal.header": "Delete Group \"{{ dsoName }}\"",
  "admin.access-control.groups.form.delete-group.modal.header": "Poista ryhmä \"{{ dsoName }}\"",

  // "admin.access-control.groups.form.delete-group.modal.info": "Are you sure you want to delete Group \"{{ dsoName }}\"",
  "admin.access-control.groups.form.delete-group.modal.info": "Haluatko varmasti poistaa ryhmän \"{{ dsoName }}\"",

  // "admin.access-control.groups.form.delete-group.modal.cancel": "Cancel",
  "admin.access-control.groups.form.delete-group.modal.cancel": "Peruuta",

  // "admin.access-control.groups.form.delete-group.modal.confirm": "Delete",
  "admin.access-control.groups.form.delete-group.modal.confirm": "Poista",

  // "admin.access-control.groups.form.notification.deleted.success": "Successfully deleted group \"{{ name }}\"",
  "admin.access-control.groups.form.notification.deleted.success": "Ryhmä \"{{ name }}\" poistettu",

  // "admin.access-control.groups.form.notification.deleted.failure.title": "Failed to delete group \"{{ name }}\"",
  "admin.access-control.groups.form.notification.deleted.failure.title": "Ryhmän \"{{ name }}\" poisto epäonnistui",

  // "admin.access-control.groups.form.notification.deleted.failure.content": "Cause: \"{{ cause }}\"",
  "admin.access-control.groups.form.notification.deleted.failure.content": "Syy: \"{{ cause }}\"",

  // "admin.access-control.groups.form.members-list.head": "EPeople",
  "admin.access-control.groups.form.members-list.head": "Käyttäjät",

  // "admin.access-control.groups.form.members-list.search.head": "Add EPeople",
  "admin.access-control.groups.form.members-list.search.head": "Lisää käyttäjiä",

  // "admin.access-control.groups.form.members-list.button.see-all": "Browse All",
  "admin.access-control.groups.form.members-list.button.see-all": "Selaa kaikkia",

  // "admin.access-control.groups.form.members-list.headMembers": "Current Members",
  "admin.access-control.groups.form.members-list.headMembers": "Nykyiset jäsenet",

  // "admin.access-control.groups.form.members-list.search.scope.metadata": "Metadata",
  "admin.access-control.groups.form.members-list.search.scope.metadata": "Metadata",

  // "admin.access-control.groups.form.members-list.search.scope.email": "E-mail (exact)",
  "admin.access-control.groups.form.members-list.search.scope.email": "Sähköpostiosoite (oikea)",

  // "admin.access-control.groups.form.members-list.search.button": "Search",
  "admin.access-control.groups.form.members-list.search.button": "Hae",

  // "admin.access-control.groups.form.members-list.table.id": "ID",
  "admin.access-control.groups.form.members-list.table.id": "ID",

  // "admin.access-control.groups.form.members-list.table.name": "Name",
  "admin.access-control.groups.form.members-list.table.name": "Nimi",

  // "admin.access-control.groups.form.members-list.table.edit": "Remove / Add",
  "admin.access-control.groups.form.members-list.table.edit": "Poista / Lisää",

  // "admin.access-control.groups.form.members-list.table.edit.buttons.remove": "Remove member with name \"{{name}}\"",
  "admin.access-control.groups.form.members-list.table.edit.buttons.remove": "Poista jäsen \"{{name}}\"",

  // "admin.access-control.groups.form.members-list.notification.success.addMember": "Successfully added member: \"{{name}}\"",
  "admin.access-control.groups.form.members-list.notification.success.addMember": "Jäsen lisätty: \"{{name}}\"",

  // "admin.access-control.groups.form.members-list.notification.failure.addMember": "Failed to add member: \"{{name}}\"",
  "admin.access-control.groups.form.members-list.notification.failure.addMember": "Jäsenen lisäys epäonnistui: \"{{name}}\"",

  // "admin.access-control.groups.form.members-list.notification.success.deleteMember": "Successfully deleted member: \"{{name}}\"",
  "admin.access-control.groups.form.members-list.notification.success.deleteMember": "Jäsen poistettu: \"{{name}}\"",

  // "admin.access-control.groups.form.members-list.notification.failure.deleteMember": "Failed to delete member: \"{{name}}\"",
  "admin.access-control.groups.form.members-list.notification.failure.deleteMember": "Jäsenen poisto epäonnistui: \"{{name}}\"",

  // "admin.access-control.groups.form.members-list.table.edit.buttons.add": "Add member with name \"{{name}}\"",
  "admin.access-control.groups.form.members-list.table.edit.buttons.add": "Lisää jäsen \"{{name}}\"",

  // "admin.access-control.groups.form.members-list.notification.failure.noActiveGroup": "No current active group, submit a name first.",
  "admin.access-control.groups.form.members-list.notification.failure.noActiveGroup": "Ei aktiivista ryhmää, syötä ensin nimi.",

  // "admin.access-control.groups.form.members-list.no-members-yet": "No members in group yet, search and add.",
  "admin.access-control.groups.form.members-list.no-members-yet": "Ryhmässä ei ole vielä jäseniä, hae ja lisää.",

  // "admin.access-control.groups.form.members-list.no-items": "No EPeople found in that search",
  "admin.access-control.groups.form.members-list.no-items": "Haku ei palauttanut käyttäjiä",

  // "admin.access-control.groups.form.subgroups-list.notification.failure": "Something went wrong: \"{{cause}}\"",
  "admin.access-control.groups.form.subgroups-list.notification.failure": "Tapahtui  virhe: \"{{cause}}\"",

  // "admin.access-control.groups.form.subgroups-list.head": "Groups",
  "admin.access-control.groups.form.subgroups-list.head": "Ryhmät",

  // "admin.access-control.groups.form.subgroups-list.search.head": "Add Subgroup",
  "admin.access-control.groups.form.subgroups-list.search.head": "Lisää alaryhmä",

  // "admin.access-control.groups.form.subgroups-list.button.see-all": "Browse All",
  "admin.access-control.groups.form.subgroups-list.button.see-all": "Selaa kaikkia",

  // "admin.access-control.groups.form.subgroups-list.headSubgroups": "Current Subgroups",
  "admin.access-control.groups.form.subgroups-list.headSubgroups": "Nykyiset alaryhmät",

  // "admin.access-control.groups.form.subgroups-list.search.button": "Search",
  "admin.access-control.groups.form.subgroups-list.search.button": "Hae",

  // "admin.access-control.groups.form.subgroups-list.table.id": "ID",
  "admin.access-control.groups.form.subgroups-list.table.id": "ID",

  // "admin.access-control.groups.form.subgroups-list.table.name": "Name",
  "admin.access-control.groups.form.subgroups-list.table.name": "Nimi",

  // "admin.access-control.groups.form.subgroups-list.table.edit": "Remove / Add",
  "admin.access-control.groups.form.subgroups-list.table.edit": "Poista / Lisää",

  // "admin.access-control.groups.form.subgroups-list.table.edit.buttons.remove": "Remove subgroup with name \"{{name}}\"",
  "admin.access-control.groups.form.subgroups-list.table.edit.buttons.remove": "Poista alaryhmä nimeltään \"{{name}}\"",

  // "admin.access-control.groups.form.subgroups-list.table.edit.buttons.add": "Add subgroup with name \"{{name}}\"",
  "admin.access-control.groups.form.subgroups-list.table.edit.buttons.add": "Lisää alarymä nimellä \"{{name}}\"",

  // "admin.access-control.groups.form.subgroups-list.table.edit.currentGroup": "Current group",
  "admin.access-control.groups.form.subgroups-list.table.edit.currentGroup": "Nykyinen ryhmä",

  // "admin.access-control.groups.form.subgroups-list.notification.success.addSubgroup": "Successfully added subgroup: \"{{name}}\"",
  "admin.access-control.groups.form.subgroups-list.notification.success.addSubgroup": "Lisätty alaryhmä: \"{{name}}\"",

  // "admin.access-control.groups.form.subgroups-list.notification.failure.addSubgroup": "Failed to add subgroup: \"{{name}}\"",
  "admin.access-control.groups.form.subgroups-list.notification.failure.addSubgroup": "Alaryhmän lisäys epäonnistui: \"{{name}}\"",

  // "admin.access-control.groups.form.subgroups-list.notification.success.deleteSubgroup": "Successfully deleted subgroup: \"{{name}}\"",
  "admin.access-control.groups.form.subgroups-list.notification.success.deleteSubgroup": "Alaryhmä poistettu: \"{{name}}\"",

  // "admin.access-control.groups.form.subgroups-list.notification.failure.deleteSubgroup": "Failed to delete subgroup: \"{{name}}\"",
  "admin.access-control.groups.form.subgroups-list.notification.failure.deleteSubgroup": "Alaryhmän poisto epäonnistui: \"{{name}}\"",

  // "admin.access-control.groups.form.subgroups-list.notification.failure.noActiveGroup": "No current active group, submit a name first.",
  "admin.access-control.groups.form.subgroups-list.notification.failure.noActiveGroup": "Ei nykyistä aktiivista ryhmää, tallenna ensin nimi.",

  // "admin.access-control.groups.form.subgroups-list.notification.failure.subgroupToAddIsActiveGroup": "This is the current group, can't be added.",
  "admin.access-control.groups.form.subgroups-list.notification.failure.subgroupToAddIsActiveGroup": "Tämä on nykyinen ryhmä, lisäys ei ole mahdollista.",

  // "admin.access-control.groups.form.subgroups-list.no-items": "No groups found with this in their name or this as UUID",
  "admin.access-control.groups.form.subgroups-list.no-items": "Ei ryhmiä, joiden nimi tai UUID täsmää",

  // "admin.access-control.groups.form.subgroups-list.no-subgroups-yet": "No subgroups in group yet.",
  "admin.access-control.groups.form.subgroups-list.no-subgroups-yet": "Ryhmällä ei ole alaryhmiä.",

  // "admin.access-control.groups.form.return": "Return to groups",
  "admin.access-control.groups.form.return": "Palaa ryhmiin",



  // "admin.search.breadcrumbs": "Administrative Search",
  "admin.search.breadcrumbs": "Ylläpitäjän haku",

  // "admin.search.collection.edit": "Edit",
  "admin.search.collection.edit": "Muokkaa",

  // "admin.search.community.edit": "Edit",
  "admin.search.community.edit": "Muokkaa",

  // "admin.search.item.delete": "Delete",
  "admin.search.item.delete": "Poista",

  // "admin.search.item.edit": "Edit",
  "admin.search.item.edit": "Muokkaa",

  // "admin.search.item.make-private": "Make Private",
  "admin.search.item.make-private": "Tee yksityiseksi",

  // "admin.search.item.make-public": "Make Public",
  "admin.search.item.make-public": "Tee julkiseksi",

  // "admin.search.item.move": "Move",
  "admin.search.item.move": "Siirrä",

  // "admin.search.item.reinstate": "Reinstate",
  "admin.search.item.reinstate": "Palauta käyttöön",

  // "admin.search.item.withdraw": "Withdraw",
  "admin.search.item.withdraw": "Poista käytöstä",

  // "admin.search.title": "Administrative Search",
  "admin.search.title": "Ylläpitäjän haku",

  // "administrativeView.search.results.head": "Administrative Search",
  "administrativeView.search.results.head": "Ylläpitäjän haku",




  // "admin.workflow.breadcrumbs": "Administer Workflow",
  "admin.workflow.breadcrumbs": "Hallinnoi työnkulkua",

  // "admin.workflow.title": "Administer Workflow",
  "admin.workflow.title": "Hallinnoi työnkulkua",

  // "admin.workflow.item.workflow": "Workflow",
  "admin.workflow.item.workflow": "Työnkulku",

  // "admin.workflow.item.delete": "Delete",
  "admin.workflow.item.delete": "Poista",

  // "admin.workflow.item.send-back": "Send back",
  "admin.workflow.item.send-back": "Lähetä takaisin",



  // "admin.metadata-import.breadcrumbs": "Import Metadata",
  "admin.metadata-import.breadcrumbs": "Importoi metadata",

  // "admin.metadata-import.title": "Import Metadata",
  "admin.metadata-import.title": "Importoi metadata",

  // "admin.metadata-import.page.header": "Import Metadata",
  "admin.metadata-import.page.header": "Importoi metadata",

  // "admin.metadata-import.page.help": "You can drop or browse CSV files that contain batch metadata operations on files here",
  "admin.metadata-import.page.help": "Voit pudottaa tähän tai selata CSV-tiedostoja, joilla voit tehdä metadatatoimintoja usealle tietueelle",

  // "admin.metadata-import.page.dropMsg": "Drop a metadata CSV to import",
  "admin.metadata-import.page.dropMsg": "Pudota CSV-metadata importoimista varten",

  // "admin.metadata-import.page.dropMsgReplace": "Drop to replace the metadata CSV to import",
  "admin.metadata-import.page.dropMsgReplace": "Pudota korvataksesi importoitava CSV-metadata",

  // "admin.metadata-import.page.button.return": "Return",
  "admin.metadata-import.page.button.return": "Paluu",

  // "admin.metadata-import.page.button.proceed": "Proceed",
  "admin.metadata-import.page.button.proceed": "Jatka",

  // "admin.metadata-import.page.error.addFile": "Select file first!",
  "admin.metadata-import.page.error.addFile": "Valitse ensin tiedosto!",




  // "auth.errors.invalid-user": "Invalid email address or password.",
  "auth.errors.invalid-user": "Virheellinen sähköpostiosoite tai salasana.",

  // "auth.messages.expired": "Your session has expired. Please log in again.",
  "auth.messages.expired": "Istuntosi on vanhentunut. Kirjaudu uudelleen.",



  // "bitstream.edit.bitstream": "Bitstream: ",
  "bitstream.edit.bitstream": "Tiedosto: ",

  // "bitstream.edit.form.description.hint": "Optionally, provide a brief description of the file, for example \"<i>Main article</i>\" or \"<i>Experiment data readings</i>\".",
  "bitstream.edit.form.description.hint": "Voit lisätä lyhyen kuvauksen tiedostosta, esimerkiksi \"<i>Pääartikkeli</i>\" tai \"<i>Testidatan tulkinta</i>\".",

  // "bitstream.edit.form.description.label": "Description",
  "bitstream.edit.form.description.label": "Kuvaus",

  // "bitstream.edit.form.embargo.hint": "The first day from which access is allowed. <b>This date cannot be modified on this form.</b> To set an embargo date for a bitstream, go to the <i>Item Status</i> tab, click <i>Authorizations...</i>, create or edit the bitstream's <i>READ</i> policy, and set the <i>Start Date</i> as desired.",
  "bitstream.edit.form.embargo.hint": "Ensimmäinen päivä, jona tietue on saatavilla. <b>Päivämäärää ei voi muokata tällä lomakkeella.</b> Embargon päivämäärä asetetaan seuraavasti: Valitse <i>Tietueen tila</i>-välilehti ja sieltä <i>Käyttöoikeudet...</i>, luo tai muokkaa olemassa olevaa <i>READ</i>-käytäntöä ja aseta <i>Alkupäivämäärä</i>.",

  // "bitstream.edit.form.embargo.label": "Embargo until specific date",
  "bitstream.edit.form.embargo.label": "Embargo tiettyyn päivämäärään asti",

  // "bitstream.edit.form.fileName.hint": "Change the filename for the bitstream. Note that this will change the display bitstream URL, but old links will still resolve as long as the sequence ID does not change.",
  "bitstream.edit.form.fileName.hint": "Vaihda tiedoston tiedostonimi. Huomaa, että tämä muuttaa näkyvää tiedoston URL-osoitetta, mutta vanhat linkit toimivat, kunhan järjestys-ID ei muutu.",

  // "bitstream.edit.form.fileName.label": "Filename",
  "bitstream.edit.form.fileName.label": "Tiedostonimi",

  // "bitstream.edit.form.newFormat.label": "Describe new format",
  "bitstream.edit.form.newFormat.label": "Kuvaile uusi formaatti",

  // "bitstream.edit.form.newFormat.hint": "The application you used to create the file, and the version number (for example, \"<i>ACMESoft SuperApp version 1.5</i>\").",
  "bitstream.edit.form.newFormat.hint": "Tiedoston luonnissa käytetty sovellus ja versionumero (esim. \"<i>ACMESoft SuperApp version 1.5</i>\").",

  // "bitstream.edit.form.primaryBitstream.label": "Primary bitstream",
  "bitstream.edit.form.primaryBitstream.label": "Ensisijainen tiedosto",

  // "bitstream.edit.form.selectedFormat.hint": "If the format is not in the above list, <b>select \"format not in list\" above</b> and describe it under \"Describe new format\".",
  "bitstream.edit.form.selectedFormat.hint": "Jos formaatti ei ole yllä olevassa luettelossa,  <b>valitse yltä \"Formaatti ei ole luettelossa\"</b> ja kuvaile se kohdassa \"Kuvaile uusi formaatti\".",

  // "bitstream.edit.form.selectedFormat.label": "Selected Format",
  "bitstream.edit.form.selectedFormat.label": "Valittu formaatti",

  // "bitstream.edit.form.selectedFormat.unknown": "Format not in list",
  "bitstream.edit.form.selectedFormat.unknown": "Formaatti ei ole luettelossa",

  // "bitstream.edit.notifications.error.format.title": "An error occurred saving the bitstream's format",
  "bitstream.edit.notifications.error.format.title": "Virhe tallennettaessa tiedoston formaattia",

  // "bitstream.edit.notifications.saved.content": "Your changes to this bitstream were saved.",
  "bitstream.edit.notifications.saved.content": "Muutokset tiedostoon on tallennettu.",

  // "bitstream.edit.notifications.saved.title": "Bitstream saved",
  "bitstream.edit.notifications.saved.title": "Tiedosto tallennettu",

  // "bitstream.edit.title": "Edit bitstream",
  "bitstream.edit.title": "Muokkaa tiedostoa",



  // "browse.comcol.by.author": "By Author",
  "browse.comcol.by.author": "Tekijän mukaan",

  // "browse.comcol.by.dateissued": "By Issue Date",
  "browse.comcol.by.dateissued": "Julkaisuajan mukaan",

  // "browse.comcol.by.subject": "By Subject",
  "browse.comcol.by.subject": "Asiasanan mukaan",

  // "browse.comcol.by.title": "By Title",
  "browse.comcol.by.title": "Nimekkeen mukaan",

  // "browse.comcol.head": "Browse",
  "browse.comcol.head": "Selaa",

  // "browse.empty": "No items to show.",
  "browse.empty": "Ei tietueita.",

  // "browse.metadata.author": "Author",
  "browse.metadata.author": "Tekijä",

  // "browse.metadata.dateissued": "Issue Date",
  "browse.metadata.dateissued": "Julkaisuaika",

  // "browse.metadata.subject": "Subject",
  "browse.metadata.subject": "Asiasana",

  // "browse.metadata.title": "Title",
  "browse.metadata.title": "Nimeke",

  // "browse.metadata.author.breadcrumbs": "Browse by Author",
  "browse.metadata.author.breadcrumbs": "Selaa tekijän mukaan",

  // "browse.metadata.dateissued.breadcrumbs": "Browse by Date",
  "browse.metadata.dateissued.breadcrumbs": "Selaa päivämäärän mukaan",

  // "browse.metadata.subject.breadcrumbs": "Browse by Subject",
  "browse.metadata.subject.breadcrumbs": "Selaa asiasanan mukaan",

  // "browse.metadata.title.breadcrumbs": "Browse by Title",
  "browse.metadata.title.breadcrumbs": "Selaa nimekkeen mukaan",

  // "browse.startsWith.choose_start": "(Choose start)",
  "browse.startsWith.choose_start": "(Valitse alku)",

  // "browse.startsWith.choose_year": "(Choose year)",
  "browse.startsWith.choose_year": "(Valitse vuosi)",

  // "browse.startsWith.jump": "Jump to a point in the index:",
  "browse.startsWith.jump": "Hyppää indeksin kohtaan:",

  // "browse.startsWith.months.april": "April",
  "browse.startsWith.months.april": "Huhtikuu",

  // "browse.startsWith.months.august": "August",
  "browse.startsWith.months.august": "Elokuu",

  // "browse.startsWith.months.december": "December",
  "browse.startsWith.months.december": "Joulukuu",

  // "browse.startsWith.months.february": "February",
  "browse.startsWith.months.february": "Helmikuu",

  // "browse.startsWith.months.january": "January",
  "browse.startsWith.months.january": "Tammikuu",

  // "browse.startsWith.months.july": "July",
  "browse.startsWith.months.july": "Heinäkuu",

  // "browse.startsWith.months.june": "June",
  "browse.startsWith.months.june": "Kesäkuu",

  // "browse.startsWith.months.march": "March",
  "browse.startsWith.months.march": "Maaliskuu",

  // "browse.startsWith.months.may": "May",
  "browse.startsWith.months.may": "Toukokuu",

  // "browse.startsWith.months.none": "(Choose month)",
  "browse.startsWith.months.none": "(Valitse kuukausi)",

  // "browse.startsWith.months.november": "November",
  "browse.startsWith.months.november": "Marraskuu",

  // "browse.startsWith.months.october": "October",
  "browse.startsWith.months.october": "Lokakuu",

  // "browse.startsWith.months.september": "September",
  "browse.startsWith.months.september": "Syyskuu",

  // "browse.startsWith.submit": "Go",
  "browse.startsWith.submit": "Ok",

  // "browse.startsWith.type_date": "Or type in a date (year-month):",
  "browse.startsWith.type_date": "Tai anna päiväys (vuosi-kuukausi):",

  // "browse.startsWith.type_text": "Or enter first few letters:",
  "browse.startsWith.type_text": "Tai anna muutama alkukirjain:",

  // "browse.title": "Browsing {{ collection }} by {{ field }} {{ value }}",
  "browse.title": "Selataan {{ collection }}-kokoelmaa {{ field }}-kentän arvolla {{ value }}",


  // "chips.remove": "Remove chip",
  "chips.remove": "Poista chip",



  // "collection.create.head": "Create a Collection",
  "collection.create.head": "Luo kokoelma",

  // "collection.create.notifications.success": "Successfully created the Collection",
  "collection.create.notifications.success": "Kokoelma luotu",

  // "collection.create.sub-head": "Create a Collection for Community {{ parent }}",
  "collection.create.sub-head": "Luo kokoelma {{ parent }}-yhteisöön",

  // "collection.curate.header": "Curate Collection: {{collection}}",
  "collection.curate.header": "Kuratoi kokoelmaa: {{collection}}",

  // "collection.delete.cancel": "Cancel",
  "collection.delete.cancel": "Peruuta",

  // "collection.delete.confirm": "Confirm",
  "collection.delete.confirm": "Vahvista",

  // "collection.delete.head": "Delete Collection",
  "collection.delete.head": "Poista kokoelma",

  // "collection.delete.notification.fail": "Collection could not be deleted",
  "collection.delete.notification.fail": "Kokoelman poisto epäonnistui",

  // "collection.delete.notification.success": "Successfully deleted collection",
  "collection.delete.notification.success": "Kokoelma poistettu",

  // "collection.delete.text": "Are you sure you want to delete collection \"{{ dso }}\"",
  "collection.delete.text": "Haluatko varmasti poistaa kokoelman \"{{ dso }}\"",



  // "collection.edit.delete": "Delete this collection",
  "collection.edit.delete": "Poista kokoelma",

  // "collection.edit.head": "Edit Collection",
  "collection.edit.head": "Muokkaa kokoelmaa",

  // "collection.edit.breadcrumbs": "Edit Collection",
  "collection.edit.breadcrumbs": "Muokkaa kokoelmaa",



  // "collection.edit.tabs.mapper.head": "Item Mapper",
  "collection.edit.tabs.mapper.head": "Tietueliitosväline",

  // "collection.edit.tabs.item-mapper.title": "Collection Edit - Item Mapper",
  "collection.edit.tabs.item-mapper.title": "Kokoelman muokkaus - Tietueliitosväline",

  // "collection.edit.item-mapper.cancel": "Cancel",
  "collection.edit.item-mapper.cancel": "Peruuta",

  // "collection.edit.item-mapper.collection": "Collection: \"<b>{{name}}</b>\"",
  "collection.edit.item-mapper.collection": "Kokoelma: \"<b>{{name}}</b>\"",

  // "collection.edit.item-mapper.confirm": "Map selected items",
  "collection.edit.item-mapper.confirm": "Liitä valitut tietueet",

  // "collection.edit.item-mapper.description": "This is the item mapper tool that allows collection administrators to map items from other collections into this collection. You can search for items from other collections and map them, or browse the list of currently mapped items.",
  "collection.edit.item-mapper.description": "Tällä työkalulla kokoelmien ylläpitäjät voivat liittää tietueita muista kokoelmista tähän kokoelmaan. Voit hakea tietueita muista kokoelmista ja liittää ne tähän kokoelmaan tai selata luetteloa tähän kokoelmaan liitetyistä tietueista.",

  // "collection.edit.item-mapper.head": "Item Mapper - Map Items from Other Collections",
  "collection.edit.item-mapper.head": "Tietueliitosväline - Liitä tietueita muista kokoelmista",

  // "collection.edit.item-mapper.no-search": "Please enter a query to search",
  "collection.edit.item-mapper.no-search": "Anna hakulauseke",

  // "collection.edit.item-mapper.notifications.map.error.content": "Errors occurred for mapping of {{amount}} items.",
  "collection.edit.item-mapper.notifications.map.error.content": "Virheitä liitettäessä {{amount}} tietuetta.",

  // "collection.edit.item-mapper.notifications.map.error.head": "Mapping errors",
  "collection.edit.item-mapper.notifications.map.error.head": "Virheitä liitoksissa",

  // "collection.edit.item-mapper.notifications.map.success.content": "Successfully mapped {{amount}} items.",
  "collection.edit.item-mapper.notifications.map.success.content": "Liitetty {{amount}} tietuetta.",

  // "collection.edit.item-mapper.notifications.map.success.head": "Mapping completed",
  "collection.edit.item-mapper.notifications.map.success.head": "Liitos valmis",

  // "collection.edit.item-mapper.notifications.unmap.error.content": "Errors occurred for removing the mappings of {{amount}} items.",
  "collection.edit.item-mapper.notifications.unmap.error.content": "Virheitä {{amount}} tietueen liitoksia poistettaessa.",

  // "collection.edit.item-mapper.notifications.unmap.error.head": "Remove mapping errors",
  "collection.edit.item-mapper.notifications.unmap.error.head": "Poista virheelliset liitokset",

  // "collection.edit.item-mapper.notifications.unmap.success.content": "Successfully removed the mappings of {{amount}} items.",
  "collection.edit.item-mapper.notifications.unmap.success.content": "Poistettu {{amount}} tietueen liitokset.",

  // "collection.edit.item-mapper.notifications.unmap.success.head": "Remove mapping completed",
  "collection.edit.item-mapper.notifications.unmap.success.head": "Liitosten poisto valmis",

  // "collection.edit.item-mapper.remove": "Remove selected item mappings",
  "collection.edit.item-mapper.remove": "Poista valitut tietueliitokset",

  // "collection.edit.item-mapper.tabs.browse": "Browse mapped items",
  "collection.edit.item-mapper.tabs.browse": "Selaa liitettyjä tietueita",

  // "collection.edit.item-mapper.tabs.map": "Map new items",
  "collection.edit.item-mapper.tabs.map": "Liitä uusia tietueita",



  // "collection.edit.logo.label": "Collection logo",
  "collection.edit.logo.label": "Kokoelman logo",

  // "collection.edit.logo.notifications.add.error": "Uploading Collection logo failed. Please verify the content before retrying.",
  "collection.edit.logo.notifications.add.error": "Kokoelman logon lataus epäonnistui. Tarkista sisältö ennen kuin yrität uudelleen.",

  // "collection.edit.logo.notifications.add.success": "Upload Collection logo successful.",
  "collection.edit.logo.notifications.add.success": "Kokoelman logo ladattu.",

  // "collection.edit.logo.notifications.delete.success.title": "Logo deleted",
  "collection.edit.logo.notifications.delete.success.title": "Logo poistettu",

  // "collection.edit.logo.notifications.delete.success.content": "Successfully deleted the collection's logo",
  "collection.edit.logo.notifications.delete.success.content": "Kokoelman logo poistettu",

  // "collection.edit.logo.notifications.delete.error.title": "Error deleting logo",
  "collection.edit.logo.notifications.delete.error.title": "Virhe logoa poistettaessa",

  // "collection.edit.logo.upload": "Drop a Collection Logo to upload",
  "collection.edit.logo.upload": "Pudota kokoelman logo ladattavaksi",



  // "collection.edit.notifications.success": "Successfully edited the Collection",
  "collection.edit.notifications.success": "Kokoelman muokkaus onnistui",

  // "collection.edit.return": "Return",
  "collection.edit.return": "Palaa",



  // "collection.edit.tabs.curate.head": "Curate",
  "collection.edit.tabs.curate.head": "Kuratoi",

  // "collection.edit.tabs.curate.title": "Collection Edit - Curate",
  "collection.edit.tabs.curate.title": "Kokoelman muokkaus - Kuratoi",

  // "collection.edit.tabs.authorizations.head": "Authorizations",
  "collection.edit.tabs.authorizations.head": "Käyttöoikeudet",

  // "collection.edit.tabs.authorizations.title": "Collection Edit - Authorizations",
  "collection.edit.tabs.authorizations.title": "Kokoelman muokkaus - Käyttöoikeudet",

  // "collection.edit.tabs.metadata.head": "Edit Metadata",
  "collection.edit.tabs.metadata.head": "Muokkaa metadataa",

  // "collection.edit.tabs.metadata.title": "Collection Edit - Metadata",
  "collection.edit.tabs.metadata.title": "Kokoelman muokkaus - Metadata",

  // "collection.edit.tabs.roles.head": "Assign Roles",
  "collection.edit.tabs.roles.head": "Määritä rooleja",

  // "collection.edit.tabs.roles.title": "Collection Edit - Roles",
  "collection.edit.tabs.roles.title": "Kokoelman muokkaus - Roolit",

  // "collection.edit.tabs.source.external": "This collection harvests its content from an external source",
  "collection.edit.tabs.source.external": "Tämän kokoeleman sisältö haravoidaan ulkoisesta lähteestä",

  // "collection.edit.tabs.source.form.errors.oaiSource.required": "You must provide a set id of the target collection.",
  "collection.edit.tabs.source.form.errors.oaiSource.required": "Kohdekokoelman joukko-ID on annettava.",

  // "collection.edit.tabs.source.form.harvestType": "Content being harvested",
  "collection.edit.tabs.source.form.harvestType": "Haravoitava sisältö",

  // "collection.edit.tabs.source.form.head": "Configure an external source",
  "collection.edit.tabs.source.form.head": "Aseta ulkoinen lähde",

  // "collection.edit.tabs.source.form.metadataConfigId": "Metadata Format",
  "collection.edit.tabs.source.form.metadataConfigId": "Metadataformaatti",

  // "collection.edit.tabs.source.form.oaiSetId": "OAI specific set id",
  "collection.edit.tabs.source.form.oaiSetId": "OAI-kohtainen joukko-ID",

  // "collection.edit.tabs.source.form.oaiSource": "OAI Provider",
  "collection.edit.tabs.source.form.oaiSource": "OAI-tarjoaja",

  // "collection.edit.tabs.source.form.options.harvestType.METADATA_AND_BITSTREAMS": "Harvest metadata and bitstreams (requires ORE support)",
  "collection.edit.tabs.source.form.options.harvestType.METADATA_AND_BITSTREAMS": "Haravoi metadata ja tiedostot (vaatii ORE-tuen)",

  // "collection.edit.tabs.source.form.options.harvestType.METADATA_AND_REF": "Harvest metadata and references to bitstreams (requires ORE support)",
  "collection.edit.tabs.source.form.options.harvestType.METADATA_AND_REF": "Haravoi metadata ja tiedostojen osoitteet (vaatii ORE-tuen)",

  // "collection.edit.tabs.source.form.options.harvestType.METADATA_ONLY": "Harvest metadata only",
  "collection.edit.tabs.source.form.options.harvestType.METADATA_ONLY": "Haravoi vain metadata",

  // "collection.edit.tabs.source.head": "Content Source",
  "collection.edit.tabs.source.head": "Sisältölähde",

  // "collection.edit.tabs.source.notifications.discarded.content": "Your changes were discarded. To reinstate your changes click the 'Undo' button",
  "collection.edit.tabs.source.notifications.discarded.content": "Muutokset hylätty. Valitse 'Kumoa' palauttaaksesi muutokset",

  // "collection.edit.tabs.source.notifications.discarded.title": "Changed discarded",
  "collection.edit.tabs.source.notifications.discarded.title": "Muutokset hylätty",

  // "collection.edit.tabs.source.notifications.invalid.content": "Your changes were not saved. Please make sure all fields are valid before you save.",
  "collection.edit.tabs.source.notifications.invalid.content": "Muutoksia ei tallennettu. Tarkista kaikkien kenttien oikeellisuus ennen tallennusta.",

  // "collection.edit.tabs.source.notifications.invalid.title": "Metadata invalid",
  "collection.edit.tabs.source.notifications.invalid.title": "Virheellinen metadata",

  // "collection.edit.tabs.source.notifications.saved.content": "Your changes to this collection's content source were saved.",
  "collection.edit.tabs.source.notifications.saved.content": "Muutokset kokoelman sisältölähteeseen on tallennettu.",

  // "collection.edit.tabs.source.notifications.saved.title": "Content Source saved",
  "collection.edit.tabs.source.notifications.saved.title": "Sisältölähde tallennettu",

  // "collection.edit.tabs.source.title": "Collection Edit - Content Source",
  "collection.edit.tabs.source.title": "Kokoelman muokkaus - Sisältölähde",



  // "collection.edit.template.add-button": "Add",
  "collection.edit.template.add-button": "Lisää",

  // "collection.edit.template.breadcrumbs": "Item template",
  "collection.edit.template.breadcrumbs": "Tietueen mallipohja",

  // "collection.edit.template.cancel": "Cancel",
  "collection.edit.template.cancel": "Peruuta",

  // "collection.edit.template.delete-button": "Delete",
  "collection.edit.template.delete-button": "Poista",

  // "collection.edit.template.edit-button": "Edit",
  "collection.edit.template.edit-button": "Muokkaa",

  // "collection.edit.template.head": "Edit Template Item for Collection \"{{ collection }}\"",
  "collection.edit.template.head": "Muokkaa kokoelman \"{{ collection }}\" mallitietuetta",

  // "collection.edit.template.label": "Template item",
  "collection.edit.template.label": "Mallitietue",

  // "collection.edit.template.notifications.delete.error": "Failed to delete the item template",
  "collection.edit.template.notifications.delete.error": "Tietueen mallipohjan poisto epäonnistui",

  // "collection.edit.template.notifications.delete.success": "Successfully deleted the item template",
  "collection.edit.template.notifications.delete.success": "Tietueen mallipohja poistettu",

  // "collection.edit.template.title": "Edit Template Item",
  "collection.edit.template.title": "Muokkaa mallitietuetta",



  // "collection.form.abstract": "Short Description",
  "collection.form.abstract": "Lyhyt kuvaus",

  // "collection.form.description": "Introductory text (HTML)",
  "collection.form.description": "Johdantoteksti (HTML)",

  // "collection.form.errors.title.required": "Please enter a collection name",
  "collection.form.errors.title.required": "Anna kokoelman nimi",

  // "collection.form.license": "License",
  "collection.form.license": "Lisenssi",

  // "collection.form.provenance": "Provenance",
  "collection.form.provenance": "Provenanssi",

  // "collection.form.rights": "Copyright text (HTML)",
  "collection.form.rights": "Tekijänoikeusteksti (HTML)",

  // "collection.form.tableofcontents": "News (HTML)",
  "collection.form.tableofcontents": "Uutiset (HTML)",

  // "collection.form.title": "Name",
  "collection.form.title": "Nimi",



  // "collection.listelement.badge": "Collection",
  "collection.listelement.badge": "Kokoelma",



  // "collection.page.browse.recent.head": "Recent Submissions",
  "collection.page.browse.recent.head": "Viimeksi lisätyt",

  // "collection.page.browse.recent.empty": "No items to show",
  "collection.page.browse.recent.empty": "Ei tietueita",

  // "collection.page.edit": "Edit this collection",
  "collection.page.edit": "Muokkaa tätä kokoelmaa",

  // "collection.page.handle": "Permanent URI for this collection",
  "collection.page.handle": "Kokoelman pysyvä URL-osoite",

  // "collection.page.license": "License",
  "collection.page.license": "Lisenssi",

  // "collection.page.news": "News",
  "collection.page.news": "Uutiset",



  // "collection.select.confirm": "Confirm selected",
  "collection.select.confirm": "Vahvista valinta",

  // "collection.select.empty": "No collections to show",
  "collection.select.empty": "Ei kokoelmia",

  // "collection.select.table.title": "Title",
  "collection.select.table.title": "Nimeke",



  // "collection.source.update.notifications.error.content": "The provided settings have been tested and didn't work.",
  "collection.source.update.notifications.error.content": "Annetut asetukset on testattu. Ne eivät toimi.",

  // "collection.source.update.notifications.error.title": "Server Error",
  "collection.source.update.notifications.error.title": "Palvelinvirhe",



  // "communityList.tabTitle": "DSpace - Community List",
  "communityList.tabTitle": "DSpace - Yhteisöluettelo",

  // "communityList.title": "List of Communities",
  "communityList.title": "Luettelo yhteisöistä",

  // "communityList.showMore": "Show More",
  "communityList.showMore": "Näytä lisää",



  // "community.create.head": "Create a Community",
  "community.create.head": "Luo yhteisö",

  // "community.create.notifications.success": "Successfully created the Community",
  "community.create.notifications.success": "Yhteisö luotu",

  // "community.create.sub-head": "Create a Sub-Community for Community {{ parent }}",
  "community.create.sub-head": "Luo alayhteisö {{ parent }}-yhteisölle",

  // "community.curate.header": "Curate Community: {{community}}",
  "community.curate.header": "Kuratoi yhteisöä: {{community}}",

  // "community.delete.cancel": "Cancel",
  "community.delete.cancel": "Peruuta",

  // "community.delete.confirm": "Confirm",
  "community.delete.confirm": "Vahvista",

  // "community.delete.head": "Delete Community",
  "community.delete.head": "Poista yhteisö",

  // "community.delete.notification.fail": "Community could not be deleted",
  "community.delete.notification.fail": "Yhteisön poisto epäonnistui",

  // "community.delete.notification.success": "Successfully deleted community",
  "community.delete.notification.success": "Yhteisö poistettu",

  // "community.delete.text": "Are you sure you want to delete community \"{{ dso }}\"",
  "community.delete.text": "Haluatko varmasti poistaa yhteisön \"{{ dso }}\"",

  // "community.edit.delete": "Delete this community",
  "community.edit.delete": "Poista tämä yhteisö",

  // "community.edit.head": "Edit Community",
  "community.edit.head": "Muokkaa yhteisöä",

  // "community.edit.breadcrumbs": "Edit Community",
  "community.edit.breadcrumbs": "Muokkaa yhteisöä",


  // "community.edit.logo.label": "Community logo",
  "community.edit.logo.label": "Yhteisön logo",

  // "community.edit.logo.notifications.add.error": "Uploading Community logo failed. Please verify the content before retrying.",
  "community.edit.logo.notifications.add.error": "Yhteisön logon lataus epäonnistui. Tarkista sisältö ennen kuin yrität uudelleen.",

  // "community.edit.logo.notifications.add.success": "Upload Community logo successful.",
  "community.edit.logo.notifications.add.success": "Yhteisön logo ladattu.",

  // "community.edit.logo.notifications.delete.success.title": "Logo deleted",
  "community.edit.logo.notifications.delete.success.title": "Logo poistettu",

  // "community.edit.logo.notifications.delete.success.content": "Successfully deleted the community's logo",
  "community.edit.logo.notifications.delete.success.content": "Yhteisön logo poistettu",

  // "community.edit.logo.notifications.delete.error.title": "Error deleting logo",
  "community.edit.logo.notifications.delete.error.title": "Virhe logoa poistettaessa",

  // "community.edit.logo.upload": "Drop a Community Logo to upload",
  "community.edit.logo.upload": "Pudota yhteisön logo ladattavaksi",



  // "community.edit.notifications.success": "Successfully edited the Community",
  "community.edit.notifications.success": "Yhteisön muokkaus onnistui",

  // "community.edit.notifications.unauthorized": "You do not have privileges to make this change",
  "community.edit.notifications.unauthorized": "Sinulla ei ole oikeuksia tehdä tätä muutosta",

  // "community.edit.notifications.error": "An error occured while editing the Community",
  "community.edit.notifications.error": "Virhe muokattaessa yhteisöä",

  // "community.edit.return": "Return",
  "community.edit.return": "Palaa",



  // "community.edit.tabs.curate.head": "Curate",
  "community.edit.tabs.curate.head": "Kuratoi",

  // "community.edit.tabs.curate.title": "Community Edit - Curate",
  "community.edit.tabs.curate.title": "Yhteisön muokkaus - Kuratoi",

  // "community.edit.tabs.metadata.head": "Edit Metadata",
  "community.edit.tabs.metadata.head": "Muokkaa metadataa",

  // "community.edit.tabs.metadata.title": "Community Edit - Metadata",
  "community.edit.tabs.metadata.title": "Yhteisön muokkaus - Metadata",

  // "community.edit.tabs.roles.head": "Assign Roles",
  "community.edit.tabs.roles.head": "Määritä rooleja",

  // "community.edit.tabs.roles.title": "Community Edit - Roles",
  "community.edit.tabs.roles.title": "Yhteisön muokkaus - Roolit",

  // "community.edit.tabs.authorizations.head": "Authorizations",
  "community.edit.tabs.authorizations.head": "Käyttöoikeudet",

  // "community.edit.tabs.authorizations.title": "Community Edit - Authorizations",
  "community.edit.tabs.authorizations.title": "Yhteisön muokkaus - Käyttöoikeudet",



  // "community.listelement.badge": "Community",
  "community.listelement.badge": "Yhteisö",



  // "comcol-role.edit.no-group": "None",
  "comcol-role.edit.no-group": "Ei mitään",

  // "comcol-role.edit.create": "Create",
  "comcol-role.edit.create": "Luo",

  // "comcol-role.edit.restrict": "Restrict",
  "comcol-role.edit.restrict": "Rajoita",

  // "comcol-role.edit.delete": "Delete",
  "comcol-role.edit.delete": "Poista",


  // "comcol-role.edit.community-admin.name": "Administrators",
  "comcol-role.edit.community-admin.name": "Ylläpitäjät",

  // "comcol-role.edit.collection-admin.name": "Administrators",
  "comcol-role.edit.collection-admin.name": "Ylläpitäjät",


  // "comcol-role.edit.community-admin.description": "Community administrators can create sub-communities or collections, and manage or assign management for those sub-communities or collections. In addition, they decide who can submit items to any sub-collections, edit item metadata (after submission), and add (map) existing items from other collections (subject to authorization).",
  "comcol-role.edit.community-admin.description": "Yhteisön ylläpitäjät voivat luoda alayhteisöjä tai kokoelmia ja hallita niitä sekä myöntää niihin hallintaoikeuksia. He päättävät, kuka saa tallentaa tietueita alakokoelmiin, muokata metadataa (tallennuksen jälkeen) ja lisätä (liittää) olemassa olevia tietueita muista kokoelmista (käyttöoikeuksien puitteissa).",

  // "comcol-role.edit.collection-admin.description": "Collection administrators decide who can submit items to the collection, edit item metadata (after submission), and add (map) existing items from other collections to this collection (subject to authorization for that collection).",
  "comcol-role.edit.collection-admin.description": "Kokoelman ylläpitäjät päättävät, kuka saa tallentaa tietueita alakokoelmiin, muokata metadataa (tallennuksen jälkeen) ja lisätä (liittää) olemassa olevia tietueita muista kokoelmista (k.o. kokoelman käyttöoikeuksien puitteissa).",


  // "comcol-role.edit.submitters.name": "Submitters",
  "comcol-role.edit.submitters.name": "Tallentajat",

  // "comcol-role.edit.submitters.description": "The E-People and Groups that have permission to submit new items to this collection.",
  "comcol-role.edit.submitters.description": "Käyttäjät ja ryhmät, joilla on oikeus tallentaa uusia tietueita tähän kokoelmaan",


  // "comcol-role.edit.item_read.name": "Default item read access",
  "comcol-role.edit.item_read.name": "Tietueen oletuslukuoikeus",

  // "comcol-role.edit.item_read.description": "E-People and Groups that can read new items submitted to this collection. Changes to this role are not retroactive. Existing items in the system will still be viewable by those who had read access at the time of their addition.",
  "comcol-role.edit.item_read.description": "Käyttäjät ja ryhmät, jotka voivat lukea tähän kokoelmaan tallennettuja uusia tietueita. Muutokset eivät tule käyttöön taannehtivasti. Olemassa olevat tietueet näkyvät niille, joilla oli lukuoikeus tietueiden lisäyshetkellä.",

  // "comcol-role.edit.item_read.anonymous-group": "Default read for incoming items is currently set to Anonymous.",
  "comcol-role.edit.item_read.anonymous-group": "Uusien tietuiden oletuslukuoikeus on tällä hetkellä Anonymous.",


  // "comcol-role.edit.bitstream_read.name": "Default bitstream read access",
  "comcol-role.edit.bitstream_read.name": "Tiedostojen oletuslukuoikeus",

  // "comcol-role.edit.bitstream_read.description": "Community administrators can create sub-communities or collections, and manage or assign management for those sub-communities or collections. In addition, they decide who can submit items to any sub-collections, edit item metadata (after submission), and add (map) existing items from other collections (subject to authorization).",
  "comcol-role.edit.bitstream_read.description": "Yhteisön ylläpitäjät voivat luoda alayhteisöjä tai kokoelmia ja hallita niitä sekä myöntää niihin hallintaoikeuksia. He päättävät, kuka saa tallentaa tietueita alakokoelmiin, muokata metadataa (tallennuksen jälkeen) ja lisätä (liittää) olemassa olevia tietueita muista kokoelmista (käyttöoikeuksien puitteissa).",

  // "comcol-role.edit.bitstream_read.anonymous-group": "Default read for incoming bitstreams is currently set to Anonymous.",
  "comcol-role.edit.bitstream_read.anonymous-group": "Uusien tiedostojen oletuslukuoikeus on tällä hetkellä Anonymous.",


  // "comcol-role.edit.editor.name": "Editors",
  "comcol-role.edit.editor.name": "Muokkaajat",

  // "comcol-role.edit.editor.description": "Editors are able to edit the metadata of incoming submissions, and then accept or reject them.",
  "comcol-role.edit.editor.description": "Muokkaajat voivat muokata uusien tallennusten metadataa sekä hyväksyä tai hylätä tallennukset.",


  // "comcol-role.edit.finaleditor.name": "Final editors",
  "comcol-role.edit.finaleditor.name": "Loppumuokkaajat",

  // "comcol-role.edit.finaleditor.description": "Final editors are able to edit the metadata of incoming submissions, but will not be able to reject them.",
  "comcol-role.edit.finaleditor.description": "Loppumuokkaajat voivat muokata uusien tallennusten metadataa. He eivät voi hylätä tallennuksia.",


  // "comcol-role.edit.reviewer.name": "Reviewers",
  "comcol-role.edit.reviewer.name": "Tarkastajat",

  // "comcol-role.edit.reviewer.description": "Reviewers are able to accept or reject incoming submissions. However, they are not able to edit the submission's metadata.",
  "comcol-role.edit.reviewer.description": "Tarkastajat voivat hyväksyä tai hylätä uudet tallennukset. He eivät voi muokata tallennusten metadataa.",



  // "community.form.abstract": "Short Description",
  "community.form.abstract": "Lyhyt kuvaus",

  // "community.form.description": "Introductory text (HTML)",
  "community.form.description": "Johdantoteksti (HTML)",

  // "community.form.errors.title.required": "Please enter a community name",
  "community.form.errors.title.required": "Anna kokoelman nimi",

  // "community.form.rights": "Copyright text (HTML)",
  "community.form.rights": "Tekijänoikeusteksti (HTML)",

  // "community.form.tableofcontents": "News (HTML)",
  "community.form.tableofcontents": "Uutiset (HTML)",

  // "community.form.title": "Name",
  "community.form.title": "Nimi",

  // "community.page.edit": "Edit this community",
  "community.page.edit": "Muokkaa yhteisöä",

  // "community.page.handle": "Permanent URI for this community",
  "community.page.handle": "Yhteisön pysyvä URL-osoite",

  // "community.page.license": "License",
  "community.page.license": "Lisenssi",

  // "community.page.news": "News",
  "community.page.news": "Uutiset",

  // "community.all-lists.head": "Subcommunities and Collections",
  "community.all-lists.head": "Alayhteisöt ja kokoelmat",

  // "community.sub-collection-list.head": "Collections of this Community",
  "community.sub-collection-list.head": "Yhteisön kokoelmat",

  // "community.sub-community-list.head": "Communities of this Community",
  "community.sub-community-list.head": "Yhteisön alayhteisöt",



  // "cookies.consent.accept-all": "Accept all",
  "cookies.consent.accept-all": "Hyväksy kaikki",

  // "cookies.consent.accept-selected": "Accept selected",
  "cookies.consent.accept-selected": "Hyväksy valitut",

  // "cookies.consent.app.opt-out.description": "This app is loaded by default (but you can opt out)",
  "cookies.consent.app.opt-out.description": "Tämä sovellus ladataan oletuksena (mutta voit kieltää sen)",

  // "cookies.consent.app.opt-out.title": "(opt-out)",
  "cookies.consent.app.opt-out.title": "(kiellä)",

  // "cookies.consent.app.purpose": "purpose",
  "cookies.consent.app.purpose": "tarkoitus",

  // "cookies.consent.app.required.description": "This application is always required",
  "cookies.consent.app.required.description": "Tämä sovellus on aina pakollinen",

  // "cookies.consent.app.required.title": "(always required)",
  "cookies.consent.app.required.title": "(aina pakollinen)",

  // "cookies.consent.update": "There were changes since your last visit, please update your consent.",
  "cookies.consent.update": "Viime käyntisi jälkeen on tehty muutoksia. Ole hyvä ja päivitä suostumuksesi.",

  // "cookies.consent.close": "Close",
  "cookies.consent.close": "Sulje",

  // "cookies.consent.decline": "Decline",
  "cookies.consent.decline": "Kieltäydy",

  // "cookies.consent.content-notice.description": "We collect and process your personal information for the following purposes: <strong>Authentication, Preferences, Acknowledgement and Statistics</strong>. <br/> To learn more, please read our {privacyPolicy}.",
  "cookies.consent.content-notice.description": "Keräämme ja käsittelemme tietojasi seuraaviin tarkoituksiin: <strong>todentaminen, asetukset, kuittaus ja tilastot</strong>. <br/> Lisätietoa saat lukemalla tämän: {privacyPolicy}.",

  // "cookies.consent.content-notice.learnMore": "Customize",
  "cookies.consent.content-notice.learnMore": "Räätälöi",

  // "cookies.consent.content-modal.description": "Here you can see and customize the information that we collect about you.",
  "cookies.consent.content-modal.description": "Tässä voit tarkastella ja räätälöidä meidän sinusta keräämäämme tietoa.",

  // "cookies.consent.content-modal.privacy-policy.name": "privacy policy",
  "cookies.consent.content-modal.privacy-policy.name": "yksilönsuoja",

  // "cookies.consent.content-modal.privacy-policy.text": "To learn more, please read our {privacyPolicy}.",
  "cookies.consent.content-modal.privacy-policy.text": "Lisätietoja saadaksesi lue: {privacyPolicy}.",

  // "cookies.consent.content-modal.title": "Information that we collect",
  "cookies.consent.content-modal.title": "Keräämämme tieto",



  // "cookies.consent.app.title.authentication": "Authentication",
  "cookies.consent.app.title.authentication": "Todentaminen",

  // "cookies.consent.app.description.authentication": "Required for signing you in",
  "cookies.consent.app.description.authentication": "Vaadittu kirjautumista varten",


  // "cookies.consent.app.title.preferences": "Preferences",
  "cookies.consent.app.title.preferences": "Asetukset",

  // "cookies.consent.app.description.preferences": "Required for saving your preferences",
  "cookies.consent.app.description.preferences": "Vaadittu asetustesi tallentamista varten",



  // "cookies.consent.app.title.acknowledgement": "Acknowledgement",
  "cookies.consent.app.title.acknowledgement": "Kuittaus",

  // "cookies.consent.app.description.acknowledgement": "Required for saving your acknowledgements and consents",
  "cookies.consent.app.description.acknowledgement": "Vaadittu kuittaustesi ja hyväksyntäsi tallentamista varten",



  // "cookies.consent.app.title.google-analytics": "Google Analytics",
  "cookies.consent.app.title.google-analytics": "Google Analytics",

  // "cookies.consent.app.description.google-analytics": "Allows us to track statistical data",
  "cookies.consent.app.description.google-analytics": "Sallii tilastollisen datan seurannan",



  // "cookies.consent.purpose.functional": "Functional",
  "cookies.consent.purpose.functional": "Toiminnallinen",

  // "cookies.consent.purpose.statistical": "Statistical",
  "cookies.consent.purpose.statistical": "Tilastollinen",


  // "curation-task.task.checklinks.label":  "Check Links in Metadata",
  "curation-task.task.checklinks.label": "Tarkista metadatan linkit",

  // "curation-task.task.noop.label": "NOOP",
  "curation-task.task.noop.label": "Ei toimintaa",

  // "curation-task.task.profileformats.label": "Profile Bitstream Formats",
  "curation-task.task.profileformats.label": "Tiedostoformaattiprofiilit",

  // "curation-task.task.requiredmetadata.label": "Check for Required Metadata",
  "curation-task.task.requiredmetadata.label": "Tarkista pakollinen metadata",

  // "curation-task.task.translate.label": "Microsoft Translator",
  "curation-task.task.translate.label": "Microsoft-kääntäjä",

  // "curation-task.task.vscan.label": "Virus Scan",
  "curation-task.task.vscan.label": "Virusskannaus",



  // "curation.form.task-select.label": "Task:",
  "curation.form.task-select.label": "Tehtävä:",

  // "curation.form.submit": "Start",
  "curation.form.submit": "Aloita",

  // "curation.form.submit.success.head": "The curation task has been started successfully",
  "curation.form.submit.success.head": "Kuratointitehtävä aloitettu",

  // "curation.form.submit.success.content": "You will be redirected to the corresponding process page.",
  "curation.form.submit.success.content": "Sinut siirretään vastaavalle prosessin sivulle.",

  // "curation.form.submit.error.head": "Running the curation task failed",
  "curation.form.submit.error.head": "Kuratointitehtävän suoritus epäonnistui",

  // "curation.form.submit.error.content": "An error occured when trying to start the curation task.",
  "curation.form.submit.error.content": "Virhe kuratointitehtävää aloitettaessa.",

  // "curation.form.handle.label": "Handle:",
  "curation.form.handle.label": "Handle:",

  // "curation.form.handle.hint": "Hint: Enter [your-handle-prefix]/0 to run a task across entire site (not all tasks may support this capability)",
  "curation.form.handle.hint": "Vinkki: Syötä [oma-handle-prefix]/0 suorittaaksesi tehtävän koko sivustolla (kaikki tehtävät eivät tue tätä toimintoa)",



  // "dso-selector.create.collection.head": "New collection",
  "dso-selector.create.collection.head": "Uusi kokoelma",

  // "dso-selector.create.collection.sub-level": "Create a new collection in",
  "dso-selector.create.collection.sub-level": "Luo uusi kokoelma tänne: ",

  // "dso-selector.create.community.head": "New community",
  "zxzcommunity.head": "Uusi yhteisö",

  // "dso-selector.create.community.sub-level": "Create a new community in",
  "dso-selector.create.community.sub-level": "Luo uusi yhteisö tänne: ",

  // "dso-selector.create.community.top-level": "Create a new top-level community",
  "dso-selector.create.community.top-level": "Luo uusi ylätason yhteisö",

  // "dso-selector.create.item.head": "New item",
  "dso-selector.create.item.head": "Uusi tietue",

  // "dso-selector.create.item.sub-level": "Create a new item in",
  "dso-selector.create.item.sub-level": "Luo uusi tietue tänne: ",

  // "dso-selector.create.submission.head": "New submission",
  "dso-selector.create.submission.head": "Uusi tallennus",

  // "dso-selector.edit.collection.head": "Edit collection",
  "dso-selector.edit.collection.head": "Muokkaa kokoelmaa",

  // "dso-selector.edit.community.head": "Edit community",
  "dso-selector.edit.community.head": "Muokkaa yhteisöä",

  // "dso-selector.edit.item.head": "Edit item",
  "dso-selector.edit.item.head": "Muokkaa tietuetta",

  // "dso-selector.export-metadata.dspaceobject.head": "Export metadata from",
  "dso-selector.export-metadata.dspaceobject.head": "Eksportoi metadata täältä: ",

  // "dso-selector.no-results": "No {{ type }} found",
  "dso-selector.no-results": "Ei {{ type }}-tyyppiä.",

  // "dso-selector.placeholder": "Search for a {{ type }}",
  "dso-selector.placeholder": "Hae {{ type }}-tyyppiä",



  // "confirmation-modal.export-metadata.header": "Export metadata for {{ dsoName }}",
  "confirmation-modal.export-metadata.header": "Eksportoi {{ dsoName }}:n metadata",

  // "confirmation-modal.export-metadata.info": "Are you sure you want to export metadata for {{ dsoName }}",
  "confirmation-modal.export-metadata.info": "Haluatko varmasti eksportoida {{ dsoName }}:n metadatan",

  // "confirmation-modal.export-metadata.cancel": "Cancel",
  "confirmation-modal.export-metadata.cancel": "Peruuta",

  // "confirmation-modal.export-metadata.confirm": "Export",
  "confirmation-modal.export-metadata.confirm": "Eksportoi",

  // "confirmation-modal.delete-eperson.header": "Delete EPerson \"{{ dsoName }}\"",
  "confirmation-modal.delete-eperson.header": "Poista käyttäjä \"{{ dsoName }}\"",

  // "confirmation-modal.delete-eperson.info": "Are you sure you want to delete EPerson \"{{ dsoName }}\"",
  "confirmation-modal.delete-eperson.info": "Haluatko varmasti poistaa käyttäjän \"{{ dsoName }}\"",

  // "confirmation-modal.delete-eperson.cancel": "Cancel",
  "confirmation-modal.delete-eperson.cancel": "Peruuta",

  // "confirmation-modal.delete-eperson.confirm": "Delete",
  "confirmation-modal.delete-eperson.confirm": "Poista",


  // "error.bitstream": "Error fetching bitstream",
  "error.bitstream": "Virhe tiedostoa noudettaessa",

  // "error.browse-by": "Error fetching items",
  "error.browse-by": "Virhe tietueita noudettaessa",

  // "error.collection": "Error fetching collection",
  "error.collection": "Virhe kokoelmaa noudettaessa",

  // "error.collections": "Error fetching collections",
  "error.collections": "Virhe kokoelmia noudettaessa",

  // "error.community": "Error fetching community",
  "error.community": "Virhe yhteisöä noudettaessa",

  // "error.identifier": "No item found for the identifier",
  "error.identifier": "Ei tunnistetta vastaavaa tietuetta",

  // "error.default": "Error",
  "error.default": "Virhe",

  // "error.item": "Error fetching item",
  "error.item": "Virhe tietuetta noudettaessa",

  // "error.items": "Error fetching items",
  "error.items": "Virhe tietueita noudettaessa",

  // "error.objects": "Error fetching objects",
  "error.objects": "Virhe kohteita noudettaessa",

  // "error.recent-submissions": "Error fetching recent submissions",
  "error.recent-submissions": "Virhe viimeksi lisättyjä julkaisuja noudettaessa",

  // "error.search-results": "Error fetching search results",
  "error.search-results": "Virhe hakutuloksia noudettaessa",

  // "error.sub-collections": "Error fetching sub-collections",
  "error.sub-collections": "Virhe alakokoelmia noudettaessa",

  // "error.sub-communities": "Error fetching sub-communities",
  "error.sub-communities": "Virhe alayhteisöjä noudettaessa",

  // "error.submission.sections.init-form-error": "An error occurred during section initialize, please check your input-form configuration. Details are below : <br> <br>",
  "error.submission.sections.init-form-error": "Virhe osiota alustettaessa, tarkista syöttölomakkeesi asetukset. Lisätietoja alla: <br> <br>",

  // "error.top-level-communities": "Error fetching top-level communities",
  "error.top-level-communities": "Virhe ylätason yhteisöjä noudettaessa",

  // "error.validation.license.notgranted": "You must grant this license to complete your submission. If you are unable to grant this license at this time you may save your work and return later or remove the submission.",
  "error.validation.license.notgranted": "Tallennusprosessia ei voi päättää, ellet hyväksy julkaisulisenssiä. Voit myös tallentaa tiedot ja jatkaa tallennusta myöhemmin tai poistaa kaikki syöttämäsi tiedot.",

  // "error.validation.pattern": "This input is restricted by the current pattern: {{ pattern }}.",
  "error.validation.pattern": "Syötteen on noudatettava seuraavaa kaavaa: {{ pattern }}.",

  // "error.validation.filerequired": "The file upload is mandatory",
  "error.validation.filerequired": "Tiedoston lataus on pakollinen",



  // "file-section.error.header": "Error obtaining files for this item",
  "file-section.error.header": "Virhe tietueen tiedostoja noudettaessa",



  // "footer.copyright": "copyright © 2002-{{ year }}",
  "footer.copyright": "tekijänoikeus © 2002-{{ year }}",

  // "footer.link.dspace": "DSpace software",
  "footer.link.dspace": "DSpace-ohjelmisto",

  // "footer.link.lyrasis": "LYRASIS",
  "footer.link.lyrasis": "LYRASIS",

  // "footer.link.cookies": "Cookie settings",
  "footer.link.cookies": "Evästeasetukset",

  // "footer.link.privacy-policy": "Privacy policy",
  "footer.link.privacy-policy": "Yksilönsuoja",

  // "footer.link.end-user-agreement":"End User Agreement",
  "footer.link.end-user-agreement": "Käyttöehdot",



  // "forgot-email.form.header": "Forgot Password",
  "forgot-email.form.header": "Unohtunut salasana",

  // "forgot-email.form.info": "Enter Register an account to subscribe to collections for email updates, and submit new items to DSpace.",
  "forgot-email.form.info": "Rekisteröi käyttäjätili voidaksesi tilata sähköposti-ilmoituksia kokoelmien päivityksistä ja lisätä uusia tietueita julkaisuarkistoon.",

  // "forgot-email.form.email": "Email Address *",
  "forgot-email.form.email": "Sähköpostiosoite *",

  // "forgot-email.form.email.error.required": "Please fill in an email address",
  "forgot-email.form.email.error.required": "Anna sähköpostiosoite",

  // "forgot-email.form.email.error.pattern": "Please fill in a valid email address",
  "forgot-email.form.email.error.pattern": "Anna oikea sähköpostiosoite",

  // "forgot-email.form.email.hint": "This address will be verified and used as your login name.",
  "forgot-email.form.email.hint": "Osoite varmistetaan, ja se toimii käyttäjätunnuksenasi kirjautumisessa.",

  // "forgot-email.form.submit": "Submit",
  "forgot-email.form.submit": "Lähetä",

  // "forgot-email.form.success.head": "Verification email sent",
  "forgot-email.form.success.head": "Varmistusviesti lähetetty",

  // "forgot-email.form.success.content": "An email has been sent to {{ email }} containing a special URL and further instructions.",
  "forgot-email.form.success.content": "Viesti on lähetetty osoitteeseen {{ email }}. Viestissä on URL-osoite ja lisäohjeita.",

  // "forgot-email.form.error.head": "Error when trying to register email",
  "forgot-email.form.error.head": "Virhe sähköpostiosoitetta rekisteröitäessä",

  // "forgot-email.form.error.content": "An error occured when registering the following email address: {{ email }}",
  "forgot-email.form.error.content": "Virhe rekisteröitäessä tätä sähköpostiosoitetta: {{ email }}",



  // "forgot-password.title": "Forgot Password",
  "forgot-password.title": "Unohtunut salasana",

  // "forgot-password.form.head": "Forgot Password",
  "forgot-password.form.head": "Unohtunut salasana",

  // "forgot-password.form.info": "Enter a new password in the box below, and confirm it by typing it again into the second box. It should be at least six characters long.",
  "forgot-password.form.info": "Syötä uusi salasana alla olevaan kenttään ja vahvista se kirjoittamalla salasana uudelleen seuraavaan kenttään. Salasanan on oltava vähintään kuusi merkkiä pitkä.",

  // "forgot-password.form.card.security": "Security",
  "forgot-password.form.card.security": "Turvallisuus",

  // "forgot-password.form.identification.header": "Identify",
  "forgot-password.form.identification.header": "Tunnistautuminen",

  // "forgot-password.form.identification.email": "Email address: ",
  "forgot-password.form.identification.email": "Sähköpostiosoite: ",

  // "forgot-password.form.label.password": "Password",
  "forgot-password.form.label.password": "Salasana",

  // "forgot-password.form.label.passwordrepeat": "Retype to confirm",
  "forgot-password.form.label.passwordrepeat": "Kirjoita uudelleen vahvistaaksesi",

  // "forgot-password.form.error.empty-password": "Please enter a password in the box below.",
  "forgot-password.form.error.empty-password": "Syötä salasana alla olevaan kenttään",

  // "forgot-password.form.error.matching-passwords": "The passwords do not match.",
  "forgot-password.form.error.matching-passwords": "Salasanat eivät täsmää.",

  // "forgot-password.form.error.password-length": "The password should be at least 6 characters long.",
  "forgot-password.form.error.password-length": "Salasanan on oltava vähintään 6 merkkiä pitkä.",

  // "forgot-password.form.notification.error.title": "Error when trying to submit new password",
  "forgot-password.form.notification.error.title": "Virhe uutta salasanaa lähetettäessä",

  // "forgot-password.form.notification.success.content": "The password reset was successful. You have been logged in as the created user.",
  "forgot-password.form.notification.success.content": "Salasanan nollaus onnistui. Sinut on kirjattu sisään.",

  // "forgot-password.form.notification.success.title": "Password reset completed",
  "forgot-password.form.notification.success.title": "Salasana nollattu",

  // "forgot-password.form.submit": "Submit password",
  "forgot-password.form.submit": "Lähetä salasana",



  // "form.add": "Add",
  "form.add": "Lisää",

  // "form.add-help": "Click here to add the current entry and to add another one",
  "form.add-help": "Valitse lisätäksesi nykyisen kohteen ja toisen kohteen",

  // "form.cancel": "Cancel",
  "form.cancel": "Peruuta",

  // "form.clear": "Clear",
  "form.clear": "Tyhjennä",

  // "form.clear-help": "Click here to remove the selected value",
  "form.clear-help": "Napauta tästä poistaaksesi valitun arvon",

  // "form.edit": "Edit",
  "form.edit": "Muokkaa",

  // "form.edit-help": "Click here to edit the selected value",
  "form.edit-help": "Napauta tästä muokataksesi valittua arvoa",

  // "form.first-name": "First name",
  "form.first-name": "Etunimi",

  // "form.group-collapse": "Collapse",
  "form.group-collapse": "Sulje",

  // "form.group-collapse-help": "Click here to collapse",
  "form.group-collapse-help": "Sulje napauttamalla",

  // "form.group-expand": "Expand",
  "form.group-expand": "Laajenna",

  // "form.group-expand-help": "Click here to expand and add more elements",
  "form.group-expand-help": "Avaa napauttamalla lisätäksesi uusia elementtejä",

  // "form.last-name": "Last name",
  "form.last-name": "Sukunimi",

  // "form.loading": "Loading...",
  "form.loading": "Ladataan...",

  // "form.lookup": "Lookup",
  "form.lookup": "Hakeminen",

  // "form.lookup-help": "Click here to look up an existing relation",
  "form.lookup-help": "Valitse hakeaksesi olemassa olevaa relaatiota",

  // "form.no-results": "No results found",
  "form.no-results": "Ei tuloksia",

  // "form.no-value": "No value entered",
  "form.no-value": "Ei syötettyä arvoa",

  // "form.other-information": {},
  "form.other-information": {},

  // "form.remove": "Remove",
  "form.remove": "Poista",

  // "form.save": "Save",
  "form.save": "Tallenna",

  // "form.save-help": "Save changes",
  "form.save-help": "Tallenna muutokset",

  // "form.search": "Search",
  "form.search": "Hae",

  // "form.search-help": "Click here to look for an existing correspondence",
  "form.search-help": "Valitse etsiäksesi olemassa olevaa vastaavuutta",

  // "form.submit": "Submit",
  "form.submit": "Lähetä",



  // "home.description": "",
  "home.description": "",

  // "home.breadcrumbs": "Home",
  "home.breadcrumbs": "Etusivu",

  // "home.title": "DSpace Angular :: Home",
  "home.title": "DSpace Angular :: Etusivu",

  // "home.top-level-communities.head": "Communities in DSpace",
  "home.top-level-communities.head": "Julkaisuarkiston yhteisöt",

  // "home.top-level-communities.help": "Select a community to browse its collections.",
  "home.top-level-communities.help": "Valitse yhteisö, jonka kokoelmia haluat selata.",



  // "info.end-user-agreement.accept": "I have read and I agree to the End User Agreement",
  "info.end-user-agreement.accept": "Olen lukenut ja hyväksyn käyttöehdot",

  // "info.end-user-agreement.accept.error": "An error occurred accepting the End User Agreement",
  "info.end-user-agreement.accept.error": "Virhe hyväksyttäessä käyttöehtoja",

  // "info.end-user-agreement.accept.success": "Successfully updated the End User Agreement",
  "info.end-user-agreement.accept.success": "Käyttöehdot päivitetty",

  // "info.end-user-agreement.breadcrumbs": "End User Agreement",
  "info.end-user-agreement.breadcrumbs": "Käyttöehdot",

  // "info.end-user-agreement.buttons.cancel": "Cancel",
  "info.end-user-agreement.buttons.cancel": "Peruuta",

  // "info.end-user-agreement.buttons.save": "Save",
  "info.end-user-agreement.buttons.save": "Tallenna",

  // "info.end-user-agreement.head": "End User Agreement",
  "info.end-user-agreement.head": "Käyttöehdot",

  // "info.end-user-agreement.title": "End User Agreement",
  "info.end-user-agreement.title": "Käyttöehdot",

  // "info.privacy.breadcrumbs": "Privacy Statement",
  "info.privacy.breadcrumbs": "Tietosuojalauseke",

  // "info.privacy.head": "Privacy Statement",
  "info.privacy.head": "Tietosuojalauseke",

  // "info.privacy.title": "Privacy Statement",
  "info.privacy.title": "Tietosuojalauseke",



  // "item.alerts.private": "This item is private",
  "item.alerts.private": "Tietue on yksityinen",

  // "item.alerts.withdrawn": "This item has been withdrawn",
  "item.alerts.withdrawn": "Tietue on poistettu käytöstä",



  // "item.edit.authorizations.heading": "With this editor you can view and alter the policies of an item, plus alter policies of individual item components: bundles and bitstreams. Briefly, an item is a container of bundles, and bundles are containers of bitstreams. Containers usually have ADD/REMOVE/READ/WRITE policies, while bitstreams only have READ/WRITE policies.",
  "item.edit.authorizations.heading": "Tässä voit tarkastella ja muokata tietuekäytäntöjä sekä tietueen yksittäisten komponenttien eli nippujen ja tiedostojen käytäntöjä. Tietue on nippujen säiliö ja niput ovat tiedostojen säiliöitä. Säiliöillä on yleensä LISÄYS/POISTO/LUKU/KIRJOITUS-käytännöt, mutta tiedostoihin sovelletaan vain LUKU/KIRJOITUS-käytäntöjä.",



  // "item.edit.authorizations.title": "Edit item's Policies",
  "item.edit.authorizations.title": "Muokkaa tietuekäytäntöjä",



  // "item.badge.private": "Private",
  "item.badge.private": "Yksityinen",

  // "item.badge.withdrawn": "Withdrawn",
  "item.badge.withdrawn": "Poistettu käytöstä",



  // "item.bitstreams.upload.bundle": "Bundle",
  "item.bitstreams.upload.bundle": "Nippu",

  // "item.bitstreams.upload.bundle.placeholder": "Select a bundle",
  "item.bitstreams.upload.bundle.placeholder": "Valitse nippu",

  // "item.bitstreams.upload.bundle.new": "Create bundle",
  "item.bitstreams.upload.bundle.new": "Luo nippu",

  // "item.bitstreams.upload.bundles.empty": "This item doesn't contain any bundles to upload a bitstream to.",
  "item.bitstreams.upload.bundles.empty": "Tällä tietueella ei ole nippua, johon tiedoston voisi ladata.",

  // "item.bitstreams.upload.cancel": "Cancel",
  "item.bitstreams.upload.cancel": "Peruuta",

  // "item.bitstreams.upload.drop-message": "Drop a file to upload",
  "item.bitstreams.upload.drop-message": "Pudota ladattava tiedosto",

  // "item.bitstreams.upload.item": "Item: ",
  "item.bitstreams.upload.item": "Tietue: ",

  // "item.bitstreams.upload.notifications.bundle.created.content": "Successfully created new bundle.",
  "item.bitstreams.upload.notifications.bundle.created.content": "Uusi nippu on luotu.",

  // "item.bitstreams.upload.notifications.bundle.created.title": "Created bundle",
  "item.bitstreams.upload.notifications.bundle.created.title": "Luotu nippu",

  // "item.bitstreams.upload.notifications.upload.failed": "Upload failed. Please verify the content before retrying.",
  "item.bitstreams.upload.notifications.upload.failed": "Lataus epäonnistui. Tarkista sisältö ennen kuin yrität uudelleen.",

  // "item.bitstreams.upload.title": "Upload bitstream",
  "item.bitstreams.upload.title": "Lataa tiedosto",



  // "item.edit.bitstreams.bundle.edit.buttons.upload": "Upload",
  "item.edit.bitstreams.bundle.edit.buttons.upload": "Lataus",

  // "item.edit.bitstreams.bundle.displaying": "Currently displaying {{ amount }} bitstreams of {{ total }}.",
  "item.edit.bitstreams.bundle.displaying": "Näytetään  {{ amount }} / {{ total }} tiedostoa.",

  // "item.edit.bitstreams.bundle.load.all": "Load all ({{ total }})",
  "item.edit.bitstreams.bundle.load.all": "Lataa kaikki ({{ total }})",

  // "item.edit.bitstreams.bundle.load.more": "Load more",
  "item.edit.bitstreams.bundle.load.more": "Lataa lisää",

  // "item.edit.bitstreams.bundle.name": "BUNDLE: {{ name }}",
  "item.edit.bitstreams.bundle.name": "NIPPU: {{ name }}",

  // "item.edit.bitstreams.discard-button": "Discard",
  "item.edit.bitstreams.discard-button": "Hylkää",

  // "item.edit.bitstreams.edit.buttons.download": "Download",
  "item.edit.bitstreams.edit.buttons.download": "Lataa",

  // "item.edit.bitstreams.edit.buttons.drag": "Drag",
  "item.edit.bitstreams.edit.buttons.drag": "Raahaa",

  // "item.edit.bitstreams.edit.buttons.edit": "Edit",
  "item.edit.bitstreams.edit.buttons.edit": "Muokkaa",

  // "item.edit.bitstreams.edit.buttons.remove": "Remove",
  "item.edit.bitstreams.edit.buttons.remove": "Poista",

  // "item.edit.bitstreams.edit.buttons.undo": "Undo changes",
  "item.edit.bitstreams.edit.buttons.undo": "Peruuta muutokset",

  // "item.edit.bitstreams.empty": "This item doesn't contain any bitstreams. Click the upload button to create one.",
  "item.edit.bitstreams.empty": "Tietueeseen ei liity tiedostoja. Valitse latauspainike luodaksesi tiedoston.",

  // "item.edit.bitstreams.headers.actions": "Actions",
  "item.edit.bitstreams.headers.actions": "Toiminnot",

  // "item.edit.bitstreams.headers.bundle": "Bundle",
  "item.edit.bitstreams.headers.bundle": "Nippu",

  // "item.edit.bitstreams.headers.description": "Description",
  "item.edit.bitstreams.headers.description": "Kuvaus",

  // "item.edit.bitstreams.headers.format": "Format",
  "item.edit.bitstreams.headers.format": "Formaatti",

  // "item.edit.bitstreams.headers.name": "Name",
  "item.edit.bitstreams.headers.name": "Nimi",

  // "item.edit.bitstreams.notifications.discarded.content": "Your changes were discarded. To reinstate your changes click the 'Undo' button",
  "item.edit.bitstreams.notifications.discarded.content": "Muutokset hylätty. Valitse 'Kumoa' palauttaaksesi muutokset",

  // "item.edit.bitstreams.notifications.discarded.title": "Changes discarded",
  "item.edit.bitstreams.notifications.discarded.title": "Muutokset hylätty",

  // "item.edit.bitstreams.notifications.move.failed.title": "Error moving bitstreams",
  "item.edit.bitstreams.notifications.move.failed.title": "Virhe siirrettäessä tiedostoja",

  // "item.edit.bitstreams.notifications.move.saved.content": "Your move changes to this item's bitstreams and bundles have been saved.",
  "item.edit.bitstreams.notifications.move.saved.content": "Tietueen tiedostojen ja nippujen siirtomuutokset on tallennettu.",

  // "item.edit.bitstreams.notifications.move.saved.title": "Move changes saved",
  "item.edit.bitstreams.notifications.move.saved.title": "Siirtomuutokset tallennettu",

  // "item.edit.bitstreams.notifications.outdated.content": "The item you're currently working on has been changed by another user. Your current changes are discarded to prevent conflicts",
  "item.edit.bitstreams.notifications.outdated.content": "Toinen käyttäjä on muuttanut parhaillaan muokkaamaasi tietuetta. Tekemäsi muutokset on hylätty ristiriitojen estämiseksi",

  // "item.edit.bitstreams.notifications.outdated.title": "Changes outdated",
  "item.edit.bitstreams.notifications.outdated.title": "Muutokset vanhentuneet",

  // "item.edit.bitstreams.notifications.remove.failed.title": "Error deleting bitstream",
  "item.edit.bitstreams.notifications.remove.failed.title": "Virhe tiedostoa poistettaessa",

  // "item.edit.bitstreams.notifications.remove.saved.content": "Your removal changes to this item's bitstreams have been saved.",
  "item.edit.bitstreams.notifications.remove.saved.content": "Tietueen tiedostojen poistomuutokset on tallennettu.",

  // "item.edit.bitstreams.notifications.remove.saved.title": "Removal changes saved",
  "item.edit.bitstreams.notifications.remove.saved.title": "Poistomuutokset tallennettu",

  // "item.edit.bitstreams.reinstate-button": "Undo",
  "item.edit.bitstreams.reinstate-button": "Kumoa",

  // "item.edit.bitstreams.save-button": "Save",
  "item.edit.bitstreams.save-button": "Tallenna",

  // "item.edit.bitstreams.upload-button": "Upload",
  "item.edit.bitstreams.upload-button": "Lataa",



  // "item.edit.delete.cancel": "Cancel",
  "item.edit.delete.cancel": "Peruuta",

  // "item.edit.delete.confirm": "Delete",
  "item.edit.delete.confirm": "Poista",

  // "item.edit.delete.description": "Are you sure this item should be completely deleted? Caution: At present, no tombstone would be left.",
  "item.edit.delete.description": "Haluatko varmasti poistaa tiedoston pysyvästi?",

  // "item.edit.delete.error": "An error occurred while deleting the item",
  "item.edit.delete.error": "Virhe tietuetta poistettaessa",

  // "item.edit.delete.header": "Delete item: {{ id }}",
  "item.edit.delete.header": "Poista tietue: {{ id }}",

  // "item.edit.delete.success": "The item has been deleted",
  "item.edit.delete.success": "Tietue poistettu",

  // "item.edit.head": "Edit Item",
  "item.edit.head": "Muokkaa tietuetta",

  // "item.edit.breadcrumbs": "Edit Item",
  "item.edit.breadcrumbs": "Muokkaa tietuetta",


  // "item.edit.tabs.mapper.head": "Collection Mapper",
  "item.edit.tabs.mapper.head": "Kokoelmaliitosväline",

  // "item.edit.tabs.item-mapper.title": "Item Edit - Collection Mapper",
  "item.edit.tabs.item-mapper.title": "Tietueen muokkaus - Kokoelmaliitosväline",

  // "item.edit.item-mapper.buttons.add": "Map item to selected collections",
  "item.edit.item-mapper.buttons.add": "Liitä tietue valittuihin kokoelmiin",

  // "item.edit.item-mapper.buttons.remove": "Remove item's mapping for selected collections",
  "item.edit.item-mapper.buttons.remove": "Poista tietueen liitos valituista kokoelmista",

  // "item.edit.item-mapper.cancel": "Cancel",
  "item.edit.item-mapper.cancel": "Peruuta",

  // "item.edit.item-mapper.description": "This is the item mapper tool that allows administrators to map this item to other collections. You can search for collections and map them, or browse the list of collections the item is currently mapped to.",
  "item.edit.item-mapper.description": "Tällä työkalulla kokoelmien ylläpitäjät voivat liittää tietueen muihin kokoelmiin. Voit hakea kokoelmia ja liittää aineiston niihin tai selata luetteloa kokoelmista, joihin aineisto on liitetty.",

  // "item.edit.item-mapper.head": "Item Mapper - Map Item to Collections",
  "item.edit.item-mapper.head": "Tietueliitosväline - Liitä tietue kokoelmiin",

  // "item.edit.item-mapper.item": "Item: \"<b>{{name}}</b>\"",
  "item.edit.item-mapper.item": "Tietue: \"<b>{{name}}</b>\"",

  // "item.edit.item-mapper.no-search": "Please enter a query to search",
  "item.edit.item-mapper.no-search": "Anna hakulauseke",

  // "item.edit.item-mapper.notifications.add.error.content": "Errors occurred for mapping of item to {{amount}} collections.",
  "item.edit.item-mapper.notifications.add.error.content": "Virhe liitettäessä tietuetta {{amount}} kokoelmaan.",

  // "item.edit.item-mapper.notifications.add.error.head": "Mapping errors",
  "item.edit.item-mapper.notifications.add.error.head": "Virhe liitettäessä",

  // "item.edit.item-mapper.notifications.add.success.content": "Successfully mapped item to {{amount}} collections.",
  "item.edit.item-mapper.notifications.add.success.content": "Tietue liitetty {{amount}} kokoelmaan.",

  // "item.edit.item-mapper.notifications.add.success.head": "Mapping completed",
  "item.edit.item-mapper.notifications.add.success.head": "Liitos valmis",

  // "item.edit.item-mapper.notifications.remove.error.content": "Errors occurred for the removal of the mapping to {{amount}} collections.",
  "item.edit.item-mapper.notifications.remove.error.content": "Virheitä poistettaessa liitosta {{amount}} kokoelmaan.",

  // "item.edit.item-mapper.notifications.remove.error.head": "Removal of mapping errors",
  "item.edit.item-mapper.notifications.remove.error.head": "Virheellisten liitosten poisto",

  // "item.edit.item-mapper.notifications.remove.success.content": "Successfully removed mapping of item to {{amount}} collections.",
  "item.edit.item-mapper.notifications.remove.success.content": "Poistettu tietueen liitos {{amount}} kokoelmasta.",

  // "item.edit.item-mapper.notifications.remove.success.head": "Removal of mapping completed",
  "item.edit.item-mapper.notifications.remove.success.head": "Liitos poistettu",

  // "item.edit.item-mapper.tabs.browse": "Browse mapped collections",
  "item.edit.item-mapper.tabs.browse": "Selaa liitettyjä kokoelmia",

  // "item.edit.item-mapper.tabs.map": "Map new collections",
  "item.edit.item-mapper.tabs.map": "Liitä uusia kokoelmia",



  // "item.edit.metadata.add-button": "Add",
  "item.edit.metadata.add-button": "Lisää",

  // "item.edit.metadata.discard-button": "Discard",
  "item.edit.metadata.discard-button": "Hylkää",

  // "item.edit.metadata.edit.buttons.edit": "Edit",
  "item.edit.metadata.edit.buttons.edit": "Muokkaa",

  // "item.edit.metadata.edit.buttons.remove": "Remove",
  "item.edit.metadata.edit.buttons.remove": "Poista",

  // "item.edit.metadata.edit.buttons.undo": "Undo changes",
  "item.edit.metadata.edit.buttons.undo": "Kumoa muutokset",

  // "item.edit.metadata.edit.buttons.unedit": "Stop editing",
  "item.edit.metadata.edit.buttons.unedit": "Lopeta muokkaus",

  // "item.edit.metadata.empty": "The item currently doesn't contain any metadata. Click Add to start adding a metadata value.",
  "item.edit.metadata.empty": "Tietueessa ei ole metadataa. Valitse Lisää lisätäksesi metadataa.",

  // "item.edit.metadata.headers.edit": "Edit",
  "item.edit.metadata.headers.edit": "Muokkaa",

  // "item.edit.metadata.headers.field": "Field",
  "item.edit.metadata.headers.field": "Kenttä",

  // "item.edit.metadata.headers.language": "Lang",
  "item.edit.metadata.headers.language": "Kieli",

  // "item.edit.metadata.headers.value": "Value",
  "item.edit.metadata.headers.value": "Arvo",

  // "item.edit.metadata.metadatafield.invalid": "Please choose a valid metadata field",
  "item.edit.metadata.metadatafield.invalid": "Valitse oikea metadatakenttä",

  // "item.edit.metadata.notifications.discarded.content": "Your changes were discarded. To reinstate your changes click the 'Undo' button",
  "item.edit.metadata.notifications.discarded.content": "Muutokset hylätty. Valitse 'Kumoa' palauttaaksesi muutokset",

  // "item.edit.metadata.notifications.discarded.title": "Changed discarded",
  "item.edit.metadata.notifications.discarded.title": "Muutokset hylätty",

  // "item.edit.metadata.notifications.error.title": "An error occurred",
  "item.edit.metadata.notifications.error.title": "Tapahtui virhe",

  // "item.edit.metadata.notifications.invalid.content": "Your changes were not saved. Please make sure all fields are valid before you save.",
  "item.edit.metadata.notifications.invalid.content": "Muutoksia ei tallennettu. Tarkista kaikkien kenttien oikeellisuus ennen tallennusta.",

  // "item.edit.metadata.notifications.invalid.title": "Metadata invalid",
  "item.edit.metadata.notifications.invalid.title": "Virheellinen metadata",

  // "item.edit.metadata.notifications.outdated.content": "The item you're currently working on has been changed by another user. Your current changes are discarded to prevent conflicts",
  "item.edit.metadata.notifications.outdated.content": "Toinen käyttäjä on muuttanut parhaillaan muokkaamaasi tietuetta. Tekemäsi muutokset on hylätty ristiriitojen estämiseksi",

  // "item.edit.metadata.notifications.outdated.title": "Changed outdated",
  "item.edit.metadata.notifications.outdated.title": "Muutokset vanhentuneet",

  // "item.edit.metadata.notifications.saved.content": "Your changes to this item's metadata were saved.",
  "item.edit.metadata.notifications.saved.content": "Muutokset tietueen metadataan tallennettu.",

  // "item.edit.metadata.notifications.saved.title": "Metadata saved",
  "item.edit.metadata.notifications.saved.title": "Metadata tallennettu",

  // "item.edit.metadata.reinstate-button": "Undo",
  "item.edit.metadata.reinstate-button": "Peruuta",

  // "item.edit.metadata.save-button": "Save",
  "item.edit.metadata.save-button": "Tallenna",



  // "item.edit.modify.overview.field": "Field",
  "item.edit.modify.overview.field": "Kenttä",

  // "item.edit.modify.overview.language": "Language",
  "item.edit.modify.overview.language": "Kieli",

  // "item.edit.modify.overview.value": "Value",
  "item.edit.modify.overview.value": "Arvo",



  // "item.edit.move.cancel": "Cancel",
  "item.edit.move.cancel": "Peruuta",

  // "item.edit.move.description": "Select the collection you wish to move this item to. To narrow down the list of displayed collections, you can enter a search query in the box.",
  "item.edit.move.description": "Valitse kokoelma, johon haluat siirtää tietueen. Voit antaa hakulausekkeen kokoelmien määrän pienentämiseksi.",

  // "item.edit.move.error": "An error occurred when attempting to move the item",
  "item.edit.move.error": "Virhe tietuetta siirrettäessä",

  // "item.edit.move.head": "Move item: {{id}}",
  "item.edit.move.head": "Siirrä tietue: {{id}}",

  // "item.edit.move.inheritpolicies.checkbox": "Inherit policies",
  "item.edit.move.inheritpolicies.checkbox": "Peri käytännöt",

  // "item.edit.move.inheritpolicies.description": "Inherit the default policies of the destination collection",
  "item.edit.move.inheritpolicies.description": "Peri kohdekokoelman oletuskäytännöt",

  // "item.edit.move.move": "Move",
  "item.edit.move.move": "Siirrä",

  // "item.edit.move.processing": "Moving...",
  "item.edit.move.processing": "Siirretään...",

  // "item.edit.move.search.placeholder": "Enter a search query to look for collections",
  "item.edit.move.search.placeholder": "Anna hakulauseke kokoelmien etsimiseksi",

  // "item.edit.move.success": "The item has been moved successfully",
  "item.edit.move.success": "Tietue siirretty",

  // "item.edit.move.title": "Move item",
  "item.edit.move.title": "Siirrä tietue",



  // "item.edit.private.cancel": "Cancel",
  "item.edit.private.cancel": "Peruuta",

  // "item.edit.private.confirm": "Make it Private",
  "item.edit.private.confirm": "Muuta yksityiseksi",

  // "item.edit.private.description": "Are you sure this item should be made private in the archive?",
  "item.edit.private.description": "Haluatko varmasti muuttaa tietueen yksityiseksi?",

  // "item.edit.private.error": "An error occurred while making the item private",
  "item.edit.private.error": "Virhe muutettaessa tietuetta yksityiseksi",

  // "item.edit.private.header": "Make item private: {{ id }}",
  "item.edit.private.header": "Muuta yksityiseksi tietue: {{ id }}",

  // "item.edit.private.success": "The item is now private",
  "item.edit.private.success": "Tietue on yksityinen",



  // "item.edit.public.cancel": "Cancel",
  "item.edit.public.cancel": "Peruuta",

  // "item.edit.public.confirm": "Make it Public",
  "item.edit.public.confirm": "Muuta julkiseksi",

  // "item.edit.public.description": "Are you sure this item should be made public in the archive?",
  "item.edit.public.description": "Haluatko varmasti muuttaa tietueen julkiseksi?",

  // "item.edit.public.error": "An error occurred while making the item public",
  "item.edit.public.error": "Virhe muutettaessa tietuetta julkiseksi",

  // "item.edit.public.header": "Make item public: {{ id }}",
  "item.edit.public.header": "Muuta julkiseksi tietue: {{ id }}",

  // "item.edit.public.success": "The item is now public",
  "item.edit.public.success": "Tietue on julkinen",



  // "item.edit.reinstate.cancel": "Cancel",
  "item.edit.reinstate.cancel": "Peruuta",

  // "item.edit.reinstate.confirm": "Reinstate",
  "item.edit.reinstate.confirm": "Palauta",

  // "item.edit.reinstate.description": "Are you sure this item should be reinstated to the archive?",
  "item.edit.reinstate.description": "Haluatko varmasti palauttaa tietueen käyttöön?",

  // "item.edit.reinstate.error": "An error occurred while reinstating the item",
  "item.edit.reinstate.error": "Virhe palautettaessa tietuetta käyttöön",

  // "item.edit.reinstate.header": "Reinstate item: {{ id }}",
  "item.edit.reinstate.header": "Palauta käyttöön tietue: {{ id }}",

  // "item.edit.reinstate.success": "The item was reinstated successfully",
  "item.edit.reinstate.success": "Tietue palautettu käyttöön",



  // "item.edit.relationships.discard-button": "Discard",
  "item.edit.relationships.discard-button": "Hylkää",

  // "item.edit.relationships.edit.buttons.add": "Add",
  "item.edit.relationships.edit.buttons.add": "Lisää",

  // "item.edit.relationships.edit.buttons.remove": "Remove",
  "item.edit.relationships.edit.buttons.remove": "Poista",

  // "item.edit.relationships.edit.buttons.undo": "Undo changes",
  "item.edit.relationships.edit.buttons.undo": "Peruuta muutokset",

  // "item.edit.relationships.no-relationships": "No relationships",
  "item.edit.relationships.no-relationships": "Ei yhteyksiä",

  // "item.edit.relationships.notifications.discarded.content": "Your changes were discarded. To reinstate your changes click the 'Undo' button",
  "item.edit.relationships.notifications.discarded.content": "Muutoksesi hylättiin. Valitse 'Peruuta' palauttaaksesi ne.",

  // "item.edit.relationships.notifications.discarded.title": "Changes discarded",
  "item.edit.relationships.notifications.discarded.title": "Muutokset hylätty",

  // "item.edit.relationships.notifications.failed.title": "Error editing relationships",
  "item.edit.relationships.notifications.failed.title": "Virhe yhteyksiä muokattaessa",

  // "item.edit.relationships.notifications.outdated.content": "The item you're currently working on has been changed by another user. Your current changes are discarded to prevent conflicts",
  "item.edit.relationships.notifications.outdated.content": "Toinen käyttäjä on muuttanut parhaillaan muokkaamaasi tietuetta. Tekemäsi muutokset on hylätty ristiriitojen estämiseksi",

  // "item.edit.relationships.notifications.outdated.title": "Changes outdated",
  "item.edit.relationships.notifications.outdated.title": "Muutokset vanhentuneet",

  // "item.edit.relationships.notifications.saved.content": "Your changes to this item's relationships were saved.",
  "item.edit.relationships.notifications.saved.content": "Muutokset tietueen yhteyksiin tallennettu.",

  // "item.edit.relationships.notifications.saved.title": "Relationships saved",
  "item.edit.relationships.notifications.saved.title": "Yhteydet tallennettu",

  // "item.edit.relationships.reinstate-button": "Undo",
  "item.edit.relationships.reinstate-button": "Peruuta",

  // "item.edit.relationships.save-button": "Save",
  "item.edit.relationships.save-button": "Tallenna",

  // "item.edit.relationships.no-entity-type": "Add 'dspace.entity.type' metadata to enable relationships for this item",
  "item.edit.relationships.no-entity-type": "Lisää 'dspace.entity.type' -metadataa aktivoidaksesi yhteydet tietueessa",

  // "item.edit.tabs.bitstreams.head": "Bitstreams",
  "item.edit.tabs.bitstreams.head": "Tietueen tiedostot",

  // "item.edit.tabs.bitstreams.title": "Item Edit - Bitstreams",
  "item.edit.tabs.bitstreams.title": "Tietueen muokkaus - Tiedostot",

  // "item.edit.tabs.curate.head": "Curate",
  "item.edit.tabs.curate.head": "Kuratoi",

  // "item.edit.tabs.curate.title": "Item Edit - Curate",
  "item.edit.tabs.curate.title": "Tietueen muokkaus - Kuratointi",

  // "item.edit.tabs.metadata.head": "Metadata",
  "item.edit.tabs.metadata.head": "Tietueen metadata",

  // "item.edit.tabs.metadata.title": "Item Edit -  Metadata",
  "item.edit.tabs.metadata.title": "Tietueen muokkaus -  Metadata",

  // "item.edit.tabs.relationships.head": "Relationships",
  "item.edit.tabs.relationships.head": "Tietueen yhteydet",

  // "item.edit.tabs.relationships.title": "Item Edit - Relationships",
  "item.edit.tabs.relationships.title": "Tietueen muokkaus - Yhteydet",

  // "item.edit.tabs.status.buttons.authorizations.button": "Authorizations...",
  "item.edit.tabs.status.buttons.authorizations.button": "Käyttöoikeudet...",

  // "item.edit.tabs.status.buttons.authorizations.label": "Edit item's authorization policies",
  "item.edit.tabs.status.buttons.authorizations.label": "Muokkaa tietueen käyttöoikeussääntöjä",

  // "item.edit.tabs.status.buttons.delete.button": "Permanently delete",
  "item.edit.tabs.status.buttons.delete.button": "Poista pysyvästi",

  // "item.edit.tabs.status.buttons.delete.label": "Completely expunge item",
  "item.edit.tabs.status.buttons.delete.label": "Poista tietue kokonaan",

  // "item.edit.tabs.status.buttons.mappedCollections.button": "Mapped collections",
  "item.edit.tabs.status.buttons.mappedCollections.button": "Liitetyt kokoelmat",

  // "item.edit.tabs.status.buttons.mappedCollections.label": "Manage mapped collections",
  "item.edit.tabs.status.buttons.mappedCollections.label": "Hallinnoi liitettyjä kokoelmia",

  // "item.edit.tabs.status.buttons.move.button": "Move this Item to a different Collection",
  "item.edit.tabs.status.buttons.move.button": "Siirrä tämä kohde toiseen kokoelmaan",

  // "item.edit.tabs.status.buttons.move.label": "Move item to another collection",
  "item.edit.tabs.status.buttons.move.label": "Siirrä tietue toiseen kokoelmaan",

  // "item.edit.tabs.status.buttons.private.button": "Make it private...",
  "item.edit.tabs.status.buttons.private.button": "Muuta yksityiseksi...",

  // "item.edit.tabs.status.buttons.private.label": "Make item private",
  "item.edit.tabs.status.buttons.private.label": "Muuta tietue yksityiseksi",

  // "item.edit.tabs.status.buttons.public.button": "Make it public...",
  "item.edit.tabs.status.buttons.public.button": "Muuta julkiseksi...",

  // "item.edit.tabs.status.buttons.public.label": "Make item public",
  "item.edit.tabs.status.buttons.public.label": "Muuta tietue julkiseksi",

  // "item.edit.tabs.status.buttons.reinstate.button": "Reinstate...",
  "item.edit.tabs.status.buttons.reinstate.button": "Palauta käyttöön...",

  // "item.edit.tabs.status.buttons.reinstate.label": "Reinstate item into the repository",
  "item.edit.tabs.status.buttons.reinstate.label": "Palauta tietue arkistoon",

  // "item.edit.tabs.status.buttons.withdraw.button": "Withdraw this item",
  "item.edit.tabs.status.buttons.withdraw.button": "Poista tämä kohde",

  // "item.edit.tabs.status.buttons.withdraw.label": "Withdraw item from the repository",
  "item.edit.tabs.status.buttons.withdraw.label": "Poista tietue käytöstä",

  // "item.edit.tabs.status.description": "Welcome to the item management page. From here you can withdraw, reinstate, move or delete the item. You may also update or add new metadata / bitstreams on the other tabs.",
  "item.edit.tabs.status.description": "Tervetuloa tietueen hallintasivulle. Täällä voit poistaa käytöstä, palauttaa käyttöön, siirtää tai poistaa tietueen. Voit myös päivittää tai lisätä uutta metadataa / tiedostoja muilla välilehdillä.",

  // "item.edit.tabs.status.head": "Status",
  "item.edit.tabs.status.head": "Tietueen tila",

  // "item.edit.tabs.status.labels.handle": "Handle",
  "item.edit.tabs.status.labels.handle": "Handle-tunnus",

  // "item.edit.tabs.status.labels.id": "Item Internal ID",
  "item.edit.tabs.status.labels.id": "Tietueen sisäinen ID",

  // "item.edit.tabs.status.labels.itemPage": "Item Page",
  "item.edit.tabs.status.labels.itemPage": "Tietueen tiedot",

  // "item.edit.tabs.status.labels.lastModified": "Last Modified",
  "item.edit.tabs.status.labels.lastModified": "Viimeksi muokattu",

  // "item.edit.tabs.status.title": "Item Edit -  Status",
  "item.edit.tabs.status.title": "Tietueen muokkaus -  Tila",

  // "item.edit.tabs.versionhistory.head": "Version History",
  "item.edit.tabs.versionhistory.head": "Versiohistoria",

  // "item.edit.tabs.versionhistory.title": "Item Edit - Version History",
  "item.edit.tabs.versionhistory.title": "Tietueen muokkaus - Versiohistoria",

  // "item.edit.tabs.versionhistory.under-construction": "Editing or adding new versions is not yet possible in this user interface.",
  "item.edit.tabs.versionhistory.under-construction": "Uusien versioiden muokkaus tai lisäys ei ole vielä mahdollista käyttöliittymässä.",

  // "item.edit.tabs.view.head": "View Item",
  "item.edit.tabs.view.head": "Näytä tietue",

  // "item.edit.tabs.view.title": "Item Edit -  View",
  "item.edit.tabs.view.title": "Tietueen muokkaus -  Näytä",



  // "item.edit.withdraw.cancel": "Cancel",
  "item.edit.withdraw.cancel": "Peruuta",

  // "item.edit.withdraw.confirm": "Withdraw",
  "item.edit.withdraw.confirm": "Poista käytöstä",

  // "item.edit.withdraw.description": "Are you sure this item should be withdrawn from the archive?",
  "item.edit.withdraw.description": "Haluatko varmasti poistaa tietueen käytöstä?",

  // "item.edit.withdraw.error": "An error occurred while withdrawing the item",
  "item.edit.withdraw.error": "Virhe tietuetta käytöstä poistettaessa",

  // "item.edit.withdraw.header": "Withdraw item: {{ id }}",
  "item.edit.withdraw.header": "Poistettu käytöstä tietue: {{ id }}",

  // "item.edit.withdraw.success": "The item was withdrawn successfully",
  "item.edit.withdraw.success": "Tietue poistettu käytöstä",



  // "item.listelement.badge": "Item",
  "item.listelement.badge": "Tietue",

  // "item.page.description": "Description",
  "item.page.description": "Kuvaus",

  // "item.page.journal-issn": "Journal ISSN",
  "item.page.journal-issn": "Kausijulkaisun ISSN",

  // "item.page.journal-title": "Journal Title",
  "item.page.journal-title": "Kausijulkaisun nimi",

  // "item.page.publisher": "Publisher",
  "item.page.publisher": "Julkaisija",

  // "item.page.titleprefix": "Item: ",
  "item.page.titleprefix": "Tietue: ",

  // "item.page.volume-title": "Volume Title",
  "item.page.volume-title": "Vuosikerran nimi",

  // "item.search.results.head": "Item Search Results",
  "item.search.results.head": "Tietuehaun tulokset",

  // "item.search.title": "DSpace Angular :: Item Search",
  "item.search.title": "DSpace Angular :: Tietuehaku",



  // "item.page.abstract": "Abstract",
  "item.page.abstract": "Tiivistelmä",

  // "item.page.author": "Authors",
  "item.page.author": "Tekijät",

  // "item.page.citation": "Citation",
  "item.page.citation": "Viittaus",

  // "item.page.collections": "Collections",
  "item.page.collections": "Kokoelmat",

  // "item.page.date": "Date",
  "item.page.date": "Päivämäärä",

  // "item.page.edit": "Edit this item",
  "item.page.edit": "Muokkaa tietuetta",

  // "item.page.files": "Files",
  "item.page.files": "Tiedostot",

  // "item.page.filesection.description": "Description:",
  "item.page.filesection.description": "Kuvaus:",

  // "item.page.filesection.download": "Download",
  "item.page.filesection.download": "Lataa",

  // "item.page.filesection.format": "Format:",
  "item.page.filesection.format": "Formaatti:",

  // "item.page.filesection.name": "Name:",
  "item.page.filesection.name": "Nimi:",

  // "item.page.filesection.size": "Size:",
  "item.page.filesection.size": "Koko:",

  // "item.page.journal.search.title": "Articles in this journal",
  "item.page.journal.search.title": "Artikkelit tässä julkaisussa",

  // "item.page.link.full": "Full item page",
  "item.page.link.full": "Tietueen kaikki tiedot",

  // "item.page.link.simple": "Simple item page",
  "item.page.link.simple": "Tietueen suppeat tiedot",

  // "item.page.person.search.title": "Articles by this author",
  "item.page.person.search.title": "Tekijän artikkelit",

  // "item.page.related-items.view-more": "Show {{ amount }} more",
  "item.page.related-items.view-more": "Näytä lisää",

  // "item.page.related-items.view-less": "Hide last {{ amount }}",
  "item.page.related-items.view-less": "Näytä vähemmän",

  // "item.page.relationships.isAuthorOfPublication": "Publications",
  "item.page.relationships.isAuthorOfPublication": "Julkaisut",

  // "item.page.relationships.isJournalOfPublication": "Publications",
  "item.page.relationships.isJournalOfPublication": "Julkaisut",

  // "item.page.relationships.isOrgUnitOfPerson": "Authors",
  "item.page.relationships.isOrgUnitOfPerson": "Tekijät",

  // "item.page.relationships.isOrgUnitOfProject": "Research Projects",
  "item.page.relationships.isOrgUnitOfProject": "Tutkimusprojektit",

  // "item.page.subject": "Keywords",
  "item.page.subject": "Avainsanat",

  // "item.page.uri": "URI",
  "item.page.uri": "URL-osoite",

  // "item.page.bitstreams.view-more": "Show more",
  "item.page.bitstreams.view-more": "Näytä lisää",

  // "item.page.bitstreams.collapse": "Collapse",
  "item.page.bitstreams.collapse": "Sulje",

  // "item.page.filesection.original.bundle" : "Original bundle",
  "item.page.filesection.original.bundle": "Alkuperäinen nippu",

  // "item.page.filesection.license.bundle" : "License bundle",
  "item.page.filesection.license.bundle": "Lisenssinippu",

  // "item.preview.dc.identifier.uri": "Identifier:",
  "item.preview.dc.identifier.uri": "Tunnus:",

  // "item.preview.dc.contributor.author": "Authors:",
  "item.preview.dc.contributor.author": "Tekijät:",

  // "item.preview.dc.date.issued": "Published date:",
  "item.preview.dc.date.issued": "Julkaisuajankohta:",

  // "item.preview.dc.description.abstract": "Abstract:",
  "item.preview.dc.description.abstract": "Tiivistelmä:",

  // "item.preview.dc.identifier.other": "Other identifier:",
  "item.preview.dc.identifier.other": "Muu tunnus:",

  // "item.preview.dc.language.iso": "Language:",
  "item.preview.dc.language.iso": "Kieli:",

  // "item.preview.dc.subject": "Subjects:",
  "item.preview.dc.subject": "Asiasanat:",

  // "item.preview.dc.title": "Title:",
  "item.preview.dc.title": "Nimeke:",

  // "item.preview.person.familyName": "Surname:",
  "item.preview.person.familyName": "Sukunimi:",

  // "item.preview.person.givenName": "Name:",
  "item.preview.person.givenName": "Nimi:",

  // "item.preview.person.identifier.orcid": "ORCID:",
  "item.preview.person.identifier.orcid": "ORCID-tunniste:",


  // "item.select.confirm": "Confirm selected",
  "item.select.confirm": "Vahvista valinta",

  // "item.select.empty": "No items to show",
  "item.select.empty": "Ei tietueita",

  // "item.select.table.author": "Author",
  "item.select.table.author": "Tekijä",

  // "item.select.table.collection": "Collection",
  "item.select.table.collection": "Kokoelma",

  // "item.select.table.title": "Title",
  "item.select.table.title": "Nimeke",


  // "item.version.history.empty": "There are no other versions for this item yet.",
  "item.version.history.empty": "Tietueesta ei ole muita versioita.",

  // "item.version.history.head": "Version History",
  "item.version.history.head": "Versiohistoria",

  // "item.version.history.return": "Return",
  "item.version.history.return": "Palaa",

  // "item.version.history.selected": "Selected version",
  "item.version.history.selected": "Valittu versio",

  // "item.version.history.table.version": "Version",
  "item.version.history.table.version": "Versio",

  // "item.version.history.table.item": "Item",
  "item.version.history.table.item": "Tietue",

  // "item.version.history.table.editor": "Editor",
  "item.version.history.table.editor": "Toimittaja",

  // "item.version.history.table.date": "Date",
  "item.version.history.table.date": "Päivämäärä",

  // "item.version.history.table.summary": "Summary",
  "item.version.history.table.summary": "Yhteenveto",



  // "item.version.notice": "This is not the latest version of this item. The latest version can be found <a href='{{destination}}'>here</a>.",
  "item.version.notice": "Tämä ei ole tietueen uusin versio. Uusin versio löytyy <a href='{{destination}}'>täältä</a>.",



  // "journal.listelement.badge": "Journal",
  "journal.listelement.badge": "Kausijulkaisu",

  // "journal.page.description": "Description",
  "journal.page.description": "Kuvaus",

  // "journal.page.edit": "Edit this item",
  "journal.page.edit": "Muokkaa tietuetta",

  // "journal.page.editor": "Editor-in-Chief",
  "journal.page.editor": "Päätoimittaja",

  // "journal.page.issn": "ISSN",
  "journal.page.issn": "ISSN-tunnus",

  // "journal.page.publisher": "Publisher",
  "journal.page.publisher": "Julkaisija",

  // "journal.page.titleprefix": "Journal: ",
  "journal.page.titleprefix": "Kausijulkaisu: ",

  // "journal.search.results.head": "Journal Search Results",
  "journal.search.results.head": "Kausijulkaisuhaun tulokset",

  // "journal.search.title": "DSpace Angular :: Journal Search",
  "journal.search.title": "DSpace Angular :: Kausijulkaisuhaku",



  // "journalissue.listelement.badge": "Journal Issue",
  "journalissue.listelement.badge": "Kausijulkaisun numero",

  // "journalissue.page.description": "Description",
  "journalissue.page.description": "Kuvaus",

  // "journalissue.page.edit": "Edit this item",
  "journalissue.page.edit": "Muokkaa tietuetta",

  // "journalissue.page.issuedate": "Issue Date",
  "journalissue.page.issuedate": "Julkaisuaika",

  // "journalissue.page.journal-issn": "Journal ISSN",
  "journalissue.page.journal-issn": "Kausijulkaisun ISSN-tunnus",

  // "journalissue.page.journal-title": "Journal Title",
  "journalissue.page.journal-title": "Kausijulkaisun nimi",

  // "journalissue.page.keyword": "Keywords",
  "journalissue.page.keyword": "Asiasanat",

  // "journalissue.page.number": "Number",
  "journalissue.page.number": "Numero",

  // "journalissue.page.titleprefix": "Journal Issue: ",
  "journalissue.page.titleprefix": "Kausijulkaisun numero: ",



  // "journalvolume.listelement.badge": "Journal Volume",
  "journalvolume.listelement.badge": "Kausijulkaisun vuosikerta",

  // "journalvolume.page.description": "Description",
  "journalvolume.page.description": "Kuvaus",

  // "journalvolume.page.edit": "Edit this item",
  "journalvolume.page.edit": "Muokkaa tietuetta",

  // "journalvolume.page.issuedate": "Issue Date",
  "journalvolume.page.issuedate": "Julkaisuaika",

  // "journalvolume.page.titleprefix": "Journal Volume: ",
  "journalvolume.page.titleprefix": "Kausijulkaisun vuosikerta: ",

  // "journalvolume.page.volume": "Volume",
  "journalvolume.page.volume": "Vuosikerta",



  // "loading.bitstream": "Loading bitstream...",
  "loading.bitstream": "Ladataan tiedostoa...",

  // "loading.bitstreams": "Loading bitstreams...",
  "loading.bitstreams": "Ladataan tiedostoja...",

  // "loading.browse-by": "Loading items...",
  "loading.browse-by": "Ladataan tietueita...",

  // "loading.browse-by-page": "Loading page...",
  "loading.browse-by-page": "Ladataan sivua...",

  // "loading.collection": "Loading collection...",
  "loading.collection": "Ladataan kokoelmaa...",

  // "loading.collections": "Loading collections...",
  "loading.collections": "Ladataan kokoelmia...",

  // "loading.content-source": "Loading content source...",
  "loading.content-source": "Ladataan sisältölähdettä...",

  // "loading.community": "Loading community...",
  "loading.community": "Ladataan yhteisöä...",

  // "loading.default": "Loading...",
  "loading.default": "Ladataan...",

  // "loading.item": "Loading item...",
  "loading.item": "Ladataan tietuetta...",

  // "loading.items": "Loading items...",
  "loading.items": "Ladataan tietueita...",

  // "loading.mydspace-results": "Loading items...",
  "loading.mydspace-results": "Ladataan tietueita...",

  // "loading.objects": "Loading...",
  "loading.objects": "Ladataan...",

  // "loading.recent-submissions": "Loading recent submissions...",
  "loading.recent-submissions": "Ladataan viimeksi lisättyjä...",

  // "loading.search-results": "Loading search results...",
  "loading.search-results": "Ladataan hakutuloksia...",

  // "loading.sub-collections": "Loading sub-collections...",
  "loading.sub-collections": "Ladataan alakokoelmia...",

  // "loading.sub-communities": "Loading sub-communities...",
  "loading.sub-communities": "Ladataan alayhteisöjä...",

  // "loading.top-level-communities": "Loading top-level communities...",
  "loading.top-level-communities": "Ladataan ylätason yhteisöjä...",



  // "login.form.email": "Email address",
  "login.form.email": "Sähköpostiosoite",

  // "login.form.forgot-password": "Have you forgotten your password?",
  "login.form.forgot-password": "Unohditko salasanasi?",

  // "login.form.header": "Please log in to DSpace",
  "login.form.header": "Kirjaudu sisään",

  // "login.form.new-user": "New user? Click here to register.",
  "login.form.new-user": "Uusi käyttäjä? Rekisteröidy tästä.",

  // "login.form.or-divider": "or",
  "login.form.or-divider": "tai",

  // "login.form.password": "Password",
  "login.form.password": "Salasana",

  // "login.form.shibboleth": "Log in with Shibboleth",
  "login.form.shibboleth": "Shibboleth-kirjautuminen",

  // "login.form.submit": "Log in",
  "login.form.submit": "Kirjaudu sisään",

  // "login.title": "Login",
  "login.title": "Sisäänkirjautuminen",

  // "login.breadcrumbs": "Login",
  "login.breadcrumbs": "Sisäänkirjautuminen",



  // "logout.form.header": "Log out from DSpace",
  "logout.form.header": "Kirjaudu ulos",

  // "logout.form.submit": "Log out",
  "logout.form.submit": "Kirjaudu ulos",

  // "logout.title": "Logout",
  "logout.title": "Uloskirjautuminen",



  // "menu.header.admin": "Admin",
  "menu.header.admin": "Ylläpitäjä",

  // "menu.header.image.logo": "Repository logo",
  "menu.header.image.logo": "Arkiston logo",



  // "menu.section.access_control": "Access Control",
  "menu.section.access_control": "Pääsyoikeudet",

  // "menu.section.access_control_authorizations": "Authorizations",
  "menu.section.access_control_authorizations": "Käyttöoikeudet",

  // "menu.section.access_control_groups": "Groups",
  "menu.section.access_control_groups": "Ryhmät",

  // "menu.section.access_control_people": "People",
  "menu.section.access_control_people": "Käyttäjät",



  // "menu.section.admin_search": "Admin Search",
  "menu.section.admin_search": "Ylläpitäjän haku",



  // "menu.section.browse_community": "This Community",
  "menu.section.browse_community": "Tämä yhteisö",

  // "menu.section.browse_community_by_author": "By Author",
  "menu.section.browse_community_by_author": "Tekijän mukaan",

  // "menu.section.browse_community_by_issue_date": "By Issue Date",
  "menu.section.browse_community_by_issue_date": "Julkaisuajankohdan mukaan",

  // "menu.section.browse_community_by_title": "By Title",
  "menu.section.browse_community_by_title": "Nimekkeen mukaan",

  // "menu.section.browse_global": "All of DSpace",
  "menu.section.browse_global": "Koko julkaisuarkisto",

  // "menu.section.browse_global_by_author": "By Author",
  "menu.section.browse_global_by_author": "Tekijän mukaan",

  // "menu.section.browse_global_by_dateissued": "By Issue Date",
  "menu.section.browse_global_by_dateissued": "Julkaisuajankohdan mukaan",

  // "menu.section.browse_global_by_subject": "By Subject",
  "menu.section.browse_global_by_subject": "Asiasanan mukaan",

  // "menu.section.browse_global_by_title": "By Title",
  "menu.section.browse_global_by_title": "Nimekkeen mukaan",

  // "menu.section.browse_global_communities_and_collections": "Communities & Collections",
  "menu.section.browse_global_communities_and_collections": "Yhteisöt & kokoelmat",



  // "menu.section.control_panel": "Control Panel",
  "menu.section.control_panel": "Hallintapaneeli",

  // "menu.section.curation_task": "Curation Task",
  "menu.section.curation_task": "Kuratointitehtävä",



  // "menu.section.edit": "Edit",
  "menu.section.edit": "Muokkaa",

  // "menu.section.edit_collection": "Collection",
  "menu.section.edit_collection": "Kokoelma",

  // "menu.section.edit_community": "Community",
  "menu.section.edit_community": "Yhteisö",

  // "menu.section.edit_item": "Item",
  "menu.section.edit_item": "Tietue",



  // "menu.section.export": "Export",
  "menu.section.export": "Eksportoi",

  // "menu.section.export_collection": "Collection",
  "menu.section.export_collection": "Kokoelma",

  // "menu.section.export_community": "Community",
  "menu.section.export_community": "Yhteisö",

  // "menu.section.export_item": "Item",
  "menu.section.export_item": "Tietue",

  // "menu.section.export_metadata": "Metadata",
  "menu.section.export_metadata": "Metadata",



  // "menu.section.icon.access_control": "Access Control menu section",
  "menu.section.icon.access_control": "Pääsyoikeudet",

  // "menu.section.icon.admin_search": "Admin search menu section",
  "menu.section.icon.admin_search": "Ylläpitäjän haku",

  // "menu.section.icon.control_panel": "Control Panel menu section",
  "menu.section.icon.control_panel": "Hallintapaneeli",

  // "menu.section.icon.curation_task": "Curation Task menu section",
  "menu.section.icon.curation_task": "Kuratointi",

  // "menu.section.icon.edit": "Edit menu section",
  "menu.section.icon.edit": "Muokkaus",

  // "menu.section.icon.export": "Export menu section",
  "menu.section.icon.export": "Eksportointi",

  // "menu.section.icon.find": "Find menu section",
  "menu.section.icon.find": "Haku",

  // "menu.section.icon.import": "Import menu section",
  "menu.section.icon.import": "Importointi",

  // "menu.section.icon.new": "New menu section",
  "menu.section.icon.new": "Uusi",

  // "menu.section.icon.pin": "Pin sidebar",
  "menu.section.icon.pin": "Kiinnitä sivupalkki",

  // "menu.section.icon.processes": "Processes menu section",
  "menu.section.icon.processes": "Prosessit",

  // "menu.section.icon.registries": "Registries menu section",
  "menu.section.icon.registries": "Rekisterit",

  // "menu.section.icon.statistics_task": "Statistics Task menu section",
  "menu.section.icon.statistics_task": "Tilastot",

  // "menu.section.icon.unpin": "Unpin sidebar",
  "menu.section.icon.unpin": "Vapauta sivupalkki",



  // "menu.section.import": "Import",
  "menu.section.import": "Importoi",

  // "menu.section.import_batch": "Batch Import (ZIP)",
  "menu.section.import_batch": "Importoi useamman tiedoston erä (ZIP)",

  // "menu.section.import_metadata": "Metadata",
  "menu.section.import_metadata": "Metadata",



  // "menu.section.new": "New",
  "menu.section.new": "Uusi",

  // "menu.section.new_collection": "Collection",
  "menu.section.new_collection": "Kokoelma",

  // "menu.section.new_community": "Community",
  "menu.section.new_community": "Yhteisö",

  // "menu.section.new_item": "Item",
  "menu.section.new_item": "Tietue",

  // "menu.section.new_item_version": "Item Version",
  "menu.section.new_item_version": "Tietueen versio",

  // "menu.section.new_process": "Process",
  "menu.section.new_process": "Prosessi",



  // "menu.section.pin": "Pin sidebar",
  "menu.section.pin": "Kiinnitä sivupalkki",

  // "menu.section.unpin": "Unpin sidebar",
  "menu.section.unpin": "Vapauta sivupalkki",



  // "menu.section.processes": "Processes",
  "menu.section.processes": "Prosessit",



  // "menu.section.registries": "Registries",
  "menu.section.registries": "Rekisterit",

  // "menu.section.registries_format": "Format",
  "menu.section.registries_format": "Formaatti",

  // "menu.section.registries_metadata": "Metadata",
  "menu.section.registries_metadata": "Metadata",



  // "menu.section.statistics": "Statistics",
  "menu.section.statistics": "Tilastot",

  // "menu.section.statistics_task": "Statistics Task",
  "menu.section.statistics_task": "Tilastointitehtävä",



  // "menu.section.toggle.access_control": "Toggle Access Control section",
  "menu.section.toggle.access_control": "Vaihda Pääsyoikeudet-osion tilaa",

  // "menu.section.toggle.control_panel": "Toggle Control Panel section",
  "menu.section.toggle.control_panel": "Vaihda Hallintapaneeli-osion tilaa",

  // "menu.section.toggle.curation_task": "Toggle Curation Task section",
  "menu.section.toggle.curation_task": "Vaihda Kuratointitehtävä-osion tilaa",

  // "menu.section.toggle.edit": "Toggle Edit section",
  "menu.section.toggle.edit": "Vaihda Muokkaus-osion tilaa",

  // "menu.section.toggle.export": "Toggle Export section",
  "menu.section.toggle.export": "Vaihda Eksportointi-osion tilaa",

  // "menu.section.toggle.find": "Toggle Find section",
  "menu.section.toggle.find": "Vaihda Haku-osion tilaa",

  // "menu.section.toggle.import": "Toggle Import section",
  "menu.section.toggle.import": "Vaihda Importointi-osion tilaa",

  // "menu.section.toggle.new": "Toggle New section",
  "menu.section.toggle.new": "Vaihda Uusi-osion tilaa",

  // "menu.section.toggle.registries": "Toggle Registries section",
  "menu.section.toggle.registries": "Vaihda Rekisterit-osion tilaa",

  // "menu.section.toggle.statistics_task": "Toggle Statistics Task section",
  "menu.section.toggle.statistics_task": "Vaihda Tilastointitehtävä-osion tilaa",


  // "menu.section.workflow": "Administer Workflow",
  "menu.section.workflow": "Hallinnoi työnkulkua",


  // "mydspace.description": "",
  "mydspace.description": "",

  // "mydspace.general.text-here": "here",
  "mydspace.general.text-here": "tässä",

  // "mydspace.messages.controller-help": "Select this option to send a message to item's submitter.",
  "mydspace.messages.controller-help": "Valitse tämä, jos haluat lähettää viestin tietueen tallentajalle.",

  // "mydspace.messages.description-placeholder": "Insert your message here...",
  "mydspace.messages.description-placeholder": "Kirjoita viestisi tähän...",

  // "mydspace.messages.hide-msg": "Hide message",
  "mydspace.messages.hide-msg": "Piilota viesti",

  // "mydspace.messages.mark-as-read": "Mark as read",
  "mydspace.messages.mark-as-read": "Merkitse luetuksi",

  // "mydspace.messages.mark-as-unread": "Mark as unread",
  "mydspace.messages.mark-as-unread": "Merkitse lukemattomaksi",

  // "mydspace.messages.no-content": "No content.",
  "mydspace.messages.no-content": "Ei sisältöä.",

  // "mydspace.messages.no-messages": "No messages yet.",
  "mydspace.messages.no-messages": "Ei viestejä.",

  // "mydspace.messages.send-btn": "Send",
  "mydspace.messages.send-btn": "Lähetä",

  // "mydspace.messages.show-msg": "Show message",
  "mydspace.messages.show-msg": "Näytä viesti",

  // "mydspace.messages.subject-placeholder": "Subject...",
  "mydspace.messages.subject-placeholder": "Asiasana...",

  // "mydspace.messages.submitter-help": "Select this option to send a message to controller.",
  "mydspace.messages.submitter-help": "Valitse tämä, jos haluat lähettää viestin tarkastajalle.",

  // "mydspace.messages.title": "Messages",
  "mydspace.messages.title": "Viestit",

  // "mydspace.messages.to": "To",
  "mydspace.messages.to": "Vastaanottaja",

  // "mydspace.new-submission": "New submission",
  "mydspace.new-submission": "Uusi tallennus",

  // "mydspace.new-submission-external": "Import metadata from external source",
  "mydspace.new-submission-external": "Importoi metadataa ulkoisesta lähteestä",

  // "mydspace.new-submission-external-short": "Import metadata",
  "mydspace.new-submission-external-short": "Importoi metadataa",

  // "mydspace.results.head": "Your submissions",
  "mydspace.results.head": "Tallennuksesi",

  // "mydspace.results.no-abstract": "No Abstract",
  "mydspace.results.no-abstract": "Ei tiivistelmää",

  // "mydspace.results.no-authors": "No Authors",
  "mydspace.results.no-authors": "Ei tekijöitä",

  // "mydspace.results.no-collections": "No Collections",
  "mydspace.results.no-collections": "Ei kokoelmia",

  // "mydspace.results.no-date": "No Date",
  "mydspace.results.no-date": "Ei päivämäärää",

  // "mydspace.results.no-files": "No Files",
  "mydspace.results.no-files": "Ei tiedostoja",

  // "mydspace.results.no-results": "There were no items to show",
  "mydspace.results.no-results": "Ei tietueita",

  // "mydspace.results.no-title": "No title",
  "mydspace.results.no-title": "Ei nimikettä",

  // "mydspace.results.no-uri": "No Uri",
  "mydspace.results.no-uri": "Ei URL-osoitetta",

  // "mydspace.show.workflow": "All tasks",
  "mydspace.show.workflow": "Kaikki tehtävät",

  // "mydspace.show.workspace": "Your Submissions",
  "mydspace.show.workspace": "Tallennuksesi",

  // "mydspace.status.archived": "Archived",
  "mydspace.status.archived": "Arkistoitu",

  // "mydspace.status.validation": "Validation",
  "mydspace.status.validation": "Tarkastaminen",

  // "mydspace.status.waiting-for-controller": "Waiting for controller",
  "mydspace.status.waiting-for-controller": "Odotetaan tarkastajaa",

  // "mydspace.status.workflow": "Workflow",
  "mydspace.status.workflow": "Työnkulku",

  // "mydspace.status.workspace": "Workspace",
  "mydspace.status.workspace": "Työtila",

  // "mydspace.title": "MyDSpace",
  "mydspace.title": "Oma DSpace",

  // "mydspace.upload.upload-failed": "Error creating new workspace. Please verify the content uploaded before retry.",
  "mydspace.upload.upload-failed": "Virhe uutta työtilaa luotaessa. Tarkista ladattava sisältö ennen kuin yrität uudelleen.",

  // "mydspace.upload.upload-failed-manyentries": "Unprocessable file. Detected too many entries but allowed only one for file.",
  "mydspace.upload.upload-failed-manyentries": "Tiedostoa ei voida käsitellä. Vain yksi kohde on sallittu, mutta niitä on useita.",

  // "mydspace.upload.upload-failed-moreonefile": "Unprocessable request. Only one file is allowed.",
  "mydspace.upload.upload-failed-moreonefile": "Pyyntöä ei voida käsitellä. Vain yksi tiedosto sallittu.",

  // "mydspace.upload.upload-multiple-successful": "{{qty}} new workspace items created.",
  "mydspace.upload.upload-multiple-successful": "{{qty}} uutta työtilaa luotu.",

  // "mydspace.upload.upload-successful": "New workspace item created. Click {{here}} for edit it.",
  "mydspace.upload.upload-successful": "Uusi työtila luotu. Napauta tästä muokataksesi sitä.",

  // "mydspace.view-btn": "View",
  "mydspace.view-btn": "Näytä",



  // "nav.browse.header": "All of DSpace",
  "nav.browse.header": "Koko julkaisuarkisto",

  // "nav.community-browse.header": "By Community",
  "nav.community-browse.header": "Yhteisön mukaan",

  // "nav.language": "Language switch",
  "nav.language": "Kielivalinta",

  // "nav.login": "Log In",
  "nav.login": "Kirjaudu sisään",

  // "nav.logout": "Log Out",
  "nav.logout": "Kirjaudu ulos",

  // "nav.mydspace": "MyDSpace",
  "nav.mydspace": "Omat tiedot",

  // "nav.profile": "Profile",
  "nav.profile": "Profiili",

  // "nav.search": "Search",
  "nav.search": "Hae",

  // "nav.statistics.header": "Statistics",
  "nav.statistics.header": "Tilastot",

  // "nav.stop-impersonating": "Stop impersonating EPerson",
  "nav.stop-impersonating": "Lopeta käyttäjänä esiintyminen",



  // "orgunit.listelement.badge": "Organizational Unit",
  "orgunit.listelement.badge": "Organisaatioyksikkö",

  // "orgunit.page.city": "City",
  "orgunit.page.city": "Kaupunki",

  // "orgunit.page.country": "Country",
  "orgunit.page.country": "Maa",

  // "orgunit.page.dateestablished": "Date established",
  "orgunit.page.dateestablished": "Perustamispäivämäärä",

  // "orgunit.page.description": "Description",
  "orgunit.page.description": "Kuvaus",

  // "orgunit.page.edit": "Edit this item",
  "orgunit.page.edit": "Muokkaa tietuetta",

  // "orgunit.page.id": "ID",
  "orgunit.page.id": "ID",

  // "orgunit.page.titleprefix": "Organizational Unit: ",
  "orgunit.page.titleprefix": "Organisaatioyksikkö: ",



  // "pagination.results-per-page": "Results Per Page",
  "pagination.results-per-page": "Tuloksia sivulla",

  // "pagination.showing.detail": "{{ range }} of {{ total }}",
  "pagination.showing.detail": "{{ range }} / {{ total }}",

  // "pagination.showing.label": "Now showing ",
  "pagination.showing.label": "Näytetään ",

  // "pagination.sort-direction": "Sort Options",
  "pagination.sort-direction": "Lajitteluvalinnat",



  // "person.listelement.badge": "Person",
  "person.listelement.badge": "Käyttäjä",

  // "person.listelement.no-title": "No name found",
  "person.listelement.no-title": "Nimeä ei löytynyt",

  // "person.page.birthdate": "Birth Date",
  "person.page.birthdate": "Syntymäaika",

  // "person.page.edit": "Edit this item",
  "person.page.edit": "Muokkaa tietuetta",

  // "person.page.email": "Email Address",
  "person.page.email": "Sähköpostiosoite",

  // "person.page.firstname": "First Name",
  "person.page.firstname": "Etunimi",

  // "person.page.jobtitle": "Job Title",
  "person.page.jobtitle": "Tehtävänimike",

  // "person.page.lastname": "Last Name",
  "person.page.lastname": "Sukunimi",

  // "person.page.link.full": "Show all metadata",
  "person.page.link.full": "Näytä kaikki metadata",

  // "person.page.orcid": "ORCID",
  "person.page.orcid": "ORCID-tunniste",

  // "person.page.staffid": "Staff ID",
  "person.page.staffid": "Henkilökunnan ID",

  // "person.page.titleprefix": "Person: ",
  "person.page.titleprefix": "Käyttäjä: ",

  // "person.search.results.head": "Person Search Results",
  "person.search.results.head": "Käyttäjähaun tulokset",

  // "person.search.title": "DSpace Angular :: Person Search",
  "person.search.title": "DSpace Angular :: Käyttäjähaku",



  // "process.new.select-parameters": "Parameters",
  "process.new.select-parameters": "Parametrit",

  // "process.new.cancel": "Cancel",
  "process.new.cancel": "Peruuta",

  // "process.new.submit": "Submit",
  "process.new.submit": "Lähetä",

  // "process.new.select-script": "Script",
  "process.new.select-script": "Skripti",

  // "process.new.select-script.placeholder": "Choose a script...",
  "process.new.select-script.placeholder": "Valitse skripti...",

  // "process.new.select-script.required": "Script is required",
  "process.new.select-script.required": "Skripti on pakollinen",

  // "process.new.parameter.file.upload-button": "Select file...",
  "process.new.parameter.file.upload-button": "Valitse tiedosto...",

  // "process.new.parameter.file.required": "Please select a file",
  "process.new.parameter.file.required": "Valitse tiedosto, ole hyvä",

  // "process.new.parameter.string.required": "Parameter value is required",
  "process.new.parameter.string.required": "Parametrin arvo on pakollinen tieto",

  // "process.new.parameter.type.value": "value",
  "process.new.parameter.type.value": "arvo",

  // "process.new.parameter.type.file": "file",
  "process.new.parameter.type.file": "tiedosto",

  // "process.new.parameter.required.missing": "The following parameters are required but still missing:",
  "process.new.parameter.required.missing": "Seuraavat parametrit ovat pakollisia, mutta niitä ei ole annettu:",

  // "process.new.notification.success.title": "Success",
  "process.new.notification.success.title": "Valmis",

  // "process.new.notification.success.content": "The process was successfully created",
  "process.new.notification.success.content": "Prosessi luotu",

  // "process.new.notification.error.title": "Error",
  "process.new.notification.error.title": "Virhe",

  // "process.new.notification.error.content": "An error occurred while creating this process",
  "process.new.notification.error.content": "Virhe prosessia luotaessa",

  // "process.new.header": "Create a new process",
  "process.new.header": "Luo uusi prosessi",

  // "process.new.title": "Create a new process",
  "process.new.title": "Luo uusi prosessi",

  // "process.new.breadcrumbs": "Create a new process",
  "process.new.breadcrumbs": "Luo uusi prosessi",



  // "process.detail.arguments" : "Arguments",
  "process.detail.arguments": "Muuttujat",

  // "process.detail.arguments.empty" : "This process doesn't contain any arguments",
  "process.detail.arguments.empty": "Prosessiin ei liity muuttujia",

  // "process.detail.back" : "Back",
  "process.detail.back": "Paluu",

  // "process.detail.output" : "Process Output",
  "process.detail.output": "Prosessin tulos",

  // "process.detail.logs.button": "Retrieve process output",
  "process.detail.logs.button": "Nouda prosessin tulos",

  // "process.detail.logs.loading": "Retrieving",
  "process.detail.logs.loading": "Noudetaan",

  // "process.detail.logs.none": "This process has no output",
  "process.detail.logs.none": "Prosessilla ei tulosta",

  // "process.detail.output-files" : "Output Files",
  "process.detail.output-files": "Tulostiedostot",

  // "process.detail.output-files.empty" : "This process doesn't contain any output files",
  "process.detail.output-files.empty": "Prosessilla ei ole tulostiedostoja",

  // "process.detail.script" : "Script",
  "process.detail.script": "Skripti",

  // "process.detail.title" : "Process: {{ id }} - {{ name }}",
  "process.detail.title": "Prosessi: {{ id }} - {{ name }}",

  // "process.detail.start-time" : "Start time",
  "process.detail.start-time": "Aloitusaika",

  // "process.detail.end-time" : "Finish time",
  "process.detail.end-time": "Lopetusaika",

  // "process.detail.status" : "Status",
  "process.detail.status": "Tila",

  // "process.detail.create" : "Create similar process",
  "process.detail.create": "Luo vastaava prosessi",



  // "process.overview.table.finish" : "Finish time",
  "process.overview.table.finish": "Lopetusaika",

  // "process.overview.table.id" : "Process ID",
  "process.overview.table.id": "Prosessin ID",

  // "process.overview.table.name" : "Name",
  "process.overview.table.name": "Nimi",

  // "process.overview.table.start" : "Start time",
  "process.overview.table.start": "Aloitusaika",

  // "process.overview.table.status" : "Status",
  "process.overview.table.status": "Tila",

  // "process.overview.table.user" : "User",
  "process.overview.table.user": "Käyttäjä",

  // "process.overview.title": "Processes Overview",
  "process.overview.title": "Prosessien yleiskatsaukset",

  // "process.overview.breadcrumbs": "Processes Overview",
  "process.overview.breadcrumbs": "Prosessien yleiskatsaukset",

  // "process.overview.new": "New",
  "process.overview.new": "Uusi",


  // "profile.breadcrumbs": "Update Profile",
  "profile.breadcrumbs": "Päivitä profiili",

  // "profile.card.identify": "Identify",
  "profile.card.identify": "Tunnistaudu",

  // "profile.card.security": "Security",
  "profile.card.security": "Suojaus",

  // "profile.form.submit": "Update Profile",
  "profile.form.submit": "Päivitä profiili",

  // "profile.groups.head": "Authorization groups you belong to",
  "profile.groups.head": "Ryhmät, joihin kuulut",

  // "profile.head": "Update Profile",
  "profile.head": "Päivitä profiili",

  // "profile.metadata.form.error.firstname.required": "First Name is required",
  "profile.metadata.form.error.firstname.required": "Etunimi on pakollinen",

  // "profile.metadata.form.error.lastname.required": "Last Name is required",
  "profile.metadata.form.error.lastname.required": "Sukunimi on pakollinen",

  // "profile.metadata.form.label.email": "Email Address",
  "profile.metadata.form.label.email": "Sähköpostiosoite",

  // "profile.metadata.form.label.firstname": "First Name",
  "profile.metadata.form.label.firstname": "Etunimi",

  // "profile.metadata.form.label.language": "Language",
  "profile.metadata.form.label.language": "Kieli",

  // "profile.metadata.form.label.lastname": "Last Name",
  "profile.metadata.form.label.lastname": "Sukunimi",

  // "profile.metadata.form.label.phone": "Contact Telephone",
  "profile.metadata.form.label.phone": "Puhelinnumero",

  // "profile.metadata.form.notifications.success.content": "Your changes to the profile were saved.",
  "profile.metadata.form.notifications.success.content": "Muutokset profiiliin on tallennettu.",

  // "profile.metadata.form.notifications.success.title": "Profile saved",
  "profile.metadata.form.notifications.success.title": "Profiili tallennettu",

  // "profile.notifications.warning.no-changes.content": "No changes were made to the Profile.",
  "profile.notifications.warning.no-changes.content": "Profiilia ei muutettu.",

  // "profile.notifications.warning.no-changes.title": "No changes",
  "profile.notifications.warning.no-changes.title": "Ei muutoksia",

  // "profile.security.form.error.matching-passwords": "The passwords do not match.",
  "profile.security.form.error.matching-passwords": "Salasanat eivät täsmää.",

  // "profile.security.form.error.password-length": "The password should be at least 6 characters long.",
  "profile.security.form.error.password-length": "Salasanan on oltava vähintään 6 merkkiä pitkä.",

  // "profile.security.form.info": "Optionally, you can enter a new password in the box below, and confirm it by typing it again into the second box. It should be at least six characters long.",
  "profile.security.form.info": "Voit kirjoittaa uuden salasanan alla olevaan kenttään ja varmentaa sen kirjoittamalla sen uudelleen seuraavaan kenttään. Salasanan pituus on vähintään kuusi merkkiä.",

  // "profile.security.form.label.password": "Password",
  "profile.security.form.label.password": "Salasana",

  // "profile.security.form.label.passwordrepeat": "Retype to confirm",
  "profile.security.form.label.passwordrepeat": "Kirjoita uudelleen",

  // "profile.security.form.notifications.success.content": "Your changes to the password were saved.",
  "profile.security.form.notifications.success.content": "Muuttunut salasana on tallennettu.",

  // "profile.security.form.notifications.success.title": "Password saved",
  "profile.security.form.notifications.success.title": "Salasana tallennettu",

  // "profile.security.form.notifications.error.title": "Error changing passwords",
  "profile.security.form.notifications.error.title": "Virhe salasanaa muutettaessa",

  // "profile.security.form.notifications.error.not-long-enough": "The password has to be at least 6 characters long.",
  "profile.security.form.notifications.error.not-long-enough": "Salasanan on oltava vähintään 6 merkkiä pitkä.",

  // "profile.security.form.notifications.error.not-same": "The provided passwords are not the same.",
  "profile.security.form.notifications.error.not-same": "Annetut salasanat eivät täsmää.",

  // "profile.title": "Update Profile",
  "profile.title": "Päivitä profiili",



  // "project.listelement.badge": "Research Project",
  "project.listelement.badge": "Tutkimusprojekti",

  // "project.page.contributor": "Contributors",
  "project.page.contributor": "Muut tekijät",

  // "project.page.description": "Description",
  "project.page.description": "Kuvaus",

  // "project.page.edit": "Edit this item",
  "project.page.edit": "Muokkaa tietuetta",

  // "project.page.expectedcompletion": "Expected Completion",
  "project.page.expectedcompletion": "Odotettu päätös",

  // "project.page.funder": "Funders",
  "project.page.funder": "Rahoittajat",

  // "project.page.id": "ID",
  "project.page.id": "ID",

  // "project.page.keyword": "Keywords",
  "project.page.keyword": "Asiasanat",

  // "project.page.status": "Status",
  "project.page.status": "Tila",

  // "project.page.titleprefix": "Research Project: ",
  "project.page.titleprefix": "Tutkimusprojekti: ",

  // "project.search.results.head": "Project Search Results",
  "project.search.results.head": "Projektihaun tulokset",



  // "publication.listelement.badge": "Publication",
  "publication.listelement.badge": "Julkaisu",

  // "publication.page.description": "Description",
  "publication.page.description": "Kuvaus",

  // "publication.page.edit": "Edit this item",
  "publication.page.edit": "Muokkaa tietuetta",

  // "publication.page.journal-issn": "Journal ISSN",
  "publication.page.journal-issn": "Kausijulkaisun ISSN-tunnus",

  // "publication.page.journal-title": "Journal Title",
  "publication.page.journal-title": "Kausijulkaisun nimi",

  // "publication.page.publisher": "Publisher",
  "publication.page.publisher": "Julkaisija",

  // "publication.page.titleprefix": "Publication: ",
  "publication.page.titleprefix": "Julkaisu: ",

  // "publication.page.volume-title": "Volume Title",
  "publication.page.volume-title": "Vuosikerran nimi",

  // "publication.search.results.head": "Publication Search Results",
  "publication.search.results.head": "Aineistohaun tulokset",

  // "publication.search.title": "DSpace Angular :: Publication Search",
  "publication.search.title": "DSpace Angular :: Aineistohaku",


  // "register-email.title": "New user registration",
  "register-email.title": "Uuden käyttäjän rekisteröinti",

  // "register-page.create-profile.header": "Create Profile",
  "register-page.create-profile.header": "Luo profiili",

  // "register-page.create-profile.identification.header": "Identify",
  "register-page.create-profile.identification.header": "Tunnistaudu",

  // "register-page.create-profile.identification.email": "Email Address",
  "register-page.create-profile.identification.email": "Sähköpostiosoite",

  // "register-page.create-profile.identification.first-name": "First Name *",
  "register-page.create-profile.identification.first-name": "Etunimi *",

  // "register-page.create-profile.identification.first-name.error": "Please fill in a First Name",
  "register-page.create-profile.identification.first-name.error": "Anna etunimi, ole hyvä",

  // "register-page.create-profile.identification.last-name": "Last Name *",
  "register-page.create-profile.identification.last-name": "Sukunimi *",

  // "register-page.create-profile.identification.last-name.error": "Please fill in a Last Name",
  "register-page.create-profile.identification.last-name.error": "Anna sukunimi, ole hyvä",

  // "register-page.create-profile.identification.contact": "Contact Telephone",
  "register-page.create-profile.identification.contact": "Puhelinnumero",

  // "register-page.create-profile.identification.language": "Language",
  "register-page.create-profile.identification.language": "Kieli",

  // "register-page.create-profile.security.header": "Security",
  "register-page.create-profile.security.header": "Suojaus",

  // "register-page.create-profile.security.info": "Please enter a password in the box below, and confirm it by typing it again into the second box. It should be at least six characters long.",
  "register-page.create-profile.security.info": "Syötä salasana alla olevaan kenttään ja vahvista se kirjoittamalla salasana uudelleen seuraavaan kenttään. Salasanan on oltava vähintään kuusi merkkiä pitkä.",

  // "register-page.create-profile.security.label.password": "Password *",
  "register-page.create-profile.security.label.password": "Salasana *",

  // "register-page.create-profile.security.label.passwordrepeat": "Retype to confirm *",
  "register-page.create-profile.security.label.passwordrepeat": "Salasana uudelleen *",

  // "register-page.create-profile.security.error.empty-password": "Please enter a password in the box below.",
  "register-page.create-profile.security.error.empty-password": "Anna salasana alla olevaan kenttään, ole hyvä.",

  // "register-page.create-profile.security.error.matching-passwords": "The passwords do not match.",
  "register-page.create-profile.security.error.matching-passwords": "Salasanat eivät täsmää.",

  // "register-page.create-profile.security.error.password-length": "The password should be at least 6 characters long.",
  "register-page.create-profile.security.error.password-length": "Salasanan on oltava vähintään 6 merkkiä pitkä.",

  // "register-page.create-profile.submit": "Complete Registration",
  "register-page.create-profile.submit": "Viimeistele rekisteröinti",

  // "register-page.create-profile.submit.error.content": "Something went wrong while registering a new user.",
  "register-page.create-profile.submit.error.content": "Tapahtui virhe uuden käyttäjän rekisteröinnissä.",

  // "register-page.create-profile.submit.error.head": "Registration failed",
  "register-page.create-profile.submit.error.head": "Rekisteröinti epäonnistui",

  // "register-page.create-profile.submit.success.content": "The registration was successful. You have been logged in as the created user.",
  "register-page.create-profile.submit.success.content": "Rekisteröinti onnistui. Olet kirjautunut sisään.",

  // "register-page.create-profile.submit.success.head": "Registration completed",
  "register-page.create-profile.submit.success.head": "Rekisteröinti valmis",


  // "register-page.registration.header": "New user registration",
  "register-page.registration.header": "Uuden käyttäjän rekisteröinti",

  // "register-page.registration.info": "Register an account to subscribe to collections for email updates, and submit new items to DSpace.",
  "register-page.registration.info": "Rekisteröi käyttäjätili voidaksesi tilata sähköposti-ilmoituksia kokoelmien päivityksistä ja lisätä uusia tietueita julkaisuarkistoon.",

  // "register-page.registration.email": "Email Address *",
  "register-page.registration.email": "Sähköpostiosoite *",

  // "register-page.registration.email.error.required": "Please fill in an email address",
  "register-page.registration.email.error.required": "Anna sähköpostiosoite",

  // "register-page.registration.email.error.pattern": "Please fill in a valid email address",
  "register-page.registration.email.error.pattern": "Anna toimiva sähköpostiosoite, ole hyvä",

  // "register-page.registration.email.hint": "This address will be verified and used as your login name.",
  "register-page.registration.email.hint": "Osoite varmistetaan, ja se toimii käyttäjätunnuksenasi kirjautumisessa.",

  // "register-page.registration.submit": "Register",
  "register-page.registration.submit": "Rekisteröi",

  // "register-page.registration.success.head": "Verification email sent",
  "register-page.registration.success.head": "Varmistusviesti lähetetty",

  // "register-page.registration.success.content": "An email has been sent to {{ email }} containing a special URL and further instructions.",
  "register-page.registration.success.content": "Viesti on lähetetty osoitteeseen {{ email }}. Viestissä on URL-osoite ja lisäohjeita.",

  // "register-page.registration.error.head": "Error when trying to register email",
  "register-page.registration.error.head": "Virhe sähköpostiosoitetta rekisteröitäessä",

  // "register-page.registration.error.content": "An error occured when registering the following email address: {{ email }}",
  "register-page.registration.error.content": "Virhe rekisteröitäessä tätä sähköpostiosoitetta: {{ email }}",



  // "relationships.add.error.relationship-type.content": "No suitable match could be found for relationship type {{ type }} between the two items",
  "relationships.add.error.relationship-type.content": "Ei {{ type }}-tyyppistä yhteysvastaavuutta kahden tietueen välillä",

  // "relationships.add.error.server.content": "The server returned an error",
  "relationships.add.error.server.content": "Palvelin palautti virheen",

  // "relationships.add.error.title": "Unable to add relationship",
  "relationships.add.error.title": "Yhteyttä ei voi lisätä",

  // "relationships.isAuthorOf": "Authors",
  "relationships.isAuthorOf": "Tekijät",

  // "relationships.isAuthorOf.Person": "Authors (persons)",
  "relationships.isAuthorOf.Person": "Tekijät (henkilöt)",

  // "relationships.isAuthorOf.OrgUnit": "Authors (organizational units)",
  "relationships.isAuthorOf.OrgUnit": "Tekijät (organisaatioyksiköt)",

  // "relationships.isIssueOf": "Journal Issues",
  "relationships.isIssueOf": "Kausijulkaisun numerot",

  // "relationships.isJournalIssueOf": "Journal Issue",
  "relationships.isJournalIssueOf": "Kausijulkaisun numero",

  // "relationships.isJournalOf": "Journals",
  "relationships.isJournalOf": "Kausijulkaisut",

  // "relationships.isOrgUnitOf": "Organizational Units",
  "relationships.isOrgUnitOf": "Organisaatioyksiköt",

  // "relationships.isPersonOf": "Authors",
  "relationships.isPersonOf": "Tekijät",

  // "relationships.isProjectOf": "Research Projects",
  "relationships.isProjectOf": "Tutkimusprojektit",

  // "relationships.isPublicationOf": "Publications",
  "relationships.isPublicationOf": "Julkaisut",

  // "relationships.isPublicationOfJournalIssue": "Articles",
  "relationships.isPublicationOfJournalIssue": "Artikkelit",

  // "relationships.isSingleJournalOf": "Journal",
  "relationships.isSingleJournalOf": "Kausijulkaisu",

  // "relationships.isSingleVolumeOf": "Journal Volume",
  "relationships.isSingleVolumeOf": "Kausijulkaisun vuosikerta",

  // "relationships.isVolumeOf": "Journal Volumes",
  "relationships.isVolumeOf": "Kausijulkaisun vuosikerrat",

  // "relationships.isContributorOf": "Contributors",
  "relationships.isContributorOf": "Muut tekijät",



  // "resource-policies.add.button": "Add",
  "resource-policies.add.button": "Lisää",

  // "resource-policies.add.for.": "Add a new policy",
  "resource-policies.add.for.": "Lisää uusi käytäntö",

  // "resource-policies.add.for.bitstream": "Add a new Bitstream policy",
  "resource-policies.add.for.bitstream": "Lisää uusi tiedostoa koskeva käytäntö",

  // "resource-policies.add.for.bundle": "Add a new Bundle policy",
  "resource-policies.add.for.bundle": "Lisää uusi nippua koskeva käytäntö",

  // "resource-policies.add.for.item": "Add a new Item policy",
  "resource-policies.add.for.item": "Lisää uusi tietuetta koskeva käytäntö",

  // "resource-policies.add.for.community": "Add a new Community policy",
  "resource-policies.add.for.community": "Lisää uusi yhteisöä koskeva käytäntö",

  // "resource-policies.add.for.collection": "Add a new Collection policy",
  "resource-policies.add.for.collection": "Lisää uusi kokoelmaa koskeva käytäntö",

  // "resource-policies.create.page.heading": "Create new resource policy for ",
  "resource-policies.create.page.heading": "Luo uusi resurssikäytäntö tälle: ",

  // "resource-policies.create.page.failure.content": "An error occurred while creating the resource policy.",
  "resource-policies.create.page.failure.content": "Virhe resurssikäytäntöä luotaessa",

  // "resource-policies.create.page.success.content": "Operation successful",
  "resource-policies.create.page.success.content": "Toiminto onnistui",

  // "resource-policies.create.page.title": "Create new resource policy",
  "resource-policies.create.page.title": "Luo uusi resurssikäytäntö",

  // "resource-policies.delete.btn": "Delete selected",
  "resource-policies.delete.btn": "Poista valitut",

  // "resource-policies.delete.btn.title": "Delete selected resource policies",
  "resource-policies.delete.btn.title": "Poista valitut resurssikäytännöt",

  // "resource-policies.delete.failure.content": "An error occurred while deleting selected resource policies.",
  "resource-policies.delete.failure.content": "Virhe poistettaessa valittuja resurssikäytäntöjä.",

  // "resource-policies.delete.success.content": "Operation successful",
  "resource-policies.delete.success.content": "Toiminto onnistui",

  // "resource-policies.edit.page.heading": "Edit resource policy ",
  "resource-policies.edit.page.heading": "Muokkaa resurssikäytäntöä ",

  // "resource-policies.edit.page.failure.content": "An error occurred while editing the resource policy.",
  "resource-policies.edit.page.failure.content": "Virhe muokattaessa resurssikäytäntöä.",

  // "resource-policies.edit.page.success.content": "Operation successful",
  "resource-policies.edit.page.success.content": "Toiminto onnistui",

  // "resource-policies.edit.page.title": "Edit resource policy",
  "resource-policies.edit.page.title": "Muokkaa resurssikäytäntöä",

  // "resource-policies.form.action-type.label": "Select the action type",
  "resource-policies.form.action-type.label": "Valitse toimenpiteen tyyppi",

  // "resource-policies.form.action-type.required": "You must select the resource policy action.",
  "resource-policies.form.action-type.required": "Sinun on valittava resurssikäytännön toimenpide.",

  // "resource-policies.form.eperson-group-list.label": "The eperson or group that will be granted the permission",
  "resource-policies.form.eperson-group-list.label": "Käyttäjä tai ryhmä, jolle oikeus myönnetään",

  // "resource-policies.form.eperson-group-list.select.btn": "Select",
  "resource-policies.form.eperson-group-list.select.btn": "Valitse",

  // "resource-policies.form.eperson-group-list.tab.eperson": "Search for a ePerson",
  "resource-policies.form.eperson-group-list.tab.eperson": "Hae käyttäjää",

  // "resource-policies.form.eperson-group-list.tab.group": "Search for a group",
  "resource-policies.form.eperson-group-list.tab.group": "Hae ryhmää",

  // "resource-policies.form.eperson-group-list.table.headers.action": "Action",
  "resource-policies.form.eperson-group-list.table.headers.action": "Toimenpide",

  // "resource-policies.form.eperson-group-list.table.headers.id": "ID",
  "resource-policies.form.eperson-group-list.table.headers.id": "ID",

  // "resource-policies.form.eperson-group-list.table.headers.name": "Name",
  "resource-policies.form.eperson-group-list.table.headers.name": "Nimi",

  // "resource-policies.form.date.end.label": "End Date",
  "resource-policies.form.date.end.label": "Loppupäivämäärä",

  // "resource-policies.form.date.start.label": "Start Date
  "resource-policies.form.date.start.label": "Alkupäivämäärä",

  // "resource-policies.form.description.label": "Description",
  "resource-policies.form.description.label": "Kuvaus",

  // "resource-policies.form.name.label": "Name",
  "resource-policies.form.name.label": "Nimi",

  // "resource-policies.form.policy-type.label": "Select the policy type",
  "resource-policies.form.policy-type.label": "Valitse käytäntötyyppi",

  // "resource-policies.form.policy-type.required": "You must select the resource policy type.",
  "resource-policies.form.policy-type.required": "Sinun on valittava käytäntötyyppi.",

  // "resource-policies.table.headers.action": "Action",
  "resource-policies.table.headers.action": "Toimenpide",

  // "resource-policies.table.headers.date.end": "End Date",
  "resource-policies.table.headers.date.end": "Loppupäivämäärä",

  // "resource-policies.table.headers.date.start": "Start Date",
  "resource-policies.table.headers.date.start": "Alkupäivämäärä",

  // "resource-policies.table.headers.edit": "Edit",
  "resource-policies.table.headers.edit": "Muokkaa",

  // "resource-policies.table.headers.edit.group": "Edit group",
  "resource-policies.table.headers.edit.group": "Muokkaa ryhmää",

  // "resource-policies.table.headers.edit.policy": "Edit policy",
  "resource-policies.table.headers.edit.policy": "Muokkaa käytäntöä",

  // "resource-policies.table.headers.eperson": "EPerson",
  "resource-policies.table.headers.eperson": "Käyttäjä",

  // "resource-policies.table.headers.group": "Group",
  "resource-policies.table.headers.group": "Ryhmä",

  // "resource-policies.table.headers.id": "ID",
  "resource-policies.table.headers.id": "ID",

  // "resource-policies.table.headers.name": "Name",
  "resource-policies.table.headers.name": "Nimi",

  // "resource-policies.table.headers.policyType": "type",
  "resource-policies.table.headers.policyType": "tyyppi",

  // "resource-policies.table.headers.title.for.bitstream": "Policies for Bitstream",
  "resource-policies.table.headers.title.for.bitstream": "Tiedostokäytännöt",

  // "resource-policies.table.headers.title.for.bundle": "Policies for Bundle",
  "resource-policies.table.headers.title.for.bundle": "Nippukäytännöt",

  // "resource-policies.table.headers.title.for.item": "Policies for Item",
  "resource-policies.table.headers.title.for.item": "Tietuekäytännöt",

  // "resource-policies.table.headers.title.for.community": "Policies for Community",
  "resource-policies.table.headers.title.for.community": "Yhteisökäytännöt",

  // "resource-policies.table.headers.title.for.collection": "Policies for Collection",
  "resource-policies.table.headers.title.for.collection": "Kokoelmakäytännöt",



  // "search.description": "",
  "search.description": "",

  // "search.switch-configuration.title": "Show",
  "search.switch-configuration.title": "Näytä",

  // "search.title": "DSpace Angular :: Search",
  "search.title": "DSpace Angular :: Hae",

  // "search.breadcrumbs": "Search",
  "search.breadcrumbs": "Hae",


  // "search.filters.applied.f.author": "Author",
  "search.filters.applied.f.author": "Tekijä",

  // "search.filters.applied.f.dateIssued.max": "End date",
  "search.filters.applied.f.dateIssued.max": "Loppupäivämäärä",

  // "search.filters.applied.f.dateIssued.min": "Start date",
  "search.filters.applied.f.dateIssued.min": "Alkupäivämäärä",

  // "search.filters.applied.f.dateSubmitted": "Date submitted",
  "search.filters.applied.f.dateSubmitted": "Tallennusajankohta",

  // "search.filters.applied.f.discoverable": "Private",
  "search.filters.applied.f.discoverable": "Yksityinen",

  // "search.filters.applied.f.entityType": "Item Type",
  "search.filters.applied.f.entityType": "Tietueen tyyppi",

  // "search.filters.applied.f.has_content_in_original_bundle": "Has files",
  "search.filters.applied.f.has_content_in_original_bundle": "On tiedostoja",

  // "search.filters.applied.f.itemtype": "Type",
  "search.filters.applied.f.itemtype": "Tyyppi",

  // "search.filters.applied.f.namedresourcetype": "Status",
  "search.filters.applied.f.namedresourcetype": "Tila",

  // "search.filters.applied.f.subject": "Subject",
  "search.filters.applied.f.subject": "Asiasana",

  // "search.filters.applied.f.submitter": "Submitter",
  "search.filters.applied.f.submitter": "Tallentaja",

  // "search.filters.applied.f.jobTitle": "Job Title",
  "search.filters.applied.f.jobTitle": "Tehtävänimike",

  // "search.filters.applied.f.birthDate.max": "End birth date",
  "search.filters.applied.f.birthDate.max": "Viimeisin syntymäaika",

  // "search.filters.applied.f.birthDate.min": "Start birth date",
  "search.filters.applied.f.birthDate.min": "Varhaisin syntymäaika",

  // "search.filters.applied.f.withdrawn": "Withdrawn",
  "search.filters.applied.f.withdrawn": "Poistettu käytöstä",



  // "search.filters.filter.author.head": "Author",
  "search.filters.filter.author.head": "Tekijä",

  // "search.filters.filter.author.placeholder": "Author name",
  "search.filters.filter.author.placeholder": "Tekijän nimi",

  // "search.filters.filter.birthDate.head": "Birth Date",
  "search.filters.filter.birthDate.head": "Syntymäaika",

  // "search.filters.filter.birthDate.placeholder": "Birth Date",
  "search.filters.filter.birthDate.placeholder": "Syntymäaika",

  // "search.filters.filter.creativeDatePublished.head": "Date Published",
  "search.filters.filter.creativeDatePublished.head": "Julkaisuajankohta",

  // "search.filters.filter.creativeDatePublished.placeholder": "Date Published",
  "search.filters.filter.creativeDatePublished.placeholder": "Julkaisuajankohta",

  // "search.filters.filter.creativeWorkEditor.head": "Editor",
  "search.filters.filter.creativeWorkEditor.head": "Toimittaja",

  // "search.filters.filter.creativeWorkEditor.placeholder": "Editor",
  "search.filters.filter.creativeWorkEditor.placeholder": "Toimittaja",

  // "search.filters.filter.creativeWorkKeywords.head": "Subject",
  "search.filters.filter.creativeWorkKeywords.head": "Asiasana",

  // "search.filters.filter.creativeWorkKeywords.placeholder": "Subject",
  "search.filters.filter.creativeWorkKeywords.placeholder": "Asiasana",

  // "search.filters.filter.creativeWorkPublisher.head": "Publisher",
  "search.filters.filter.creativeWorkPublisher.head": "Julkaisija",

  // "search.filters.filter.creativeWorkPublisher.placeholder": "Publisher",
  "search.filters.filter.creativeWorkPublisher.placeholder": "Julkaisija",

  // "search.filters.filter.dateIssued.head": "Date",
  "search.filters.filter.dateIssued.head": "Päivämäärä",

  // "search.filters.filter.dateIssued.max.placeholder": "Minimum Date",
  "search.filters.filter.dateIssued.max.placeholder": "Alkupäivämäärä",

  // "search.filters.filter.dateIssued.min.placeholder": "Maximum Date",
  "search.filters.filter.dateIssued.min.placeholder": "Loppupäivämäärä",

  // "search.filters.filter.dateSubmitted.head": "Date submitted",
  "search.filters.filter.dateSubmitted.head": "Tallennusajankohta",

  // "search.filters.filter.dateSubmitted.placeholder": "Date submitted",
  "search.filters.filter.dateSubmitted.placeholder": "Tallennnusajankohta",

  // "search.filters.filter.discoverable.head": "Private",
  "search.filters.filter.discoverable.head": "Yksityinen",

  // "search.filters.filter.withdrawn.head": "Withdrawn",
  "search.filters.filter.withdrawn.head": "Poistettu käytöstä",

  // "search.filters.filter.entityType.head": "Item Type",
  "search.filters.filter.entityType.head": "Tietueen tyyppi",

  // "search.filters.filter.entityType.placeholder": "Item Type",
  "search.filters.filter.entityType.placeholder": "Tietueen tyyppi",

  // "search.filters.filter.has_content_in_original_bundle.head": "Has files",
  "search.filters.filter.has_content_in_original_bundle.head": "On tiedostoja",

  // "search.filters.filter.itemtype.head": "Type",
  "search.filters.filter.itemtype.head": "Tyyppi",

  // "search.filters.filter.itemtype.placeholder": "Type",
  "search.filters.filter.itemtype.placeholder": "Tyyppi",

  // "search.filters.filter.jobTitle.head": "Job Title",
  "search.filters.filter.jobTitle.head": "Tehtävänimike",

  // "search.filters.filter.jobTitle.placeholder": "Job Title",
  "search.filters.filter.jobTitle.placeholder": "Tehtävänimike",

  // "search.filters.filter.knowsLanguage.head": "Known language",
  "search.filters.filter.knowsLanguage.head": "Tunnettu kieli",

  // "search.filters.filter.knowsLanguage.placeholder": "Known language",
  "search.filters.filter.knowsLanguage.placeholder": "Tunnettu kieli",

  // "search.filters.filter.namedresourcetype.head": "Status",
  "search.filters.filter.namedresourcetype.head": "Tila",

  // "search.filters.filter.namedresourcetype.placeholder": "Status",
  "search.filters.filter.namedresourcetype.placeholder": "Tila",

  // "search.filters.filter.objectpeople.head": "People",
  "search.filters.filter.objectpeople.head": "Käyttäjät",

  // "search.filters.filter.objectpeople.placeholder": "People",
  "search.filters.filter.objectpeople.placeholder": "Käyttäjät",

  // "search.filters.filter.organizationAddressCountry.head": "Country",
  "search.filters.filter.organizationAddressCountry.head": "Maa",

  // "search.filters.filter.organizationAddressCountry.placeholder": "Country",
  "search.filters.filter.organizationAddressCountry.placeholder": "Maa",

  // "search.filters.filter.organizationAddressLocality.head": "City",
  "search.filters.filter.organizationAddressLocality.head": "Kaupunki",

  // "search.filters.filter.organizationAddressLocality.placeholder": "City",
  "search.filters.filter.organizationAddressLocality.placeholder": "Kaupunki",

  // "search.filters.filter.organizationFoundingDate.head": "Date Founded",
  "search.filters.filter.organizationFoundingDate.head": "Perustamispäivämäärä",

  // "search.filters.filter.organizationFoundingDate.placeholder": "Date Founded",
  "search.filters.filter.organizationFoundingDate.placeholder": "Perustamispäivämäärä",

  // "search.filters.filter.scope.head": "Scope",
  "search.filters.filter.scope.head": "Rajaus",

  // "search.filters.filter.scope.placeholder": "Scope filter",
  "search.filters.filter.scope.placeholder": "Haun tarkennus",

  // "search.filters.filter.show-less": "Collapse",
  "search.filters.filter.show-less": "Sulje",

  // "search.filters.filter.show-more": "Show more",
  "search.filters.filter.show-more": "Näytä lisää",

  // "search.filters.filter.subject.head": "Subject",
  "search.filters.filter.subject.head": "Asiasana",

  // "search.filters.filter.subject.placeholder": "Subject",
  "search.filters.filter.subject.placeholder": "Asiasana",

  // "search.filters.filter.submitter.head": "Submitter",
  "search.filters.filter.submitter.head": "Tallentaja",

  // "search.filters.filter.submitter.placeholder": "Submitter",
  "search.filters.filter.submitter.placeholder": "Tallentaja",



  // "search.filters.entityType.JournalIssue": "Journal Issue",
  "search.filters.entityType.JournalIssue": "Kausijulkaisun numero",

  // "search.filters.entityType.JournalVolume": "Journal Volume",
  "search.filters.entityType.JournalVolume": "Kausijulkaisun vuosikerta",

  // "search.filters.entityType.OrgUnit": "Organizational Unit",
  "search.filters.entityType.OrgUnit": "Organisaatioyksikkö",

  // "search.filters.has_content_in_original_bundle.true": "Yes",
  "search.filters.has_content_in_original_bundle.true": "Kyllä",

  // "search.filters.has_content_in_original_bundle.false": "No",
  "search.filters.has_content_in_original_bundle.false": "Ei",

  // "search.filters.discoverable.true": "No",
  "search.filters.discoverable.true": "Ei",

  // "search.filters.discoverable.false": "Yes",
  "search.filters.discoverable.false": "Kyllä",

  // "search.filters.withdrawn.true": "Yes",
  "search.filters.withdrawn.true": "Kyllä",

  // "search.filters.withdrawn.false": "No",
  "search.filters.withdrawn.false": "Ei",


  // "search.filters.head": "Filters",
  "search.filters.head": "Suodattimet",

  // "search.filters.reset": "Reset filters",
  "search.filters.reset": "Tyhjennä suodattimet",



  // "search.form.search": "Search",
  "search.form.search": "Hae",

  // "search.form.search_dspace": "Search DSpace",
  "search.form.search_dspace": "Hae arkistosta",

  // "search.form.search_mydspace": "Search MyDSpace",
  "search.form.search_mydspace": "Hae omista tiedoista",



  // "search.results.head": "Search Results",
  "search.results.head": "Hakutulokset",

  // "search.results.no-results": "Your search returned no results. Having trouble finding what you're looking for? Try putting",
  "search.results.no-results": "Ei hakutuloksia. Jos sinulla on hakuongelmia, voit",

  // "search.results.no-results-link": "quotes around it",
  "search.results.no-results-link": "käyttää lainausmerkkejä",

  // "search.results.empty": "Your search returned no results.",
  "search.results.empty": "Ei hakutuloksia.",



  // "search.sidebar.close": "Back to results",
  "search.sidebar.close": "Paluu tuloksiin",

  // "search.sidebar.filters.title": "Filters",
  "search.sidebar.filters.title": "Suodattimet",

  // "search.sidebar.open": "Search Tools",
  "search.sidebar.open": "Hakutyökalut",

  // "search.sidebar.results": "results",
  "search.sidebar.results": "tulokset",

  // "search.sidebar.settings.rpp": "Results per page",
  "search.sidebar.settings.rpp": "Tulosta sivulla",

  // "search.sidebar.settings.sort-by": "Sort By",
  "search.sidebar.settings.sort-by": "Järjestä",

  // "search.sidebar.settings.title": "Settings",
  "search.sidebar.settings.title": "Asetukset",



  // "search.view-switch.show-detail": "Show detail",
  "search.view-switch.show-detail": "Näytä lisätiedot",

  // "search.view-switch.show-grid": "Show as grid",
  "search.view-switch.show-grid": "Näydä ruudukkona",

  // "search.view-switch.show-list": "Show as list",
  "search.view-switch.show-list": "Näytä luettelona",



  // "sorting.ASC": "Ascending",
  "sorting.ASC": "Laskeva",

  // "sorting.DESC": "Descending",
  "sorting.DESC": "Nouseva",

  // "sorting.dc.title.ASC": "Title Ascending",
  "sorting.dc.title.ASC": "Nimeke (A-Ö)",

  // "sorting.dc.title.DESC": "Title Descending",
  "sorting.dc.title.DESC": "Nimeke (Ö-A)",

  // "sorting.score.DESC": "Relevance",
  "sorting.score.DESC": "Relevanssi",



  // "statistics.title": "Statistics",
  "statistics.title": "Tilastot",

  // "statistics.header": "Statistics for {{ scope }}",
  "statistics.header": "{{ scope }}:n tilastot",

  // "statistics.breadcrumbs": "Statistics",
  "statistics.breadcrumbs": "Tilastot",

  // "statistics.page.no-data": "No data available",
  "statistics.page.no-data": "Ei dataa",

  // "statistics.table.no-data": "No data available",
  "statistics.table.no-data": "Ei dataa",

  // "statistics.table.title.TotalVisits": "Total visits",
  "statistics.table.title.TotalVisits": "Käyntejä  yhteensä",

  // "statistics.table.title.TotalVisitsPerMonth": "Total visits per month",
  "statistics.table.title.TotalVisitsPerMonth": "Käyntejä kuukaudessa",

  // "statistics.table.title.TotalDownloads": "File Visits",
  "statistics.table.title.TotalDownloads": "Tiedostokäyntejä",

  // "statistics.table.title.TopCountries": "Top country views",
  "statistics.table.title.TopCountries": "Eniten katseluita maittain",

  // "statistics.table.title.TopCities": "Top city views",
  "statistics.table.title.TopCities": "Eniten katseluita kaupungeittain",

  // "statistics.table.header.views": "Views",
  "statistics.table.header.views": "Katseluita",



  // "submission.edit.title": "Edit Submission",
  "submission.edit.title": "Muokkaa tallennusta",

  // "submission.general.cannot_submit": "You have not the privilege to make a new submission.",
  "submission.general.cannot_submit": "Sinulla ei ole oikeuksia aineiston tallentamiseen.",

  // "submission.general.deposit": "Deposit",
  "submission.general.deposit": "Tallenna",

  // "submission.general.discard.confirm.cancel": "Cancel",
  "submission.general.discard.confirm.cancel": "Peruuta",

  // "submission.general.discard.confirm.info": "This operation can't be undone. Are you sure?",
  "submission.general.discard.confirm.info": "Tätä operaatiota ei voi perua. Oletko varma?",

  // "submission.general.discard.confirm.submit": "Yes, I'm sure",
  "submission.general.discard.confirm.submit": "Kyllä, olen varma",

  // "submission.general.discard.confirm.title": "Discard submission",
  "submission.general.discard.confirm.title": "Hylkää tallennus",

  // "submission.general.discard.submit": "Discard",
  "submission.general.discard.submit": "Hylkää",

  // "submission.general.save": "Save",
  "submission.general.save": "Tallenna",

  // "submission.general.save-later": "Save for later",
  "submission.general.save-later": "Tallenna myöhemmäksi",


  // "submission.import-external.page.title": "Import metadata from an external source",
  "submission.import-external.page.title": "Importoi metadata ulkoisesta lähteestä",

  // "submission.import-external.title": "Import metadata from an external source",
  "submission.import-external.title": "Importoi metadata ulkoisesta lähteestä",

  // "submission.import-external.page.hint": "Enter a query above to find items from the web to import in to DSpace.",
  "submission.import-external.page.hint": "Anna hakulauseke etsiäksesi verkosta arkistoon importoitavia tietueita.",

  // "submission.import-external.back-to-my-dspace": "Back to MyDSpace",
  "submission.import-external.back-to-my-dspace": "Paluu omiin tietoihin",

  // "submission.import-external.search.placeholder": "Search the external source",
  "submission.import-external.search.placeholder": "Hae ulkoisesta lähteestä",

  // "submission.import-external.search.button": "Search",
  "submission.import-external.search.button": "Hae",

  // "submission.import-external.search.button.hint": "Write some words to search",
  "submission.import-external.search.button.hint": "Anna muutama hakusana",

  // "submission.import-external.search.source.hint": "Pick an external source",
  "submission.import-external.search.source.hint": "Valitse ulkoinen lähde",

  // "submission.import-external.source.arxiv": "arXiv",
  "submission.import-external.source.arxiv": "arXiv",

  // "submission.import-external.source.loading": "Loading ...",
  "submission.import-external.source.loading": "Ladataan ...",

  // "submission.import-external.source.sherpaJournal": "SHERPA Journals",
  "submission.import-external.source.sherpaJournal": "SHERPA-kausijulkaisut",

  // "submission.import-external.source.sherpaPublisher": "SHERPA Publishers",
  "submission.import-external.source.sherpaPublisher": "SHERPA-kustantajat",

  // "submission.import-external.source.orcid": "ORCID",
  "submission.import-external.source.orcid": "ORCID-tunniste",

  // "submission.import-external.source.pubmed": "Pubmed",
  "submission.import-external.source.pubmed": "Pubmed",

  // "submission.import-external.source.lcname": "Library of Congress Names",
  "submission.import-external.source.lcname": "Library of Congress -nimet",

  // "submission.import-external.preview.title": "Item Preview",
  "submission.import-external.preview.title": "Tietueen esikatselu",

  // "submission.import-external.preview.subtitle": "The metadata below was imported from an external source. It will be pre-filled when you start the submission.",
  "submission.import-external.preview.subtitle": "Alla oleva metadata importoitiin ulkoisesta lähteestä. Sillä esitäytetään metadata, kun aloitat tallennuksen.",

  // "submission.import-external.preview.button.import": "Start submission",
  "submission.import-external.preview.button.import": "Aloita tallentaminen",

  // "submission.import-external.preview.error.import.title": "Submission error",
  "submission.import-external.preview.error.import.title": "Tallennusvirhe",

  // "submission.import-external.preview.error.import.body": "An error occurs during the external source entry import process.",
  "submission.import-external.preview.error.import.body": "Virhe importoitaessa tietuetta ulkoisesta lähteestä.",

  // "submission.sections.describe.relationship-lookup.close": "Close",
  "submission.sections.describe.relationship-lookup.close": "Sulje",

  // "submission.sections.describe.relationship-lookup.external-source.added": "Successfully added local entry to the selection",
  "submission.sections.describe.relationship-lookup.external-source.added": "Paikallinen kohde lisätty valintaan",

  // "submission.sections.describe.relationship-lookup.external-source.import-button-title.isAuthorOfPublication": "Import remote author",
  "submission.sections.describe.relationship-lookup.external-source.import-button-title.isAuthorOfPublication": "Importoi tekijä ulkoisesta lähteestä",

  // "submission.sections.describe.relationship-lookup.external-source.import-button-title.Journal": "Import remote journal",
  "submission.sections.describe.relationship-lookup.external-source.import-button-title.Journal": "Importoi kausijulkaisu ulkoisesta lähteestä",

  // "submission.sections.describe.relationship-lookup.external-source.import-button-title.Journal Issue": "Import remote journal issue",
  "submission.sections.describe.relationship-lookup.external-source.import-button-title.Journal Issue": "Importoi kausijulkaisun numero ulkoisesta lähteestä",

  // "submission.sections.describe.relationship-lookup.external-source.import-button-title.Journal Volume": "Import remote journal volume",
  "submission.sections.describe.relationship-lookup.external-source.import-button-title.Journal Volume": "Importoi kausijulkaisun vuosikerta ulkoisesta lähteestä",

  // "submission.sections.describe.relationship-lookup.external-source.import-modal.isAuthorOfPublication.title": "Import Remote Author",
  "submission.sections.describe.relationship-lookup.external-source.import-modal.isAuthorOfPublication.title": "Importoi tekijä ulkoisesta lähteestä",

  // "submission.sections.describe.relationship-lookup.external-source.import-modal.isAuthorOfPublication.added.local-entity": "Successfully added local author to the selection",
  "submission.sections.describe.relationship-lookup.external-source.import-modal.isAuthorOfPublication.added.local-entity": "Paikallinen tekijä lisätty valintaan",

  // "submission.sections.describe.relationship-lookup.external-source.import-modal.isAuthorOfPublication.added.new-entity": "Successfully imported and added external author to the selection",
  "submission.sections.describe.relationship-lookup.external-source.import-modal.isAuthorOfPublication.added.new-entity": "Ulkoinen tekijä importoitu ja lisätty valintaan",

  // "submission.sections.describe.relationship-lookup.external-source.import-modal.authority": "Authority",
  "submission.sections.describe.relationship-lookup.external-source.import-modal.authority": "Auktoriteetti",

  // "submission.sections.describe.relationship-lookup.external-source.import-modal.authority.new": "Import as a new local authority entry",
  "submission.sections.describe.relationship-lookup.external-source.import-modal.authority.new": "Importoi uudeksi paikalliseksi auktoriteettikohteeksi",

  // "submission.sections.describe.relationship-lookup.external-source.import-modal.cancel": "Cancel",
  "submission.sections.describe.relationship-lookup.external-source.import-modal.cancel": "Peruuta",

  // "submission.sections.describe.relationship-lookup.external-source.import-modal.collection": "Select a collection to import new entries to",
  "submission.sections.describe.relationship-lookup.external-source.import-modal.collection": "Valitse kokoelma, johon uudet kohteet importoidaan",

  // "submission.sections.describe.relationship-lookup.external-source.import-modal.entities": "Entities",
  "submission.sections.describe.relationship-lookup.external-source.import-modal.entities": "Kokonaisuudet",

  // "submission.sections.describe.relationship-lookup.external-source.import-modal.entities.new": "Import as a new local entity",
  "submission.sections.describe.relationship-lookup.external-source.import-modal.entities.new": "Importoi uudeksi paikalliseksi kokonaisuudeksi",

  // "submission.sections.describe.relationship-lookup.external-source.import-modal.head.lcname": "Importing from LC Name",
  "submission.sections.describe.relationship-lookup.external-source.import-modal.head.lcname": "Importointi Library of Congress -nimestä",

  // "submission.sections.describe.relationship-lookup.external-source.import-modal.head.orcid": "Importing from ORCID",
  "submission.sections.describe.relationship-lookup.external-source.import-modal.head.orcid": "Importointi ORCIDista",

  // "submission.sections.describe.relationship-lookup.external-source.import-modal.head.sherpaJournal": "Importing from Sherpa Journal",
  "submission.sections.describe.relationship-lookup.external-source.import-modal.head.sherpaJournal": "Importointi Sherpa-julkaisusta",

  // "submission.sections.describe.relationship-lookup.external-source.import-modal.head.sherpaPublisher": "Importing from Sherpa Publisher",
  "submission.sections.describe.relationship-lookup.external-source.import-modal.head.sherpaPublisher": "Importointi Sherpa-julkaisijalta",

  // "submission.sections.describe.relationship-lookup.external-source.import-modal.head.pubmed": "Importing from PubMed",
  "submission.sections.describe.relationship-lookup.external-source.import-modal.head.pubmed": "Importointi PubMedista",

  // "submission.sections.describe.relationship-lookup.external-source.import-modal.head.arxiv": "Importing from arXiv",
  "submission.sections.describe.relationship-lookup.external-source.import-modal.head.arxiv": "Importointi arXivista",

  // "submission.sections.describe.relationship-lookup.external-source.import-modal.import": "Import",
  "submission.sections.describe.relationship-lookup.external-source.import-modal.import": "Importoi",

  // "submission.sections.describe.relationship-lookup.external-source.import-modal.Journal.title": "Import Remote Journal",
  "submission.sections.describe.relationship-lookup.external-source.import-modal.Journal.title": "Importoi kausijulkaisu ulkoisesta lähteestä",

  // "submission.sections.describe.relationship-lookup.external-source.import-modal.Journal.added.local-entity": "Successfully added local journal to the selection",
  "submission.sections.describe.relationship-lookup.external-source.import-modal.Journal.added.local-entity": "Paikallinen kausijulkaisu lisätty valintaan",

  // "submission.sections.describe.relationship-lookup.external-source.import-modal.Journal.added.new-entity": "Successfully imported and added external journal to the selection",
  "submission.sections.describe.relationship-lookup.external-source.import-modal.Journal.added.new-entity": "Ulkoinen kausijulkaisu importoitu ja lisätty valintaan",

  // "submission.sections.describe.relationship-lookup.external-source.import-modal.Journal Issue.title": "Import Remote Journal Issue",
  "submission.sections.describe.relationship-lookup.external-source.import-modal.Journal Issue.title": "Importoi kausijulkaisun numero ulkoisesta lähteestä",

  // "submission.sections.describe.relationship-lookup.external-source.import-modal.Journal Issue.added.local-entity": "Successfully added local journal issue to the selection",
  "submission.sections.describe.relationship-lookup.external-source.import-modal.Journal Issue.added.local-entity": "Paikallinen kausijulkaisun numero lisätty valintaan",

  // "submission.sections.describe.relationship-lookup.external-source.import-modal.Journal Issue.added.new-entity": "Successfully imported and added external journal issue to the selection",
  "submission.sections.describe.relationship-lookup.external-source.import-modal.Journal Issue.added.new-entity": "Ulkoinen kausijulkaisun numero importoitu ja lisätty valintaan",

  // "submission.sections.describe.relationship-lookup.external-source.import-modal.Journal Volume.title": "Import Remote Journal Volume",
  "submission.sections.describe.relationship-lookup.external-source.import-modal.Journal Volume.title": "Importoi kausijulkaisun vuosikerta ulkoisesta lähteestä",

  // "submission.sections.describe.relationship-lookup.external-source.import-modal.Journal Volume.added.local-entity": "Successfully added local journal volume to the selection",
  "submission.sections.describe.relationship-lookup.external-source.import-modal.Journal Volume.added.local-entity": "Paikallinen kausijulkaisun vuosikerta lisätty valintaan",

  // "submission.sections.describe.relationship-lookup.external-source.import-modal.Journal Volume.added.new-entity": "Successfully imported and added external journal volume to the selection",
  "submission.sections.describe.relationship-lookup.external-source.import-modal.Journal Volume.added.new-entity": "Ulkoinen kausijulkaisun vuosikerta importoitu ja lisätty valintaan",

  // "submission.sections.describe.relationship-lookup.external-source.import-modal.select": "Select a local match:",
  "submission.sections.describe.relationship-lookup.external-source.import-modal.select": "Valitse paikallinen vastaavuus:",

  // "submission.sections.describe.relationship-lookup.search-tab.deselect-all": "Deselect all",
  "submission.sections.describe.relationship-lookup.search-tab.deselect-all": "Poista kaikkien valinta",

  // "submission.sections.describe.relationship-lookup.search-tab.deselect-page": "Deselect page",
  "submission.sections.describe.relationship-lookup.search-tab.deselect-page": "Poista sivun valinta",

  // "submission.sections.describe.relationship-lookup.search-tab.loading": "Loading...",
  "submission.sections.describe.relationship-lookup.search-tab.loading": "Ladataan...",

  // "submission.sections.describe.relationship-lookup.search-tab.placeholder": "Search query",
  "submission.sections.describe.relationship-lookup.search-tab.placeholder": "Hakulauseke",

  // "submission.sections.describe.relationship-lookup.search-tab.search": "Go",
  "submission.sections.describe.relationship-lookup.search-tab.search": "Ok",

  // "submission.sections.describe.relationship-lookup.search-tab.select-all": "Select all",
  "submission.sections.describe.relationship-lookup.search-tab.select-all": "Valitse kaikki",

  // "submission.sections.describe.relationship-lookup.search-tab.select-page": "Select page",
  "submission.sections.describe.relationship-lookup.search-tab.select-page": "Valitse sivu",

  // "submission.sections.describe.relationship-lookup.selected": "Selected {{ size }} items",
  "submission.sections.describe.relationship-lookup.selected": "Valittu {{ size }} tietuetta",

  // "submission.sections.describe.relationship-lookup.search-tab.tab-title.isAuthorOfPublication": "Local Authors ({{ count }})",
  "submission.sections.describe.relationship-lookup.search-tab.tab-title.isAuthorOfPublication": "Paikalliset tekijät ({{ count }})",

  // "submission.sections.describe.relationship-lookup.search-tab.tab-title.isJournalOfPublication": "Local Journals ({{ count }})",
  "submission.sections.describe.relationship-lookup.search-tab.tab-title.isJournalOfPublication": "Paikalliset kausijulkaisut ({{ count }})",

  // "submission.sections.describe.relationship-lookup.search-tab.tab-title.Project": "Local Projects ({{ count }})",
  "submission.sections.describe.relationship-lookup.search-tab.tab-title.Project": "Paikalliset projektit ({{ count }})",

  // "submission.sections.describe.relationship-lookup.search-tab.tab-title.Publication": "Local Publications ({{ count }})",
  "submission.sections.describe.relationship-lookup.search-tab.tab-title.Publication": "Paikalliset julkaisut ({{ count }})",

  // "submission.sections.describe.relationship-lookup.search-tab.tab-title.Person": "Local Authors ({{ count }})",
  "submission.sections.describe.relationship-lookup.search-tab.tab-title.Person": "Paikalliset tekijät ({{ count }})",

  // "submission.sections.describe.relationship-lookup.search-tab.tab-title.OrgUnit": "Local Organizational Units ({{ count }})",
  "submission.sections.describe.relationship-lookup.search-tab.tab-title.OrgUnit": "Paikalliset organisaatioyksiköt ({{ count }})",

  // "submission.sections.describe.relationship-lookup.search-tab.tab-title.DataPackage": "Local Data Packages ({{ count }})",
  "submission.sections.describe.relationship-lookup.search-tab.tab-title.DataPackage": "Paikalliset datapaketit ({{ count }})",

  // "submission.sections.describe.relationship-lookup.search-tab.tab-title.DataFile": "Local Data Files ({{ count }})",
  "submission.sections.describe.relationship-lookup.search-tab.tab-title.DataFile": "Paikalliset datatiedostot ({{ count }})",

  // "submission.sections.describe.relationship-lookup.search-tab.tab-title.Journal": "Local Journals ({{ count }})",
  "submission.sections.describe.relationship-lookup.search-tab.tab-title.Journal": "Paikalliset kausijulkaisut ({{ count }})",

  // "submission.sections.describe.relationship-lookup.search-tab.tab-title.isJournalIssueOfPublication": "Local Journal Issues ({{ count }})",
  "submission.sections.describe.relationship-lookup.search-tab.tab-title.isJournalIssueOfPublication": "Paikalliset kausijulkaisun numerot ({{ count }})",

  // "submission.sections.describe.relationship-lookup.search-tab.tab-title.JournalIssue": "Local Journal Issues ({{ count }})",
  "submission.sections.describe.relationship-lookup.search-tab.tab-title.JournalIssue": "Paikalliset kausijulkaisun numerot ({{ count }})",

  // "submission.sections.describe.relationship-lookup.search-tab.tab-title.isJournalVolumeOfPublication": "Local Journal Volumes ({{ count }})",
  "submission.sections.describe.relationship-lookup.search-tab.tab-title.isJournalVolumeOfPublication": "Paikalliset kausijulkaisun vuosikerrat ({{ count }})",

  // "submission.sections.describe.relationship-lookup.search-tab.tab-title.JournalVolume": "Local Journal Volumes ({{ count }})",
  "submission.sections.describe.relationship-lookup.search-tab.tab-title.JournalVolume": "Paikalliset kausijulkaisun vuosikerrat ({{ count }})",

  // "submission.sections.describe.relationship-lookup.search-tab.tab-title.sherpaJournal": "Sherpa Journals ({{ count }})",
  "submission.sections.describe.relationship-lookup.search-tab.tab-title.sherpaJournal": "Sherpa-kausijulkaisut ({{ count }})",

  // "submission.sections.describe.relationship-lookup.search-tab.tab-title.sherpaPublisher": "Sherpa Publishers ({{ count }})",
  "submission.sections.describe.relationship-lookup.search-tab.tab-title.sherpaPublisher": "Sherpa-julkaisijat ({{ count }})",

  // "submission.sections.describe.relationship-lookup.search-tab.tab-title.orcid": "ORCID ({{ count }})",
  "submission.sections.describe.relationship-lookup.search-tab.tab-title.orcid": "ORCID-tunnisteet ({{ count }})",

  // "submission.sections.describe.relationship-lookup.search-tab.tab-title.lcname": "LC Names ({{ count }})",
  "submission.sections.describe.relationship-lookup.search-tab.tab-title.lcname": "Library of Congress -nimet ({{ count }})",

  // "submission.sections.describe.relationship-lookup.search-tab.tab-title.pubmed": "PubMed ({{ count }})",
  "submission.sections.describe.relationship-lookup.search-tab.tab-title.pubmed": "PubMed ({{ count }})",

  // "submission.sections.describe.relationship-lookup.search-tab.tab-title.arxiv": "arXiv ({{ count }})",
  "submission.sections.describe.relationship-lookup.search-tab.tab-title.arxiv": "arXiv ({{ count }})",

  // "submission.sections.describe.relationship-lookup.search-tab.tab-title.isFundingAgencyOfPublication": "Search for Funding Agencies",
  "submission.sections.describe.relationship-lookup.search-tab.tab-title.isFundingAgencyOfPublication": "Hae rahoittajatahoja",

  // "submission.sections.describe.relationship-lookup.search-tab.tab-title.isFundingOfPublication": "Search for Funding",
  "submission.sections.describe.relationship-lookup.search-tab.tab-title.isFundingOfPublication": "Hae rahoitusta",

  // "submission.sections.describe.relationship-lookup.search-tab.tab-title.isChildOrgUnitOf": "Search for Organizational Units",
  "submission.sections.describe.relationship-lookup.search-tab.tab-title.isChildOrgUnitOf": "Hae organisaatioyksiköitä",

  // "submission.sections.describe.relationship-lookup.selection-tab.tab-title": "Current Selection ({{ count }})",
  "submission.sections.describe.relationship-lookup.selection-tab.tab-title": "Nykyinen valinta ({{ count }})",

  // "submission.sections.describe.relationship-lookup.title.isJournalIssueOfPublication": "Journal Issues",
  "submission.sections.describe.relationship-lookup.title.isJournalIssueOfPublication": "Kausijulkaisun numerot",


  // "submission.sections.describe.relationship-lookup.title.JournalIssue": "Journal Issues",
  "submission.sections.describe.relationship-lookup.title.JournalIssue": "Kausijulkaisun numerot",

  // "submission.sections.describe.relationship-lookup.title.isJournalVolumeOfPublication": "Journal Volumes",
  "submission.sections.describe.relationship-lookup.title.isJournalVolumeOfPublication": "Kausijulkaisun vuosikerrat",

  // "submission.sections.describe.relationship-lookup.title.JournalVolume": "Journal Volumes",
  "submission.sections.describe.relationship-lookup.title.JournalVolume": "Kausijulkaisun vuosikerrat",

  // "submission.sections.describe.relationship-lookup.title.isJournalOfPublication": "Journals",
  "submission.sections.describe.relationship-lookup.title.isJournalOfPublication": "Kausijulkaisut",

  // "submission.sections.describe.relationship-lookup.title.isAuthorOfPublication": "Authors",
  "submission.sections.describe.relationship-lookup.title.isAuthorOfPublication": "Tekijät",

  // "submission.sections.describe.relationship-lookup.title.isFundingAgencyOfPublication": "Funding Agency",
  "submission.sections.describe.relationship-lookup.title.isFundingAgencyOfPublication": "Rahoittajataho",

  // "submission.sections.describe.relationship-lookup.title.Project": "Projects",
  "submission.sections.describe.relationship-lookup.title.Project": "Projektit",

  // "submission.sections.describe.relationship-lookup.title.Publication": "Publications",
  "submission.sections.describe.relationship-lookup.title.Publication": "Julkaisut",

  // "submission.sections.describe.relationship-lookup.title.Person": "Authors",
  "submission.sections.describe.relationship-lookup.title.Person": "Tekijät",

  // "submission.sections.describe.relationship-lookup.title.OrgUnit": "Organizational Units",
  "submission.sections.describe.relationship-lookup.title.OrgUnit": "Organisaatioyksiköt",

  // "submission.sections.describe.relationship-lookup.title.DataPackage": "Data Packages",
  "submission.sections.describe.relationship-lookup.title.DataPackage": "Datapaketit",

  // "submission.sections.describe.relationship-lookup.title.DataFile": "Data Files",
  "submission.sections.describe.relationship-lookup.title.DataFile": "Datatiedostot",

  // "submission.sections.describe.relationship-lookup.title.Funding Agency": "Funding Agency",
  "submission.sections.describe.relationship-lookup.title.Funding Agency": "Rahoittajataho",

  // "submission.sections.describe.relationship-lookup.title.isFundingOfPublication": "Funding",
  "submission.sections.describe.relationship-lookup.title.isFundingOfPublication": "Rahoitus",

  // "submission.sections.describe.relationship-lookup.title.isChildOrgUnitOf": "Parent Organizational Unit",
  "submission.sections.describe.relationship-lookup.title.isChildOrgUnitOf": "Ylempi organisaatioyksikkö",

  // "submission.sections.describe.relationship-lookup.search-tab.toggle-dropdown": "Toggle dropdown",
  "submission.sections.describe.relationship-lookup.search-tab.toggle-dropdown": "Vaihda valikon tilaa",

  // "submission.sections.describe.relationship-lookup.selection-tab.settings": "Settings",
  "submission.sections.describe.relationship-lookup.selection-tab.settings": "Asetukset",

  // "submission.sections.describe.relationship-lookup.selection-tab.no-selection": "Your selection is currently empty.",
  "submission.sections.describe.relationship-lookup.selection-tab.no-selection": "Valinta on tyhjä.",

  // "submission.sections.describe.relationship-lookup.selection-tab.title.isAuthorOfPublication": "Selected Authors",
  "submission.sections.describe.relationship-lookup.selection-tab.title.isAuthorOfPublication": "Valitut tekijät",

  // "submission.sections.describe.relationship-lookup.selection-tab.title.isJournalOfPublication": "Selected Journals",
  "submission.sections.describe.relationship-lookup.selection-tab.title.isJournalOfPublication": "Valitut kausijulkaisut",

  // "submission.sections.describe.relationship-lookup.selection-tab.title.isJournalVolumeOfPublication": "Selected Journal Volume",
  "submission.sections.describe.relationship-lookup.selection-tab.title.isJournalVolumeOfPublication": "Valittu kausijulkaisun vuosikerta",

  // "submission.sections.describe.relationship-lookup.selection-tab.title.Project": "Selected Projects",
  "submission.sections.describe.relationship-lookup.selection-tab.title.Project": "Valitut projektit",

  // "submission.sections.describe.relationship-lookup.selection-tab.title.Publication": "Selected Publications",
  "submission.sections.describe.relationship-lookup.selection-tab.title.Publication": "Valitut julkaisut",

  // "submission.sections.describe.relationship-lookup.selection-tab.title.Person": "Selected Authors",
  "submission.sections.describe.relationship-lookup.selection-tab.title.Person": "Valitut tekijät",

  // "submission.sections.describe.relationship-lookup.selection-tab.title.OrgUnit": "Selected Organizational Units",
  "submission.sections.describe.relationship-lookup.selection-tab.title.OrgUnit": "Valitut organisaatioyksiköt",

  // "submission.sections.describe.relationship-lookup.selection-tab.title.DataPackage": "Selected Data Packages",
  "submission.sections.describe.relationship-lookup.selection-tab.title.DataPackage": "Valitut datapaketit",

  // "submission.sections.describe.relationship-lookup.selection-tab.title.DataFile": "Selected Data Files",
  "submission.sections.describe.relationship-lookup.selection-tab.title.DataFile": "Valitut datatiedostot",

  // "submission.sections.describe.relationship-lookup.selection-tab.title.Journal": "Selected Journals",
  "submission.sections.describe.relationship-lookup.selection-tab.title.Journal": "Valitut kausijulkaisut",

  // "submission.sections.describe.relationship-lookup.selection-tab.title.isJournalIssueOfPublication": "Selected Issue",
  "submission.sections.describe.relationship-lookup.selection-tab.title.isJournalIssueOfPublication": "Valittu numero",

  // "submission.sections.describe.relationship-lookup.selection-tab.title.JournalVolume": "Selected Journal Volume",
  "submission.sections.describe.relationship-lookup.selection-tab.title.JournalVolume": "Valittu kausijulkaisun vuosikerta",

  // "submission.sections.describe.relationship-lookup.selection-tab.title.isFundingAgencyOfPublication": "Selected Funding Agency",
  "submission.sections.describe.relationship-lookup.selection-tab.title.isFundingAgencyOfPublication": "Valittu rahoittajataho",

  // "submission.sections.describe.relationship-lookup.selection-tab.title.isFundingOfPublication": "Selected Funding",
  "submission.sections.describe.relationship-lookup.selection-tab.title.isFundingOfPublication": "Valittu rahoitus",

  // "submission.sections.describe.relationship-lookup.selection-tab.title.JournalIssue": "Selected Issue",
  "submission.sections.describe.relationship-lookup.selection-tab.title.JournalIssue": "Valittu numero",

  // "submission.sections.describe.relationship-lookup.selection-tab.title.isChildOrgUnitOf": "Selected Organizational Unit",
  "submission.sections.describe.relationship-lookup.selection-tab.title.isChildOrgUnitOf": "Valittu organisaatioyksikkö",

  // "submission.sections.describe.relationship-lookup.selection-tab.title.sherpaJournal": "Search Results",
  "submission.sections.describe.relationship-lookup.selection-tab.title.sherpaJournal": "Hakutulokset",

  // "submission.sections.describe.relationship-lookup.selection-tab.title.sherpaPublisher": "Search Results",
  "submission.sections.describe.relationship-lookup.selection-tab.title.sherpaPublisher": "Hakutulokset",

  // "submission.sections.describe.relationship-lookup.selection-tab.title.orcid": "Search Results",
  "submission.sections.describe.relationship-lookup.selection-tab.title.orcid": "Hakutulokset",

  // "submission.sections.describe.relationship-lookup.selection-tab.title.orcidv2": "Search Results",
  "submission.sections.describe.relationship-lookup.selection-tab.title.orcidv2": "Hakutulokset",

  // "submission.sections.describe.relationship-lookup.selection-tab.title.lcname": "Search Results",
  "submission.sections.describe.relationship-lookup.selection-tab.title.lcname": "Hakutulokset",

  // "submission.sections.describe.relationship-lookup.selection-tab.title.pubmed": "Search Results",
  "submission.sections.describe.relationship-lookup.selection-tab.title.pubmed": "Hakutulokset",

  // "submission.sections.describe.relationship-lookup.selection-tab.title.arxiv": "Search Results",
  "submission.sections.describe.relationship-lookup.selection-tab.title.arxiv": "Hakutulokset",

  // "submission.sections.describe.relationship-lookup.name-variant.notification.content": "Would you like to save \"{{ value }}\" as a name variant for this person so you and others can reuse it for future submissions? If you don't you can still use it for this submission.",
  "submission.sections.describe.relationship-lookup.name-variant.notification.content": "Haluatko tallentaa nimen \"{{ value }}\" käyttäjän vaihtoehtoiseksi nimeksi, jota muutkin voivat käyttää uudelleen myös tulevissa tallennuksissa? Ellet tallenna nimeä, voit silti käyttää sitä tässä tallennuksessa.",

  // "submission.sections.describe.relationship-lookup.name-variant.notification.confirm": "Save a new name variant",
  "submission.sections.describe.relationship-lookup.name-variant.notification.confirm": "Tallenna uusi vaihtoehtoinen nimi",

  // "submission.sections.describe.relationship-lookup.name-variant.notification.decline": "Use only for this submission",
  "submission.sections.describe.relationship-lookup.name-variant.notification.decline": "Käytä vain tässä tallennuksessa",

  // "submission.sections.ccLicense.type": "License Type",
  "submission.sections.ccLicense.type": "Lisenssityyppi",

  // "submission.sections.ccLicense.select": "Select a license type…",
  "submission.sections.ccLicense.select": "Valitse lisenssityyppi…",

  // "submission.sections.ccLicense.change": "Change your license type…",
  "submission.sections.ccLicense.change": "Vaihda lisenssityyppi…",

  // "submission.sections.ccLicense.none": "No licenses available",
  "submission.sections.ccLicense.none": "Ei lisenssejä",

  // "submission.sections.ccLicense.option.select": "Select an option…",
  "submission.sections.ccLicense.option.select": "Valitse vaihtoehto…",

  // "submission.sections.ccLicense.link": "You’ve selected the following license:",
  "submission.sections.ccLicense.link": "Olet valinunt seuraavan lisenssin:",

  // "submission.sections.ccLicense.confirmation": "I grant the license above",
  "submission.sections.ccLicense.confirmation": "Myönnän yllä olevan lisenssin",

  // "submission.sections.general.add-more": "Add more",
  "submission.sections.general.add-more": "Lisää enemmän",

  // "submission.sections.general.collection": "Collection",
  "submission.sections.general.collection": "Kokoelma",

  // "submission.sections.general.deposit_error_notice": "There was an issue when submitting the item, please try again later.",
  "submission.sections.general.deposit_error_notice": "Ongelma tietueen tallentamisessa, yritä myöhemmin uudelleen.",

  // "submission.sections.general.deposit_success_notice": "Submission deposited successfully.",
  "submission.sections.general.deposit_success_notice": "Tallennus onnistui.",

  // "submission.sections.general.discard_error_notice": "There was an issue when discarding the item, please try again later.",
  "submission.sections.general.discard_error_notice": "Ongelma tietueen hylkäämisessä, yritä myöhemmin uudelleen.",

  // "submission.sections.general.discard_success_notice": "Submission discarded successfully.",
  "submission.sections.general.discard_success_notice": "Tallennus hylätty.",

  // "submission.sections.general.metadata-extracted": "New metadata have been extracted and added to the <strong>{{sectionId}}</strong> section.",
  "submission.sections.general.metadata-extracted": "Uusi metadata poimittu ja lisätty <strong>{{sectionId}}</strong>-osioon.",

  // "submission.sections.general.metadata-extracted-new-section": "New <strong>{{sectionId}}</strong> section has been added to submission.",
  "submission.sections.general.metadata-extracted-new-section": "Uusi <strong>{{sectionId}}</strong>-osio lisätty tallennukseen.",

  // "submission.sections.general.no-collection": "No collection found",
  "submission.sections.general.no-collection": "Ei kokoelmia",

  // "submission.sections.general.no-sections": "No options available",
  "submission.sections.general.no-sections": "Ei vaihtoehtoja",

  // "submission.sections.general.save_error_notice": "There was an issue when saving the item, please try again later.",
  "submission.sections.general.save_error_notice": "Ongelma tietueen tallentamisessa, yritä myöhemmin uudelleen.",

  // "submission.sections.general.save_success_notice": "Submission saved successfully.",
  "submission.sections.general.save_success_notice": "Tallennus onnistui.",

  // "submission.sections.general.search-collection": "Search for a collection",
  "submission.sections.general.search-collection": "Hae kokoelmaa",

  // "submission.sections.general.sections_not_valid": "There are incomplete sections.",
  "submission.sections.general.sections_not_valid": "Tallennuksessa keskeneräisiä osioita.",



  // "submission.sections.submit.progressbar.CClicense": "Creative commons license",
  "submission.sections.submit.progressbar.CClicense": "Creative commons -lisenssi",

  // "submission.sections.submit.progressbar.describe.recycle": "Recycle",
  "submission.sections.submit.progressbar.describe.recycle": "Kierrätä",

  // "submission.sections.submit.progressbar.describe.stepcustom": "Describe",
  "submission.sections.submit.progressbar.describe.stepcustom": "Kuvaile",

  // "submission.sections.submit.progressbar.describe.stepone": "Describe",
  "submission.sections.submit.progressbar.describe.stepone": "Kuvaile",

  // "submission.sections.submit.progressbar.describe.steptwo": "Describe",
  "submission.sections.submit.progressbar.describe.steptwo": "Kuvaile",

  // "submission.sections.submit.progressbar.detect-duplicate": "Potential duplicates",
  "submission.sections.submit.progressbar.detect-duplicate": "Mahdollisia kaksoiskappaleita",

  // "submission.sections.submit.progressbar.license": "Deposit license",
  "submission.sections.submit.progressbar.license": "Tallennuslisenssi",

  // "submission.sections.submit.progressbar.upload": "Upload files",
  "submission.sections.submit.progressbar.upload": "Lataa tiedostoja",



  // "submission.sections.upload.delete.confirm.cancel": "Cancel",
  "submission.sections.upload.delete.confirm.cancel": "Peruuta",

  // "submission.sections.upload.delete.confirm.info": "This operation can't be undone. Are you sure?",
  "submission.sections.upload.delete.confirm.info": "Tätä toimintoa ei voi peruuttaa. Oletko varma?",

  // "submission.sections.upload.delete.confirm.submit": "Yes, I'm sure",
  "submission.sections.upload.delete.confirm.submit": "Kyllä, olen varma",

  // "submission.sections.upload.delete.confirm.title": "Delete bitstream",
  "submission.sections.upload.delete.confirm.title": "Poista tiedosto",

  // "submission.sections.upload.delete.submit": "Delete",
  "submission.sections.upload.delete.submit": "Poista",

  // "submission.sections.upload.drop-message": "Drop files to attach them to the item",
  "submission.sections.upload.drop-message": "Pudota tiedostot liittääksesi ne tietueeseen",

  // "submission.sections.upload.form.access-condition-label": "Access condition type",
  "submission.sections.upload.form.access-condition-label": "Pääsyoikeustyyppi",

  // "submission.sections.upload.form.date-required": "Date is required.",
  "submission.sections.upload.form.date-required": "Päivämäärä on pakollinen tieto.",

  // "submission.sections.upload.form.from-label": "Grant access from",
  "submission.sections.upload.form.from-label": "Pääsyoikeus alkaa",

  // "submission.sections.upload.form.from-placeholder": "From",
  "submission.sections.upload.form.from-placeholder": "Alkaen",

  // "submission.sections.upload.form.group-label": "Group",
  "submission.sections.upload.form.group-label": "Ryhmä",

  // "submission.sections.upload.form.group-required": "Group is required.",
  "submission.sections.upload.form.group-required": "Ryhmä on pakollinen tieto.",

  // "submission.sections.upload.form.until-label": "Grant access until",
  "submission.sections.upload.form.until-label": "Pääsyoikeus päättyy",

  // "submission.sections.upload.form.until-placeholder": "Until",
  "submission.sections.upload.form.until-placeholder": "Asti",

  // "submission.sections.upload.header.policy.default.nolist": "Uploaded files in the {{collectionName}} collection will be accessible according to the following group(s):",
  "submission.sections.upload.header.policy.default.nolist": "{{collectionName}}-kokoelmaan ladatut tiedostot ovat seuraavien ryhmien saatavilla:",

  // "submission.sections.upload.header.policy.default.withlist": "Please note that uploaded files in the {{collectionName}} collection will be accessible, in addition to what is explicitly decided for the single file, with the following group(s):",
  "submission.sections.upload.header.policy.default.withlist": "Yksittäisten tiedostojen pääsyrajoitusten lisäksi {{collectionName}}-kokoelmaan ladatut tiedostot ovat seuraavien ryhmien saatavilla:",

  // "submission.sections.upload.info": "Here you will find all the files currently in the item. You can update the file metadata and access conditions or <strong>upload additional files just dragging & dropping them everywhere in the page</strong>",
  "submission.sections.upload.info": "Tietueen kaikki tiedostot on lueteltu tässä. Voit päivittää tiedoston metadataa ja pääsyehtoja tai <strong>ladata lisää tiedostoja raahaamalla ne mihin hyvänsä sivun kohtaan.</strong>",

  // "submission.sections.upload.no-entry": "No",
  "submission.sections.upload.no-entry": "Ei",

  // "submission.sections.upload.no-file-uploaded": "No file uploaded yet.",
  "submission.sections.upload.no-file-uploaded": "Tiedostoa ei vielä ladattu.",

  // "submission.sections.upload.save-metadata": "Save metadata",
  "submission.sections.upload.save-metadata": "Tallenna metadata",

  // "submission.sections.upload.undo": "Cancel",
  "submission.sections.upload.undo": "Peruuta",

  // "submission.sections.upload.upload-failed": "Upload failed",
  "submission.sections.upload.upload-failed": "Lataus epäonnistui",

  // "submission.sections.upload.upload-successful": "Upload successful",
  "submission.sections.upload.upload-successful": "Lataus valmis",



  // "submission.submit.title": "Tallennus",
  "submission.submit.title": "Julkaisu",



  // "submission.workflow.generic.delete": "Delete",
  "submission.workflow.generic.delete": "Poista",

  // "submission.workflow.generic.delete-help": "If you would to discard this item, select \"Delete\".  You will then be asked to confirm it.",
  "submission.workflow.generic.delete-help": "Valitse \"Poista\" hylätäksesi tietueen. Poisto pyydetään vielä vahvistamaan.",

  // "submission.workflow.generic.edit": "Edit",
  "submission.workflow.generic.edit": "Muokkaa",

  // "submission.workflow.generic.edit-help": "Select this option to change the item's metadata.",
  "submission.workflow.generic.edit-help": "Valitse tämä muuttaaksesi tietueen metadataa.",

  // "submission.workflow.generic.view": "View",
  "submission.workflow.generic.view": "Näytä",

  // "submission.workflow.generic.view-help": "Select this option to view the item's metadata.",
  "submission.workflow.generic.view-help": "Valitse tämä katsoaksesi tietueen metadataa.",



  // "submission.workflow.tasks.claimed.approve": "Approve",
  "submission.workflow.tasks.claimed.approve": "Hyväksy",

  // "submission.workflow.tasks.claimed.approve_help": "If you have reviewed the item and it is suitable for inclusion in the collection, select \"Approve\".",
  "submission.workflow.tasks.claimed.approve_help": "Jos olet tarkistanut tietueen, ja se on kelvollinen kokoelmaan lisättäväksi, valitse \"Hyväksy\".",

  // "submission.workflow.tasks.claimed.edit": "Edit",
  "submission.workflow.tasks.claimed.edit": "Muokkaa",

  // "submission.workflow.tasks.claimed.edit_help": "Select this option to change the item's metadata.",
  "submission.workflow.tasks.claimed.edit_help": "Valitse tämä muuttaaksesi tietueen metadataa.",

  // "submission.workflow.tasks.claimed.reject.reason.info": "Please enter your reason for rejecting the submission into the box below, indicating whether the submitter may fix a problem and resubmit.",
  "submission.workflow.tasks.claimed.reject.reason.info": "Syötä kenttään syy tallennuksen hylkäämiselle. Kerro myös, voiko tallentaja korjata ongelman ja lähettää aineiston uudelleen.",

  // "submission.workflow.tasks.claimed.reject.reason.placeholder": "Describe the reason of reject",
  "submission.workflow.tasks.claimed.reject.reason.placeholder": "Kuvaa hylkäyksen syy",

  // "submission.workflow.tasks.claimed.reject.reason.submit": "Reject item",
  "submission.workflow.tasks.claimed.reject.reason.submit": "Hylkää tietue",

  // "submission.workflow.tasks.claimed.reject.reason.title": "Reason",
  "submission.workflow.tasks.claimed.reject.reason.title": "Syy",

  // "submission.workflow.tasks.claimed.reject.submit": "Reject",
  "submission.workflow.tasks.claimed.reject.submit": "Hylkää",

  // "submission.workflow.tasks.claimed.reject_help": "If you have reviewed the item and found it is <strong>not</strong> suitable for inclusion in the collection, select \"Reject\".  You will then be asked to enter a message indicating why the item is unsuitable, and whether the submitter should change something and resubmit.",
  "submission.workflow.tasks.claimed.reject_help": "Jos olet tarkistanut tietueen, ja se <strong>ei</strong> on kelvollinen kokoelmaan lisättäväksi, valitse \"Hylkää\". Tämän jälkeen sinua pyydetään kertomaan, miksi tietue ei ole kelvollinen sekä voiko tallentaja tehdä muutoksia ja lähettää aineiston uudelleen.",

  // "submission.workflow.tasks.claimed.return": "Return to pool",
  "submission.workflow.tasks.claimed.return": "Palauta tehtäväjonoon",

  // "submission.workflow.tasks.claimed.return_help": "Return the task to the pool so that another user may perform the task.",
  "submission.workflow.tasks.claimed.return_help": "Palauta tehtävä tehtäväjonoon, jotta toinen käyttäjä voi suorittaa tehtävän.",



  // "submission.workflow.tasks.generic.error": "Error occurred during operation...",
  "submission.workflow.tasks.generic.error": "Virhe toimintoa suoritettaessa...",

  // "submission.workflow.tasks.generic.processing": "Processing...",
  "submission.workflow.tasks.generic.processing": "Käsitellään...",

  // "submission.workflow.tasks.generic.submitter": "Submitter",
  "submission.workflow.tasks.generic.submitter": "Tallentaja",

  // "submission.workflow.tasks.generic.success": "Operation successful",
  "submission.workflow.tasks.generic.success": "Toiminto onnistui",



  // "submission.workflow.tasks.pool.claim": "Claim",
  "submission.workflow.tasks.pool.claim": "Ota itsellesi",

  // "submission.workflow.tasks.pool.claim_help": "Assign this task to yourself.",
  "submission.workflow.tasks.pool.claim_help": "Ota tehtävä itsellesi.",

  // "submission.workflow.tasks.pool.hide-detail": "Hide detail",
  "submission.workflow.tasks.pool.hide-detail": "Piilota lisätiedot",

  // "submission.workflow.tasks.pool.show-detail": "Show detail",
  "submission.workflow.tasks.pool.show-detail": "Näytä lisätiedot",



  // "title": "DSpace",
  "title": "Julkaisuarkisto",



  // "vocabulary-treeview.header": "Hierarchical tree view",
  "vocabulary-treeview.header": "Hierarkkinen puunäkymä",

  // "vocabulary-treeview.load-more": "Load more",
  "vocabulary-treeview.load-more": "Lataa lisää",

  // "vocabulary-treeview.search.form.reset": "Reset",
  "vocabulary-treeview.search.form.reset": "Nollaa",

  // "vocabulary-treeview.search.form.search": "Search",
  "vocabulary-treeview.search.form.search": "Hae",

  // "vocabulary-treeview.search.no-result": "There were no items to show",
  "vocabulary-treeview.search.no-result": "Ei tietueita",

  // "vocabulary-treeview.tree.description.nsi": "The Norwegian Science Index",
  "vocabulary-treeview.tree.description.nsi": "The Norwegian Science Index",

  // "vocabulary-treeview.tree.description.srsc": "Research Subject Categories",
  "vocabulary-treeview.tree.description.srsc": "Tutkimusaiheiden kategoriat",



  // "uploader.browse": "browse",
  "uploader.browse": "selaa",

  // "uploader.drag-message": "Drag & Drop your files here",
  "uploader.drag-message": "Raahaa tiedostot tähän",

  // "uploader.or": ", or ",
  "uploader.or": " tai",

  // "uploader.processing": "Processing uploaded file(s)... (it's now safe to close this page)",
  "uploader.processing": "Käsitellään ladattuja tiedostoja... (voit sulkea tämän sivun)",

  // "uploader.queue-length": "Queue length",
  "uploader.queue-length": "Jonon pituus",

  // "virtual-metadata.delete-item.info": "Select the types for which you want to save the virtual metadata as real metadata",
  "virtual-metadata.delete-item.info": "Valitse tyypit, joiden virtuaalisen metadatan haluat tallentaa varsinaiseksi metadataksi",

  // "virtual-metadata.delete-item.modal-head": "The virtual metadata of this relation",
  "virtual-metadata.delete-item.modal-head": "Relaation virtuaalinen metadata",

  // "virtual-metadata.delete-relationship.modal-head": "Select the items for which you want to save the virtual metadata as real metadata",
  "virtual-metadata.delete-relationship.modal-head": "Valitse tietueet, joiden virtuaalisen metadatan haluat tallentaa varsinaiseksi metadataksi",



  // "workflowAdmin.search.results.head": "Administer Workflow",
  "workflowAdmin.search.results.head": "Hallinnoi työnkulkua",



  // "workflow-item.delete.notification.success.title": "Deleted",
  "workflow-item.delete.notification.success.title": "Poistettu",

  // "workflow-item.delete.notification.success.content": "This workflow item was successfully deleted",
  "workflow-item.delete.notification.success.content": "Tarkastamaton tietue poistettu",

  // "workflow-item.delete.notification.error.title": "Something went wrong",
  "workflow-item.delete.notification.error.title": "Tapahtui virhe",

  // "workflow-item.delete.notification.error.content": "The workflow item could not be deleted",
  "workflow-item.delete.notification.error.content": "Tarkastamatonta tietuetta ei voitu poistaa",

  // "workflow-item.delete.title": "Delete workflow item",
  "workflow-item.delete.title": "Poista tarkastamaton tietue",

  // "workflow-item.delete.header": "Delete workflow item",
  "workflow-item.delete.header": "Poista tarkastamaton tietue",

  // "workflow-item.delete.button.cancel": "Cancel",
  "workflow-item.delete.button.cancel": "Peruuta",

  // "workflow-item.delete.button.confirm": "Delete",
  "workflow-item.delete.button.confirm": "Poista",


  // "workflow-item.send-back.notification.success.title": "Sent back to submitter",
  "workflow-item.send-back.notification.success.title": "Lähetetty takaisin tallentajalle",

  // "workflow-item.send-back.notification.success.content": "This workflow item was successfully sent back to the submitter",
  "workflow-item.send-back.notification.success.content": "Tarkastamaton tietue lähetetty takaisin tallentajalle",

  // "workflow-item.send-back.notification.error.title": "Something went wrong",
  "workflow-item.send-back.notification.error.title": "Tapahtui virhe",

  // "workflow-item.send-back.notification.error.content": "The workflow item could not be sent back to the submitter",
  "workflow-item.send-back.notification.error.content": "Tarkastamatonta tietuetta ei voitu lähettää takaisin tallentajalle",

  // "workflow-item.send-back.title": "Send workflow item back to submitter",
  "workflow-item.send-back.title": "Lähetä tarkastamaton tietue takaisin tallentajalle",

  // "workflow-item.send-back.header": "Send workflow item back to submitter",
  "workflow-item.send-back.header": "Lähetä tarkastamaton tietue takaisin tallentajalle",

  // "workflow-item.send-back.button.cancel": "Cancel",
  "workflow-item.send-back.button.cancel": "Peruuta",

  // "workflow-item.send-back.button.confirm": "Send back"
  "workflow-item.send-back.button.confirm": "Lähetä takaisin",


}<|MERGE_RESOLUTION|>--- conflicted
+++ resolved
@@ -156,14 +156,9 @@
 
   // "admin.registries.bitstream-formats.table.name": "Name",
   "admin.registries.bitstream-formats.table.name": "Nimi",
-<<<<<<< HEAD
-  // TODO New key - Add a translation
+
+  // "admin.registries.bitstream-formats.table.id" : "ID",
   "admin.registries.bitstream-formats.table.id": "ID",
-=======
-
-  // "admin.registries.bitstream-formats.table.id" : "ID",
-  "admin.registries.bitstream-formats.table.id" : "ID",
->>>>>>> afc14750
 
   // "admin.registries.bitstream-formats.table.return": "Return",
   "admin.registries.bitstream-formats.table.return": "Palaa",
@@ -243,14 +238,9 @@
 
   // "admin.registries.schema.fields.table.field": "Field",
   "admin.registries.schema.fields.table.field": "Kenttä",
-<<<<<<< HEAD
-  // TODO New key - Add a translation
+
+  // "admin.registries.schema.fields.table.id": "ID",
   "admin.registries.schema.fields.table.id": "ID",
-=======
-
-  // "admin.registries.schema.fields.table.id" : "ID",
-  "admin.registries.schema.fields.table.id" : "ID",
->>>>>>> afc14750
 
   // "admin.registries.schema.fields.table.scopenote": "Scope Note",
   "admin.registries.schema.fields.table.scopenote": "Soveltamisala",
