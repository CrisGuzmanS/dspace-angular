{
  
  // "401.help": "You're not authorized to access this page. You can use the button below to get back to the home page.",
  "401.help": "Bu sayfaya erişim yetkiniz bulunmamaktadır. Ana sayfaya dönmek için aşağıdaki butonu kullanabilirsiniz.",
  
  // "401.link.home-page": "Take me to the home page",
  "401.link.home-page": "Beni ana sayfaya götür",
  
  // "401.unauthorized": "unauthorized",
  "401.unauthorized": "yetkisiz",
  
  
  
  // "403.help": "You don't have permission to access this page. You can use the button below to get back to the home page.",
  "403.help": "Bu sayfaya erişim yetkiniz bulunmamaktadır. Ana sayfaya dönmek için aşağıdaki butonu kullanabilirsiniz.",
  
  // "403.link.home-page": "Take me to the home page",
  "403.link.home-page": "Beni ana sayfaya götür",
  
  // "403.forbidden": "forbidden",
  "403.forbidden": "yasaklı",
  
  
  
  // "404.help": "We can't find the page you're looking for. The page may have been moved or deleted. You can use the button below to get back to the home page. ",
  "404.help": "Aradığınız sayfayı bulamıyoruz. Sayfa taşınmış veya silinmiş olabilir. Ana sayfaya geri dönmek için aşağıdaki butonu kullanabilirsiniz. ",
  
  // "404.link.home-page": "Take me to the home page",
  "404.link.home-page": "Beni ana sayfaya götür",
  
  // "404.page-not-found": "page not found",
  "404.page-not-found": "sayfa bulunamadı",
  
  // "admin.curation-tasks.breadcrumbs": "System curation tasks",
  "admin.curation-tasks.breadcrumbs": "Sistem iyileştirme görevleri",
  
  // "admin.curation-tasks.title": "System curation tasks",
  "admin.curation-tasks.title": "Sistem iyileştirme görevleri",
  
  // "admin.curation-tasks.header": "System curation tasks",
  "admin.curation-tasks.header": "Sistem iyileştirme görevleri",
  
  // "admin.registries.bitstream-formats.breadcrumbs": "Format registry",
  "admin.registries.bitstream-formats.breadcrumbs": "Kayıt defterini biçimlendir",
  
  // "admin.registries.bitstream-formats.create.breadcrumbs": "Bitstream format",
  "admin.registries.bitstream-formats.create.breadcrumbs": "Bitstream biçimi",
  
  // "admin.registries.bitstream-formats.create.failure.content": "An error occurred while creating the new bitstream format.",
  "admin.registries.bitstream-formats.create.failure.content": "Yeni bitstream biçimi oluşturulurken bir hata oluştu.",
  
  // "admin.registries.bitstream-formats.create.failure.head": "Failure",
  "admin.registries.bitstream-formats.create.failure.head": "Aksama",
  
  // "admin.registries.bitstream-formats.create.head": "Create Bitstream format",
  "admin.registries.bitstream-formats.create.head": "Vit akışı biçimi oluştur",
  
  // "admin.registries.bitstream-formats.create.new": "Add a new bitstream format",
  "admin.registries.bitstream-formats.create.new": "Yeni bir bitstream biçimi ekleyin",
  
  // "admin.registries.bitstream-formats.create.success.content": "The new bitstream format was successfully created.",
  "admin.registries.bitstream-formats.create.success.content": "Yeni bitstream biçimi başarıyla oluşturuldu.",
  
  // "admin.registries.bitstream-formats.create.success.head": "Success",
  "admin.registries.bitstream-formats.create.success.head": "Başarılı",
  
  // "admin.registries.bitstream-formats.delete.failure.amount": "Failed to remove {{ amount }} format(s)",
  "admin.registries.bitstream-formats.delete.failure.amount": "{{ amount }} biçim(ler) kaldırılamadı",
  
  // "admin.registries.bitstream-formats.delete.failure.head": "Failure",
  "admin.registries.bitstream-formats.delete.failure.head": "Aksama",
  
  // "admin.registries.bitstream-formats.delete.success.amount": "Successfully removed {{ amount }} format(s)",
  "admin.registries.bitstream-formats.delete.success.amount": "{{ amount }} biçim(ler) başarıyla kaldırıldı",
  
  // "admin.registries.bitstream-formats.delete.success.head": "Success",
  "admin.registries.bitstream-formats.delete.success.head": "Başarılı",
  
  // "admin.registries.bitstream-formats.description": "This list of bitstream formats provides information about known formats and their support level.",
  "admin.registries.bitstream-formats.description": "Bu bitstream biçimleri listesi, bilinen biçimler ve destek düzeyleri hakkında bilgi sağlar.",
  
  // "admin.registries.bitstream-formats.edit.breadcrumbs": "Bitstream format",
  "admin.registries.bitstream-formats.edit.breadcrumbs": "Bitstream biçimi",
  
  // "admin.registries.bitstream-formats.edit.description.hint": "",
  "admin.registries.bitstream-formats.edit.description.hint": "",
  
  // "admin.registries.bitstream-formats.edit.description.label": "Description",
  "admin.registries.bitstream-formats.edit.description.label": "Tanımlama",
  
  // "admin.registries.bitstream-formats.edit.extensions.hint": "Extensions are file extensions that are used to automatically identify the format of uploaded files. You can enter several extensions for each format.",
  "admin.registries.bitstream-formats.edit.extensions.hint": "Uzantılar, yüklenen dosyaların biçimini otomatik olarak tanımlamak için kullanılan dosya uzantılarıdır. Her biçim için birkaç uzantı girebilirsiniz.",
  
  // "admin.registries.bitstream-formats.edit.extensions.label": "File extensions",
  "admin.registries.bitstream-formats.edit.extensions.label": "Dosya uzantıları",
  
  // "admin.registries.bitstream-formats.edit.extensions.placeholder": "Enter a file extension without the dot",
  "admin.registries.bitstream-formats.edit.extensions.placeholder": "Nokta olmadan bir dosya uzantısı girin",
  
  // "admin.registries.bitstream-formats.edit.failure.content": "An error occurred while editing the bitstream format.",
  "admin.registries.bitstream-formats.edit.failure.content": "Bitstream biçimi düzenlenirken bir hata oluştu.",
  
  // "admin.registries.bitstream-formats.edit.failure.head": "Failure",
  "admin.registries.bitstream-formats.edit.failure.head": "Aksama",
  
  // "admin.registries.bitstream-formats.edit.head": "Bitstream format: {{ format }}",
  "admin.registries.bitstream-formats.edit.head": "Bitstream biçimi: {{ format }}",
  
  // "admin.registries.bitstream-formats.edit.internal.hint": "Formats marked as internal are hidden from the user, and used for administrative purposes.",
  "admin.registries.bitstream-formats.edit.internal.hint": "Dahili olarak işaretlenen biçimler, kullanıcıdan gizlenir ve yönetim amacıyla kullanılır.",
  
  // "admin.registries.bitstream-formats.edit.internal.label": "Internal",
  "admin.registries.bitstream-formats.edit.internal.label": "Dahili",
  
  // "admin.registries.bitstream-formats.edit.mimetype.hint": "The MIME type associated with this format, does not have to be unique.",
  "admin.registries.bitstream-formats.edit.mimetype.hint": "Bu biçimle ilişkili MIME biçimi benzersiz olması gerekmez.",
  
  // "admin.registries.bitstream-formats.edit.mimetype.label": "MIME Type",
  "admin.registries.bitstream-formats.edit.mimetype.label": "MIME Biçimi",
  
  // "admin.registries.bitstream-formats.edit.shortDescription.hint": "A unique name for this format, (e.g. Microsoft Word XP or Microsoft Word 2000)",
  "admin.registries.bitstream-formats.edit.shortDescription.hint": "Bu biçim için benzersiz bir ad (ör. Microsoft Word XP veya Microsoft Word 2000)",
  
  // "admin.registries.bitstream-formats.edit.shortDescription.label": "Name",
  "admin.registries.bitstream-formats.edit.shortDescription.label": "İsim",
  
  // "admin.registries.bitstream-formats.edit.success.content": "The bitstream format was successfully edited.",
  "admin.registries.bitstream-formats.edit.success.content": "Bitstream biçimi başarıyla düzenlendi.",
  
  // "admin.registries.bitstream-formats.edit.success.head": "Success",
  "admin.registries.bitstream-formats.edit.success.head": "Başarılı",
  
  // "admin.registries.bitstream-formats.edit.supportLevel.hint": "The level of support your institution pledges for this format.",
  "admin.registries.bitstream-formats.edit.supportLevel.hint": "Kurumunuzun bu biçim için taahhüt ettiği destek düzeyi.",
  
  // "admin.registries.bitstream-formats.edit.supportLevel.label": "Support level",
  "admin.registries.bitstream-formats.edit.supportLevel.label": "Destek seviyesi",
  
  // "admin.registries.bitstream-formats.head": "Bitstream Format Registry",
  "admin.registries.bitstream-formats.head": "Bitstream Biçimi Kayıt Defteri",
  
  // "admin.registries.bitstream-formats.no-items": "No bitstream formats to show.",
  "admin.registries.bitstream-formats.no-items": "Gösterilecek bitstream biçimi yok.",
  
  // "admin.registries.bitstream-formats.table.delete": "Delete selected",
  "admin.registries.bitstream-formats.table.delete": "Silme seçildi",
  
  // "admin.registries.bitstream-formats.table.deselect-all": "Deselect all",
  "admin.registries.bitstream-formats.table.deselect-all": "Tüm seçimleri kaldır",
  
  // "admin.registries.bitstream-formats.table.internal": "internal",
  "admin.registries.bitstream-formats.table.internal": "dahili",
  
  // "admin.registries.bitstream-formats.table.mimetype": "MIME Type",
  "admin.registries.bitstream-formats.table.mimetype": "MIME Biçimi",
  
  // "admin.registries.bitstream-formats.table.name": "Name",
  "admin.registries.bitstream-formats.table.name": "İsim",
  
  // "admin.registries.bitstream-formats.table.return": "Return",
  "admin.registries.bitstream-formats.table.return": "Geri Dön",
  
  // "admin.registries.bitstream-formats.table.supportLevel.KNOWN": "Known",
  "admin.registries.bitstream-formats.table.supportLevel.KNOWN": "Biliniyor",
  
  // "admin.registries.bitstream-formats.table.supportLevel.SUPPORTED": "Supported",
  "admin.registries.bitstream-formats.table.supportLevel.SUPPORTED": "Destekleniyor",
  
  // "admin.registries.bitstream-formats.table.supportLevel.UNKNOWN": "Unknown",
  "admin.registries.bitstream-formats.table.supportLevel.UNKNOWN": "Bilinmiyor",
  
  // "admin.registries.bitstream-formats.table.supportLevel.head": "Support Level",
  "admin.registries.bitstream-formats.table.supportLevel.head": "Destek Seviyesi",
  
  // "admin.registries.bitstream-formats.title": "DSpace Angular :: Bitstream Format Registry",
  "admin.registries.bitstream-formats.title": "DSpace Angular :: Bitstream Biçimi Kayıt Defteri ",
  
  
  
  // "admin.registries.metadata.breadcrumbs": "Metadata registry",
  "admin.registries.metadata.breadcrumbs": "Metadata kayıt defteri",
  
  // "admin.registries.metadata.description": "The metadata registry maintains a list of all metadata fields available in the repository. These fields may be divided amongst multiple schemas. However, DSpace requires the qualified Dublin Core schema.",
  "admin.registries.metadata.description": "Metadata kayıt defteri, veri havuzda bulunan tüm metadata alanlarının bir listesini tutar. Bu alanlar birden çok şema arasında bölünebilir. Ancak, DSpace nitelikli Dublin Core şemasını gerektirir.",
  
  // "admin.registries.metadata.form.create": "Create metadata schema",
  "admin.registries.metadata.form.create": "Metadata şeması oluştur",
  
  // "admin.registries.metadata.form.edit": "Edit metadata schema",
  "admin.registries.metadata.form.edit": "Metadata şemasını düzenle",
  
  // "admin.registries.metadata.form.name": "Name",
  "admin.registries.metadata.form.name": "İsim",
  
  // "admin.registries.metadata.form.namespace": "Namespace",
  "admin.registries.metadata.form.namespace": "Ad Alanı",
  
  // "admin.registries.metadata.head": "Metadata Registry",
  "admin.registries.metadata.head": "Metadata Kayıt Defteri",
  
  // "admin.registries.metadata.schemas.no-items": "No metadata schemas to show.",
  "admin.registries.metadata.schemas.no-items": "Gösterilecek metadata alanı yok.",
  
  // "admin.registries.metadata.schemas.table.delete": "Delete selected",
  "admin.registries.metadata.schemas.table.delete": "Silme Seçildi",
  
  // "admin.registries.metadata.schemas.table.id": "ID",
  "admin.registries.metadata.schemas.table.id": "Kimlik",
  
  // "admin.registries.metadata.schemas.table.name": "Name",
  "admin.registries.metadata.schemas.table.name": "İsim",
  
  // "admin.registries.metadata.schemas.table.namespace": "Namespace",
  "admin.registries.metadata.schemas.table.namespace": "Ad Alanı",
  
  // "admin.registries.metadata.title": "DSpace Angular :: Metadata Registry",
  "admin.registries.metadata.title": "DSpace Angular :: Metadata Kayıt Defteri",
  
  
  
  // "admin.registries.schema.breadcrumbs": "Metadata schema",
  "admin.registries.schema.breadcrumbs": "Metadata şeması",
  
  // "admin.registries.schema.description": "This is the metadata schema for \"{{namespace}}\".",
  "admin.registries.schema.description": "Bu, \"{{namesapce}}\" için metadata şemasıdır.",
  
  // "admin.registries.schema.fields.head": "Schema metadata fields",
  "admin.registries.schema.fields.head": "Şema metadata alanları",
  
  // "admin.registries.schema.fields.no-items": "No metadata fields to show.",
  "admin.registries.schema.fields.no-items": "Gösterilecek metadata alanı yok.",
  
  // "admin.registries.schema.fields.table.delete": "Delete selected",
  "admin.registries.schema.fields.table.delete": "Silme Seçildi",
  
  // "admin.registries.schema.fields.table.field": "Field",
  "admin.registries.schema.fields.table.field": "Alan",
  
  // "admin.registries.schema.fields.table.scopenote": "Scope Note",
  "admin.registries.schema.fields.table.scopenote": "Kapsam Notu",
  
  // "admin.registries.schema.form.create": "Create metadata field",
  "admin.registries.schema.form.create": "Metadata alanı oluştur",
  
  // "admin.registries.schema.form.edit": "Edit metadata field",
  "admin.registries.schema.form.edit": "Metadata alanını düzenle",
  
  // "admin.registries.schema.form.element": "Element",
  "admin.registries.schema.form.element": "Element",
  
  // "admin.registries.schema.form.qualifier": "Qualifier",
  "admin.registries.schema.form.qualifier": "Niteleyici",
  
  // "admin.registries.schema.form.scopenote": "Scope Note",
  "admin.registries.schema.form.scopenote": "Kapsam Notu",
  
  // "admin.registries.schema.head": "Metadata Schema",
  "admin.registries.schema.head": "Metadata Şeması",
  
  // "admin.registries.schema.notification.created": "Successfully created metadata schema \"{{prefix}}\"",
  "admin.registries.schema.notification.created": "Metadata şeması \"{{prefix}}\" başarıyla oluşturuldu",
  
  // "admin.registries.schema.notification.deleted.failure": "Failed to delete {{amount}} metadata schemas",
  "admin.registries.schema.notification.deleted.failure": "{{amount}} metadata şeması silinemedi",
  
  // "admin.registries.schema.notification.deleted.success": "Successfully deleted {{amount}} metadata schemas",
  "admin.registries.schema.notification.deleted.success": "{{amount}} metadata şeması başarıyla silindi",
  
  // "admin.registries.schema.notification.edited": "Successfully edited metadata schema \"{{prefix}}\"",
  "admin.registries.schema.notification.edited": "Metadata şeması \"{{prefix}}\" başarıyla düzenlendi",
  
  // "admin.registries.schema.notification.failure": "Error",
  "admin.registries.schema.notification.failure": "Hata",
  
  // "admin.registries.schema.notification.field.created": "Successfully created metadata field \"{{field}}\"",
  "admin.registries.schema.notification.field.created": "\"{{field}}\" metadata alanı başarıyla oluşturuldu",
  
  // "admin.registries.schema.notification.field.deleted.failure": "Failed to delete {{amount}} metadata fields",
  "admin.registries.schema.notification.field.deleted.failure": "{{amount}} metadata alanı silinemedi",
  
  // "admin.registries.schema.notification.field.deleted.success": "Successfully deleted {{amount}} metadata fields",
  "admin.registries.schema.notification.field.deleted.success": "{{amount}} metadata alanı başarıyla silindi",
  
  // "admin.registries.schema.notification.field.edited": "Successfully edited metadata field \"{{field}}\"",
  "admin.registries.schema.notification.field.edited": "Metadata alanı \"{{field}}\" başarıyla düzenlendi",
  
  // "admin.registries.schema.notification.success": "Success",
  "admin.registries.schema.notification.success": "Başarılı",
  
  // "admin.registries.schema.return": "Return",
  "admin.registries.schema.return": "Geri Dön",
  
  // "admin.registries.schema.title": "DSpace Angular :: Metadata Schema Registry",
  "admin.registries.schema.title": "DSpace Angular :: Metadata Şeması Kayıt Defteri",
  
  
  
  // "admin.access-control.epeople.actions.delete": "Delete EPerson",
  "admin.access-control.epeople.actions.delete": "E-Kişiyi Sil",
  
  // "admin.access-control.epeople.actions.impersonate": "Impersonate EPerson",
  "admin.access-control.epeople.actions.impersonate": "E-Kişinin Kimliğine Bürün",
  
  // "admin.access-control.epeople.actions.reset": "Reset password",
  "admin.access-control.epeople.actions.reset": "Parolayı sıfırla",
  
  // "admin.access-control.epeople.actions.stop-impersonating": "Stop impersonating EPerson",
  "admin.access-control.epeople.actions.stop-impersonating": "E-Kişilerin kimliğine bürünmeyi durdurun",
  
  // "admin.access-control.epeople.title": "DSpace Angular :: EPeople",
  "admin.access-control.epeople.title": "DSpace Angular :: E-kişiler",
  
  // "admin.access-control.epeople.head": "EPeople",
  "admin.access-control.epeople.head": "E-Kişiler",
  
  // "admin.access-control.epeople.search.head": "Search",
  "admin.access-control.epeople.search.head": "Ara",
  
  // "admin.access-control.epeople.button.see-all": "Tümüne Gözat",
  "admin.access-control.epeople.button.see-all": "Browse All",
  
  // "admin.access-control.epeople.search.scope.metadata": "Metadata",
  "admin.access-control.epeople.search.scope.metadata": "Metadata",
  
  // "admin.access-control.epeople.search.scope.email": "E-mail (exact)",
  "admin.access-control.epeople.search.scope.email": "E-posta (tam)",
  
  // "admin.access-control.epeople.search.button": "Search",
  "admin.access-control.epeople.search.button": "Ara",
  
  // "admin.access-control.epeople.button.add": "Add EPerson",
  "admin.access-control.epeople.button.add": "E-Kişi Ekle",
  
  // "admin.access-control.epeople.table.id": "ID",
  "admin.access-control.epeople.table.id": "Kimlik",
  
  // "admin.access-control.epeople.table.name": "Name",
  "admin.access-control.epeople.table.name": "İsim",
  
  // "admin.access-control.epeople.table.email": "E-mail (exact)",
  "admin.access-control.epeople.table.email": "E-posta (tam)",
  
  // "admin.access-control.epeople.table.edit": "Edit",
  "admin.access-control.epeople.table.edit": "Düzenle",
  
  // "admin.access-control.epeople.table.edit.buttons.edit": "Edit \"{{name}}\"",
  "admin.access-control.epeople.table.edit.buttons.edit": "Düzenle \"{{name}}\"",
  
  // "admin.access-control.epeople.table.edit.buttons.remove": "Delete \"{{name}}\"",
  "admin.access-control.epeople.table.edit.buttons.remove": "Sil \"{{name}}\"",
  
  // "admin.access-control.epeople.no-items": "No EPeople to show.",
  "admin.access-control.epeople.no-items": "Gösterilecek E-Kişiler yok.",
  
  // "admin.access-control.epeople.form.create": "Create EPerson",
  "admin.access-control.epeople.form.create": "E-Kişi Oluştur",
  
  // "admin.access-control.epeople.form.edit": "Edit EPerson",
  "admin.access-control.epeople.form.edit": "E-Kişiyi Düzenle",
  
  // "admin.access-control.epeople.form.firstName": "First name",
  "admin.access-control.epeople.form.firstName": "İsim",
  
  // "admin.access-control.epeople.form.lastName": "Last name",
  "admin.access-control.epeople.form.lastName": "Soyadı",
  
  // "admin.access-control.epeople.form.email": "E-mail",
  "admin.access-control.epeople.form.email": "E-posta",
  
  // "admin.access-control.epeople.form.emailHint": "Must be valid e-mail address",
  "admin.access-control.epeople.form.emailHint": "Geçerli bir e-posta adresi olmalı",
  
  // "admin.access-control.epeople.form.canLogIn": "Can log in",
  "admin.access-control.epeople.form.canLogIn": "Giriş yapabilir",
  
  // "admin.access-control.epeople.form.requireCertificate": "Requires certificate",
  "admin.access-control.epeople.form.requireCertificate": "Sertifika gerektirir",
  
  // "admin.access-control.epeople.form.notification.created.success": "Successfully created EPerson \"{{name}}\"",
  "admin.access-control.epeople.form.notification.created.success": "E-Kişi \"{{name}}\" başarıyla oluşturuldu",
  
  // "admin.access-control.epeople.form.notification.created.failure": "Failed to create EPerson \"{{name}}\"",
  "admin.access-control.epeople.form.notification.created.failure": "E-Kişi \"{{name}}\" oluşturulamadı",
  
  // "admin.access-control.epeople.form.notification.created.failure.emailInUse": "Failed to create EPerson \"{{name}}\", email \"{{email}}\" already in use.",
  "admin.access-control.epeople.form.notification.created.failure.emailInUse": "E-Kişi \"{{name}}\" oluşturulamadı, e-posta \"{{email}}\" zaten kullanımda.",
  
  // "admin.access-control.epeople.form.notification.edited.failure.emailInUse": "Failed to edit EPerson \"{{name}}\", email \"{{email}}\" already in use.",
  "admin.access-control.epeople.form.notification.edited.failure.emailInUse": "E-Kişi \"{{name}}\" düzenlenemedi, e-posta \"{{email}}\" zaten kullanımda.",
  
  // "admin.access-control.epeople.form.notification.edited.success": "Successfully edited EPerson \"{{name}}\"",
  "admin.access-control.epeople.form.notification.edited.success": "E-kişi \"{{name}}\" başarıyla düzenlendi",
  
  // "admin.access-control.epeople.form.notification.edited.failure": "Failed to edit EPerson \"{{name}}\"",
  "admin.access-control.epeople.form.notification.edited.failure": "E-Kişi \"{{name}}\" düzenlenemedi",
  
  // "admin.access-control.epeople.form.notification.deleted.success": "Successfully deleted EPerson \"{{name}}\"",
  "admin.access-control.epeople.form.notification.deleted.success": "E-Kişi \"{{name}}\" başarıyla silindi",
  
  // "admin.access-control.epeople.form.notification.deleted.failure": "Failed to delete EPerson \"{{name}}\"",
  "admin.access-control.epeople.form.notification.deleted.failure": "E-Kişi \"{{name}}\" silinemedi",
  
  // "admin.access-control.epeople.form.groupsEPersonIsMemberOf": "Member of these groups:",
  "admin.access-control.epeople.form.groupsEPersonIsMemberOf": "Bu grupların üyesi:",
  
  // "admin.access-control.epeople.form.table.id": "ID",
  "admin.access-control.epeople.form.table.id": "Kimlik",
  
  // "admin.access-control.epeople.form.table.name": "Name",
  "admin.access-control.epeople.form.table.name": "İsim",
  
  // "admin.access-control.epeople.form.memberOfNoGroups": "This EPerson is not a member of any groups",
  "admin.access-control.epeople.form.memberOfNoGroups": "Bu E-Kişi herhangi bir grubun üyesi değil",
  
  // "admin.access-control.epeople.form.goToGroups": "Add to groups",
  "admin.access-control.epeople.form.goToGroups": "Gruplar ekle",
  
  // "admin.access-control.epeople.notification.deleted.failure": "Failed to delete EPerson: \"{{name}}\"",
  "admin.access-control.epeople.notification.deleted.failure": "E-Kişi silinemedi: \"{{name}}\"",
  
  // "admin.access-control.epeople.notification.deleted.success": "Successfully deleted EPerson: \"{{name}}\"",
  "admin.access-control.epeople.notification.deleted.success": "E-Kişiler başarıyla silindi: \"{{name}}\"",
  
  
  
  // "admin.access-control.groups.title": "DSpace Angular :: Groups",
  "admin.access-control.groups.title": "DSpace Angular :: Gruplar",
  
  // "admin.access-control.groups.title.singleGroup": "DSpace Angular :: Edit Group",
  "admin.access-control.groups.title.singleGroup": "DSpace Angular :: Grubu Düzenle",
  
  // "admin.access-control.groups.title.addGroup": "DSpace Angular :: New Group",
  "admin.access-control.groups.title.addGroup": "DSpace Angular :: Yeni Grup",
  
  // "admin.access-control.groups.head": "Groups",
  "admin.access-control.groups.head": "Gruplar",
  
  // "admin.access-control.groups.button.add": "Add group",
  "admin.access-control.groups.button.add": "Grup ekle",
  
  // "admin.access-control.groups.search.head": "Search groups",
  "admin.access-control.groups.search.head": "Grupları ara",
  
  // "admin.access-control.groups.button.see-all": "Browse all",
  "admin.access-control.groups.button.see-all": "Tümüne göz at",
  
  // "admin.access-control.groups.search.button": "Search",
  "admin.access-control.groups.search.button": "Ara",
  
  // "admin.access-control.groups.table.id": "ID",
  "admin.access-control.groups.table.id": "Kimlik",
  
  // "admin.access-control.groups.table.name": "Name",
  "admin.access-control.groups.table.name": "İsim",
  
  // "admin.access-control.groups.table.members": "Members",
  "admin.access-control.groups.table.members": "Üyeler",
  
  // "admin.access-control.groups.table.edit": "Edit",
  "admin.access-control.groups.table.edit": "Düzenle",
  
  // "admin.access-control.groups.table.edit.buttons.edit": "Edit \"{{name}}\"",
  "admin.access-control.groups.table.edit.buttons.edit": "Düzenle \"{{name}}\"",
  
  // "admin.access-control.groups.table.edit.buttons.remove": "Delete \"{{name}}\"",
  "admin.access-control.groups.table.edit.buttons.remove": "Sil \"{{name}}\"",
  
  // "admin.access-control.groups.no-items": "No groups found with this in their name or this as UUID",
  "admin.access-control.groups.no-items": "Bu adla veya bu UUID olarak hiçbir grup bulunamadı",
  
  // "admin.access-control.groups.notification.deleted.success": "Successfully deleted group \"{{name}}\"",
  "admin.access-control.groups.notification.deleted.success": "\"{{name}}\" grubu başarıyla silindi",
  
  // "admin.access-control.groups.notification.deleted.failure.title": "Failed to delete group \"{{name}}\"",
  "admin.access-control.groups.notification.deleted.failure.title": "\"{{name}}\" grubu silinemedi",
  
  // "admin.access-control.groups.notification.deleted.failure.content": "Cause: \"{{cause}}\"",
  "admin.access-control.groups.notification.deleted.failure.content": "Sorun: \"{{cause}}\"",
  
  
  
  // "admin.access-control.groups.form.alert.permanent": "This group is permanent, so it can't be edited or deleted. You can still add and remove group members using this page.",
  "admin.access-control.groups.form.alert.permanent": "Bu grup kalıcıdır, bu nedenle düzenlenemez veya silinemez. Yine de bu sayfayı kullanarak grup üyeleri ekleyip kaldırabilirsiniz.",
  
  // "admin.access-control.groups.form.alert.workflowGroup": "This group can’t be modified or deleted because it corresponds to a role in the submission and workflow process in the \"{{name}}\" {{comcol}}. You can delete it from the <a href='{{comcolEditRolesRoute}}'>\"assign roles\"</a> tab on the edit {{comcol}} page. You can still add and remove group members using this page.",
  "admin.access-control.groups.form.alert.workflowGroup": "Bu grup, \"{{name}}\" {{comcol}} içindeki gönderim ve iş akışı sürecindeki bir role karşılık geldiği için değiştirilemez veya silinemez. Bunu, {{comcol}} düzenleme sayfasındaki <a href='{{comcolEditRolesRoute}}'>\"rol ata\"</a> sekmesinden silebilirsiniz. Yine de bu sayfayı kullanarak grup üyeleri ekleyip kaldırabilirsiniz.",
  
  // "admin.access-control.groups.form.head.create": "Create group",
  "admin.access-control.groups.form.head.create": "Grup oluştur",
  
  // "admin.access-control.groups.form.head.edit": "Edit group",
  "admin.access-control.groups.form.head.edit": "Grubu düzenle",
  
  // "admin.access-control.groups.form.groupName": "Group name",
  "admin.access-control.groups.form.groupName": "Grup adı",
  
  // "admin.access-control.groups.form.groupDescription": "Description",
  "admin.access-control.groups.form.groupDescription": "Açıklama",
  
  // "admin.access-control.groups.form.notification.created.success": "Successfully created Group \"{{name}}\"",
  "admin.access-control.groups.form.notification.created.success": "Grup \"{{name}}\" başarıyla oluşturuldu",
  
  // "admin.access-control.groups.form.notification.created.failure": "Failed to create Group \"{{name}}\"",
  "admin.access-control.groups.form.notification.created.failure": "\"{{name}}\" Grubu oluşturulamadı",
  
  // "admin.access-control.groups.form.notification.created.failure.groupNameInUse": "Failed to create Group with name: \"{{name}}\", make sure the name is not already in use.",
  "admin.access-control.groups.form.notification.created.failure.groupNameInUse": "Şu ada sahip Grup oluşturulamadı: \"{{name}}\", adın halihazırda kullanımda olmadığından emin olun.",
  
  // "admin.access-control.groups.form.notification.edited.failure": "Failed to edit Group \"{{name}}\"",
  "admin.access-control.groups.form.notification.edited.failure": "\"{{name}}\" Grubu düzenlenemedi",
  
  // "admin.access-control.groups.form.notification.edited.failure.groupNameInUse": "Name \"{{name}}\" already in use!",
  "admin.access-control.groups.form.notification.edited.failure.groupNameInUse": "\"{{name}}\" adı zaten kullanılıyor!",
  
  // "admin.access-control.groups.form.notification.edited.success": "Successfully edited Group \"{{name}}\"",
  "admin.access-control.groups.form.notification.edited.success": "\"{{name}}\" Grubu başarıyla düzenlendi",
  
  // "admin.access-control.groups.form.actions.delete": "Delete Group",
  "admin.access-control.groups.form.actions.delete": "Grubu Sil",
  
  // "admin.access-control.groups.form.delete-group.modal.header": "Delete Group \"{{ dsoName }}\"",
  "admin.access-control.groups.form.delete-group.modal.header": "\"{{ dsoName }}\" Grubunu Sil",
  
  // "admin.access-control.groups.form.delete-group.modal.info": "Are you sure you want to delete Group \"{{ dsoName }}\"",
  "admin.access-control.groups.form.delete-group.modal.info": "\"{{ dsoName }}\" Grubunu silmek istediğinizden emin misiniz?",
  
  // "admin.access-control.groups.form.delete-group.modal.cancel": "Cancel",
  "admin.access-control.groups.form.delete-group.modal.cancel": "İptal",
  
  // "admin.access-control.groups.form.delete-group.modal.confirm": "Delete",
  "admin.access-control.groups.form.delete-group.modal.confirm": "Sil",
  
  // "admin.access-control.groups.form.notification.deleted.success": "Successfully deleted group \"{{ name }}\"",
  "admin.access-control.groups.form.notification.deleted.success": "\"{{ name }}\" grubu başarıyla silindi",
  
  // "admin.access-control.groups.form.notification.deleted.failure.title": "Failed to delete group \"{{ name }}\"",
  "admin.access-control.groups.form.notification.deleted.failure.title": "\"{{ name }}\" grubu silinemedi",
  
  // "admin.access-control.groups.form.notification.deleted.failure.content": "Cause: \"{{ cause }}\"",
  "admin.access-control.groups.form.notification.deleted.failure.content": "Sorun: \"{{ cause }}\"",
  
  // "admin.access-control.groups.form.members-list.head": "EPeople",
  "admin.access-control.groups.form.members-list.head": "E-Kişiler",
  
  // "admin.access-control.groups.form.members-list.search.head": "Add EPeople",
  "admin.access-control.groups.form.members-list.search.head": "E-Kişiler Ekle",
  
  // "admin.access-control.groups.form.members-list.button.see-all": "Browse All",
  "admin.access-control.groups.form.members-list.button.see-all": "Tümüne Gözat",
  
  // "admin.access-control.groups.form.members-list.headMembers": "Current Members",
  "admin.access-control.groups.form.members-list.headMembers": "Mevcut Üyeler",
  
  // "admin.access-control.groups.form.members-list.search.scope.metadata": "Metadata",
  "admin.access-control.groups.form.members-list.search.scope.metadata": "Metadata",
  
  // "admin.access-control.groups.form.members-list.search.scope.email": "E-mail (exact)",
  "admin.access-control.groups.form.members-list.search.scope.email": "E-posta (tam)",
  
  // "admin.access-control.groups.form.members-list.search.button": "Search",
  "admin.access-control.groups.form.members-list.search.button": "Ara",
  
  // "admin.access-control.groups.form.members-list.table.id": "ID",
  "admin.access-control.groups.form.members-list.table.id": "Kimlik",
  
  // "admin.access-control.groups.form.members-list.table.name": "Name",
  "admin.access-control.groups.form.members-list.table.name": "İsim",
  
  // "admin.access-control.groups.form.members-list.table.edit": "Remove / Add",
  "admin.access-control.groups.form.members-list.table.edit": "Kaldır / Ekle",
  
  // "admin.access-control.groups.form.members-list.table.edit.buttons.remove": "Remove member with name \"{{name}}\"",
  "admin.access-control.groups.form.members-list.table.edit.buttons.remove": "\"{{name}}\" adlı üyeyi kaldırın",
  
  // "admin.access-control.groups.form.members-list.notification.success.addMember": "Successfully added member: \"{{name}}\"",
  "admin.access-control.groups.form.members-list.notification.success.addMember": "Üye başarıyla eklendi: \"{{name}}\"",
  
  // "admin.access-control.groups.form.members-list.notification.failure.addMember": "Failed to add member: \"{{name}}\"",
  "admin.access-control.groups.form.members-list.notification.failure.addMember": "Üye eklenemedi: \"{{name}}\"",
  
  // "admin.access-control.groups.form.members-list.notification.success.deleteMember": "Successfully deleted member: \"{{name}}\"",
  "admin.access-control.groups.form.members-list.notification.success.deleteMember": "Üye başarıyla silindi: \"{{name}}\"",
  
  // "admin.access-control.groups.form.members-list.notification.failure.deleteMember": "Failed to delete member: \"{{name}}\"",
  "admin.access-control.groups.form.members-list.notification.failure.deleteMember": "Üye silinemedi: \"{{name}}\"",
  
  // "admin.access-control.groups.form.members-list.table.edit.buttons.add": "Add member with name \"{{name}}\"",
  "admin.access-control.groups.form.members-list.table.edit.buttons.add": "\"{{name}}\" adlı üye ekleyin",
  
  // "admin.access-control.groups.form.members-list.notification.failure.noActiveGroup": "No current active group, submit a name first.",
  "admin.access-control.groups.form.members-list.notification.failure.noActiveGroup": "Mevcut aktif grup yok, önce bir isim gönderin.",
  
  // "admin.access-control.groups.form.members-list.no-members-yet": "No members in group yet, search and add.",
  "admin.access-control.groups.form.members-list.no-members-yet": "Henüz grupta üye yok, arayın ve ekleyin.",
  
  // "admin.access-control.groups.form.members-list.no-items": "No EPeople found in that search",
  "admin.access-control.groups.form.members-list.no-items": "Bu aramada E-Kişiler bulunamadı",
  
  // "admin.access-control.groups.form.subgroups-list.notification.failure": "Something went wrong: \"{{cause}}\"",
  "admin.access-control.groups.form.subgroups-list.notification.failure": "Bir şeyler yanlış gitti: \"{{cause}}\"",
  
  // "admin.access-control.groups.form.subgroups-list.head": "Groups",
  "admin.access-control.groups.form.subgroups-list.head": "Gruplar",
  
  // "admin.access-control.groups.form.subgroups-list.search.head": "Add Subgroup",
  "admin.access-control.groups.form.subgroups-list.search.head": "Alt Grup Ekle",
  
  // "admin.access-control.groups.form.subgroups-list.button.see-all": "Browse All",
  "admin.access-control.groups.form.subgroups-list.button.see-all": "Tümüne Gözat",
  
  // "admin.access-control.groups.form.subgroups-list.headSubgroups": "Current Subgroups",
  "admin.access-control.groups.form.subgroups-list.headSubgroups": "Mevcut Alt Gruplar",
  
  // "admin.access-control.groups.form.subgroups-list.search.button": "Search",
  "admin.access-control.groups.form.subgroups-list.search.button": "Ara",
  
  // "admin.access-control.groups.form.subgroups-list.table.id": "ID",
  "admin.access-control.groups.form.subgroups-list.table.id": "Kimlik",
  
  // "admin.access-control.groups.form.subgroups-list.table.name": "Name",
  "admin.access-control.groups.form.subgroups-list.table.name": "İsim",
  
  // "admin.access-control.groups.form.subgroups-list.table.edit": "Remove / Add",
  "admin.access-control.groups.form.subgroups-list.table.edit": "Kaldır / Ekle",
  
  // "admin.access-control.groups.form.subgroups-list.table.edit.buttons.remove": "Remove subgroup with name \"{{name}}\"",
  "admin.access-control.groups.form.subgroups-list.table.edit.buttons.remove": "\"{{name}}\" adlı alt grubu kaldırın",
  
  // "admin.access-control.groups.form.subgroups-list.table.edit.buttons.add": "Add subgroup with name \"{{name}}\"",
  "admin.access-control.groups.form.subgroups-list.table.edit.buttons.add": "\"{{name}}\" adlı alt grup ekleyin",
  
  // "admin.access-control.groups.form.subgroups-list.table.edit.currentGroup": "Current group",
  "admin.access-control.groups.form.subgroups-list.table.edit.currentGroup": "Mevcut grup",
  
  // "admin.access-control.groups.form.subgroups-list.notification.success.addSubgroup": "Successfully added subgroup: \"{{name}}\"",
  "admin.access-control.groups.form.subgroups-list.notification.success.addSubgroup": "Alt grup başarıyla eklendi: \"{{name}}\"",
  
  // "admin.access-control.groups.form.subgroups-list.notification.failure.addSubgroup": "Failed to add subgroup: \"{{name}}\"",
  "admin.access-control.groups.form.subgroups-list.notification.failure.addSubgroup": "Alt grup eklenemedi: \"{{name}}\"",
  
  // "admin.access-control.groups.form.subgroups-list.notification.success.deleteSubgroup": "Successfully deleted subgroup: \"{{name}}\"",
  "admin.access-control.groups.form.subgroups-list.notification.success.deleteSubgroup": "Alt grup başarıyla silindi: \"{{name}}\"",
  
  // "admin.access-control.groups.form.subgroups-list.notification.failure.deleteSubgroup": "Failed to delete subgroup: \"{{name}}\"",
  "admin.access-control.groups.form.subgroups-list.notification.failure.deleteSubgroup": "Alt grup silinemedi: \"{{name}}\"",
  
  // "admin.access-control.groups.form.subgroups-list.notification.failure.noActiveGroup": "No current active group, submit a name first.",
  "admin.access-control.groups.form.subgroups-list.notification.failure.noActiveGroup": "Aktif grup mevcut değil, önce bir isim gönderin.",
  
  // "admin.access-control.groups.form.subgroups-list.notification.failure.subgroupToAddIsActiveGroup": "This is the current group, can't be added.",
  "admin.access-control.groups.form.subgroups-list.notification.failure.subgroupToAddIsActiveGroup": "Bu grup mevcut, eklenemez.",
  
  // "admin.access-control.groups.form.subgroups-list.no-items": "No groups found with this in their name or this as UUID",
  "admin.access-control.groups.form.subgroups-list.no-items": "Bu adla veya bu UUID olarak hiçbir grup bulunamadı",
  
  // "admin.access-control.groups.form.subgroups-list.no-subgroups-yet": "No subgroups in group yet.",
  "admin.access-control.groups.form.subgroups-list.no-subgroups-yet": "Henüz grupta alt grup yok.",
  
  // "admin.access-control.groups.form.return": "Return to groups",
  "admin.access-control.groups.form.return": "Gruplara dön",
  
  
  
  // "admin.search.breadcrumbs": "Administrative Search",
  "admin.search.breadcrumbs": "Yönetimsel Arama",
  
  // "admin.search.collection.edit": "Edit",
  "admin.search.collection.edit": "Düzenle",
  
  // "admin.search.community.edit": "Edit",
  "admin.search.community.edit": "Düzenle",
  
  // "admin.search.item.delete": "Delete",
  "admin.search.item.delete": "Sil",
  
  // "admin.search.item.edit": "Edit",
  "admin.search.item.edit": "Düzenle",
  
  // "admin.search.item.make-private": "Make Private",
  "admin.search.item.make-private": "Özel yap",
  
  // "admin.search.item.make-public": "Make Public",
  "admin.search.item.make-public": "Ortak yap",
  
  // "admin.search.item.move": "Move",
  "admin.search.item.move": "Taşı",
  
  // "admin.search.item.reinstate": "Reinstate",
  "admin.search.item.reinstate": "Eski durumuna getir",
  
  // "admin.search.item.withdraw": "Withdraw",
  "admin.search.item.withdraw": "Çekil",
  
  // "admin.search.title": "Administrative Search",
  "admin.search.title": "Yönetimsel Arama",
  
  // "administrativeView.search.results.head": "Administrative Search",
  "administrativeView.search.results.head": "Yönetimsel Arama",
  
  
  
  
  // "admin.workflow.breadcrumbs": "Administer Workflow",
  "admin.workflow.breadcrumbs": "İş Akışını Yönet",
  
  // "admin.workflow.title": "Administer Workflow",
  "admin.workflow.title": "İş Akışını Yönet",
  
  // "admin.workflow.item.workflow": "Workflow",
  "admin.workflow.item.workflow": "İş akışı",
  
  // "admin.workflow.item.delete": "Delete",
  "admin.workflow.item.delete": "Sil",
  
  // "admin.workflow.item.send-back": "Send back",
  "admin.workflow.item.send-back": "Geri gönder",
  
  
  
  // "admin.metadata-import.breadcrumbs": "Import Metadata",
  "admin.metadata-import.breadcrumbs": "Metadataları İçe Aktar",
  
  // "admin.metadata-import.title": "Import Metadata",
  "admin.metadata-import.title": "Metadataları İçe Aktar",
  
  // "admin.metadata-import.page.header": "Import Metadata",
  "admin.metadata-import.page.header": "Metadataları İçe Aktar",
  
  // "admin.metadata-import.page.help": "You can drop or browse CSV files that contain batch metadata operations on files here",
  "admin.metadata-import.page.help": "Dosyalarda toplu metadata işlemleri içeren CSV dosyalarını buraya bırakabilir veya bunlara göz atabilirsiniz.",
  
  // "admin.metadata-import.page.dropMsg": "Drop a metadata CSV to import",
  "admin.metadata-import.page.dropMsg": "İçe aktarmak için bir metadata CSV'si bırakın",
  
  // "admin.metadata-import.page.dropMsgReplace": "Drop to replace the metadata CSV to import",
  "admin.metadata-import.page.dropMsgReplace": "İçe aktarılacak CSV metadatalarını değiştirmek için bırakın",
  
  // "admin.metadata-import.page.button.return": "Return",
  "admin.metadata-import.page.button.return": "Geri Dön",
  
  // "admin.metadata-import.page.button.proceed": "Proceed",
  "admin.metadata-import.page.button.proceed": "Devam Et",
  
  // "admin.metadata-import.page.error.addFile": "Select file first!",
  "admin.metadata-import.page.error.addFile": "Önce dosyayı seçin!",
  
  
  
  
  // "auth.errors.invalid-user": "Invalid email address or password.",
  "auth.errors.invalid-user": "Geçersiz e-posta adresi veya parola.",
  
  // "auth.messages.expired": "Your session has expired. Please log in again.",
  "auth.messages.expired": "Oturumunuz sona erdi. Lütfen tekrar giriş yapın.",
  
  
  
  // "bitstream.edit.bitstream": "Bitstream: ",
  "bitstream.edit.bitstream": "Bitstream: ",
  
  // "bitstream.edit.form.description.hint": "Optionally, provide a brief description of the file, for example \"<i>Main article</i>\" or \"<i>Experiment data readings</i>\".",
  "bitstream.edit.form.description.hint": "İsteğe bağlı olarak, dosyanın kısa bir açıklamasını sağlayın, örneğin \"<i>Ana makale</i>\" veya \"<i>Deneme veri okumaları</i>\".",
  
  // "bitstream.edit.form.description.label": "Description",
  "bitstream.edit.form.description.label": "Açıklama",
  
  // "bitstream.edit.form.embargo.hint": "The first day from which access is allowed. <b>This date cannot be modified on this form.</b> To set an embargo date for a bitstream, go to the <i>Item Status</i> tab, click <i>Authorizations...</i>, create or edit the bitstream's <i>READ</i> policy, and set the <i>Start Date</i> as desired.",
  "bitstream.edit.form.embargo.hint": "Erişime izin verilen ilk gün. <b>Bu tarih bu formda değiştirilemez.</b> Bir bitstream için bir ambargo tarihi ayarlamak için <i>Öğe Durumu</i> sekmesine gidin, <i>Yetkiler...</i>'i tıklayın., bitstreamın <i>OKU</i> politikasını oluşturun veya düzenleyin ve <i>Başlangıç ​​Tarihi</i>'ni istediğiniz gibi ayarlayın.",
  
  // "bitstream.edit.form.embargo.label": "Embargo until specific date",
  "bitstream.edit.form.embargo.label": "Belirli bir tarihe kadar ambargo",
  
  // "bitstream.edit.form.fileName.hint": "Change the filename for the bitstream. Note that this will change the display bitstream URL, but old links will still resolve as long as the sequence ID does not change.",
  "bitstream.edit.form.fileName.hint": "Bitstreamın dosya adını değiştirin. Bunun görünen bitstream URL'sini değiştireceğini, ancak dizi kimliği değişmediği sürece eski bağlantıların çözüleceğini unutmayın.",
  
  // "bitstream.edit.form.fileName.label": "Filename",
  "bitstream.edit.form.fileName.label": "Dosya adı",
  
  // "bitstream.edit.form.newFormat.label": "Describe new format",
  "bitstream.edit.form.newFormat.label": "Yeni biçimi tanımla",
  
  // "bitstream.edit.form.newFormat.hint": "The application you used to create the file, and the version number (for example, \"<i>ACMESoft SuperApp version 1.5</i>\").",
  "bitstream.edit.form.newFormat.hint": "Dosyayı oluşturmak için kullandığınız uygulama ve sürüm numarası (örneğin, \"<i>ACMESoft SuperApp versiyon 1.5</i>\").",
  
  // "bitstream.edit.form.primaryBitstream.label": "Primary bitstream",
  "bitstream.edit.form.primaryBitstream.label": "Birincil bitstream",
  
  // "bitstream.edit.form.selectedFormat.hint": "If the format is not in the above list, <b>select \"format not in list\" above</b> and describe it under \"Describe new format\".",
  "bitstream.edit.form.selectedFormat.hint": "Biçim yukarıdaki listede yoksa, <b>select \"listede olmayan biçim\"i above</b> ve \"Yeni biçimi tanımla\" altında açıklayın.",
  
  // "bitstream.edit.form.selectedFormat.label": "Selected Format",
  "bitstream.edit.form.selectedFormat.label": "Seçilen Biçim",
  
  // "bitstream.edit.form.selectedFormat.unknown": "Format not in list",
  "bitstream.edit.form.selectedFormat.unknown": "Listede olmayan biçim",
  
  // "bitstream.edit.notifications.error.format.title": "An error occurred saving the bitstream's format",
  "bitstream.edit.notifications.error.format.title": "Bitstreamın biçimi kaydedilirken bir hata oluştu",
  
  // "bitstream.edit.notifications.saved.content": "Your changes to this bitstream were saved.",
  "bitstream.edit.notifications.saved.content": "Bu bitstreamda yaptığınız değişiklikler kaydedildi.",
  
  // "bitstream.edit.notifications.saved.title": "Bitstream saved",
  "bitstream.edit.notifications.saved.title": "Bitstream kaydedildi",
  
  // "bitstream.edit.title": "Edit bitstream",
  "bitstream.edit.title": "Bitstreamı düzenle",
  
  
  
  // "browse.comcol.by.author": "By Author",
  "browse.comcol.by.author": "Yazara Göre",
  
  // "browse.comcol.by.dateissued": "By Issue Date",
  "browse.comcol.by.dateissued": "Yayın Tarihine Göre",
  
  // "browse.comcol.by.subject": "By Subject",
  "browse.comcol.by.subject": "Konuya Göre",
  
  // "browse.comcol.by.title": "By Title",
  "browse.comcol.by.title": "Başlığa Göre",
  
  // "browse.comcol.head": "Browse",
  "browse.comcol.head": "Gözat",
  
  // "browse.empty": "No items to show.",
  "browse.empty": "Gösterilecek öğe yok.",
  
  // "browse.metadata.author": "Author",
  "browse.metadata.author": "Yazar",
  
  // "browse.metadata.dateissued": "Issue Date",
  "browse.metadata.dateissued": "Yayın Tarihi",
  
  // "browse.metadata.subject": "Subject",
  "browse.metadata.subject": "Konu",
  
  // "browse.metadata.title": "Title",
  "browse.metadata.title": "Başlık",
  
  // "browse.metadata.author.breadcrumbs": "Browse by Author",
  "browse.metadata.author.breadcrumbs": "Yazara Göre Gözat",
  
  // "browse.metadata.dateissued.breadcrumbs": "Browse by Date",
  "browse.metadata.dateissued.breadcrumbs": "Tarihe Göre Gözat",
  
  // "browse.metadata.subject.breadcrumbs": "Browse by Subject",
  "browse.metadata.subject.breadcrumbs": "Konuya Göre Gözat",
  
  // "browse.metadata.title.breadcrumbs": "Browse by Title",
  "browse.metadata.title.breadcrumbs": "Başlığa göre göz atın",
  
  // "browse.startsWith.choose_start": "(Choose start)",
  "browse.startsWith.choose_start": "(Başlangıç seç)",
  
  // "browse.startsWith.choose_year": "(Choose year)",
  "browse.startsWith.choose_year": "(Yıl seç)",
  
  // "browse.startsWith.jump": "Jump to a point in the index:",
  "browse.startsWith.jump": "Dizinde bir noktaya atla:",
  
  // "browse.startsWith.months.april": "April",
  "browse.startsWith.months.april": "Nisan",
  
  // "browse.startsWith.months.august": "August",
  "browse.startsWith.months.august": "Ağustos",
  
  // "browse.startsWith.months.december": "December",
  "browse.startsWith.months.december": "Aralık",
  
  // "browse.startsWith.months.february": "February",
  "browse.startsWith.months.february": "Şubat",
  
  // "browse.startsWith.months.january": "January",
  "browse.startsWith.months.january": "Ocak",
  
  // "browse.startsWith.months.july": "July",
  "browse.startsWith.months.july": "Temmuz",
  
  // "browse.startsWith.months.june": "June",
  "browse.startsWith.months.june": "Haziran",
  
  // "browse.startsWith.months.march": "March",
  "browse.startsWith.months.march": "Mart",
  
  // "browse.startsWith.months.may": "May",
  "browse.startsWith.months.may": "Mayıs",
  
  // "browse.startsWith.months.none": "(Choose month)",
  "browse.startsWith.months.none": "(Ay seçin)",
  
  // "browse.startsWith.months.november": "November",
  "browse.startsWith.months.november": "Kasım",
  
  // "browse.startsWith.months.october": "October",
  "browse.startsWith.months.october": "Ekim",
  
  // "browse.startsWith.months.september": "September",
  "browse.startsWith.months.september": "Eylül",
  
  // "browse.startsWith.submit": "Go",
  "browse.startsWith.submit": "Git",
  
  // "browse.startsWith.type_date": "Or type in a date (year-month):",
  "browse.startsWith.type_date": "Veya bir tarih yazın (yıl-ay):",
  
  // "browse.startsWith.type_text": "Or enter first few letters:",
  "browse.startsWith.type_text": "Veya ilk birkaç harfi girin:",
  
  // "browse.title": "Browsing {{ collection }} by {{ field }} {{ value }}",
  "browse.title": "{{ field }} {{ value }} ile {{ collection }}'a göz atma",
  
  
  // "chips.remove": "Remove chip",
  "chips.remove": "Çipi kaldır",
  
  
  
  // "collection.create.head": "Create a Collection",
  "collection.create.head": "Koleksiyon Oluştur",
  
  // "collection.create.notifications.success": "Successfully created the Collection",
  "collection.create.notifications.success": "Koleksiyon başarıyla oluşturuldu",
  
  // "collection.create.sub-head": "Create a Collection for Community {{ parent }}",
  "collection.create.sub-head": "Komünite için Koleksiyon Oluşturun {{ parent }}",
  
  // "collection.curate.header": "Curate Collection: {{collection}}",
  "collection.curate.header": "Koleksiyonu Düzenle: {{collection}}",
  
  // "collection.delete.cancel": "Cancel",
  "collection.delete.cancel": "İptal",
  
  // "collection.delete.confirm": "Confirm",
  "collection.delete.confirm": "Onayla",
  
  // "collection.delete.head": "Delete Collection",
  "collection.delete.head": "Koleksiyonu sil",
  
  // "collection.delete.notification.fail": "Collection could not be deleted",
  "collection.delete.notification.fail": "Koleksiyon silinemedi",
  
  // "collection.delete.notification.success": "Successfully deleted collection",
  "collection.delete.notification.success": "Koleksiyon başarıyla silindi",
  
  // "collection.delete.text": "Are you sure you want to delete collection \"{{ dso }}\"",
  "collection.delete.text": "\"{{ dso }}\" koleksiyonunu silmek istediğinizden emin misiniz?",
  
  
  
  // "collection.edit.delete": "Delete this collection",
  "collection.edit.delete": "Bu koleksiyonu sil",
  
  // "collection.edit.head": "Edit Collection",
  "collection.edit.head": "Koleksiyonu Düzenle",
  
  // "collection.edit.breadcrumbs": "Edit Collection",
  "collection.edit.breadcrumbs": "Koleksiyonu Düzenle",
  
  
  
  // "collection.edit.tabs.mapper.head": "Item Mapper",
  "collection.edit.tabs.mapper.head": "Öğe eşleştirici",
  
  // "collection.edit.tabs.item-mapper.title": "Collection Edit - Item Mapper",
  "collection.edit.tabs.item-mapper.title": "Koleksiyon Düzenleme - Öğe Eşleştirici",
  
  // "collection.edit.item-mapper.cancel": "Cancel",
  "collection.edit.item-mapper.cancel": "İptal",
  
  // "collection.edit.item-mapper.collection": "Collection: \"<b>{{name}}</b>\"",
  "collection.edit.item-mapper.collection": "Koleksiyon: \"<b>{{name}}</b>\"",
  
  // "collection.edit.item-mapper.confirm": "Map selected items",
  "collection.edit.item-mapper.confirm": "Seçilen öğeleri eşle",
  
  // "collection.edit.item-mapper.description": "This is the item mapper tool that allows collection administrators to map items from other collections into this collection. You can search for items from other collections and map them, or browse the list of currently mapped items.",
  "collection.edit.item-mapper.description": "Bu, koleksiyon yöneticilerinin diğer koleksiyonlardaki öğeleri bu koleksiyona eşlemelerine olanak tanıyan öğe eşleyici aracıdır. Diğer koleksiyonlardaki öğeleri arayabilir ve bunları eşleyebilir veya şu anda eşlenmiş öğelerin listesine göz atabilirsiniz.",
  
  // "collection.edit.item-mapper.head": "Item Mapper - Map Items from Other Collections",
  "collection.edit.item-mapper.head": "Öğe Eşleştirici - Diğer Koleksiyonlardaki Öğeleri Eşle",
  
  // "collection.edit.item-mapper.no-search": "Please enter a query to search",
  "collection.edit.item-mapper.no-search": "Lütfen aramak için bir sorgu girin",
  
  // "collection.edit.item-mapper.notifications.map.error.content": "Errors occurred for mapping of {{amount}} items.",
  "collection.edit.item-mapper.notifications.map.error.content": "{{amount}} öğenin eşlenmesinde hatalar oluştu.",
  
  // "collection.edit.item-mapper.notifications.map.error.head": "Mapping errors",
  "collection.edit.item-mapper.notifications.map.error.head": "Eşleme hataları",
  
  // "collection.edit.item-mapper.notifications.map.success.content": "Successfully mapped {{amount}} items.",
  "collection.edit.item-mapper.notifications.map.success.content": "{{amount}} öğe başarıyla eşlendi.",
  
  // "collection.edit.item-mapper.notifications.map.success.head": "Mapping completed",
  "collection.edit.item-mapper.notifications.map.success.head": "Eşleme tamamlandı",
  
  // "collection.edit.item-mapper.notifications.unmap.error.content": "Errors occurred for removing the mappings of {{amount}} items.",
  "collection.edit.item-mapper.notifications.unmap.error.content": "{{amount}} öğenin eşlemeleri kaldırılırken hatalar oluştu.",
  
  // "collection.edit.item-mapper.notifications.unmap.error.head": "Remove mapping errors",
  "collection.edit.item-mapper.notifications.unmap.error.head": "Eşleme hatalarını kaldır",
  
  // "collection.edit.item-mapper.notifications.unmap.success.content": "Successfully removed the mappings of {{amount}} items.",
  "collection.edit.item-mapper.notifications.unmap.success.content": "{{amount}} öğenin eşlemeleri başarıyla kaldırıldı.",
  
  // "collection.edit.item-mapper.notifications.unmap.success.head": "Remove mapping completed",
  "collection.edit.item-mapper.notifications.unmap.success.head": "Eşlemeyi kaldır tamamlandı",
  
  // "collection.edit.item-mapper.remove": "Remove selected item mappings",
  "collection.edit.item-mapper.remove": "Seçili öğe eşlemelerini kaldır",
  
  // "collection.edit.item-mapper.tabs.browse": "Browse mapped items",
  "collection.edit.item-mapper.tabs.browse": "Eşlenen öğelere göz atın",
  
  // "collection.edit.item-mapper.tabs.map": "Map new items",
  "collection.edit.item-mapper.tabs.map": "Yeni öğeleri işle",
  
  
  
  // "collection.edit.logo.label": "Collection logo",
  "collection.edit.logo.label": "Koleksiyon logosu",

  // "collection.edit.logo.notifications.add.error": "Uploading Collection logo failed. Please verify the content before retrying.",
  "collection.edit.logo.notifications.add.error": "Koleksiyon logosu yüklemesi başarısız. Lütfen yeniden denemeden önce içeriği doğrulayın.",
  
  // "collection.edit.logo.notifications.add.success": "Upload Collection logo successful.",
  "collection.edit.logo.notifications.add.success": "Koleksiyon logosu yüklemesi başarılı.",
  
  // "collection.edit.logo.notifications.delete.success.title": "Logo deleted",
  "collection.edit.logo.notifications.delete.success.title": "Logo silindi",
  
  // "collection.edit.logo.notifications.delete.success.content": "Successfully deleted the collection's logo",
  "collection.edit.logo.notifications.delete.success.content": "Koleksiyonun logosunu başarıyla silindi",
  
  // "collection.edit.logo.notifications.delete.error.title": "Error deleting logo",
  "collection.edit.logo.notifications.delete.error.title": "Logo silinirken hata",
  
  // "collection.edit.logo.upload": "Drop a Collection Logo to upload",
  "collection.edit.logo.upload": "Yüklenecek bir koleksiyon logosu bırakın",
  
  
  
  // "collection.edit.notifications.success": "Successfully edited the Collection",
  "collection.edit.notifications.success": "Koleksiyon başarıyla düzenlendi.",
  
  // "collection.edit.return": "Return",
  "collection.edit.return": "Dönüş",
  
  
  
  // "collection.edit.tabs.curate.head": "Curate",
  "collection.edit.tabs.curate.head": "Kuratör",
  
  // "collection.edit.tabs.curate.title": "Collection Edit - Curate",
  "collection.edit.tabs.curate.title": "Koleksiyon düzenleme - Küratör",
  
  // "collection.edit.tabs.authorizations.head": "Authorizations",
  "collection.edit.tabs.authorizations.head": "Yetkilendirmeler",
  
  // "collection.edit.tabs.authorizations.title": "Collection Edit - Authorizations",
  "collection.edit.tabs.authorizations.title": "Koleksiyon düzenleme - Yetkilendirmeler",
  
  // "collection.edit.tabs.metadata.head": "Edit Metadata",
  "collection.edit.tabs.metadata.head": "Metadataları Düzenle",
  
  // "collection.edit.tabs.metadata.title": "Collection Edit - Metadata",
  "collection.edit.tabs.metadata.title": "Koleksiyon Düzenle - Metadatalar",
  
  // "collection.edit.tabs.roles.head": "Assign Roles",
  "collection.edit.tabs.roles.head": "Rol atamak",
  
  // "collection.edit.tabs.roles.title": "Collection Edit - Roles",
  "collection.edit.tabs.roles.title": "Koleksiyon düzenleme - Roller",
  
  // "collection.edit.tabs.source.external": "This collection harvests its content from an external source",
  "collection.edit.tabs.source.external": "Bu koleksiyon içeriğini harici bir kaynaktan toplar",
  
  // "collection.edit.tabs.source.form.errors.oaiSource.required": "You must provide a set id of the target collection.",
  "collection.edit.tabs.source.form.errors.oaiSource.required": "Hedef koleksiyonuna bir set kimliği sağlamalısınız.",
  
  // "collection.edit.tabs.source.form.harvestType": "Content being harvested",
  "collection.edit.tabs.source.form.harvestType": "İçerik harmanlanıyor",
  
  // "collection.edit.tabs.source.form.head": "Configure an external source",
  "collection.edit.tabs.source.form.head": "Harici bir kaynak yapılandır",
  
  // "collection.edit.tabs.source.form.metadataConfigId": "Metadata Format",
  "collection.edit.tabs.source.form.metadataConfigId": "Metadata formatı",
  
  // "collection.edit.tabs.source.form.oaiSetId": "OAI specific set id",
  "collection.edit.tabs.source.form.oaiSetId": "OAI'ya Özel Set Kimliği",
  
  // "collection.edit.tabs.source.form.oaiSource": "OAI Provider",
  "collection.edit.tabs.source.form.oaiSource": "OAI Sağlayıcısı",
  
  // "collection.edit.tabs.source.form.options.harvestType.METADATA_AND_BITSTREAMS": "Harvest metadata and bitstreams (requires ORE support)",
  "collection.edit.tabs.source.form.options.harvestType.METADATA_AND_BITSTREAMS": "Metadatalarını ve bitstreamı topla (ORE desteği gerektirir)",
  
  // "collection.edit.tabs.source.form.options.harvestType.METADATA_AND_REF": "Harvest metadata and references to bitstreams (ORE desteği gerektirir)",
  "collection.edit.tabs.source.form.options.harvestType.METADATA_AND_REF": "Metadatalarını ve referansları topla (ORE desteği gerektirir)",
  
  // "collection.edit.tabs.source.form.options.harvestType.METADATA_ONLY": "Harvest metadata only",
  "collection.edit.tabs.source.form.options.harvestType.METADATA_ONLY": "Sadece metadatalarını topla",
  
  // "collection.edit.tabs.source.head": "Content Source",
  "collection.edit.tabs.source.head": "İçerik Kaynağı",
  
  // "collection.edit.tabs.source.notifications.discarded.content": "Your changes were discarded. To reinstate your changes click the 'Undo' button",
  "collection.edit.tabs.source.notifications.discarded.content": "Değişiklikleriniz silindi. Değişikliklerinizi eski haline getirmek için 'Geri Al' düğmesine tıklayın.",
  
  // "collection.edit.tabs.source.notifications.discarded.title": "Changed discarded",
  "collection.edit.tabs.source.notifications.discarded.title": "Silinenler değiştirildi.",
  
  // "collection.edit.tabs.source.notifications.invalid.content": "Your changes were not saved. Please make sure all fields are valid before you save.",
  "collection.edit.tabs.source.notifications.invalid.content": "Değişiklikleriniz kaydedilmedi. Lütfen kaydetmeden önce tüm alanların geçerli olduğundan emin olun.",
  
  // "collection.edit.tabs.source.notifications.invalid.title": "Metadata invalid",
  "collection.edit.tabs.source.notifications.invalid.title": "Metadata geçersiz",
  
  // "collection.edit.tabs.source.notifications.saved.content": "Your changes to this collection's content source were saved.",
  "collection.edit.tabs.source.notifications.saved.content": "Bu koleksiyonun içerik kaynağındaki değişiklikleriniz kaydedildi.",
  
  // "collection.edit.tabs.source.notifications.saved.title": "Content Source saved",
  "collection.edit.tabs.source.notifications.saved.title": "İçerik Kaynağı kaydedildi",
  
  // "collection.edit.tabs.source.title": "Collection Edit - Content Source",
  "collection.edit.tabs.source.title": "Koleksiyon düzenleme - İçerik Kaynağı",
  
  
  
  // "collection.edit.template.add-button": "Add",
  "collection.edit.template.add-button": "Ekle",
  
  // "collection.edit.template.breadcrumbs": "Item template",
  "collection.edit.template.breadcrumbs": "Öğe şablonu",
  
  // "collection.edit.template.cancel": "Cancel",
  "collection.edit.template.cancel": "İptal",
  
  // "collection.edit.template.delete-button": "Delete",
  "collection.edit.template.delete-button": "Sil",
  
  // "collection.edit.template.edit-button": "Edit",
  "collection.edit.template.edit-button": "Düzenle",
  
  // "collection.edit.template.head": "Edit Template Item for Collection \"{{ collection }}\"",
  "collection.edit.template.head": "Koleksiyon için Sablon Öğesini Düzenleyin \"{{ collection }}\"",
  
  // "collection.edit.template.label": "Template item",
  "collection.edit.template.label": "Şablon öğe",
  
  // "collection.edit.template.notifications.delete.error": "Failed to delete the item template",
  "collection.edit.template.notifications.delete.error": "Öğe şablonu silme başarısız",
  
  // "collection.edit.template.notifications.delete.success": "Successfully deleted the item template",
  "collection.edit.template.notifications.delete.success": "Öğe şablonu başarıyla silindi",
  
  // "collection.edit.template.title": "Edit Template Item",
  "collection.edit.template.title": "Şablon Öğesini Düzenle",
  
  
  
  // "collection.form.abstract": "Short Description",
  "collection.form.abstract": "Kısa Açıklama",
  
  // "collection.form.description": "Introductory text (HTML)",
  "collection.form.description": "Tanıtım metni (HTML)",
  
  // "collection.form.errors.title.required": "Please enter a collection name",
  "collection.form.errors.title.required": "Lütfen bir koleksiyon adı girin",
  
  // "collection.form.license": "License",
  "collection.form.license": "Lisans",
  
  // "collection.form.provenance": "Provenance",
  "collection.form.provenance": "Menşei",
  
  // "collection.form.rights": "Copyright text (HTML)",
  "collection.form.rights": "Telif hakkı metni (HTML)",
  
  // "collection.form.tableofcontents": "News (HTML)",
  "collection.form.tableofcontents": "Haberler (HTML)",
  
  // "collection.form.title": "Name",
  "collection.form.title": "İsim",
  
  
  
  // "collection.listelement.badge": "Collection",
  "collection.listelement.badge": "Koleksiyon",
  
  
  
  // "collection.page.browse.recent.head": "Recent Submissions",
  "collection.page.browse.recent.head": "Son Başvurular",
  
  // "collection.page.browse.recent.empty": "No items to show",
  "collection.page.browse.recent.empty": "Gösterilecek öğe yok",
  
  // "collection.page.edit": "Edit this collection",
  "collection.page.edit": "Bu koleksiyonu düzenleyin",
  
  // "collection.page.handle": "Permanent URI for this collection",
  "collection.page.handle": "Bu koleksiyon için kalıcı URI",
  
  // "collection.page.license": "License",
  "collection.page.license": "Lisans",
  
  // "collection.page.news": "News",
  "collection.page.news": "Haberler",
  
  
  
  // "collection.select.confirm": "Confirm selected",
  "collection.select.confirm": "Seçilileri onayla",
  
  // "collection.select.empty": "No collections to show",
  "collection.select.empty": "Gösterilecek koleksiyon yok",
  
  // "collection.select.table.title": "Title",
  "collection.select.table.title": "Başlık",
  
  
  
  // "collection.source.update.notifications.error.content": "The provided settings have been tested and didn't work.",
  "collection.source.update.notifications.error.content": "Sağlanan ayarlar test edildi ve işe yaramadı.",
  
  // "collection.source.update.notifications.error.title": "Server Error",
  "collection.source.update.notifications.error.title": "Sunucu Hatası",
  
  
  
  // "communityList.tabTitle": "DSpace - Community List",
  "communityList.tabTitle": "DSpace - Komünite Listesi",
  
  // "communityList.title": "List of Communities",
  "communityList.title": "Komünitelerin Listesi",
  
  // "communityList.showMore": "Show More",
  "communityList.showMore": "Daha fazla göster",
  
  
  
  // "community.create.head": "Create a Community",
  "community.create.head": "Bir komünite oluştur",
  
  // "community.create.notifications.success": "Successfully created the Community",
  "community.create.notifications.success": "Komünite başarıyla yaratıldı",
  
  // "community.create.sub-head": "Create a Sub-Community for Community {{ parent }}",
  "community.create.sub-head": "Komünite için bir alt komünite oluşturun {{ parent }}",
  
  // "community.curate.header": "Curate Community: {{community}}",
  "community.curate.header": "Kuratör komünitesi: {{community}}",
  
  // "community.delete.cancel": "Cancel",
  "community.delete.cancel": "İptal",
  
  // "community.delete.confirm": "Confirm",
  "community.delete.confirm": "Onayla",
  
  // "community.delete.head": "Delete Community",
  "community.delete.head": "Komüniteyi sil",
  
  // "community.delete.notification.fail": "Community could not be deleted",
  "community.delete.notification.fail": "Komünite silinemedi",
  
  // "community.delete.notification.success": "Successfully deleted community",
  "community.delete.notification.success": "Komünite başarıyla silindi",
  
  // "community.delete.text": "Are you sure you want to delete community \"{{ dso }}\"",
  "community.delete.text": "Komüniteyi silmek istediğinize emin misiniz \"{{ dso }}\"",
  
  // "community.edit.delete": "Delete this community",
  "community.edit.delete": "Bu komüniteyi sil",
  
  // "community.edit.head": "Edit Community",
  "community.edit.head": "Komüniteyi düzenle",
  
  // "community.edit.breadcrumbs": "Edit Community",
  "community.edit.breadcrumbs": "Komüniteyi düzenle",
  
  
  // "community.edit.logo.label": "Community logo",
  "community.edit.logo.label": "Komünite logosu",
  
  // "community.edit.logo.notifications.add.error": "Uploading Community logo failed. Please verify the content before retrying.",
  "community.edit.logo.notifications.add.error": "Komünite logosu yüklemesi başarısız. Lütfen yeniden denemeden önce içeriği doğrulayın.",
  
  // "community.edit.logo.notifications.add.success": "Upload Community logo successful.",
  "community.edit.logo.notifications.add.success": "Komünite logosunu başarılı yükle.",
  
  // "community.edit.logo.notifications.delete.success.title": "Logo deleted",
  "community.edit.logo.notifications.delete.success.title": "Logo silindi",
  
  // "community.edit.logo.notifications.delete.success.content": "Successfully deleted the community's logo",
  "community.edit.logo.notifications.delete.success.content": "Komünite logosu başarıyla silindi",
  
  // "community.edit.logo.notifications.delete.error.title": "Error deleting logo",
  "community.edit.logo.notifications.delete.error.title": "Logo silme hatası",
  
  // "community.edit.logo.upload": "Drop a Community Logo to upload",
  "community.edit.logo.upload": "Yüklenecek bir komünite logosu bırak",
  
  
  
  // "community.edit.notifications.success": "Successfully edited the Community",
  "community.edit.notifications.success": "Komünite başarıyla düzenlendi",
  
  // "community.edit.notifications.unauthorized": "You do not have privileges to make this change",
  "community.edit.notifications.unauthorized": "Bu değişikliği yapmak için ayrıcalıklarınız yok",
  
  // "community.edit.notifications.error": "An error occured while editing the Community",
  "community.edit.notifications.error": "Komüniteyi düzenlerken bir hata oluştu",
  
  // "community.edit.return": "Return",
  "community.edit.return": "Dönüş",
  
  
  
  // "community.edit.tabs.curate.head": "Curate",
  "community.edit.tabs.curate.head": "Kuratör",
  
  // "community.edit.tabs.curate.title": "Community Edit - Curate",
  "community.edit.tabs.curate.title": "Komünite Düzenle - Küratör",
  
  // "community.edit.tabs.metadata.head": "Edit Metadata",
  "community.edit.tabs.metadata.head": "Metadataları Düzenle",
  
  // "community.edit.tabs.metadata.title": "Community Edit - Metadata",
  "community.edit.tabs.metadata.title": "Komünite Düzenle - Metadatalar",
  
  // "community.edit.tabs.roles.head": "Assign Roles",
  "community.edit.tabs.roles.head": "Rol atamak",
  
  // "community.edit.tabs.roles.title": "Community Edit - Roles",
  "community.edit.tabs.roles.title": "Komünite Düzenle - Roller",
  
  // "community.edit.tabs.authorizations.head": "Authorizations",
  "community.edit.tabs.authorizations.head": "Yetkilendirmeler",
  
  // "community.edit.tabs.authorizations.title": "Community Edit - Authorizations",
  "community.edit.tabs.authorizations.title": "Komünite Düzenle - Yetkilendirmeler",
  
  
  
  // "community.listelement.badge": "Community",
  "community.listelement.badge": "Komünite",
  
  
  
  // "comcol-role.edit.no-group": "None",
  "comcol-role.edit.no-group": "Hiçbiri",
  
  // "comcol-role.edit.create": "Create",
  "comcol-role.edit.create": "Oluştur",
  
  // "comcol-role.edit.restrict": "Restrict",
  "comcol-role.edit.restrict": "Kısıtla",
  
  // "comcol-role.edit.delete": "Delete",
  "comcol-role.edit.delete": "Sil",
  
  
  // "comcol-role.edit.community-admin.name": "Yöneticiler",
  "comcol-role.edit.community-admin.name": "Administrators",
  
  // "comcol-role.edit.collection-admin.name": "Administrators",
  "comcol-role.edit.collection-admin.name": "Yöneticiler",
  
  
  // "comcol-role.edit.community-admin.description": "Community administrators can create sub-communities or collections, and manage or assign management for those sub-communities or collections. In addition, they decide who can submit items to any sub-collections, edit item metadata (after submission), and add (map) existing items from other collections (subject to authorization).",
  "comcol-role.edit.community-admin.description": "Komünite yöneticileri alt komüniteler veya koleksiyonlar oluşturabilir ve bu alt komüniteler veya koleksiyonlar için yönetimi yönetebilir veya atayabilir. Ek olarak, kimsenin herhangi bir alt koleksiyona kimin gönderebileceğine, madde metadatalarını (sunulduktan sonra) düzenleyebileceğine karar verirler ve mevcut eşyaları diğer koleksiyonlardan (yetkilendirmeye tabi) ekleyin.",
  
  // "comcol-role.edit.collection-admin.description": "Collection administrators decide who can submit items to the collection, edit item metadata (after submission), and add (map) existing items from other collections to this collection (subject to authorization for that collection).",
  "comcol-role.edit.collection-admin.description": "Koleksiyon yöneticileri, eşyaları koleksiyona kimin gönderebileceğine, öğe metadatalarını (gönderimden sonra) düzenleyebileceğine karar verir ve mevcut eşyaları diğer koleksiyonlardan (bu koleksiyon için yetkilendirmeye tabi) ekleyin.",
  
  
  // "comcol-role.edit.submitters.name": "Submitters",
  "comcol-role.edit.submitters.name": "Göndericiler",
  
  // "comcol-role.edit.submitters.description": "The E-People and Groups that have permission to submit new items to this collection.",
  "comcol-role.edit.submitters.description": "Bu koleksiyona yeni eşya gönderme iznine sahip olan E-insanlar ve gruplar.",
  
  
  // "comcol-role.edit.item_read.name": "Default item read access",
  "comcol-role.edit.item_read.name": "Varsayılan öğe okuma erişimi",
  
  // "comcol-role.edit.item_read.description": "E-People and Groups that can read new items submitted to this collection. Changes to this role are not retroactive. Existing items in the system will still be viewable by those who had read access at the time of their addition.",
  "comcol-role.edit.item_read.description": "Bu koleksiyona sunulan yeni eşyaları okuyabilen E-insanlar ve gruplar. Bu roldeki değişiklikler geriye dönük değildir. Sistemdeki mevcut eşyalar, eklemeleri sırasında erişimi okuyanlar tarafından görülebilir.",
  
  // "comcol-role.edit.item_read.anonymous-group": "Default read for incoming items is currently set to Anonymous.",
  "comcol-role.edit.item_read.anonymous-group": "Gelen öğeler için varsayılan okuma şu anda isimsiz olarak ayarlanmıştır.",
  
  
  // "comcol-role.edit.bitstream_read.name": "Default bitstream read access",
  "comcol-role.edit.bitstream_read.name": "Varsayılan bitstream okuma erişimi",
  
  // "comcol-role.edit.bitstream_read.description": "Community administrators can create sub-communities or collections, and manage or assign management for those sub-communities or collections. In addition, they decide who can submit items to any sub-collections, edit item metadata (after submission), and add (map) existing items from other collections (subject to authorization).",
  "comcol-role.edit.bitstream_read.description": "Komünite yöneticileri alt komüniteler veya koleksiyonlar oluşturabilir ve bu alt komüniteler veya koleksiyonlar için yönetimi yönetebilir veya atayabilirler. Ek olarak, eşyaları herhangi bir alt koleksiyona kimin gönderebileceğine, öğe metadatalarını (sunulduktan sonra) düzenleyebilir ve harita) Diğer koleksiyonlardan gelen mevcut eşyalar (yetkilendirmeye tabi).",
  
  // "comcol-role.edit.bitstream_read.anonymous-group": "Default read for incoming bitstreams is currently set to Anonymous.",
  "comcol-role.edit.bitstream_read.anonymous-group": "Gelen bitstream için varsayılan okuma şu anda anonim olarak ayarlanmıştır.",
  
  
  // "comcol-role.edit.editor.name": "Editors",
  "comcol-role.edit.editor.name": "Editörler",
  
  // "comcol-role.edit.editor.description": "Editors are able to edit the metadata of incoming submissions, and then accept or reject them.",
  "comcol-role.edit.editor.description": "Editörler, gelen gönderilerin metadatalarını düzenleyebilir ve ardından onları kabul edebilir veya reddedebilir.",
  
  
  // "comcol-role.edit.finaleditor.name": "Final editors",
  "comcol-role.edit.finaleditor.name": "Son editörler",
  
  // "comcol-role.edit.finaleditor.description": "Final editors are able to edit the metadata of incoming submissions, but will not be able to reject them.",
  "comcol-role.edit.finaleditor.description": "Nihai editörler gelen başvuruların metadatalarını düzenleyebilir, ancak onları reddedebilir.",
  
  
  // "comcol-role.edit.reviewer.name": "Reviewers",
  "comcol-role.edit.reviewer.name": "Yorumcular",
  
  // "comcol-role.edit.reviewer.description": "Reviewers are able to accept or reject incoming submissions. However, they are not able to edit the submission's metadata.",
  "comcol-role.edit.reviewer.description": "Yorumcular gelen başvuruları kabul edebilir veya reddedebilirler. Ancak, gönderimin metadatalarını düzenleyemezler.",
  
  
  
  // "community.form.abstract": "Short Description",
  "community.form.abstract": "Kısa Açıklama",
  
  // "community.form.description": "Introductory text (HTML)",
  "community.form.description": "Tanıtım metni (HTML)",
  
  // "community.form.errors.title.required": "Please enter a community name",
  "community.form.errors.title.required": "Lütfen bir komünite adı girin",
  
  // "community.form.rights": "Copyright text (HTML)",
  "community.form.rights": "Telif Hakkı Metni (HTML)",
  
  // "community.form.tableofcontents": "News (HTML)",
  "community.form.tableofcontents": "Haberler (HTML)",
  
  // "community.form.title": "Name",
  "community.form.title": "İsim",
  
  // "community.page.edit": "Edit this community",
  "community.page.edit": "Bu komüniteyi düzenle",
  
  // "community.page.handle": "Permanent URI for this community",
  "community.page.handle": "Bu komünite için Kalıcı Uri",
  
  // "community.page.license": "License",
  "community.page.license": "Lisans",
  
  // "community.page.news": "News",
  "community.page.news": "Haberler",
  
  // "community.all-lists.head": "Subcommunities and Collections",
  "community.all-lists.head": "Alt komüniteler ve koleksiyonlar",
  
  // "community.sub-collection-list.head": "Collections of this Community",
  "community.sub-collection-list.head": "Bu komünitenin koleksiyonları",
  
  // "community.sub-community-list.head": "Communities of this Community",
  "community.sub-community-list.head": "Bu komünitenin koleksiyonları",
  
  
  
  // "cookies.consent.accept-all": "Accept all",
  "cookies.consent.accept-all": "Hepsini kabul et",
  
  // "cookies.consent.accept-selected": "Accept selected",
  "cookies.consent.accept-selected": "Seçiliyi kabul et",
  
  // "cookies.consent.app.opt-out.description": "This app is loaded by default (but you can opt out)",
  "cookies.consent.app.opt-out.description": "Bu uygulama varsayılan olarak yüklenir (ancak vazgeçebilirsiniz)",
  
  // "cookies.consent.app.opt-out.title": "(opt-out)",
  "cookies.consent.app.opt-out.title": "(vazgeç)",
  
  // "cookies.consent.app.purpose": "purpose",
  "cookies.consent.app.purpose": "amaç",
  
  // "cookies.consent.app.required.description": "This application is always required",
  "cookies.consent.app.required.description": "Bu uygulama her zaman gereklidir",
  
  // "cookies.consent.app.required.title": "(always required)",
  "cookies.consent.app.required.title": "(her zaman gerekli)",
  
  // "cookies.consent.update": "There were changes since your last visit, please update your consent.",
  "cookies.consent.update": "Son ziyaretinizden bu yana değişiklikler vardı, lütfen onayınızı güncelleyin.",
  
  // "cookies.consent.close": "Close",
  "cookies.consent.close": "Kapat",
  
  // "cookies.consent.decline": "Decline",
  "cookies.consent.decline": "Reddet",
  
  // "cookies.consent.content-notice.description": "We collect and process your personal information for the following purposes: <strong>Authentication, Preferences, Acknowledgement and Statistics</strong>. <br/> To learn more, please read our {privacyPolicy}.",
  "cookies.consent.content-notice.description": "Kişisel bilgilerinizi aşağıdaki amaçlarla topluyor ve işleriz: <strong>Kimlik Doğrulama, Tercihler, Onay ve İstatistikler</strong>. <br/> Daha fazla bilgi için, lütfen okuyun {privacyPolicy}.",
  
  // "cookies.consent.content-notice.learnMore": "Customize",
  "cookies.consent.content-notice.learnMore": "Özelleştir",
  
  // "cookies.consent.content-modal.description": "Here you can see and customize the information that we collect about you.",
  "cookies.consent.content-modal.description": "Burada, sizin hakkınızda topladığımız bilgileri görebilir ve özelleştirebilirsiniz.",
  
  // "cookies.consent.content-modal.privacy-policy.name": "privacy policy",
  "cookies.consent.content-modal.privacy-policy.name": "Gizlilik Politikası",
  
  // "cookies.consent.content-modal.privacy-policy.text": "To learn more, please read our {privacyPolicy}.",
  "cookies.consent.content-modal.privacy-policy.text": "Daha fazla bilgi için, lütfen okuyun {privacyPolicy}.",
  
  // "cookies.consent.content-modal.title": "Information that we collect",
  "cookies.consent.content-modal.title": "Topladığımız bilgiler",
  
  
  
  // "cookies.consent.app.title.authentication": "Authentication",
  "cookies.consent.app.title.authentication": "Kimlik doğrulama",
  
  // "cookies.consent.app.description.authentication": "Required for signing you in",
  "cookies.consent.app.description.authentication": "Kayıt olmak için gerekli",
  
  
  // "cookies.consent.app.title.preferences": "Preferences",
  "cookies.consent.app.title.preferences": "Tercihler",
  
  // "cookies.consent.app.description.preferences": "Required for saving your preferences",
  "cookies.consent.app.description.preferences": "Tercihlerinizi kaydetmek için gerekli",
  
  
  
  // "cookies.consent.app.title.acknowledgement": "Acknowledgement",
  "cookies.consent.app.title.acknowledgement": "Onaylama",
  
  // "cookies.consent.app.description.acknowledgement": "Required for saving your acknowledgements and consents",
  "cookies.consent.app.description.acknowledgement": "Teşekkürlerinizi ve onayları kurtarmak için gerekli",
  
  
  
  // "cookies.consent.app.title.google-analytics": "Google Analytics",
  "cookies.consent.app.title.google-analytics": "Google Analitiği",
  
  // "cookies.consent.app.description.google-analytics": "Allows us to track statistical data",
  "cookies.consent.app.description.google-analytics": "İstatistiksel verileri izlememize izin verir",
  
  
  
  // "cookies.consent.purpose.functional": "Functional",
  "cookies.consent.purpose.functional": "Fonksiyonel",
  
  // "cookies.consent.purpose.statistical": "Statistical",
  "cookies.consent.purpose.statistical": "İstatistiksel",
  
  
  // "curation-task.task.checklinks.label":  "Check Links in Metadata",
  "curation-task.task.checklinks.label":  "Metadatalardaki Bağlantıları Kontrol Et",
  
  // "curation-task.task.noop.label": "NOOP",
  "curation-task.task.noop.label": "NOOP",
  
  // "curation-task.task.profileformats.label": "Profile Bitstream Formats",
  "curation-task.task.profileformats.label": "Profil Bitstream Formatları",
  
  // "curation-task.task.requiredmetadata.label": "Check for Required Metadata",
  "curation-task.task.requiredmetadata.label": "Gerekli metadataları kontrol edin",
  
  // "curation-task.task.translate.label": "Microsoft Translator",
  "curation-task.task.translate.label": "Microsoft Tercüman",
  
  // "curation-task.task.vscan.label": "Virus Scan",
  "curation-task.task.vscan.label": "Virüs Taraması",
  
  
  
  // "curation.form.task-select.label": "Task:",
  "curation.form.task-select.label": "Görev:",
  
  // "curation.form.submit": "Start",
  "curation.form.submit": "Başlangıç",
  
  // "curation.form.submit.success.head": "The curation task has been started successfully",
  "curation.form.submit.success.head": "Küratör görevi başarıyla başlatıldı",
  
  // "curation.form.submit.success.content": "You will be redirected to the corresponding process page.",
  "curation.form.submit.success.content": "İlgili işlem sayfasına yönlendirileceksiniz.",
  
  // "curation.form.submit.error.head": "Running the curation task failed",
  "curation.form.submit.error.head": "Küratörlük görevi başarısız oldu",
  
  // "curation.form.submit.error.content": "An error occured when trying to start the curation task.",
  "curation.form.submit.error.content": "Küratörlük görevi başlatmaya çalışırken bir hata oluştu.",
  
  // "curation.form.handle.label": "Handle:",
  "curation.form.handle.label": "Ele al:",
  
  // "curation.form.handle.hint": "Hint: Enter [your-handle-prefix]/0 to run a task across entire site (not all tasks may support this capability)",
  "curation.form.handle.hint": "İpucu: Gir [your-handle-prefix]/0 tüm sitede bir görevi çalıştırmak için (tüm görevler bu özelliği destekleyemez)",
  
  
  
  // "dso-selector.create.collection.head": "New collection",
  "dso-selector.create.collection.head": "Yeni koleksiyon",
  
  // "dso-selector.create.collection.sub-level": "Create a new collection in",
  "dso-selector.create.collection.sub-level": "Yeni bir koleksiyon oluşturun",
  
  // "dso-selector.create.community.head": "New community",
  "dso-selector.create.community.head": "Yeni komünite",
  
  // "dso-selector.create.community.sub-level": "Create a new community in",
  "dso-selector.create.community.sub-level": "Yeni bir komünite oluştur",
  
  // "dso-selector.create.community.top-level": "Create a new top-level community",
  "dso-selector.create.community.top-level": "Yeni bir üst düzey komünite oluştur",
  
  // "dso-selector.create.item.head": "New item",
  "dso-selector.create.item.head": "Yeni öğe",
  
  // "dso-selector.create.item.sub-level": "Create a new item in",
  "dso-selector.create.item.sub-level": "İçinde yeni bir öğe oluşturun",
  
  // "dso-selector.create.submission.head": "New submission",
  "dso-selector.create.submission.head": "Yeni başvuru",
  
  // "dso-selector.edit.collection.head": "Edit collection",
  "dso-selector.edit.collection.head": "Koleksiyonu Düzenle",
  
  // "dso-selector.edit.community.head": "Edit community",
  "dso-selector.edit.community.head": "Topluluğu Düzenle",
  
  // "dso-selector.edit.item.head": "Edit item",
  "dso-selector.edit.item.head": "Ögeyi düzenle",
  
  // "dso-selector.export-metadata.dspaceobject.head": "Export metadata from",
  "dso-selector.export-metadata.dspaceobject.head": "Metadatalarını dışa aktar",
  
  // "dso-selector.no-results": "No {{ type }} found ",
  "dso-selector.no-results": "Bulunamadı {{ type }} ",
  
  // "dso-selector.placeholder": "Search for a {{ type }}",
  "dso-selector.placeholder": " Ara {{ type }}",
  
  
  
  // "confirmation-modal.export-metadata.header": "Export metadata for {{ dsoName }}",
  "confirmation-modal.export-metadata.header": "Metadatalarını dışa aktar {{ dsoName }}",
  
  // "confirmation-modal.export-metadata.info": "Are you sure you want to export metadata for {{ dsoName }}",
  "confirmation-modal.export-metadata.info": "Metadataları dışarı aktarmak istediğinizden emin misiniz {{ dsoName }}",
  
  // "confirmation-modal.export-metadata.cancel": "Cancel",
  "confirmation-modal.export-metadata.cancel": "İptal",
  
  // "confirmation-modal.export-metadata.confirm": "Export",
  "confirmation-modal.export-metadata.confirm": "Dışarı aktar",
  
  // "confirmation-modal.delete-eperson.header": "Delete EPerson \"{{ dsoName }}\"",
  "confirmation-modal.delete-eperson.header": "EPerson'ı sil \"{{ dsoName }}\"",
  
  // "confirmation-modal.delete-eperson.info": "Are you sure you want to delete EPerson \"{{ dsoName }}\"",
  "confirmation-modal.delete-eperson.info": "Eperson'u silmek istediğinize emin misiniz? \"{{ dsoName }}\"",
  
  // "confirmation-modal.delete-eperson.cancel": "Cancel",
  "confirmation-modal.delete-eperson.cancel": "İptal",
  
  // "confirmation-modal.delete-eperson.confirm": "Delete",
  "confirmation-modal.delete-eperson.confirm": "Sil",
  
  
  // "error.bitstream": "Error fetching bitstream",
  "error.bitstream": "Alınan bitstream hatası",
  
  // "error.browse-by": "Error fetching items",
  "error.browse-by": "Alınan öğeler hatası",
  
  // "error.collection": "Error fetching collection",
  "error.collection": "Alınan koleksiyon hatası",
  
  // "error.collections": "Error fetching collections",
  "error.collections": "Alınan koleksiyonlar hatası",
  
  // "error.community": "Error fetching community",
  "error.community": "Alınan komünite hatası",
  
  // "error.identifier": "No item found for the identifier",
  "error.identifier": "Tanımlayıcı için ürün bulunamadı",
  
  // "error.default": "Error",
  "error.default": "Hata",
  
  // "error.item": "Error fetching item",
  "error.item": "Alınan öğe hatası",
  
  // "error.items": "Error fetching items",
  "error.items": "Alınan öğeler hatası",
  
  // "error.objects": "Error fetching objects",
  "error.objects": "Alınan nesneler hatası",
  
  // "error.recent-submissions": "Error fetching recent submissions",
  "error.recent-submissions": "Son başvuruları alma hatası",
  
  // "error.search-results": "Error fetching search results",
  "error.search-results": "Arama sonuçlarını alma hatası",
  
  // "error.sub-collections": "Error fetching sub-collections",
  "error.sub-collections": "Alt koleksiyonları alma hatası",
  
  // "error.sub-communities": "Error fetching sub-communities",
  "error.sub-communities": "Alt komüniteleri alma hatası",
  
  // "error.submission.sections.init-form-error": "An error occurred during section initialize, please check your input-form configuration. Details are below : <br> <br>",
  "error.submission.sections.init-form-error": "Bölüm başlatma sırasında bir hata oluştu, lütfen giriş formu yapılandırmanızı kontrol edin. Detaylar aşağıdadır : <br> <br>",
  
  // "error.top-level-communities": "Error fetching top-level communities",
  "error.top-level-communities": "Üst düzey komüniteleri alma hatası",
  
  // "error.validation.license.notgranted": "You must grant this license to complete your submission. If you are unable to grant this license at this time you may save your work and return later or remove the submission.",
  "error.validation.license.notgranted": "Gönderinizi tamamlamak için bu lisansı vermelisiniz. Bu lisansı şu anda veremiyorsanız, çalışmanızı kaydedebilir ve daha sonra geri gönderebilir veya gönderimi kaldırabilirsiniz.",
  
  // "error.validation.pattern": "This input is restricted by the current pattern: {{ pattern }}.",
  "error.validation.pattern": "Bu giriş mevcut modelle sınırlandırılmıştır.: {{ pattern }}.",
  
  // "error.validation.filerequired": "The file upload is mandatory",
  "error.validation.filerequired": "Dosya yükleme zorunludur",
  
  
  
  // "file-section.error.header": "Error obtaining files for this item",
  "file-section.error.header": "Bu öğe için dosyaları elde etme hatası",
  
  
  
  // "footer.copyright": "copyright © 2002-{{ year }}",
  "footer.copyright": "telif hakkı © 2002-{{ year }}",
  
  // "footer.link.dspace": "DSpace software",
  "footer.link.dspace": "DSpace yazılım",
  
  // "footer.link.lyrasis": "LYRASIS",
  "footer.link.lyrasis": "LYRASIS",
  
  // "footer.link.cookies": "Cookie settings",
  "footer.link.cookies": "Çerez Ayarları",
  
  // "footer.link.privacy-policy": "Privacy policy",
  "footer.link.privacy-policy": "Gizlilik Politikası",
  
  // "footer.link.end-user-agreement":"End User Agreement",
  "footer.link.end-user-agreement":"Son Kullanıcı Sözleşmesi",
  
  
  
  // "forgot-email.form.header": "Forgot Password",
  "forgot-email.form.header": "Parolanızı mı unuttunuz",
  
  // "forgot-email.form.info": "Enter Register an account to subscribe to collections for email updates, and submit new items to DSpace.",
  "forgot-email.form.info": "E-posta güncellemeleri için koleksiyonlara abone olmak için bir hesap kaydedin ve DSPace'e yeni öğeler gönderin.",
  
  // "forgot-email.form.email": "Email Address *",
  "forgot-email.form.email": "Eposta Adresi *",
  
  // "forgot-email.form.email.error.required": "Please fill in an email address",
  "forgot-email.form.email.error.required": "Lütfen bir e-posta adresi giriniz",
  
  // "forgot-email.form.email.error.pattern": "Please fill in a valid email address",
  "forgot-email.form.email.error.pattern": "Lütfen bir e-posta adresi giriniz",
  
  // "forgot-email.form.email.hint": "This address will be verified and used as your login name.",
  "forgot-email.form.email.hint": "Bu adres, giriş adınız olarak doğrulanacak ve kullanılacaktır.",
  
  // "forgot-email.form.submit": "Submit",
  "forgot-email.form.submit": "Kaydet",
  
  // "forgot-email.form.success.head": "Verification email sent",
  "forgot-email.form.success.head": "Doğrulama e-postası gönderildi",
  
  // "forgot-email.form.success.content": "An email has been sent to {{ email }} containing a special URL and further instructions.",
  "forgot-email.form.success.content": "Özel bir URL ve daha fazla talimat içeren bir e posta bu {{ email }} mail adresin gönderildi. ",
  
  // "forgot-email.form.error.head": "Error when trying to register email",
  "forgot-email.form.error.head": "E-postayı kaydetmeye çalışırken hata oluştu",
  
  // "forgot-email.form.error.content": "An error occured when registering the following email address: {{ email }}",
  "forgot-email.form.error.content": "E-posta adresini kaydederken bir hata oluştu: {{ email }}",
  
  
  
  // "forgot-password.title": "Forgot Password",
  "forgot-password.title": "Parolanızı mı unuttunuz",
  
  // "forgot-password.form.head": "Forgot Password",
  "forgot-password.form.head": "Parolanızı mı unuttunuz",
  
  // "forgot-password.form.info": "Enter a new password in the box below, and confirm it by typing it again into the second box. It should be at least six characters long.",
  "forgot-password.form.info": "Aşağıdaki kutuya yeni bir parola girin ve tekrar ikinci kutuya yazarak onaylayın. En az altı karakter uzunluğunda olmalıdır.",
  
  // "forgot-password.form.card.security": "Security",
  "forgot-password.form.card.security": "Güvenlik",
  
  // "forgot-password.form.identification.header": "Identify",
  "forgot-password.form.identification.header": "Kimlik",
  
  // "forgot-password.form.identification.email": "Email address: ",
  "forgot-password.form.identification.email": "E-posta adresi: ",
  
  // "forgot-password.form.label.password": "Password",
  "forgot-password.form.label.password": "Parola",
  
  // "forgot-password.form.label.passwordrepeat": "Retype to confirm",
  "forgot-password.form.label.passwordrepeat": "Doğrulamak için yeniden yazınız",
  
  // "forgot-password.form.error.empty-password": "Please enter a password in the box below.",
  "forgot-password.form.error.empty-password": "Lütfen aşağıdaki kutuya bir parola girin.",
  
  // "forgot-password.form.error.matching-passwords": "The passwords do not match.",
  "forgot-password.form.error.matching-passwords": "Parolalar eşleşmiyor.",
  
  // "forgot-password.form.error.password-length": "The password should be at least 6 characters long.",
  "forgot-password.form.error.password-length": "Parola en az 6 karakter uzunluğunda olmalıdır.",
  
  // "forgot-password.form.notification.error.title": "Error when trying to submit new password",
  "forgot-password.form.notification.error.title": "Yeni parola göndermeye çalışırken hata oluştu",
  
  // "forgot-password.form.notification.success.content": "The password reset was successful. You have been logged in as the created user.",
  "forgot-password.form.notification.success.content": "Parola sıfırlama başarılı oldu. Oluşturulan kullanıcı olarak giriş yaptınız.",
  
  // "forgot-password.form.notification.success.title": "Password reset completed",
  "forgot-password.form.notification.success.title": "Parola sıfırlama tamamlandı",
  
  // "forgot-password.form.submit": "Submit password",
  "forgot-password.form.submit": "Parolayı kaydet",
  
  
  
  // "form.add": "Add",
  "form.add": "Ekle",
  
  // "form.add-help": "Click here to add the current entry and to add another one",
  "form.add-help": "Geçerli girişi eklemek ve bir tane daha eklemek için buraya tıklayın.",
  
  // "form.cancel": "Cancel",
  "form.cancel": "İptal",
  
  // "form.clear": "Clear",
  "form.clear": "Temizle",
  
  // "form.clear-help": "Click here to remove the selected value",
  "form.clear-help": "Seçilen değeri kaldırmak için buraya tıklayın",
  
  // "form.edit": "Edit",
  "form.edit": "Düzenle",
  
  // "form.edit-help": "Click here to edit the selected value",
  "form.edit-help": "Seçilen değeri düzenlemek için buraya tıklayın",
  
  // "form.first-name": "First name",
  "form.first-name": "İlk adı",
  
  // "form.group-collapse": "Collapse",
  "form.group-collapse": "Yığmak",
  
  // "form.group-collapse-help": "Click here to collapse",
  "form.group-collapse-help": "Yığmak için buraya tıklayın",
  
  // "form.group-expand": "Expand",
  "form.group-expand": "Uzat",
  
  // "form.group-expand-help": "Click here to expand and add more elements",
  "form.group-expand-help": "Genişletmek ve daha fazla öğe eklemek için buraya tıklayın",
  
  // "form.last-name": "Last name",
  "form.last-name": "Soyadı",
  
  // "form.loading": "Loading...",
  "form.loading": "Yükleniyor...",
  
  // "form.lookup": "Lookup",
  "form.lookup": "Yukarı Bak",
  
  // "form.lookup-help": "Click here to look up an existing relation",
  "form.lookup-help": "Mevcut bir bağlantı aramak için buraya tıklayın",
  
  // "form.no-results": "No results found",
  "form.no-results": "Sonuç bulunamadı",
  
  // "form.no-value": "No value entered",
  "form.no-value": "Değer girilmez",
  
  // "form.other-information": {},
  "form.other-information": {},
  
  // "form.remove": "Remove",
  "form.remove": "Kaldır",
  
  // "form.save": "Save",
  "form.save": "Kaydet",
  
  // "form.save-help": "Save changes",
  "form.save-help": "Değişiklikleri kaydet",
  
  // "form.search": "Search",
  "form.search": "Ara",
  
  // "form.search-help": "Click here to look for an existing correspondence",
  "form.search-help": "Mevcut bir yazışma aramak için buraya tıklayın",
  
  // "form.submit": "Submit",
  "form.submit": "Gönder",
  
  
  
  // "home.description": "",
  "home.description": "",
  
  // "home.breadcrumbs": "Home",
  "home.breadcrumbs": "Anasayfa",
  
  // "home.title": "DSpace Angular :: Home",
  "home.title": "DSpace Açısal :: Anasayfa",
  
  // "home.top-level-communities.head": "Communities in DSpace",
  "home.top-level-communities.head": "Dspace'deki Komüniteler",
  
  // "home.top-level-communities.help": "Select a community to browse its collections.",
  "home.top-level-communities.help": "Koleksiyonlarına göz atmak için bir komünite seçin.",
 
  // "home.search-form.placeholder": "Search the repository ...", 
  "home.search-form.placeholder": "Depoda ara ...", 
  
  
  // "info.end-user-agreement.accept": "I have read and I agree to the End User Agreement",
  "info.end-user-agreement.accept": "Okudum ve son kullanıcı sözleşmesini kabul ediyorum",
  
  // "info.end-user-agreement.accept.error": "An error occurred accepting the End User Agreement",
  "info.end-user-agreement.accept.error": "Son kullanıcı sözleşmesini kabul eden bir hata oluştu",
  
  // "info.end-user-agreement.accept.success": "Successfully updated the End User Agreement",
  "info.end-user-agreement.accept.success": "Son Kullanıcı Sözleşmesini başarıyla güncelledi",
  
  // "info.end-user-agreement.breadcrumbs": "End User Agreement",
  "info.end-user-agreement.breadcrumbs": "Son Kullanıcı Sözleşmesi",
  
  // "info.end-user-agreement.buttons.cancel": "Cancel",
  "info.end-user-agreement.buttons.cancel": "İptal",
  
  // "info.end-user-agreement.buttons.save": "Save",
  "info.end-user-agreement.buttons.save": "Kaydet",
  
  // "info.end-user-agreement.head": "End User Agreement",
  "info.end-user-agreement.head": "Son Kullanıcı Sözleşmesi",
  
  // "info.end-user-agreement.title": "End User Agreement",
  "info.end-user-agreement.title": "Son Kullanıcı Sözleşmesi",
  
  // "info.privacy.breadcrumbs": "Privacy Statement",
  "info.privacy.breadcrumbs": "Gizlilik bildirimi",
  
  // "info.privacy.head": "Privacy Statement",
  "info.privacy.head": "Gizlilik bildirimi",
  
  // "info.privacy.title": "Privacy Statement",
  "info.privacy.title": "Gizlilik bildirimi",
  
  
  
  // "item.alerts.private": "This item is private",
  "item.alerts.private": "Bu öğe özel",
  
  // "item.alerts.withdrawn": "This item has been withdrawn",
  "item.alerts.withdrawn": "Bu ürün geri çekildi",
  
  
  
  // "item.edit.authorizations.heading": "With this editor you can view and alter the policies of an item, plus alter policies of individual item components: bundles and bitstreams. Briefly, an item is a container of bundles, and bundles are containers of bitstreams. Containers usually have ADD/REMOVE/READ/WRITE policies, while bitstreams only have READ/WRITE policies.",
  "item.edit.authorizations.heading": "Bu editör ile bir öğenin politikalarını görüntüleyebilir ve değiştirebilirsiniz, ayrıca bireysel ürün bileşenlerinin politikalarını değiştirebilirsiniz: Paketler ve Bitstream. Kısaca, bir öğe bir paket konteynırıdır ve paketler bitstream konteynırıdır. Konteynerler genellikle, bitstream yalnızca okuma / yazma politikalarına sahip olur.",
  
  // "item.edit.authorizations.title": "Edit item's Policies",
  "item.edit.authorizations.title": "Edit item's Politikalar",
  
  
  
  // "item.badge.private": "Private",
  "item.badge.private": "Özel",
  
  // "item.badge.withdrawn": "Withdrawn",
  "item.badge.withdrawn": "Çekilmiş",
  
  
  
  // "item.bitstreams.upload.bundle": "Bundle",
  "item.bitstreams.upload.bundle": "Paket",
  
  // "item.bitstreams.upload.bundle.placeholder": "Select a bundle",
  "item.bitstreams.upload.bundle.placeholder": "Bir paket seçin",
  
  // "item.bitstreams.upload.bundle.new": "Create bundle",
  "item.bitstreams.upload.bundle.new": "Paket oluştur",
  
  // "item.bitstreams.upload.bundles.empty": "This item doesn\'t contain any bundles to upload a bitstream to.",
  "item.bitstreams.upload.bundles.empty": "Bu öğe, bir bitstream yüklemek için herhangi bir paket içermiyor.",
  
  // "item.bitstreams.upload.cancel": "Cancel",
  "item.bitstreams.upload.cancel": "İptal",
  
  // "item.bitstreams.upload.drop-message": "Drop a file to upload",
  "item.bitstreams.upload.drop-message": "Yüklenecek bir dosya bırak",
  
  // "item.bitstreams.upload.item": "Item: ",
  "item.bitstreams.upload.item": "Öğe: ",
  
  // "item.bitstreams.upload.notifications.bundle.created.content": "Successfully created new bundle.",
  "item.bitstreams.upload.notifications.bundle.created.content": "Başarıyla yeni paket oluşturuldu.",
  
  // "item.bitstreams.upload.notifications.bundle.created.title": "Created bundle",
  "item.bitstreams.upload.notifications.bundle.created.title": "Paket oluşturdu",
  
  // "item.bitstreams.upload.notifications.upload.failed": "Upload failed. Please verify the content before retrying.",
  "item.bitstreams.upload.notifications.upload.failed": "Yükleme başarısız. Lütfen yeniden denemeden önce içeriği doğrulayın.",
  
  // "item.bitstreams.upload.title": "Upload bitstream",
  "item.bitstreams.upload.title": "Bitstream yükle",
  
  
  
  // "item.edit.bitstreams.bundle.edit.buttons.upload": "Upload",
  "item.edit.bitstreams.bundle.edit.buttons.upload": "Yükle",
  
  // "item.edit.bitstreams.bundle.displaying": "Currently displaying {{ amount }} bitstreams of {{ total }}.",
  "item.edit.bitstreams.bundle.displaying": "Şu anda görüntülenen {{ amount }} bitstream {{ total }}.",
  
  // "item.edit.bitstreams.bundle.load.all": "Load all ({{ total }})",
  "item.edit.bitstreams.bundle.load.all": "Hepsini yükle ({{ total }})",
  
  // "item.edit.bitstreams.bundle.load.more": "Load more",
  "item.edit.bitstreams.bundle.load.more": "Daha fazla yükle",
  
  // "item.edit.bitstreams.bundle.name": "BUNDLE: {{ name }}",
  "item.edit.bitstreams.bundle.name": "PAKET: {{ name }}",
  
  // "item.edit.bitstreams.discard-button": "Discard",
  "item.edit.bitstreams.discard-button": "Yoksay",
  
  // "item.edit.bitstreams.edit.buttons.download": "Download",
  "item.edit.bitstreams.edit.buttons.download": "İndir",
  
  // "item.edit.bitstreams.edit.buttons.drag": "Drag",
  "item.edit.bitstreams.edit.buttons.drag": "Sürükle",
  
  // "item.edit.bitstreams.edit.buttons.edit": "Edit",
  "item.edit.bitstreams.edit.buttons.edit": "Düzenle",
  
  // "item.edit.bitstreams.edit.buttons.remove": "Remove",
  "item.edit.bitstreams.edit.buttons.remove": "Kaldır",

  // "item.edit.bitstreams.edit.buttons.undo": "Undo changes",
  "item.edit.bitstreams.edit.buttons.undo": "Değişiklikleri geri al",
  
  // "item.edit.bitstreams.empty": "This item doesn't contain any bitstreams. Click the upload button to create one.",
  "item.edit.bitstreams.empty": "Bu öge herhangi bir veri içermiyor. Bir tane oluşturmak için yükle düğmesini tıklayınız.",
  
  // "item.edit.bitstreams.headers.actions": "Actions",
  "item.edit.bitstreams.headers.actions": "İşlemler",
  
  // "item.edit.bitstreams.headers.bundle": "Bundle",
  "item.edit.bitstreams.headers.bundle": "Seri",
  
  // "item.edit.bitstreams.headers.description": "Description",
  "item.edit.bitstreams.headers.description": "Açıklama",
  
  // "item.edit.bitstreams.headers.format": "Format",
  "item.edit.bitstreams.headers.format": "Format",
  
  // "item.edit.bitstreams.headers.name": "Name",
  "item.edit.bitstreams.headers.name": "Ad",
  
  // "item.edit.bitstreams.notifications.discarded.content": "Your changes were discarded. To reinstate your changes click the 'Undo' button",
  "item.edit.bitstreams.notifications.discarded.content": "Yaptığınız değişiklikler silindi.Yaptığınız değişiklikleri geri yüklemek için 'Geri al' butonuna tıklayınız.",
  
  // "item.edit.bitstreams.notifications.discarded.title": "Changes discarded",
  "item.edit.bitstreams.notifications.discarded.title": "Değişiklikler silindi.",
  
  // "item.edit.bitstreams.notifications.move.failed.title": "Error moving bitstreams",
  "item.edit.bitstreams.notifications.move.failed.title": "Veri taşınırken bir hata oluştu.",
  
  // "item.edit.bitstreams.notifications.move.saved.content": "Your move changes to this item's bitstreams and bundles have been saved.",
  "item.edit.bitstreams.notifications.move.saved.content": "Bu öğenin bitstreamda ve paketlerinde yaptığınız değişiklikler kaydedildi.",
  
  // "item.edit.bitstreams.notifications.move.saved.title": "Move changes saved",
  "item.edit.bitstreams.notifications.move.saved.title": "Değişiklikler kaydedildi.",
  
  // "item.edit.bitstreams.notifications.outdated.content": "The item you're currently working on has been changed by another user. Your current changes are discarded to prevent conflicts",
  "item.edit.bitstreams.notifications.outdated.content": "Şu anda üzerinde çalıştığınız öğe başka bir kullanıcı tarafından değiştirildi.Mevcut değişiklikleriniz çakışma olmasını önlemek için silindi. ",
  
  // "item.edit.bitstreams.notifications.outdated.title": "Changes outdated",
  "item.edit.bitstreams.notifications.outdated.title": "Değişiklikler zaman aşımına uğradı.",
  
  // "item.edit.bitstreams.notifications.remove.failed.title": "Error deleting bitstream",
  "item.edit.bitstreams.notifications.remove.failed.title": "Bitstream silinirken bir hata oluştu",
  
  // "item.edit.bitstreams.notifications.remove.saved.content": "Your removal changes to this item's bitstreams have been saved.",
  "item.edit.bitstreams.notifications.remove.saved.content": "Bu öğenin bitstreamda yaptığınız kaldırma değişiklikleri kaydedildi.",
  
  // "item.edit.bitstreams.notifications.remove.saved.title": "Removal changes saved",
  "item.edit.bitstreams.notifications.remove.saved.title": "Kaldırma değişiklikleri kaydedildi.",
  
  // "item.edit.bitstreams.reinstate-button": "Undo",
  "item.edit.bitstreams.reinstate-button": "Geri al",
  
  // "item.edit.bitstreams.save-button": "Save",
  "item.edit.bitstreams.save-button": "Kaydet",
  
  // "item.edit.bitstreams.upload-button": "Upload",
  "item.edit.bitstreams.upload-button": "Yükle",
  
  
  
  // "item.edit.delete.cancel": "Cancel",
  "item.edit.delete.cancel": "İptal et",
  
  // "item.edit.delete.confirm": "Delete",
  "item.edit.delete.confirm": "Sil",
  
  // "item.edit.delete.description": "Are you sure this item should be completely deleted? Caution: At present, no tombstone would be left.",
  "item.edit.delete.description": "Bu öğeyi kalıcı olarak silmek istedğinizden emin misiniz? Silme işlemi gerçekleştikten sonra geri alınamaz. ",
  
  // "item.edit.delete.error": "An error occurred while deleting the item",
  "item.edit.delete.error": "Silme işlemi sırasında bir hata oluştu.",
  
  // "item.edit.delete.header": "Delete item: {{ id }}",
  "item.edit.delete.header": "Silinecek öğeler: {{ id }}",
  
  // "item.edit.delete.success": "The item has been deleted",
  "item.edit.delete.success": "Öğe silindi.",
  
  // "item.edit.head": "Edit Item",
  "item.edit.head": "Ögeleri düzenle",
  
  // "item.edit.breadcrumbs": "Edit Item",
  "item.edit.breadcrumbs": "Ögeleri düzenle",
  
  
  // "item.edit.tabs.mapper.head": "Collection Mapper",
  "item.edit.tabs.mapper.head": "Koleksiyon eşleştiricisi",
  
  // "item.edit.tabs.item-mapper.title": "Item Edit - Collection Mapper",
  "item.edit.tabs.item-mapper.title": "Öge düzenle- Koleksiyon eşleştiricisi",
  
  // "item.edit.item-mapper.buttons.add": "Map item to selected collections",
  "item.edit.item-mapper.buttons.add": "Ögeyi seçili koleksiyonlarla eşleştir",
  
  // "item.edit.item-mapper.buttons.remove": "Remove item's mapping for selected collections",
  "item.edit.item-mapper.buttons.remove": "Seçili koleksiyonların öge eşleştirmelerini kaldır",
  
  // "item.edit.item-mapper.cancel": "Cancel",
  "item.edit.item-mapper.cancel": "İptal et",
  
  // "item.edit.item-mapper.description": "This is the item mapper tool that allows administrators to map this item to other collections. You can search for collections and map them, or browse the list of collections the item is currently mapped to.",
  "item.edit.item-mapper.description": "Öge eşleme aracı, yöneticilerin bu öğeyi diğer koleksiyonlarla eşleştirmesini ögeleri eşleştirmesini sağlar. Koleksiyonları arayabilir ve bunları eşleyebilir veya öğenin şu anda eşlendiği koleksiyonların listesine göz atabilirsiniz.",
  
  // "item.edit.item-mapper.head": "Item Mapper - Map Item to Collections",
  "item.edit.item-mapper.head": "Öge eşleştirici - Ögeleri koleksiyonlarla eşleştirir",
  
  // "item.edit.item-mapper.item": "Item: \"<b>{{name}}</b>\"",
  "item.edit.item-mapper.item": "Öge: \"<b>{{name}}</b>\"",
  
  // "item.edit.item-mapper.no-search": "Please enter a query to search",
  "item.edit.item-mapper.no-search": "Lütfen arama yapmak için bir soru giriniz.",
  
  // "item.edit.item-mapper.notifications.add.error.content": "Errors occurred for mapping of item to {{amount}} collections.",
  "item.edit.item-mapper.notifications.add.error.content": "Ögelerin {{amount}} koleksiyonlarla eşleştirirken bir hata oluştu.",
  
  // "item.edit.item-mapper.notifications.add.error.head": "Mapping errors",
  "item.edit.item-mapper.notifications.add.error.head": "Eşleştirme hataları",
  
  // "item.edit.item-mapper.notifications.add.success.content": "Successfully mapped item to {{amount}} collections.",
  "item.edit.item-mapper.notifications.add.success.content": "Ögeler {{amount}} koleksiyonlarla başarıyla eşleştirildi.",
  
  // "item.edit.item-mapper.notifications.add.success.head": "Mapping completed",
  "item.edit.item-mapper.notifications.add.success.head": "Eşleştirme tamamlandı.",
  
  // "item.edit.item-mapper.notifications.remove.error.content": "Errors occurred for the removal of the mapping to {{amount}} collections.",
  "item.edit.item-mapper.notifications.remove.error.content": "Ögelerin {{amount}} koleksiyonlarla eşleştirmeleri kaldırılırken bir hata oluştu.",
  
  // "item.edit.item-mapper.notifications.remove.error.head": "Removal of mapping errors",
  "item.edit.item-mapper.notifications.remove.error.head": "Eşleştirme hatalarının kaldırılması",
  
  // "item.edit.item-mapper.notifications.remove.success.content": "Successfully removed mapping of item to {{amount}} collections.",
  "item.edit.item-mapper.notifications.remove.success.content": "Ögeler {{amount}} koleksiyonlarla eşleştirmeleri başarıyla kaldırıldı.",
  
  // "item.edit.item-mapper.notifications.remove.success.head": "Removal of mapping completed",
  "item.edit.item-mapper.notifications.remove.success.head": "Eşleştirmelerin kaldırılması tamamlandı.",
  
  // "item.edit.item-mapper.tabs.browse": "Browse mapped collections",
  "item.edit.item-mapper.tabs.browse": "Eşleştirilen koleksiyonları ara",
  
  // "item.edit.item-mapper.tabs.map": "Map new collections",
  "item.edit.item-mapper.tabs.map": "Yeni koleksiyonları eşleştir",
  
  
  
  // "item.edit.metadata.add-button": "Add",
  "item.edit.metadata.add-button": "Ekle",
  
  // "item.edit.metadata.discard-button": "Discard",
  "item.edit.metadata.discard-button": "Sil",
  
  // "item.edit.metadata.edit.buttons.edit": "Edit",
  "item.edit.metadata.edit.buttons.edit": "Düzenle",
  
  // "item.edit.metadata.edit.buttons.remove": "Remove",
  "item.edit.metadata.edit.buttons.remove": "Kaldır",
  
  // "item.edit.metadata.edit.buttons.undo": "Undo changes",
  "item.edit.metadata.edit.buttons.undo": "Değişiklikleri geri al",
  
  // "item.edit.metadata.edit.buttons.unedit": "Stop editing",
  "item.edit.metadata.edit.buttons.unedit": "Düzenlemeyi bitir",
  
  // "item.edit.metadata.empty": "The item currently doesn't contain any metadata. Click Add to start adding a metadata value.",
  "item.edit.metadata.empty": "Öğe şu anda herhangi bir metadata içermiyor. Bir metadata değeri eklemeye başlamak için Ekle'ye tıklayın.",
  
  // "item.edit.metadata.headers.edit": "Edit",
  "item.edit.metadata.headers.edit": "Düzenle",
  
  // "item.edit.metadata.headers.field": "Field",
  "item.edit.metadata.headers.field": "Alan",
  
  // "item.edit.metadata.headers.language": "Lang",
  "item.edit.metadata.headers.language": "Dil",
  
  // "item.edit.metadata.headers.value": "Value",
  "item.edit.metadata.headers.value": "Değer",
  
  // "item.edit.metadata.metadatafield.invalid": "Please choose a valid metadata field",
  "item.edit.metadata.metadatafield.invalid": "Lütfen geçerli bir metadata alanı seçin",
  
  // "item.edit.metadata.notifications.discarded.content": "Your changes were discarded. To reinstate your changes click the 'Undo' button",
  "item.edit.metadata.notifications.discarded.content": "Yaptığınız değişiklikler silindi.Yaptığınız değişiklikleri geri yüklemek için 'Geri al' butonuna tıklayınız.",
  
  // "item.edit.metadata.notifications.discarded.title": "Changed discarded",
  "item.edit.metadata.notifications.discarded.title": "Değişiklikler silindi",
  
  // "item.edit.metadata.notifications.error.title": "An error occurred",
  "item.edit.metadata.notifications.error.title": "Bir hata oluştu",
  
  // "item.edit.metadata.notifications.invalid.content": "Your changes were not saved. Please make sure all fields are valid before you save.",
  "item.edit.metadata.notifications.invalid.content": "Değişiklikleriniz kaydedilmedi. Lütfen kaydetmeden önce tüm alanların geçerli olduğundan emin olun.",
  
  // "item.edit.metadata.notifications.invalid.title": "Metadata invalid",
  "item.edit.metadata.notifications.invalid.title": "Metadata geçersiz",
  
  // "item.edit.metadata.notifications.outdated.content": "The item you're currently working on has been changed by another user. Your current changes are discarded to prevent conflicts",
  "item.edit.metadata.notifications.outdated.content": "Şu anda üzerinde çalıştığınız öge başka bir kullanıcı tarafından değiştirildi.Mevcut değişiklikleriniz çakışma olmasını önlemek için silindi.",
  
  // "item.edit.metadata.notifications.outdated.title": "Changed outdated",
  "item.edit.metadata.notifications.outdated.title": "Değişiklikler zaman aşımına uğradı.",
  
  // "item.edit.metadata.notifications.saved.content": "Your changes to this item's metadata were saved.",
  "item.edit.metadata.notifications.saved.content": "Ögenin metadatalarında yaptığınız değişiklikler kaydedildi.",
  
  // "item.edit.metadata.notifications.saved.title": "Metadata saved",
  "item.edit.metadata.notifications.saved.title": "Metadatalar kaydedildi",
  
  // "item.edit.metadata.reinstate-button": "Undo",
  "item.edit.metadata.reinstate-button": "Geri al",
  
  // "item.edit.metadata.save-button": "Save",
  "item.edit.metadata.save-button": "Kaydet",
  
  
  
  // "item.edit.modify.overview.field": "Field",
  "item.edit.modify.overview.field": "Alan",
  
  // "item.edit.modify.overview.language": "Language",
  "item.edit.modify.overview.language": "Dil",
  
  // "item.edit.modify.overview.value": "Value",
  "item.edit.modify.overview.value": "Değer",
  
  
  
  // "item.edit.move.cancel": "Cancel",
  "item.edit.move.cancel": "İptal et",
  
  // "item.edit.move.description": "Select the collection you wish to move this item to. To narrow down the list of displayed collections, you can enter a search query in the box.",
  "item.edit.move.description": "Bu öğeyi taşımak istediğiniz koleksiyonu seçin. Görüntülenen koleksiyonların listesini daraltmak için arama kısmına bir arama sorgusu girebilirsiniz.",
  
  // "item.edit.move.error": "An error occurred when attempting to move the item",
  "item.edit.move.error": "Öğeyi taşımaya çalışırken bir hata oluştu",
  
  // "item.edit.move.head": "Move item: {{id}}",
  "item.edit.move.head": "Kaldırılacak öge: {{id}}",
  
  // "item.edit.move.inheritpolicies.checkbox": "Inherit policies",
  "item.edit.move.inheritpolicies.checkbox": "Poliçeyi devral",
  
  // "item.edit.move.inheritpolicies.description": "Inherit the default policies of the destination collection",
  "item.edit.move.inheritpolicies.description": "Hedef koleksiyonun varsayılan poliçelerini devral",
  
  // "item.edit.move.move": "Move",
  "item.edit.move.move": "Taşı",
  
  // "item.edit.move.processing": "Moving...",
  "item.edit.move.processing": "Taşınıyor...",
  
  // "item.edit.move.search.placeholder": "Enter a search query to look for collections",
  "item.edit.move.search.placeholder": "Lütfen koleksiyonları aramak için bir arama sorgusu giriniz.",
  
  // "item.edit.move.success": "The item has been moved successfully",
  "item.edit.move.success": "Öge başarıyla taşındı",
  
  // "item.edit.move.title": "Move item",
  "item.edit.move.title": "Ögeleri taşı",
  
  
  
  // "item.edit.private.cancel": "Cancel",
  "item.edit.private.cancel": "İptal et",
  
  // "item.edit.private.confirm": "Make it Private",
  "item.edit.private.confirm": "Gizli yap",
  
  // "item.edit.private.description": "Are you sure this item should be made private in the archive?",
  "item.edit.private.description": "Bu öğenin arşivde gizli yapılması gerektiğinden emin misiniz?",
  
  // "item.edit.private.error": "An error occurred while making the item private",
  "item.edit.private.error": "Öge gizli yapılırken bir hata oluştu",
  
  // "item.edit.private.header": "Make item private: {{ id }}",
  "item.edit.private.header": "Ögeyi gizli yap: {{ id }}",
  
  // "item.edit.private.success": "The item is now private",
  "item.edit.private.success": "Öge gizlendi",
  
  
  
  // "item.edit.public.cancel": "Cancel",
  "item.edit.public.cancel": "İptal et",
  
  // "item.edit.public.confirm": "Make it Public",
  "item.edit.public.confirm": "Ögeyi herkese açık yap",
  
  // "item.edit.public.description": "Are you sure this item should be made public in the archive?",
  "item.edit.public.description": "Bu öğenin arşivde herkese açık yapılması gerektiğinden emin misiniz?",
  
  // "item.edit.public.error": "An error occurred while making the item public",
  "item.edit.public.error": "Öge herkese açık yapılırken bir hata oluştu",
  
  // "item.edit.public.header": "Make item public: {{ id }}",
  "item.edit.public.header": "Herkese açık yapılacak öge: {{ id }}",
  
  // "item.edit.public.success": "The item is now public",
  "item.edit.public.success": "Öge herkese açık yapıldı",
  
  
  
  // "item.edit.reinstate.cancel": "Cancel",
  "item.edit.reinstate.cancel": "İptal et",
  
  // "item.edit.reinstate.confirm": "Reinstate",
  "item.edit.reinstate.confirm": "Getir yükle",
  
  // "item.edit.reinstate.description": "Are you sure this item should be reinstated to the archive?",
  "item.edit.reinstate.description": "Bu öğenin arşive geri yüklenmesi gerektiğinden emin misiniz?",
  
  // "item.edit.reinstate.error": "An error occurred while reinstating the item",
  "item.edit.reinstate.error": "Öğe geri yüklenirken bir hata oluştu",
  
  // "item.edit.reinstate.header": "Reinstate item: {{ id }}",
  "item.edit.reinstate.header": "Geri yüklenecek öge: {{ id  }}",
  
  // "item.edit.reinstate.success": "The item was reinstated successfully",
  "item.edit.reinstate.success": "Öge başarıyla geri yüklendi",
  
  
  
  // "item.edit.relationships.discard-button": "Discard",
  "item.edit.relationships.discard-button": "Sil",
  
  // "item.edit.relationships.edit.buttons.add": "Add",
  "item.edit.relationships.edit.buttons.add": "Ekle",
  
  // "item.edit.relationships.edit.buttons.remove": "Remove",
  "item.edit.relationships.edit.buttons.remove": "Kaldır",
  
  // "item.edit.relationships.edit.buttons.undo": "Undo changes",
  "item.edit.relationships.edit.buttons.undo": "Değişiklikleri geri al",
  
  // "item.edit.relationships.no-relationships": "No relationships",
  "item.edit.relationships.no-relationships": "İlişki yok",
  
  // "item.edit.relationships.notifications.discarded.content": "Your changes were discarded. To reinstate your changes click the 'Undo' button",
  "item.edit.relationships.notifications.discarded.content": "Yaptığınız değişiklikler silindi.Yaptığınız değişiklikleri geri yüklemek için 'Geri al' butonuna tıklayınız.",
  
  // "item.edit.relationships.notifications.discarded.title": "Changes discarded",
  "item.edit.relationships.notifications.discarded.title": "Değişiklikler silindi",
  
  // "item.edit.relationships.notifications.failed.title": "Error editing relationships",
  "item.edit.relationships.notifications.failed.title": "İlişkileri düzenlemede hata",
  
  // "item.edit.relationships.notifications.outdated.content": "The item you're currently working on has been changed by another user. Your current changes are discarded to prevent conflicts",
  "item.edit.relationships.notifications.outdated.content": "Şu anda üzerinde çalıştığınız öge başka bir kullanıcı tarafından değiştirildi.Mevcut değişiklikleriniz çakışma olmasını önlemek için silindi.",
  
  // "item.edit.relationships.notifications.outdated.title": "Changes outdated",
  "item.edit.relationships.notifications.outdated.title": "Değişiklikler zaman aşımına uğradı.",
  
  // "item.edit.relationships.notifications.saved.content": "Your changes to this item's relationships were saved.",
  "item.edit.relationships.notifications.saved.content": "Bu öğenin ilişkilerinde yaptığınız değişiklikler kaydedildi.",
  
  // "item.edit.relationships.notifications.saved.title": "Relationships saved",
  "item.edit.relationships.notifications.saved.title": "İlişkiler kaydedildi",
  
  // "item.edit.relationships.reinstate-button": "Undo",
  "item.edit.relationships.reinstate-button": "Geri al",
  
  // "item.edit.relationships.save-button": "Save",
  "item.edit.relationships.save-button": "Kaydet",
  
  // "item.edit.relationships.no-entity-type": "Add 'dspace.entity.type' metadata to enable relationships for this item",
  "item.edit.relationships.no-entity-type": "Bu öğe için ilişkileri etkinleştirmek için 'dspace.entity.type' metadatalarını ekleyin",
  
  
  
  // "item.edit.tabs.bitstreams.head": "Bitstreams",
  "item.edit.tabs.bitstreams.head": "Bitstreamlar",
  
  // "item.edit.tabs.bitstreams.title": "Item Edit - Bitstreams",
  "item.edit.tabs.bitstreams.title": "Öge düzenle - Bitstreamlar",
  
  // "item.edit.tabs.curate.head": "Curate",
  "item.edit.tabs.curate.head": "Düzenleme",
  
  // "item.edit.tabs.curate.title": "Item Edit - Curate",
  "item.edit.tabs.curate.title": "Öge düzenle  - Düzenleme",
  
  // "item.edit.tabs.metadata.head": "Metadata",
  "item.edit.tabs.metadata.head": "Metadata",
  
  // "item.edit.tabs.metadata.title": "Item Edit -  Metadata",
  "item.edit.tabs.metadata.title": "Öge düzenle -  Metadata",
  
  // "item.edit.tabs.relationships.head": "Relationships",
  "item.edit.tabs.relationships.head": "İlişkiler",
  
  // "item.edit.tabs.relationships.title": "Item Edit - Relationships",
  "item.edit.tabs.relationships.title": "Öge düzenle - İlişkiler",
  
  // "item.edit.tabs.status.buttons.authorizations.button": "Authorizations...",
  "item.edit.tabs.status.buttons.authorizations.button": "Yetkilendiriliyor...",
  
  // "item.edit.tabs.status.buttons.authorizations.label": "Edit item's authorization policies",
  "item.edit.tabs.status.buttons.authorizations.label": "Öğenin yetkilendirme politikalarını düzenle",
  
  // "item.edit.tabs.status.buttons.delete.button": "Permanently delete",
  "item.edit.tabs.status.buttons.delete.button": "Kalıcı olarak sil",
  
  // "item.edit.tabs.status.buttons.delete.label": "Completely expunge item",
  "item.edit.tabs.status.buttons.delete.label": "Ögeyi kalıcı olarak sil",
  
  // "item.edit.tabs.status.buttons.mappedCollections.button": "Mapped collections",
  "item.edit.tabs.status.buttons.mappedCollections.button": "Eşleştirilmiş koleksiyonlar",
  
  // "item.edit.tabs.status.buttons.mappedCollections.label": "Manage mapped collections",
  "item.edit.tabs.status.buttons.mappedCollections.label": "Eşlenen koleksiyonları yönetin",
  
  // "item.edit.tabs.status.buttons.move.button": "Move...",
  "item.edit.tabs.status.buttons.move.button": "Taşınıyor...",
  
  // "item.edit.tabs.status.buttons.move.label": "Move item to another collection",
  "item.edit.tabs.status.buttons.move.label": "Öğeyi başka bir koleksiyona taşı",
  
  // "item.edit.tabs.status.buttons.private.button": "Make it private...",
  "item.edit.tabs.status.buttons.private.button": "Gizleniyor...",
  
  // "item.edit.tabs.status.buttons.private.label": "Make item private",
  "item.edit.tabs.status.buttons.private.label": "Ögeyi gizle",
  
  // "item.edit.tabs.status.buttons.public.button": "Make it public...",
  "item.edit.tabs.status.buttons.public.button": "Öge herkese açık yapılıyor...",
  
  // "item.edit.tabs.status.buttons.public.label": "Make item public",
  "item.edit.tabs.status.buttons.public.label": "Herkese açık yap",
  
  // "item.edit.tabs.status.buttons.reinstate.button": "Reinstate...",
  "item.edit.tabs.status.buttons.reinstate.button": "Geri yükleniyor...",
  
  // "item.edit.tabs.status.buttons.reinstate.label": "Reinstate item into the repository",
  "item.edit.tabs.status.buttons.reinstate.label": "Öğeyi depoya geri yükle",
  
  // "item.edit.tabs.status.buttons.withdraw.button": "Withdraw...",
  "item.edit.tabs.status.buttons.withdraw.button": "Çıkar...",
  
  // "item.edit.tabs.status.buttons.withdraw.label": "Withdraw item from the repository",
  "item.edit.tabs.status.buttons.withdraw.label": "Depodan öğeyi çıkar",
  
  // "item.edit.tabs.status.description": "Welcome to the item management page. From here you can withdraw, reinstate, move or delete the item. You may also update or add new metadata / bitstreams on the other tabs.",
  "item.edit.tabs.status.description": "Öğe yönetimi sayfasına hoş geldiniz. Buradan öğeyi  çıkarabilir, geri yükleyebilir, taşıyabilir veya silebilirsiniz. Diğer sekmelerde de güncelleyebilir veya yeni metadata / bit akışları ekleyebilirsiniz.",
  
  // "item.edit.tabs.status.head": "Status",
  "item.edit.tabs.status.head": "Durum",
  
  // "item.edit.tabs.status.labels.handle": "Handle",
  "item.edit.tabs.status.labels.handle": "Handle",
  
  // "item.edit.tabs.status.labels.id": "Item Internal ID",
  "item.edit.tabs.status.labels.id": "Öge Dahili Kimliğ",
  
  // "item.edit.tabs.status.labels.itemPage": "Item Page",
  "item.edit.tabs.status.labels.itemPage": "Öge sayfası",
  
  // "item.edit.tabs.status.labels.lastModified": "Last Modified",
  "item.edit.tabs.status.labels.lastModified": "Son düzenleme",
  
  // "item.edit.tabs.status.title": "Item Edit -  Status",
  "item.edit.tabs.status.title": "Öge düzenle -  Durum",
  
  // "item.edit.tabs.versionhistory.head": "Version History",
  "item.edit.tabs.versionhistory.head": "Sürüm Geçmişi",
  
  // "item.edit.tabs.versionhistory.title": "Item Edit - Version History",
  "item.edit.tabs.versionhistory.title": "Öge düzenle - Sürüm Geçmişi",
  
  // "item.edit.tabs.versionhistory.under-construction": "Editing or adding new versions is not yet possible in this user interface.",
  "item.edit.tabs.versionhistory.under-construction": "Bu kullanıcı arayüzünde henüz yeni sürümleri düzenlemek veya eklemek mümkün değil.",
  
  // "item.edit.tabs.view.head": "View Item",
  "item.edit.tabs.view.head": "Ürünü incele",
  
  // "item.edit.tabs.view.title": "Item Edit -  View",
  "item.edit.tabs.view.title": "Öge düzenle -  incele",
  
  
  
  // "item.edit.withdraw.cancel": "Cancel",
  "item.edit.withdraw.cancel": "İptal et",
  
  // "item.edit.withdraw.confirm": "Withdraw",
  "item.edit.withdraw.confirm": "Çıkar",
  
  // "item.edit.withdraw.description": "Are you sure this item should be withdrawn from the archive?",
  "item.edit.withdraw.description": "Bu öğenin arşivden çıkartılması gerektiğinden emin misiniz?",
  
  // "item.edit.withdraw.error": "An error occurred while withdrawing the item",
  "item.edit.withdraw.error": "Öğe çıkartılırken bir hata oluştu",
  
  // "item.edit.withdraw.header": "Withdraw item: {{ id }}",
  "item.edit.withdraw.header": "Çıkarılan öge: {{ id }}",
  
  // "item.edit.withdraw.success": "The item was withdrawn successfully",
  "item.edit.withdraw.success": "Öğe başarıyla çıkartıldı",
  
  
  
  // "item.listelement.badge": "Item",
  "item.listelement.badge": "Öge",
  
  // "item.page.description": "Description",
  "item.page.description": "Açıklama",
  
  // "item.page.edit": "Edit this item",
  "item.page.edit": "Bu ögeyi düzenle",
  
  // "item.page.journal-issn": "Journal ISSN",
  "item.page.journal-issn": "Süreli Yayın ISSN",
  
  // "item.page.journal-title": "Journal Title",
  "item.page.journal-title": "Süreli Yayın başlığı",
  
  // "item.page.publisher": "Publisher",
  "item.page.publisher": "Yayınevi",
  
  // "item.page.titleprefix": "Item: ",
  "item.page.titleprefix": "Öge: ",
  
  // "item.page.volume-title": "Volume Title",
  "item.page.volume-title": "Cilt Başlığı",
  
  // "item.search.results.head": "Item Search Results",
  "item.search.results.head": "Öge Arama Sonuçları",
  
  // "item.search.title": "DSpace Angular :: Item Search",
  "item.search.title": "DSpace Angular :: Öge Arama",
  
  
  // "item.page.abstract": "Abstract",
  "item.page.abstract": "Özet",
  
  // "item.page.author": "Authors",
  "item.page.author": "Yazarlar",
  
  // "item.page.citation": "Citation",
  "item.page.citation": "Alıntı",
  
  // "item.page.collections": "Collections",
  "item.page.collections": "Koleksiyonlar",
  
  // "item.page.date": "Date",
  "item.page.date": "Tarih",
  
  // "item.page.edit": "Edit this item",
  "item.page.edit": "Bu öğeyi düzenle",
  
  // "item.page.files": "Files",
  "item.page.files": "Dosyalar",
  
  // "item.page.filesection.description": "Description:",
  "item.page.filesection.description": "Açıklama",
  
  // "item.page.filesection.download": "Download",
  "item.page.filesection.download": "İndir",
  
  // "item.page.filesection.format": "Format:",
  "item.page.filesection.format": "Format:",
  
  // "item.page.filesection.name": "Name:",
  "item.page.filesection.name": "Ad:",
  
  // "item.page.filesection.size": "Size:",
  "item.page.filesection.size": "Boyut:",
  
  // "item.page.journal.search.title": "Articles in this journal",
  "item.page.journal.search.title": "Bu süreli yayındaki makaleler",
  
  // "item.page.link.full": "Full item page",
  "item.page.link.full": "Tam öğe sayfası",
  
  // "item.page.link.simple": "Simple item page",
  "item.page.link.simple": "Sadeleştirilmiş öğe sayfası",
  
  // "item.page.person.search.title": "Articles by this author",
  "item.page.person.search.title": "Bu yazarın makaleleri",
  
  // "item.page.related-items.view-more": "Show {{ amount }} more",
  "item.page.related-items.view-more": "Daha fazla göster {{ amount }}",
  
  // "item.page.related-items.view-less": "Hide last {{ amount }}",
  "item.page.related-items.view-less": "Sonuncuyu gizle {{ amount }}",
  
  // "item.page.relationships.isAuthorOfPublication": "Publications",
  "item.page.relationships.isAuthorOfPublication": "Yayınlar",
  
  // "item.page.relationships.isJournalOfPublication": "Publications",
  "item.page.relationships.isJournalOfPublication": "Yayınlar",
  
  // "item.page.relationships.isOrgUnitOfPerson": "Authors",
  "item.page.relationships.isOrgUnitOfPerson": "Yazarlar",
  
  // "item.page.relationships.isOrgUnitOfProject": "Research Projects",
  "item.page.relationships.isOrgUnitOfProject": "Araştırma projeleri",
  
  // "item.page.subject": "Keywords",
  "item.page.subject": "Anahtar kelimeler",
  
  // "item.page.uri": "URI",
  "item.page.uri": "URI",
  
  // "item.page.bitstreams.view-more": "Show more",
  "item.page.bitstreams.view-more": "Daha fazla göster",
  
  // "item.page.bitstreams.collapse": "Collapse",
  "item.page.bitstreams.collapse": "Daralt",
  
  // "item.page.filesection.original.bundle" : "Original bundle",
  "item.page.filesection.original.bundle" : "Orijinal seri",
  
  // "item.page.filesection.license.bundle" : "License bundle",
  "item.page.filesection.license.bundle" : "Lisanslı seri",
  
  // "item.preview.dc.identifier.uri": "Identifier:",
  "item.preview.dc.identifier.uri": "Belirteç:",
  
  // "item.preview.dc.contributor.author": "Authors:",
  "item.preview.dc.contributor.author": "Yazarlar:",
  
  // "item.preview.dc.date.issued": "Published date:",
  "item.preview.dc.date.issued": "Yayınlanma tarihi:",
  
  // "item.preview.dc.description.abstract": "Abstract:",
  "item.preview.dc.description.abstract": "Özet:",
  
  // "item.preview.dc.identifier.other": "Other identifier:",
  "item.preview.dc.identifier.other": "Diğer Belirteçler:",
  
  // "item.preview.dc.language.iso": "Language:",
  "item.preview.dc.language.iso": "Dil:",
  
  // "item.preview.dc.subject": "Subjects:",
  "item.preview.dc.subject": "Konular:",
  
  // "item.preview.dc.title": "Title:",
  "item.preview.dc.title": "Başlık:",
  
  // "item.preview.person.familyName": "Surname:",
  "item.preview.person.familyName": "Soyad:",
  
  // "item.preview.person.givenName": "Name:",
  "item.preview.person.givenName": "Ad:",
  
  // "item.preview.person.identifier.orcid": "ORCID:",
  "item.preview.person.identifier.orcid": "ORCID:",
  
  
  // "item.select.confirm": "Confirm selected",
  "item.select.confirm": "Seçileni onayla",
  
  // "item.select.empty": "No items to show",
  "item.select.empty": "Gösterilecek öğe yok",
  
  // "item.select.table.author": "Author",
  "item.select.table.author": "Yazar",
  
  // "item.select.table.collection": "Collection",
  "item.select.table.collection": "Koleksiyon",
  
  // "item.select.table.title": "Title",
  "item.select.table.title": "Başlık",
  
  
  // "item.version.history.empty": "There are no other versions for this item yet.",
  "item.version.history.empty": "Bu öğe için henüz başka sürüm yok.",
  
  // "item.version.history.head": "Version History",
  "item.version.history.head": "Sürüm Geçmişi",
  
  // "item.version.history.return": "Return",
  "item.version.history.return": "Geri dön",
  
  // "item.version.history.selected": "Selected version",
  "item.version.history.selected": "Seçilen sürüm",
  
  // "item.version.history.table.version": "Version",
  "item.version.history.table.version": "Sürüm",
  
  // "item.version.history.table.item": "Item",
  "item.version.history.table.item": "Öge",
  
  // "item.version.history.table.editor": "Editor",
  "item.version.history.table.editor": "Editör",
  
  // "item.version.history.table.date": "Date",
  "item.version.history.table.date": "Tarih",
  
  // "item.version.history.table.summary": "Summary",
  "item.version.history.table.summary": "Özet",
  
  
  
  // "item.version.notice": "This is not the latest version of this item. The latest version can be found <a href='{{destination}}'>here</a>.",
  "item.version.notice": "Bu, bu öğenin en son sürümü değil. En son sürüm <a href='{{destination}}'>burada</a> bulunabilir.", 
  
  
  
  // "journal.listelement.badge": "Journal",
  "journal.listelement.badge": "Süreli yayın",
  
  // "journal.page.description": "Description",
  "journal.page.description": "Açıklama",
  
  // "journal.page.edit": "Edit this item",
  "journal.page.edit": "Bu öğeyi düzenle",
  
  // "journal.page.editor": "Editor-in-Chief",
  "journal.page.editor": "Genel Yayın Yönetmeni",
  
  // "journal.page.issn": "ISSN",
  "journal.page.issn": "ISSN",
  
  // "journal.page.publisher": "Publisher",
  "journal.page.publisher": "Yayınevi",
  
  // "journal.page.titleprefix": "Journal: ",
  "journal.page.titleprefix": "Süreli yayın: ",
  
  // "journal.search.results.head": "Journal Search Results",
  "journal.search.results.head": "Süreli Yayın Arama Sonuçları",
  
  // "journal.search.title": "DSpace Angular :: Journal Search",
  "journal.search.title": "DSpace Angular :: Süreli Yayın Arama",
  
  
  
  // "journalissue.listelement.badge": "Journal Issue",
  "journalissue.listelement.badge": "Süreli Yayın Sayısı",
  
  // "journalissue.page.description": "Description",
  "journalissue.page.description": "Açıklama",
  
  // "journalissue.page.edit": "Edit this item",
  "journalissue.page.edit": "Bu öğeyi düzenle",
  
  // "journalissue.page.issuedate": "Issue Date",
  "journalissue.page.issuedate": "Yayın tarihi",
  
  // "journalissue.page.journal-issn": "Journal ISSN",
  "journalissue.page.journal-issn": "Süreli yayın ISSN",
  
  // "journalissue.page.journal-title": "Journal Title",
  "journalissue.page.journal-title": "Süreli yayın Başlığı",
  
  // "journalissue.page.keyword": "Keywords",
  "journalissue.page.keyword": "Anahtar kelimeler",
  
  // "journalissue.page.number": "Number",
  "journalissue.page.number": "Sayı",
  
  // "journalissue.page.titleprefix": "Journal Issue: ",
  "journalissue.page.titleprefix": "Süreli yayın sayısı: ",
  
  
  
  // "journalvolume.listelement.badge": "Journal Volume",
  "journalvolume.listelement.badge": "Süreli yayın cilti",
  
  // "journalvolume.page.description": "Description",
  "journalvolume.page.description": "Açıklama",
  
  // "journalvolume.page.edit": "Edit this item",
  "journalvolume.page.edit": "Bu öğeyi düzenle",
  
  // "journalvolume.page.issuedate": "Issue Date",
  "journalvolume.page.issuedate": "Yayın tarihi",
  
  // "journalvolume.page.titleprefix": "Journal Volume: ",
  "journalvolume.page.titleprefix": "Süreli yayın cilti: ",
  
  // "journalvolume.page.volume": "Volume",
  "journalvolume.page.volume": "Cilt",
  
  
  
  // "loading.bitstream": "Loading bitstream...",
  "loading.bitstream": "Bitstream yükleniyor...",
  
  // "loading.bitstreams": "Loading bitstreams...",
  "loading.bitstreams": "Bitstream yükleniyor...",
  
  // "loading.browse-by": "Loading items...",
  "loading.browse-by": "Bitstream yükleniyor...",
  
  // "loading.browse-by-page": "Loading page...",
  "loading.browse-by-page": "Yükleme sayfası...",
  
  // "loading.collection": "Loading collection...",
  "loading.collection": "Koleksiyon yükleniyor...",
  
  // "loading.collections": "Loading collections...",
  "loading.collections": "Koleksiyon yükleniyor...",
  
  // "loading.content-source": "Loading content source...",
  "loading.content-source": "İçerik kaynağı yükleniyor...",
  
  // "loading.community": "Loading community...",
  "loading.community": "Komünite yükleniyor...",
  
  // "loading.default": "Loading...",
  "loading.default": "Yükleniyor...",
  
  // "loading.item": "Loading item...",
  "loading.item": "Ögeler yükleniyor...",
  
  // "loading.items": "Loading items...",
  "loading.items": "Ögeler yükleniyor...",
  
  // "loading.mydspace-results": "Loading items...",
  "loading.mydspace-results": "Ögeler yükleniyor...",
  
  // "loading.objects": "Loading...",
  "loading.objects": "Yükleniyor...",
  
  // "loading.recent-submissions": "Loading recent submissions...",
  "loading.recent-submissions": "Son gönderiler yükleniyor...",
  
  // "loading.search-results": "Loading search results...",
  "loading.search-results": "Arama sonuçları yükleniyor...",
  
  // "loading.sub-collections": "Loading sub-collections...",
  "loading.sub-collections": "Alt koleksiyonlar yükleniyor...",
  
  // "loading.sub-communities": "Loading sub-communities...",
  "loading.sub-communities": "Alt komüniteler yükleniyor...",
  
  // "loading.top-level-communities": "Loading top-level communities...",
  "loading.top-level-communities": "Üst düzey komüniteler yükleniyor...",
  
  
  
  // "login.form.email": "Email address",
  "login.form.email": "E-posta adresi",
  
  // "login.form.forgot-password": "Have you forgotten your password?",
  "login.form.forgot-password": "Parolanızı unuttunuz mu?",
  
  // "login.form.header": "Please log in to DSpace",
  "login.form.header": "Lütfen DSpace'e giriş yapın",
  
  // "login.form.new-user": "New user? Click here to register.",
  "login.form.new-user": "Yeni kullanıcı mısınız? Kayıt olmak için buraya tıklayın.",
  
  // "login.form.or-divider": "or",
  "login.form.or-divider": "ya da",
  
  // "login.form.password": "Password",
  "login.form.password": "Parola",
  
  // "login.form.shibboleth": "Log in with Shibboleth",
  "login.form.shibboleth": "Shibboleth ile giriş yapın",
  
  // "login.form.submit": "Log in",
  "login.form.submit": "Giriş yap",
  
  // "login.title": "Login",
  "login.title": "Giriş",
  
  // "login.breadcrumbs": "Login",
  "login.breadcrumbs": "Giriş",
  
  
  
  // "logout.form.header": "Log out from DSpace",
  "logout.form.header": "DSpace'den çıkış yapın",
  
  // "logout.form.submit": "Log out",
  "logout.form.submit": "Çıkış yap",
  
  // "logout.title": "Logout",
  "logout.title": "Çıkış yap",
  
  
  
  // "menu.header.admin": "Admin",
  "menu.header.admin": "Yönetici",
  
  // "menu.header.image.logo": "Repository logo",
  "menu.header.image.logo": "Depo logosu",
  
  
  
  // "menu.section.access_control": "Access Control",
  "menu.section.access_control": "Giriş kontrolü",
  
  // "menu.section.access_control_authorizations": "Authorizations",
  "menu.section.access_control_authorizations": "Yetkilendirmeler",
  
  // "menu.section.access_control_groups": "Groups",
  "menu.section.access_control_groups": "Gruplar",
  
  // "menu.section.access_control_people": "People",
  "menu.section.access_control_people": "Kişiler",
  
  
  
  // "menu.section.admin_search": "Admin Search",
  "menu.section.admin_search": "Yönetici araması",
  
  
  
  // "menu.section.browse_community": "This Community",
  "menu.section.browse_community": "Bu Komünite",
  
  // "menu.section.browse_community_by_author": "By Author",
  "menu.section.browse_community_by_author": "Yazara göre",
  
  // "menu.section.browse_community_by_issue_date": "By Issue Date",
  "menu.section.browse_community_by_issue_date": "Yayın tarihine göre",
  
  // "menu.section.browse_community_by_title": "By Title",
  "menu.section.browse_community_by_title": "Başlığa göre",
  
  // "menu.section.browse_global": "All of DSpace",
  "menu.section.browse_global": "Tümü",
  
  // "menu.section.browse_global_by_author": "By Author",
  "menu.section.browse_global_by_author": "Yazara göre",
  
  // "menu.section.browse_global_by_dateissued": "By Issue Date",
  "menu.section.browse_global_by_dateissued": "Yayın tarihine göre",
  
  // "menu.section.browse_global_by_subject": "By Subject",
  "menu.section.browse_global_by_subject": "Konuya göre",
  
  // "menu.section.browse_global_by_title": "By Title",
  "menu.section.browse_global_by_title": "Başlığa göre",
  
  // "menu.section.browse_global_communities_and_collections": "Communities & Collections",
  "menu.section.browse_global_communities_and_collections": "Komüniteler ve Koleksiyonlar",
  
  
  
  // "menu.section.control_panel": "Control Panel",
  "menu.section.control_panel": "Kontrol Paneli",
  
  // "menu.section.curation_task": "Curation Task",
  "menu.section.curation_task": "Düzenleme görevi",
  
  
  
  // "menu.section.edit": "Edit",
  "menu.section.edit": "Düzenle",
  
  // "menu.section.edit_collection": "Collection",
  "menu.section.edit_collection": "Koleksiyon",
  
  // "menu.section.edit_community": "Community",
  "menu.section.edit_community": "Komünite",
  
  // "menu.section.edit_item": "Item",
  "menu.section.edit_item": "Öge",
  
  
  
  // "menu.section.export": "Export",
  "menu.section.export": "Dışa aktar",
  
  // "menu.section.export_collection": "Collection",
  "menu.section.export_collection": "Koleksiyon",
  
  // "menu.section.export_community": "Community",
  "menu.section.export_community": "Komünite",
  
  // "menu.section.export_item": "Item",
  "menu.section.export_item": "Öge",
  
  // "menu.section.export_metadata": "Metadata",
  "menu.section.export_metadata": "Metadata",
  
  
  
  // "menu.section.icon.access_control": "Access Control menu section",
  "menu.section.icon.access_control": "Erişim Kontrolü menüsü bölümü",
  
  // "menu.section.icon.admin_search": "Admin search menu section",
  "menu.section.icon.admin_search": "Yönetici arama menüsü bölümü",
  
  // "menu.section.icon.control_panel": "Control Panel menu section",
  "menu.section.icon.control_panel": "Kontrol Paneli menü bölümü",
  
  // "menu.section.icon.curation_task": "Curation Task menu section",
  "menu.section.icon.curation_task": "Düzenleme Görevi menüsü bölümü",
  
  // "menu.section.icon.edit": "Edit menu section",
  "menu.section.icon.edit": "Menü bölümünü düzenle",
  
  // "menu.section.icon.export": "Export menu section",
  "menu.section.icon.export": "Menü bölümünü dışa aktar",
  
  // "menu.section.icon.find": "Find menu section",
  "menu.section.icon.find": "Menü bölümünü bulun",
  
  // "menu.section.icon.import": "Import menu section",
  "menu.section.icon.import": "Menü bölümünü içe aktar",
  
  // "menu.section.icon.new": "New menu section",
  "menu.section.icon.new": "Yeni menü bölümü",
  
  // "menu.section.icon.pin": "Pin sidebar",
  "menu.section.icon.pin": "Yan çubuğu sabitle",
  
  // "menu.section.icon.processes": "Processes menu section",
  "menu.section.icon.processes": "İşlemler menüsü bölümü",
  
  // "menu.section.icon.registries": "Registries menu section",
  "menu.section.icon.registries": "Kayıtlar menüsü bölümü",
  
  // "menu.section.icon.statistics_task": "Statistics Task menu section",
  "menu.section.icon.statistics_task": "İstatistik Görev menüsü bölümü",
  
  // "menu.section.icon.unpin": "Unpin sidebar",
  "menu.section.icon.unpin": "Kenar çubuğunu kaldır",
  
  
  
  // "menu.section.import": "Import",
  "menu.section.import": "İçe aktar",
  
  // "menu.section.import_batch": "Batch Import (ZIP)",
  "menu.section.import_batch": "Toplu İçe Aktarma (ZIP)",
  
  // "menu.section.import_metadata": "Metadata",
  "menu.section.import_metadata": "Metadata",



  // "menu.section.new": "New",
  "menu.section.new": "Yeni",
  
  // "menu.section.new_collection": "Collection",
  "menu.section.new_collection": "Koleksiyon",
  
  // "menu.section.new_community": "Community",
  "menu.section.new_community": "Komünite",
  
  // "menu.section.new_item": "Item",
  "menu.section.new_item": "Öğe",
  
  // "menu.section.new_item_version": "Item Version",
  "menu.section.new_item_version": "Öğe Sürümü",
  
  // "menu.section.new_process": "Process",
  "menu.section.new_process": "Süreç",
  
  
  
  // "menu.section.pin": "Pin sidebar",
  "menu.section.pin": "Kenar çubuğunu sabitle",
  
  // "menu.section.unpin": "Unpin sidebar",
  "menu.section.unpin": "Kenar çubuğunun sabitlemesini kaldır",
  
  
  
  // "menu.section.processes": "Processes",
  "menu.section.processes": "Süreçler",
  
  
  
  // "menu.section.registries": "Registries",
  "menu.section.registries": "Kayıt",
  
  // "menu.section.registries_format": "Format",
  "menu.section.registries_format": "Format",
  
  // "menu.section.registries_metadata": "Metadata",
  "menu.section.registries_metadata": "Metadata",
  
  
  
  // "menu.section.statistics": "Statistics",
  "menu.section.statistics": "İstatistik",
  
  // "menu.section.statistics_task": "Statistics Task",
  "menu.section.statistics_task": "İstatistiksel Görev",
  
  
  
  // "menu.section.toggle.access_control": "Toggle Access Control section",
  "menu.section.toggle.access_control": "Erişim kontrolü bölümünü aç/kapat",
  
  // "menu.section.toggle.control_panel": "Toggle Control Panel section",
  "menu.section.toggle.control_panel": "Kontrol Paneli bölümünü aç/kapat",
  
  // "menu.section.toggle.curation_task": "Toggle Curation Task section",
  "menu.section.toggle.curation_task": "İyileştirme Görevi bölümünü aç/kapat",
  
  // "menu.section.toggle.edit": "Toggle Edit section",
  "menu.section.toggle.edit": "Düzenleme bölümünü aç/kapat",
  
  // "menu.section.toggle.export": "Toggle Export section",
  "menu.section.toggle.export": "Dışa Aktarma bölümünü aç/kapat",
  
  // "menu.section.toggle.find": "Toggle Find section",
  "menu.section.toggle.find": "Arama bölümünü aç/kapat",
  
  // "menu.section.toggle.import": "Toggle Import section",
  "menu.section.toggle.import": "İçe Aktarma bölümünü aç/kapat",
  
  // "menu.section.toggle.new": "Toggle New section",
  "menu.section.toggle.new": "Yeni bölümü aç/kapat",
  
  // "menu.section.toggle.registries": "Toggle Registries section",
  "menu.section.toggle.registries": "Kayıtlar bölümünü aç/kapat",
  
  // "menu.section.toggle.statistics_task": "Toggle Statistics Task section",
  "menu.section.toggle.statistics_task": "İstatistik Görev bölümünü aç/kapat",
  
  
  // "menu.section.workflow": "Administer Workflow",
  "menu.section.workflow": "İş Akışını Yönet",
  
  
  // "mydspace.description": "",
  "mydspace.description": "",
  
  // "mydspace.general.text-here": "here",
  "mydspace.general.text-here": "Burada",
  
  // "mydspace.messages.controller-help": "Select this option to send a message to item's submitter.",
  "mydspace.messages.controller-help": "Öğeyi gönderene bir mesaj göndermek için bu seçeneği seçin.",
  
  // "mydspace.messages.description-placeholder": "Insert your message here...",
  "mydspace.messages.description-placeholder": "Mesajınızı buraya ekleyin...",
  
  // "mydspace.messages.hide-msg": "Hide message",
  "mydspace.messages.hide-msg": "Mesajı gizle",
  
  // "mydspace.messages.mark-as-read": "Mark as read",
  "mydspace.messages.mark-as-read": "Okundu olarak işaretle",
  
  // "mydspace.messages.mark-as-unread": "Mark as unread",
  "mydspace.messages.mark-as-unread": "Okunmamış olarak işaretle",
  
  // "mydspace.messages.no-content": "No content.",
  "mydspace.messages.no-content": "İçerik yok.",
  
  // "mydspace.messages.no-messages": "No messages yet.",
  "mydspace.messages.no-messages": "Henüz mesaj yok.",
  
  // "mydspace.messages.send-btn": "Send",
  "mydspace.messages.send-btn": "Gönder",
  
  // "mydspace.messages.show-msg": "Show message",
  "mydspace.messages.show-msg": "Mesajı göster",
  
  // "mydspace.messages.subject-placeholder": "Subject...",
  "mydspace.messages.subject-placeholder": "Konu...",
  
  // "mydspace.messages.submitter-help": "Select this option to send a message to controller.",
  "mydspace.messages.submitter-help": "Kontrolöre mesaj göndermek için bu seçeneği seçin.",
  
  // "mydspace.messages.title": "Messages",
  "mydspace.messages.title": "Mesajlar",
  
  // "mydspace.messages.to": "To",
  "mydspace.messages.to": "-e",
  
  // "mydspace.new-submission": "New submission",
  "mydspace.new-submission": "Yeni talep",
  
  // "mydspace.new-submission-external": "Import metadata from external source",
  "mydspace.new-submission-external": "Harici kaynaktan metadataları içe aktar",
  
  // "mydspace.new-submission-external-short": "Import metadata",
  "mydspace.new-submission-external-short": "Metadataları içeri aktar.",
  
  // "mydspace.results.head": "Your submissions",
  "mydspace.results.head": "Gönderimleriniz",
  
  // "mydspace.results.no-abstract": "No Abstract",
  "mydspace.results.no-abstract": "Özet yok",
  
  // "mydspace.results.no-authors": "No Authors",
  "mydspace.results.no-authors": "Yazar yok.",
  
  // "mydspace.results.no-collections": "No Collections",
  "mydspace.results.no-collections": "Koleksiyon yok",
  
  // "mydspace.results.no-date": "No Date",
  "mydspace.results.no-date": "Tarih yok",
  
  // "mydspace.results.no-files": "No Files",
  "mydspace.results.no-files": "Dosya yok",
  
  // "mydspace.results.no-results": "There were no items to show",
  "mydspace.results.no-results": "Gösterilecek öğe yok.",
  
  // "mydspace.results.no-title": "No title",
  "mydspace.results.no-title": "Başlık yok",
  
  // "mydspace.results.no-uri": "No Uri",
  "mydspace.results.no-uri": "Uri yok",
  
  // "mydspace.show.workflow": "All tasks",
  "mydspace.show.workflow": "Tüm görevler",
  
  // "mydspace.show.workspace": "Your Submissions",
  "mydspace.show.workspace": "Gönderimleriniz",
  
  // "mydspace.status.archived": "Archived",
  "mydspace.status.archived": "Arşivlendi",
  
  // "mydspace.status.validation": "Validation",
  "mydspace.status.validation": "Doğrulama",
  
  // "mydspace.status.waiting-for-controller": "Waiting for controller",
  "mydspace.status.waiting-for-controller": "Kontrolör bekleniyor",
  
  // "mydspace.status.workflow": "Workflow",
  "mydspace.status.workflow": "İş akışı",
  
  // "mydspace.status.workspace": "Workspace",
  "mydspace.status.workspace": "Çalışma alanı",
  
  // "mydspace.title": "MyDSpace",
  "mydspace.title": "MyDSpace",
  
  // "mydspace.upload.upload-failed": "Error creating new workspace. Please verify the content uploaded before retry.",
  "mydspace.upload.upload-failed": "Yeni çalışma alanı oluşturulurken hata oluştu. Lütfen yeniden denemeden önce yüklenen içeriği doğrulayın.",
  
  // "mydspace.upload.upload-failed-manyentries": "Unprocessable file. Detected too many entries but allowed only one for file.",
  "mydspace.upload.upload-failed-manyentries": "İşlenemeyen dosya. Çok fazla giriş algılandı fakat dosya için yalnızca bir girişe izin verildi.",
  
  // "mydspace.upload.upload-failed-moreonefile": "Unprocessable request. Only one file is allowed.",
  "mydspace.upload.upload-failed-moreonefile": "İşlenemeyen istek. Yalnızca bir dosyaya izin verilir.",
  
  // "mydspace.upload.upload-multiple-successful": "{{qty}} new workspace items created.",
  "mydspace.upload.upload-multiple-successful": "{{qty}} yeni çalışma alanı öğeleri oluşturuldu.",
  
  // "mydspace.upload.upload-successful": "New workspace item created. Click {{here}} for edit it.",
  "mydspace.upload.upload-successful": "Yeni çalışma alanı öğesi oluşturuldu. Düzenlemek için {{here}} tıklayın.",
  
  // "mydspace.view-btn": "View",
  "mydspace.view-btn": "Görünüm",
  
  
  
  // "nav.browse.header": "All of DSpace",
  "nav.browse.header": "DSpace'in tümü",
  
  // "nav.community-browse.header": "By Community",
  "nav.community-browse.header": "Komünite tarafından",
  
  // "nav.language": "Language switch",
  "nav.language": "Dil değiştirme",
  
  // "nav.login": "Log In",
  "nav.login": "Giriş yap",
  
  // "nav.logout": "Log Out",
  "nav.logout": "Çıkış yap",
  
  // "nav.mydspace": "MyDSpace",
  "nav.mydspace": "BenimDSpace'im",
  
  // "nav.profile": "Profile",
  "nav.profile": "Profil",
  
  // "nav.search": "Search",
  "nav.search": "Arama",
  
  // "nav.statistics.header": "Statistics",
  "nav.statistics.header": "İstatistik",
  
  // "nav.stop-impersonating": "Stop impersonating EPerson",
  "nav.stop-impersonating": "EPerson'ı taklit etmeyi bırakın",
  
  
  
  // "orgunit.listelement.badge": "Organizational Unit",
  "orgunit.listelement.badge": "Organizasyon Birimi",
  
  // "orgunit.page.city": "City",
  "orgunit.page.city": "Şehir",
  
  // "orgunit.page.country": "Country",
  "orgunit.page.country": "Ülke",
  
  // "orgunit.page.dateestablished": "Date established",
  "orgunit.page.dateestablished": "Kuruluş tarihi",
  
  // "orgunit.page.description": "Description",
  "orgunit.page.description": "Açıklama",
  
  // "orgunit.page.edit": "Edit this item",
  "orgunit.page.edit": "Bu öğeyi düzenle",
  
  // "orgunit.page.id": "ID",
  "orgunit.page.id": "Kimlik",
  
  // "orgunit.page.titleprefix": "Organizational Unit: ",
  "orgunit.page.titleprefix": "Organizasyon Birimi: ",
  
  
  
  // "pagination.results-per-page": "Results Per Page",
  "pagination.results-per-page": "Sayfa başına sonuç",
  
  // "pagination.showing.detail": "{{ range }} of {{ total }}",
  "pagination.showing.detail": "{{ range }} / {{ total }}",
  
  // "pagination.showing.label": "Now showing ",
  "pagination.showing.label": "Şimdi gösteriliyor ",
  
  // "pagination.sort-direction": "Sort Options",
  "pagination.sort-direction": "Sıralama Seçenekleri",
  
  
  
  // "person.listelement.badge": "Person",
  "person.listelement.badge": "Kişi",
  
  // "person.listelement.no-title": "No name found",
  "person.listelement.no-title": "İsim bulunamadı",
  
  // "person.page.birthdate": "Birth Date",
  "person.page.birthdate": "Doğum Tarihi",
  
  // "person.page.edit": "Edit this item",
  "person.page.edit": "Bu öğeyi düzenle",
  
  // "person.page.email": "Email Address",
  "person.page.email": "E-posta Adresi",
  
  // "person.page.firstname": "First Name",
  "person.page.firstname": "Ad",
  
  // "person.page.jobtitle": "Job Title",
  "person.page.jobtitle": "İş Adı",
  
  // "person.page.lastname": "Last Name",
  "person.page.lastname": "Soyad",
  
  // "person.page.link.full": "Show all metadata",
  "person.page.link.full": "Tüm metadata'yı göster",
  
  // "person.page.orcid": "ORCID",
  "person.page.orcid": "ORCID",
  
  // "person.page.staffid": "Staff ID",
  "person.page.staffid": "Personel Kimliği",
  
  // "person.page.titleprefix": "Person: ",
  "person.page.titleprefix": "Kişi: ",
  
  // "person.search.results.head": "Person Search Results",
  "person.search.results.head": "Kişi Arama Sonuçları",
  
  // "person.search.title": "DSpace Angular :: Person Search",
  "person.search.title": "DSpace Angular :: Kişi Arama",
  
  
  
  // "process.new.select-parameters": "Parameters",
  "process.new.select-parameters": "Parametreler",
  
  // "process.new.cancel": "Cancel",
  "process.new.cancel": "İptal etmek",
  
  // "process.new.submit": "Submit",
  "process.new.submit": "Göndermek",
  
  // "process.new.select-script": "Script",
  "process.new.select-script": "Betik",
  
  // "process.new.select-script.placeholder": "Choose a script...",
  "process.new.select-script.placeholder": "Betik Seçiniz...",
  
  // "process.new.select-script.required": "Script is required",
  "process.new.select-script.required": "Betik gerekli",
  
  // "process.new.parameter.file.upload-button": "Select file...",
  "process.new.parameter.file.upload-button": "Dosya seç...",
  
  // "process.new.parameter.file.required": "Please select a file",
  "process.new.parameter.file.required": "Lütfen dosya seçiniz.",
  
  // "process.new.parameter.string.required": "Parameter value is required",
  "process.new.parameter.string.required": "Parametre değeri gerekli",
  
  // "process.new.parameter.type.value": "value",
  "process.new.parameter.type.value": "Değer",
  
  // "process.new.parameter.type.file": "file",
  "process.new.parameter.type.file": "dosya",
  
  // "process.new.parameter.required.missing": "The following parameters are required but still missing:",
  "process.new.parameter.required.missing": "Aşağıdaki parametreler gerekli ancak yine de eksik:",
  
  // "process.new.notification.success.title": "Success",
  "process.new.notification.success.title": "Başarı",
  
  // "process.new.notification.success.content": "The process was successfully created",
  "process.new.notification.success.content": "Süreç başarıyla oluşturuldu",
  
  // "process.new.notification.error.title": "Error",
  "process.new.notification.error.title": "Hata",
  
  // "process.new.notification.error.content": "An error occurred while creating this process",
  "process.new.notification.error.content": "Bu süreç oluşturulurken bir hata oluştu",
  
  // "process.new.header": "Create a new process",
  "process.new.header": "Yeni bir süreç oluştur",
  
  // "process.new.title": "Create a new process",
  "process.new.title": "Yeni bir süreç oluştur",
  
  // "process.new.breadcrumbs": "Create a new process",
  "process.new.breadcrumbs": "Yeni bir süreç oluştur",
  
  
  
  // "process.detail.arguments" : "Arguments",
  "process.detail.arguments" : "Argümanlar",
  
  // "process.detail.arguments.empty" : "This process doesn't contain any arguments",
  "process.detail.arguments.empty" : "Bu süreç herhangi bir argüman içermiyor",
  
  // "process.detail.back" : "Back",
  "process.detail.back" : "Geri",
  
  // "process.detail.output" : "Process Output",
  "process.detail.output" : "Süreç Çıktısı",
  
  // "process.detail.logs.button": "Retrieve process output",
  "process.detail.logs.button": "Süreç çıktısını geri al",
  
  // "process.detail.logs.loading": "Retrieving",
  "process.detail.logs.loading": "Geri almak",
  
  // "process.detail.logs.none": "This process has no output",
  "process.detail.logs.none": "Bu sürecin çıktısı yok",
  
  // "process.detail.output-files" : "Output Files",
  "process.detail.output-files" : "Çıktı dosyaları",
  
  // "process.detail.output-files.empty" : "This process doesn't contain any output files",
  "process.detail.output-files.empty" : "Bu süreç herhangi bir çıktı dosyası içermiyor",
  
  // "process.detail.script" : "Script",
  "process.detail.script" : "Betik",
  
  // "process.detail.title" : "Process: {{ id }} - {{ name }}",
  "process.detail.title" : "Süreç: {{ id }} - {{ name }}",
  
  // "process.detail.start-time" : "Start time",
  "process.detail.start-time" : "Başlangıç saati",
  
  // "process.detail.end-time" : "Finish time",
  "process.detail.end-time" : "Bitiş zamanı",
  
  // "process.detail.status" : "Status",
  "process.detail.status" : "Durum",
  
  // "process.detail.create" : "Create similar process",
  "process.detail.create" : "Benzer süreç oluştur",
  
  
  
  // "process.overview.table.finish" : "Finish time",
  "process.overview.table.finish" : "Bitiş zamanı",
  
  // "process.overview.table.id" : "Process ID",
  "process.overview.table.id" : "Süreç kimliği",
  
  // "process.overview.table.name" : "Name",
  "process.overview.table.name" : "Ad",
  
  // "process.overview.table.start" : "Start time",
  "process.overview.table.start" : "Başlangıç zamanı",
  
  // "process.overview.table.status" : "Status",
  "process.overview.table.status" : "Durum",
  
  // "process.overview.table.user" : "User",
  "process.overview.table.user" : "Kullanıcı",
  
  // "process.overview.title": "Processes Overview",
  "process.overview.title": "Süreçlere Genel Bakış",
  
  // "process.overview.breadcrumbs": "Processes Overview",
  "process.overview.breadcrumbs": "Süreçlere Genel Bakış",
  
  // "process.overview.new": "New",
  "process.overview.new": "Yeni",
  
  
  // "profile.breadcrumbs": "Update Profile",
  "profile.breadcrumbs": "Profili Güncelle",
  
  // "profile.card.identify": "Identify",
  "profile.card.identify": "Kimlik",
  
  // "profile.card.security": "Security",
  "profile.card.security": "Güvenlik",
  
  // "profile.form.submit": "Update Profile",
  "profile.form.submit": "Profili Güncelle",
  
  // "profile.groups.head": "Authorization groups you belong to",
  "profile.groups.head": "Ait olduğunuz yetkilendirme grupları",
  
  // "profile.head": "Update Profile",
  "profile.head": "Profili Güncelle",
  
  // "profile.metadata.form.error.firstname.required": "First Name is required",
  "profile.metadata.form.error.firstname.required": "Ad gereklidir",
  
  // "profile.metadata.form.error.lastname.required": "Last Name is required",
  "profile.metadata.form.error.lastname.required": "Soyadı gerekli",
  
  // "profile.metadata.form.label.email": "Email Address",
  "profile.metadata.form.label.email": "E-posta Adresi",
  
  // "profile.metadata.form.label.firstname": "First Name",
  "profile.metadata.form.label.firstname": "Ad",
  
  // "profile.metadata.form.label.language": "Language",
  "profile.metadata.form.label.language": "Dil",
  
  // "profile.metadata.form.label.lastname": "Last Name",
  "profile.metadata.form.label.lastname": "Soyadı",
  
  // "profile.metadata.form.label.phone": "Contact Telephone",
  "profile.metadata.form.label.phone": "İletişim telefonu",
  
  // "profile.metadata.form.notifications.success.content": "Your changes to the profile were saved.",
  "profile.metadata.form.notifications.success.content": "Profilde yaptığınız değişiklikler kaydedildi.",
  
  // "profile.metadata.form.notifications.success.title": "Profile saved",
  "profile.metadata.form.notifications.success.title": "Profil kaydedildi",
  
  // "profile.notifications.warning.no-changes.content": "No changes were made to the Profile.",
  "profile.notifications.warning.no-changes.content": "Profilde herhangi bir değişiklik yapılmadı.",
  
  // "profile.notifications.warning.no-changes.title": "No changes",
  "profile.notifications.warning.no-changes.title": "Değişiklik yok",
  
  // "profile.security.form.error.matching-passwords": "The passwords do not match.",
  "profile.security.form.error.matching-passwords": "Parolalar eşleşmiyor.",
  
  // "profile.security.form.error.password-length": "The password should be at least 6 characters long.",
  "profile.security.form.error.password-length": "Parola en az 6 karakter uzunluğunda olmalıdır.",
  
  // "profile.security.form.info": "Optionally, you can enter a new password in the box below, and confirm it by typing it again into the second box. It should be at least six characters long.",
  "profile.security.form.info": "İsteğe bağlı olarak aşağıdaki kutucuğa yeni bir parola girebilir ve ikinci kutucuğa tekrar yazarak onaylayabilirsiniz. En az altı karakter uzunluğunda olmalıdır.",
  
  // "profile.security.form.label.password": "Password",
  "profile.security.form.label.password": "Parola",
  
  // "profile.security.form.label.passwordrepeat": "Retype to confirm",
  "profile.security.form.label.passwordrepeat": "Doğrulamak için yeniden yazınız",
  
  // "profile.security.form.notifications.success.content": "Your changes to the password were saved.",
  "profile.security.form.notifications.success.content": "Parola değişiklikleriniz kaydedildi.",
  
  // "profile.security.form.notifications.success.title": "Password saved",
  "profile.security.form.notifications.success.title": "Parola kaydedildi",
  
  // "profile.security.form.notifications.error.title": "Error changing passwords",
  "profile.security.form.notifications.error.title": "Parolalar değiştirilirken hata oluştu",
  
  // "profile.security.form.notifications.error.not-long-enough": "The password has to be at least 6 characters long.",
  "profile.security.form.notifications.error.not-long-enough": "Parola en az 6 karakter uzunluğunda olmalıdır.",
  
  // "profile.security.form.notifications.error.not-same": "The provided passwords are not the same.",
  "profile.security.form.notifications.error.not-same": "Sağlanan parolalar aynı değil.",
  
  // "profile.title": "Update Profile",
  "profile.title": "Profili Güncelle",
  
  
  
  // "project.listelement.badge": "Research Project",
  "project.listelement.badge": "Araştırma projesi",
  
  // "project.page.contributor": "Contributors",
  "project.page.contributor": "Katkıda Bulunanlar",
  
  // "project.page.description": "Description",
  "project.page.description": "Açıklama",
  
  // "project.page.edit": "Edit this item",
  "project.page.edit": "Bu öğeyi düzenle",
  
  // "project.page.expectedcompletion": "Expected Completion",
  "project.page.expectedcompletion": "Beklenen Tamamlanma",
  
  // "project.page.funder": "Funders",
  "project.page.funder": "Fon Sağlayıcılar",
  
  // "project.page.id": "ID",
  "project.page.id": "Kimlik",
  
  // "project.page.keyword": "Keywords",
  "project.page.keyword": "Anahtar kelimeler",
  
  // "project.page.status": "Status",
  "project.page.status": "Durum",
  
  // "project.page.titleprefix": "Research Project: ",
  "project.page.titleprefix": "Araştırma Projesi: ",
  
  // "project.search.results.head": "Project Search Results",
  "project.search.results.head": "Proje Arama Sonuçları",
  
  
  
  // "publication.listelement.badge": "Publication",
  "publication.listelement.badge": "Yayın",
  
  // "publication.page.description": "Description",
  "publication.page.description": "Açıklama",
  
  // "publication.page.edit": "Edit this item",
  "publication.page.edit": "Bu öğeyi düzenle",
  
  // "publication.page.journal-issn": "Journal ISSN",
  "publication.page.journal-issn": "Dergi ISSN",
  
  // "publication.page.journal-title": "Journal Title",
  "publication.page.journal-title": "Dergi Başlığı",
  
  // "publication.page.publisher": "Publisher",
  "publication.page.publisher": "Yayımcı",
  
  // "publication.page.titleprefix": "Publication: ",
  "publication.page.titleprefix": "Yayın: ",
  
  // "publication.page.volume-title": "Volume Title",
  "publication.page.volume-title": "Cilt Başlığı",
  
  // "publication.search.results.head": "Publication Search Results",
  "publication.search.results.head": "Yayın Arama Sonuçları",
  
  // "publication.search.title": "DSpace Angular :: Publication Search",
  "publication.search.title": "DSpace Angular :: Yayın Arama",
  
  
  // "register-email.title": "New user registration",
  "register-email.title": "Yeni kullanıcı kaydı",
  
  // "register-page.create-profile.header": "Create Profile",
  "register-page.create-profile.header": "Profil oluştur",
  
  // "register-page.create-profile.identification.header": "Identify",
  "register-page.create-profile.identification.header": "Tanımlamak",
  
  // "register-page.create-profile.identification.email": "Email Address",
  "register-page.create-profile.identification.email": "E-posta Adresi",
  
  // "register-page.create-profile.identification.first-name": "First Name *",
  "register-page.create-profile.identification.first-name": "Ad *",
  
  // "register-page.create-profile.identification.first-name.error": "Please fill in a First Name",
  "register-page.create-profile.identification.first-name.error": "Lütfen bir ad girin",
  
  // "register-page.create-profile.identification.last-name": "Last Name *",
  "register-page.create-profile.identification.last-name": "Soyadı *",
  
  // "register-page.create-profile.identification.last-name.error": "Please fill in a Last Name",
  "register-page.create-profile.identification.last-name.error": "Lütfen bir soyadı girin",
  
  // "register-page.create-profile.identification.contact": "Contact Telephone",
  "register-page.create-profile.identification.contact": "İletişim telefonu",
  
  // "register-page.create-profile.identification.language": "Language",
  "register-page.create-profile.identification.language": "Dil",
  
  // "register-page.create-profile.security.header": "Security",
  "register-page.create-profile.security.header": "Güvenlik",
  
  // "register-page.create-profile.security.info": "Please enter a password in the box below, and confirm it by typing it again into the second box. It should be at least six characters long.",
  "register-page.create-profile.security.info": "Lütfen aşağıdaki kutuya bir parola girin ve ikinci kutuya tekrar yazarak onaylayın. En az altı karakter uzunluğunda olmalıdır.",
  
  // "register-page.create-profile.security.label.password": "Password *",
  "register-page.create-profile.security.label.password": "Parola *",
  
  // "register-page.create-profile.security.label.passwordrepeat": "Retype to confirm *",
  "register-page.create-profile.security.label.passwordrepeat": "Doğrulamak için yeniden yazınız *",
  
  // "register-page.create-profile.security.error.empty-password": "Please enter a password in the box below.",
  "register-page.create-profile.security.error.empty-password": "Lütfen aşağıdaki kutuya bir parola girin.",
  
  // "register-page.create-profile.security.error.matching-passwords": "The passwords do not match.",
  "register-page.create-profile.security.error.matching-passwords": "Parolalar eşleşmiyor.",
  
  // "register-page.create-profile.security.error.password-length": "The password should be at least 6 characters long.",
  "register-page.create-profile.security.error.password-length": "Parola en az 6 karakter uzunluğunda olmalıdır.",
  
  // "register-page.create-profile.submit": "Complete Registration",
  "register-page.create-profile.submit": "Kaydı Tamamla",
  
  // "register-page.create-profile.submit.error.content": "Something went wrong while registering a new user.",
  "register-page.create-profile.submit.error.content": "Yeni bir kullanıcı kaydedilirken bir şeyler ters gitti.",
  
  // "register-page.create-profile.submit.error.head": "Registration failed",
  "register-page.create-profile.submit.error.head": "Kayıt başarısız",
  
  // "register-page.create-profile.submit.success.content": "The registration was successful. You have been logged in as the created user.",
  "register-page.create-profile.submit.success.content": "Kayıt başarıyla tamamlandı. Oluşturulan kullanıcı olarak giriş yaptınız",
  
  // "register-page.create-profile.submit.success.head": "Registration completed",
  "register-page.create-profile.submit.success.head": "Kayıt tamamlandı",
  
  
  // "register-page.registration.header": "New user registration",
  "register-page.registration.header": "Yeni kullanıcı kaydı",
  
  // "register-page.registration.info": "Register an account to subscribe to collections for email updates, and submit new items to DSpace.",
  "register-page.registration.info": "E-mail güncellemeleri için koleksiyonlara abone olup hesap açın. Ve DSapce’e yeni öğeler kaydetin.",
  
  // "register-page.registration.email": "Email Address *",
  "register-page.registration.email": "E-posta Adresi *",
  
  // "register-page.registration.email.error.required": "Please fill in an email address",
  "register-page.registration.email.error.required": "Lütfen bir e-posta adresi girin",
  
  // "register-page.registration.email.error.pattern": "Please fill in a valid email address",
  "register-page.registration.email.error.pattern": "Lütfen geçerli bir email adresi girin",
  
  // "register-page.registration.email.hint": "This address will be verified and used as your login name.",
  "register-page.registration.email.hint": "Bu adres doğrulanacak ve oturum açma adınız olarak kullanılacaktır.",
  
  // "register-page.registration.submit": "Register",
  "register-page.registration.submit": "Kayıt olmak",
  
  // "register-page.registration.success.head": "Verification email sent",
  "register-page.registration.success.head": "Doğrulama e-postası gönderildi",
  
  // "register-page.registration.success.content": "An email has been sent to {{ email }} containing a special URL and further instructions.",
  "register-page.registration.success.content": "{{ email }} adresine özel bir URL ve daha fazla talimat içeren bir e-posta gönderildi.",
  
  // "register-page.registration.error.head": "Error when trying to register email",
  "register-page.registration.error.head": "E-posta kaydetmeye çalışırken hata",
  
  // "register-page.registration.error.content": "An error occured when registering the following email address: {{ email }}",
  "register-page.registration.error.content": "Aşağıdaki e-posta adresi kaydedilirken bir hata oluştu: {{ email }}",
  
  
  
  // "relationships.add.error.relationship-type.content": "No suitable match could be found for relationship type {{ type }} between the two items",
  "relationships.add.error.relationship-type.content": "İki öğe arasında {{ type }} ilişki türü için uygun bir eşleşme bulunamadı",
  
  // "relationships.add.error.server.content": "The server returned an error",
  "relationships.add.error.server.content": "Sunucu bir hata verdi",
  
  // "relationships.add.error.title": "Unable to add relationship",
  "relationships.add.error.title": "İlişki eklenemedi",
  
  // "relationships.isAuthorOf": "Authors",
  "relationships.isAuthorOf": "Yazarlar",
  
  // "relationships.isAuthorOf.Person": "Authors (persons)",
  "relationships.isAuthorOf.Person": "Yazarlar (kişiler)",
  
  // "relationships.isAuthorOf.OrgUnit": "Authors (organizational units)",
  "relationships.isAuthorOf.OrgUnit": "Yazarlar (organizasyon birimleri)",
  
  // "relationships.isIssueOf": "Journal Issues",
  "relationships.isIssueOf": "Dergi Sayıları",
  
  // "relationships.isJournalIssueOf": "Journal Issue",
  "relationships.isJournalIssueOf": "Dergi Sayısı",
  
  // "relationships.isJournalOf": "Journals",
  "relationships.isJournalOf": "Dergiler",
  
  // "relationships.isOrgUnitOf": "Organizational Units",
  "relationships.isOrgUnitOf": "Organizasyon Birimleri",
  
  // "relationships.isPersonOf": "Authors",
  "relationships.isPersonOf": "Yazarlar",
  
  // "relationships.isProjectOf": "Research Projects",
  "relationships.isProjectOf": "Araştırma Projeleri",
  
  // "relationships.isPublicationOf": "Publications",
  "relationships.isPublicationOf": "Yayınlar",
  
  // "relationships.isPublicationOfJournalIssue": "Articles",
  "relationships.isPublicationOfJournalIssue": "Makaleler",
  
  // "relationships.isSingleJournalOf": "Journal",
  "relationships.isSingleJournalOf": "Dergi",
  
  // "relationships.isSingleVolumeOf": "Journal Volume",
  "relationships.isSingleVolumeOf": "Dergi Cilti",
  
  // "relationships.isVolumeOf": "Journal Volumes",
  "relationships.isVolumeOf": "Dergi Ciltleri",
  
  // "relationships.isContributorOf": "Contributors",
  "relationships.isContributorOf": "Katkıda Bulunanlar",
  
  
  
  // "resource-policies.add.button": "Add",
  "resource-policies.add.button": "Ekle",
  
  // "resource-policies.add.for.": "Add a new policy",
  "resource-policies.add.for.": "Yeni bir politika ekle",
  
  // "resource-policies.add.for.bitstream": "Add a new Bitstream policy",
  "resource-policies.add.for.bitstream": "Yeni bir Bitstream ilkesi ekleyin",
  
  // "resource-policies.add.for.bundle": "Add a new Bundle policy",
  "resource-policies.add.for.bundle": "Yeni bir Bundle ilkesi ekleyin",
  
  // "resource-policies.add.for.item": "Add a new Item policy",
  "resource-policies.add.for.item": "Yeni bir öğe ilkesi ekleyin",
  
  // "resource-policies.add.for.community": "Add a new Community policy",
  "resource-policies.add.for.community": "Yeni bir Komünite politikası ekle",
  
  // "resource-policies.add.for.collection": "Add a new Collection policy",
  "resource-policies.add.for.collection": "Yeni bir Koleksiyon politikası ekle",
  
  // "resource-policies.create.page.heading": "Create new resource policy for ",
  "resource-policies.create.page.heading": "Şunun için yeni kaynak ilkesi oluşturun: ",
  
  // "resource-policies.create.page.failure.content": "An error occurred while creating the resource policy.",
  "resource-policies.create.page.failure.content": "Kaynak ilkesi oluşturulurken bir hata oluştu.",
  
  // "resource-policies.create.page.success.content": "Operation successful",
  "resource-policies.create.page.success.content": "Operasyon başarılı",
  
  // "resource-policies.create.page.title": "Create new resource policy",
  "resource-policies.create.page.title": "Yeni kaynak politikası oluştur",
  
  // "resource-policies.delete.btn": "Delete selected",
  "resource-policies.delete.btn": "Seçileni sil",
  
  // "resource-policies.delete.btn.title": "Delete selected resource policies",
  "resource-policies.delete.btn.title": "Seçili kaynak politikalarını sil",
  
  // "resource-policies.delete.failure.content": "An error occurred while deleting selected resource policies.",
  "resource-policies.delete.failure.content": "Seçili kaynak ilkeleri silinirken bir hata oluştu.",
  
  // "resource-policies.delete.success.content": "Operation successful",
  "resource-policies.delete.success.content": "İşlem başarılı",
  
  // "resource-policies.edit.page.heading": "Edit resource policy ",
  "resource-policies.edit.page.heading": "Kaynak politikasını düzenle ",
  
  // "resource-policies.edit.page.failure.content": "An error occurred while editing the resource policy.",
  "resource-policies.edit.page.failure.content": "Kaynak ilkesi düzenlenirken bir hata oluştu.",
  
  // "resource-policies.edit.page.success.content": "Operation successful",
  "resource-policies.edit.page.success.content": "İşlem başarılı",
  
  // "resource-policies.edit.page.title": "Edit resource policy",
  "resource-policies.edit.page.title": "Kaynak politikasını düzenle",
  
  // "resource-policies.form.action-type.label": "Select the action type",
  "resource-policies.form.action-type.label": "Eylem türünü seçin",
  
  // "resource-policies.form.action-type.required": "You must select the resource policy action.",
  "resource-policies.form.action-type.required": "Kaynak ilkesi eylemini seçmelisiniz.",
  
  // "resource-policies.form.eperson-group-list.label": "The eperson or group that will be granted the permission",
  "resource-policies.form.eperson-group-list.label": "İzin verilecek e-kişi veya grup",
  
  // "resource-policies.form.eperson-group-list.select.btn": "Select",
  "resource-policies.form.eperson-group-list.select.btn": "Seç",
  
  // "resource-policies.form.eperson-group-list.tab.eperson": "Search for a ePerson",
  "resource-policies.form.eperson-group-list.tab.eperson": "e-kişi arayın",
  
  // "resource-policies.form.eperson-group-list.tab.group": "Search for a group",
  "resource-policies.form.eperson-group-list.tab.group": "Grup arayın",
  
  // "resource-policies.form.eperson-group-list.table.headers.action": "Action",
  "resource-policies.form.eperson-group-list.table.headers.action": "Eylem",
  
  // "resource-policies.form.eperson-group-list.table.headers.id": "ID",
  "resource-policies.form.eperson-group-list.table.headers.id": "Kimlik",
  
  // "resource-policies.form.eperson-group-list.table.headers.name": "Name",
  "resource-policies.form.eperson-group-list.table.headers.name": "Ad",
  
  // "resource-policies.form.date.end.label": "End Date",
  "resource-policies.form.date.end.label": "Bitiş Tarihi",
  
  // "resource-policies.form.date.start.label": "Start Date",
  "resource-policies.form.date.start.label": "Başlangıç tarihi",
  
  // "resource-policies.form.description.label": "Description",
  "resource-policies.form.description.label": "Açıklama",
  
  // "resource-policies.form.name.label": "Name",
  "resource-policies.form.name.label": "Ad",
  
  // "resource-policies.form.policy-type.label": "Select the policy type",
  "resource-policies.form.policy-type.label": "Politika türünü seçin",
  
  // "resource-policies.form.policy-type.required": "You must select the resource policy type.",
  "resource-policies.form.policy-type.required": "Kaynak ilkesi türünü seçmelisiniz.",
  
  // "resource-policies.table.headers.action": "Action",
  "resource-policies.table.headers.action": "Eylem",
  
  // "resource-policies.table.headers.date.end": "End Date",
  "resource-policies.table.headers.date.end": "Bitiş tarihi",
  
  // "resource-policies.table.headers.date.start": "Start Date",
  "resource-policies.table.headers.date.start": "Başlangıç Tarihi",
  
  // "resource-policies.table.headers.edit": "Edit",
  "resource-policies.table.headers.edit": "Düzenle",
  
  // "resource-policies.table.headers.edit.group": "Edit group",
  "resource-policies.table.headers.edit.group": "Grubu düzenle",
  
  // "resource-policies.table.headers.edit.policy": "Edit policy",
  "resource-policies.table.headers.edit.policy": "Politikayı düzenle",
  
  // "resource-policies.table.headers.eperson": "E-kişi",
  "resource-policies.table.headers.eperson": "E-kişi",
  
  // "resource-policies.table.headers.group": "Grup",
  "resource-policies.table.headers.group": "Grup",
  
  // "resource-policies.table.headers.id": "ID",
  "resource-policies.table.headers.id": "Kimlik",
  
  // "resource-policies.table.headers.name": "Name",
  "resource-policies.table.headers.name": "Ad",
  
  // "resource-policies.table.headers.policyType": "type",
  "resource-policies.table.headers.policyType": "tür",
  
  // "resource-policies.table.headers.title.for.bitstream": "Policies for Bitstream",
  "resource-policies.table.headers.title.for.bitstream": "BitStream Politikaları",
  
  // "resource-policies.table.headers.title.for.bundle": "Policies for Bundle",
  "resource-policies.table.headers.title.for.bundle": "Bundle Politikaları",
  
  // "resource-policies.table.headers.title.for.item": "Policies for Item",
  "resource-policies.table.headers.title.for.item": "Öğe Politikaları",
  
  // "resource-policies.table.headers.title.for.community": "Policies for Community",
  "resource-policies.table.headers.title.for.community": "Komünite Politikaları",
  
  // "resource-policies.table.headers.title.for.collection": "Policies for Collection",
  "resource-policies.table.headers.title.for.collection": "Koleksiyon Politikaları",
  
  
  
  // "search.description": "",
  "search.description": "",
  
  // "search.switch-configuration.title": "Show",
  "search.switch-configuration.title": "Göster",
  
  // "search.title": "DSpace Angular :: Search",
  "search.title": "DSpace Angular :: Ara",
  
  // "search.breadcrumbs": "Search",
  "search.breadcrumbs": "Ara",
  
  
  // "search.filters.applied.f.author": "Author",
  "search.filters.applied.f.author": "Yazar",
  
  // "search.filters.applied.f.dateIssued.max": "End date",
  "search.filters.applied.f.dateIssued.max": "Bitiş tarihi",
  
  // "search.filters.applied.f.dateIssued.min": "Start date",
  "search.filters.applied.f.dateIssued.min": "Başlangıç Tarihi",
  
  // "search.filters.applied.f.dateSubmitted": "Date submitted",
  "search.filters.applied.f.dateSubmitted": "Gönderilme tarihi",
  
  // "search.filters.applied.f.discoverable": "Private",
  "search.filters.applied.f.discoverable": "Özel",
  
  // "search.filters.applied.f.entityType": "Item Type",
  "search.filters.applied.f.entityType": "Öğe Türü",
  
  // "search.filters.applied.f.has_content_in_original_bundle": "Has files",
  "search.filters.applied.f.has_content_in_original_bundle": "Has dosyaları",
  
  // "search.filters.applied.f.itemtype": "Type",
  "search.filters.applied.f.itemtype": "Tür",
  
  // "search.filters.applied.f.namedresourcetype": "Status",
  "search.filters.applied.f.namedresourcetype": "Durum",
  
  // "search.filters.applied.f.subject": "Subject",
  "search.filters.applied.f.subject": "Konu",
  
  // "search.filters.applied.f.submitter": "Submitter",
  "search.filters.applied.f.submitter": "Gönderen",
  
  // "search.filters.applied.f.jobTitle": "Job Title",
  "search.filters.applied.f.jobTitle": "İş Adı",
  
  // "search.filters.applied.f.birthDate.max": "End birth date",
  "search.filters.applied.f.birthDate.max": "Doğum Tarih Sonu",
  
  // "search.filters.applied.f.birthDate.min": "Start birth date",
  "search.filters.applied.f.birthDate.min": "Doğum Tarih Başlangıcı",
  
  // "search.filters.applied.f.withdrawn": "Withdrawn",
  "search.filters.applied.f.withdrawn": "Geri çekildi",
  
  
  
  // "search.filters.filter.author.head": "Author",
  "search.filters.filter.author.head": "Yazar",
  
  // "search.filters.filter.author.placeholder": "Author name",
  "search.filters.filter.author.placeholder": "Yazar adı",
  
  // "search.filters.filter.birthDate.head": "Birth Date",
  "search.filters.filter.birthDate.head": "Doğum Tarihi",
  
  // "search.filters.filter.birthDate.placeholder": "Birth Date",
  "search.filters.filter.birthDate.placeholder": "Doğum Tarihi",
  
  // "search.filters.filter.creativeDatePublished.head": "Date Published",
  "search.filters.filter.creativeDatePublished.head": "Yayınlanma Tarihi",
  
  // "search.filters.filter.creativeDatePublished.placeholder": "Date Published",
  "search.filters.filter.creativeDatePublished.placeholder": "Yayınlanma Tarihi",
  
  // "search.filters.filter.creativeWorkEditor.head": "Editor",
  "search.filters.filter.creativeWorkEditor.head": "Editör",
  
  // "search.filters.filter.creativeWorkEditor.placeholder": "Editor",
  "search.filters.filter.creativeWorkEditor.placeholder": "Editör",
  
  // "search.filters.filter.creativeWorkKeywords.head": "Subject",
  "search.filters.filter.creativeWorkKeywords.head": "Konu",
  
  // "search.filters.filter.creativeWorkKeywords.placeholder": "Subject",
  "search.filters.filter.creativeWorkKeywords.placeholder": "Konu",
  
  // "search.filters.filter.creativeWorkPublisher.head": "Publisher",
  "search.filters.filter.creativeWorkPublisher.head": "Yayımcı",
  
  // "search.filters.filter.creativeWorkPublisher.placeholder": "Publisher",
  "search.filters.filter.creativeWorkPublisher.placeholder": "Yayımcı",
  
  // "search.filters.filter.dateIssued.head": "Date",
  "search.filters.filter.dateIssued.head": "Tarih",

  // "search.filters.filter.dateIssued.max.placeholder": "Minimum Date",
  "search.filters.filter.dateIssued.max.placeholder": "En Erken Tarih",
  
  // "search.filters.filter.dateIssued.min.placeholder": "Maximum Date",
  "search.filters.filter.dateIssued.min.placeholder": "En Geç Tarih",
  
  // "search.filters.filter.dateSubmitted.head": "Date submitted",
  "search.filters.filter.dateSubmitted.head": "Teslim Edilen Tarih",
  
  // "search.filters.filter.dateSubmitted.placeholder": "Date submitted",
  "search.filters.filter.dateSubmitted.placeholder": "Teslim Edilen Tarih",
  
  // "search.filters.filter.discoverable.head": "Private",
  "search.filters.filter.discoverable.head": "Özel",
  
  // "search.filters.filter.withdrawn.head": "Withdrawn",
  "search.filters.filter.withdrawn.head": "Alınmış",
  
  // "search.filters.filter.entityType.head": "Item Type",
  "search.filters.filter.entityType.head": "Materyal Türü",
  
  // "search.filters.filter.entityType.placeholder": "Item Type",
  "search.filters.filter.entityType.placeholder": "Materyal Türü",
  
  // "search.filters.filter.has_content_in_original_bundle.head": "Has files",
  "search.filters.filter.has_content_in_original_bundle.head": "Dosyalara Sahip",
  
  // "search.filters.filter.itemtype.head": "Type",
  "search.filters.filter.itemtype.head": "Tür",
  
  // "search.filters.filter.itemtype.placeholder": "Type",
  "search.filters.filter.itemtype.placeholder": "Tür",
  
  // "search.filters.filter.jobTitle.head": "Job Title",
  "search.filters.filter.jobTitle.head": "İş Ünvanı",
  
  // "search.filters.filter.jobTitle.placeholder": "Job Title",
  "search.filters.filter.jobTitle.placeholder": "İş Ünvanı",
  
  // "search.filters.filter.knowsLanguage.head": "Known language",
  "search.filters.filter.knowsLanguage.head": "Bilinen Diller",
  
  // "search.filters.filter.knowsLanguage.placeholder": "Known language",
  "search.filters.filter.knowsLanguage.placeholder": "Bilinen Diller",
  
  // "search.filters.filter.namedresourcetype.head": "Status",
  "search.filters.filter.namedresourcetype.head": "Durum",
  
  // "search.filters.filter.namedresourcetype.placeholder": "Status",
  "search.filters.filter.namedresourcetype.placeholder": "Durum",
  
  // "search.filters.filter.objectpeople.head": "People",
  "search.filters.filter.objectpeople.head": "İnsanlar",
  
  // "search.filters.filter.objectpeople.placeholder": "People",
  "search.filters.filter.objectpeople.placeholder": "İnsanlar",
  
  // "search.filters.filter.organizationAddressCountry.head": "Country",
  "search.filters.filter.organizationAddressCountry.head": "Ülke",
  
  // "search.filters.filter.organizationAddressCountry.placeholder": "Country",
  "search.filters.filter.organizationAddressCountry.placeholder": "Ülke",
  
  // "search.filters.filter.organizationAddressLocality.head": "City",
  "search.filters.filter.organizationAddressLocality.head": "Şehir",
  
  // "search.filters.filter.organizationAddressLocality.placeholder": "City",
  "search.filters.filter.organizationAddressLocality.placeholder": "Şehir",
  
  // "search.filters.filter.organizationFoundingDate.head": "Date Founded",
  "search.filters.filter.organizationFoundingDate.head": "Bulunduğu Tarih",
  
  // "search.filters.filter.organizationFoundingDate.placeholder": "Date Founded",
  "search.filters.filter.organizationFoundingDate.placeholder": "Bulunduğu Tarih",
  
  // "search.filters.filter.scope.head": "Scope",
  "search.filters.filter.scope.head": "Kapsam",
  
  // "search.filters.filter.scope.placeholder": "Scope filter",
  "search.filters.filter.scope.placeholder": "Kapsam Filtresi",
  
  // "search.filters.filter.show-less": "Collapse",
  "search.filters.filter.show-less": "Yığılmış",
  
  // "search.filters.filter.show-more": "Show more",
  "search.filters.filter.show-more": "Daha Fazla Göster",
  
  // "search.filters.filter.subject.head": "Subject",
  "search.filters.filter.subject.head": "Konu",
  
  // "search.filters.filter.subject.placeholder": "Subject",
  "search.filters.filter.subject.placeholder": "Konu",
  
  // "search.filters.filter.submitter.head": "Submitter",
  "search.filters.filter.submitter.head": "Teslim Eden",
  
  // "search.filters.filter.submitter.placeholder": "Submitter",
  "search.filters.filter.submitter.placeholder": "Teslim Eden",
  
  
  
  // "search.filters.entityType.JournalIssue": "Journal Issue",
  "search.filters.entityType.JournalIssue": "Makale Konusu",
  
  // "search.filters.entityType.JournalVolume": "Journal Volume",
  "search.filters.entityType.JournalVolume": "Cilt Sayısı",
  
  // "search.filters.entityType.OrgUnit": "Organizational Unit",
  "search.filters.entityType.OrgUnit": "Ait Olduğu Organizasyon",
  
  // "search.filters.has_content_in_original_bundle.true": "Yes",
  "search.filters.has_content_in_original_bundle.true": "Evet",
  
  // "search.filters.has_content_in_original_bundle.false": "No",
  "search.filters.has_content_in_original_bundle.false": "Hayır",
  
  // "search.filters.discoverable.true": "No",
  "search.filters.discoverable.true": "Hayır",
  
  // "search.filters.discoverable.false": "Yes",
  "search.filters.discoverable.false": "Evet",
  
  // "search.filters.withdrawn.true": "Yes",
  "search.filters.withdrawn.true": "Evet",
  
  // "search.filters.withdrawn.false": "No",
  "search.filters.withdrawn.false": "Hayır",
  
  
  // "search.filters.head": "Filters",
  "search.filters.head": "Filtreler",
  
  // "search.filters.reset": "Reset filters",
  "search.filters.reset": "Filtreleri Sıfırla",
  
  
  
  // "search.form.search": "Search",
  "search.form.search": "Ara",
  
  // "search.form.search_dspace": "Search DSpace",
  "search.form.search_dspace": "DSpace içinde Ara",
  
  // "search.form.search_mydspace": "Search MyDSpace",
  "search.form.search_mydspace": "MyDSpace içinde Ara",
  
  
  
  // "search.results.head": "Search Results",
  "search.results.head": "Sonuçları Ara",
  
  // "search.results.no-results": "Your search returned no results. Having trouble finding what you're looking for? Try putting",
  "search.results.no-results": "Aramanız hiçbir sonuç vermedi. Aradığınızı bulmakta sorun mu yaşıyorsunuz? Bir daha deneyin.",
  
  // "search.results.no-results-link": "quotes around it",
  "search.results.no-results-link": "Çevresindeki Alıntılar",
  
  // "search.results.empty": "Your search returned no results.",
  "search.results.empty": "Aramanız hiçbir sonuç vermedi.",
  
  
  
  // "search.sidebar.close": "Back to results",
  "search.sidebar.close": "Sonuçlara Dön",
  
  // "search.sidebar.filters.title": "Filters",
  "search.sidebar.filters.title": "Filtreler",
  
  // "search.sidebar.open": "Search Tools",
  "search.sidebar.open": "Araç Gereç Ara",
  
  // "search.sidebar.results": "results",
  "search.sidebar.results": "Sonuçlar",
  
  // "search.sidebar.settings.rpp": "Results per page",
  "search.sidebar.settings.rpp": "Sayfa Sonuçları",
  
  // "search.sidebar.settings.sort-by": "Sort By",
  "search.sidebar.settings.sort-by": "Göre Sıralanmış",
  
  // "search.sidebar.settings.title": "Settings",
  "search.sidebar.settings.title": "Ayarlar",
  
  
  
  // "search.view-switch.show-detail": "Show detail",
  "search.view-switch.show-detail": "Detayları Göster",
  
  // "search.view-switch.show-grid": "Show as grid",
  "search.view-switch.show-grid": "Ağ Dizge Olarak Göster",
  
  // "search.view-switch.show-list": "Show as list",
  "search.view-switch.show-list": "Liste Olarak Göster",
  
  
  
  // "sorting.ASC": "Ascending",
  "sorting.ASC": "Artan",
  
  // "sorting.DESC": "Descending",
  "sorting.DESC": "Azalan",
  
  // "sorting.dc.title.ASC": "Title Ascending",
  "sorting.dc.title.ASC": "Artan Başlıklar",
  
  // "sorting.dc.title.DESC": "Title Descending",
  "sorting.dc.title.DESC": "Azalan Başlıklar",
  
  // "sorting.score.DESC": "Relevance",
  "sorting.score.DESC": "Bağıntılı",
  
  
  
  // "statistics.title": "Statistics",
  "statistics.title": "İstatistikler",
  
  // "statistics.header": "Statistics for {{ scope }}",
  "statistics.header": "{{ scope }} için İstatistikler",
  
  // "statistics.breadcrumbs": "Statistics",
  "statistics.breadcrumbs": "İstatistikler",
  
  // "statistics.page.no-data": "No data available",
  "statistics.page.no-data": "Data Bulunamadı.",
  
  // "statistics.table.no-data": "No data available",
  "statistics.table.no-data": "Data Bulunamadı.",
  
  // "statistics.table.title.TotalVisits": "Total visits",
  "statistics.table.title.TotalVisits": "Toplam Ziyaretler",
  
  // "statistics.table.title.TotalVisitsPerMonth": "Total visits per month",
  "statistics.table.title.TotalVisitsPerMonth": "Aylık Toplam Ziyaretler",
  
  // "statistics.table.title.TotalDownloads": "File Visits",
  "statistics.table.title.TotalDownloads": "Dosya Ziyaretleri",
  
  // "statistics.table.title.TopCountries": "Top country views",
  "statistics.table.title.TopCountries": "En Çok Gösterilen Ülke",
  
  // "statistics.table.title.TopCities": "Top city views",
  "statistics.table.title.TopCities": "En Çok Gösterilen Şehir",
  
  // "statistics.table.header.views": "Views",
  "statistics.table.header.views": "Gösterilmeler",
  
  
  
  // "submission.edit.title": "Edit Submission",
  "submission.edit.title": "Teslimi Düzenle",
  
  // "submission.general.cannot_submit": "You have not the privilege to make a new submission.",
  "submission.general.cannot_submit": "Yeni bir teslim yapamazsınız.",
  
  // "submission.general.deposit": "Deposit",
  "submission.general.deposit": "Tamamla",
  
  // "submission.general.discard.confirm.cancel": "Cancel",
  "submission.general.discard.confirm.cancel": "Vazgeç",
  
  // "submission.general.discard.confirm.info": "This operation can't be undone. Are you sure?",
  "submission.general.discard.confirm.info": "Bu işlem geri alınamaz. Emin misiniz?",
  
  // "submission.general.discard.confirm.submit": "Yes, I'm sure",
  "submission.general.discard.confirm.submit": "Evet eminim",
  
  // "submission.general.discard.confirm.title": "Discard submission",
  "submission.general.discard.confirm.title": "Teslimi İptal Et",
  
  // "submission.general.discard.submit": "Discard",
  "submission.general.discard.submit": "İptal",
  
  // "submission.general.save": "Save",
  "submission.general.save": "Kaydet",
  
  // "submission.general.save-later": "Save for later",
  "submission.general.save-later": "Sonrası İçin Kaydet",
  
  
  // "submission.import-external.page.title": "Import metadata from an external source",
  "submission.import-external.page.title": "Harici bir kaynaktan metadataları içe aktarın",
  
  // "submission.import-external.title": "Import metadata from an external source",
  "submission.import-external.title": "Harici bir kaynaktan metadataları içe aktarın",
  
  // "submission.import-external.page.hint": "Enter a query above to find items from the web to import in to DSpace.",
  "submission.import-external.page.hint": "Web'den DSpace'e içe aktarılacak öğeleri bulmak için yukarıya bir sorgu girin.",
  
  // "submission.import-external.back-to-my-dspace": "Back to MyDSpace",
  "submission.import-external.back-to-my-dspace": "MyDSpace'e Geri Dön",
  
  // "submission.import-external.search.placeholder": "Search the external source",
  "submission.import-external.search.placeholder": "Dış Kaynaktan Ara",
  
  // "submission.import-external.search.button": "Search",
  "submission.import-external.search.button": "Ara",
  
  // "submission.import-external.search.button.hint": "Write some words to search",
  "submission.import-external.search.button.hint": "Aramak için Kelime Girin",
  
  // "submission.import-external.search.source.hint": "Pick an external source",
  "submission.import-external.search.source.hint": "Dış Kaynak Seçin",
  
  // "submission.import-external.source.arxiv": "arXiv",
  "submission.import-external.source.arxiv": "arXiv",
  
  // "submission.import-external.source.loading": "Loading ...",
  "submission.import-external.source.loading": "Yükleniyor ...",
  
  // "submission.import-external.source.sherpaJournal": "SHERPA Journals",
  "submission.import-external.source.sherpaJournal": "SHERPA Journals",
  
  // "submission.import-external.source.sherpaPublisher": "SHERPA Publishers",
  "submission.import-external.source.sherpaPublisher": "SHERPA Publishers",
  
  // "submission.import-external.source.orcid": "ORCID",
  "submission.import-external.source.orcid": "ORCID",
  
  // "submission.import-external.source.pubmed": "Pubmed",
  "submission.import-external.source.pubmed": "Pubmed",
  
  // "submission.import-external.source.lcname": "Library of Congress Names",
  "submission.import-external.source.lcname": "Kongre İsimleri Kütüphanesi",
  
  // "submission.import-external.preview.title": "Item Preview",
  "submission.import-external.preview.title": "Materyal Önizlenimi",
  
  // "submission.import-external.preview.subtitle": "The metadata below was imported from an external source. It will be pre-filled when you start the submission.",
  "submission.import-external.preview.subtitle": "Aşağıdaki metadatalar harici bir kaynaktan içe aktarıldı. Gönderime başladığınızda önceden doldurulacaktır.",
  
  // "submission.import-external.preview.button.import": "Start submission",
  "submission.import-external.preview.button.import": "Gönderimi Başlat",
  
  // "submission.import-external.preview.error.import.title": "Submission error",
  "submission.import-external.preview.error.import.title": "Gönderim Sırasında Hata",
  
  // "submission.import-external.preview.error.import.body": "An error occurs during the external source entry import process.",
  "submission.import-external.preview.error.import.body": "Dış kaynak girişi içe aktarma işlemi sırasında bir hata oluştu.",
  
  // "submission.sections.describe.relationship-lookup.close": "Close",
  "submission.sections.describe.relationship-lookup.close": "Kapat",
  
  // "submission.sections.describe.relationship-lookup.external-source.added": "Successfully added local entry to the selection",
  "submission.sections.describe.relationship-lookup.external-source.added": "Giriş seçime başarıyla eklendi",
  
  // "submission.sections.describe.relationship-lookup.external-source.import-button-title.isAuthorOfPublication": "Import remote author",
  "submission.sections.describe.relationship-lookup.external-source.import-button-title.isAuthorOfPublication": "Dış Kaynak Yazarı İçe Aktar",
  
  // "submission.sections.describe.relationship-lookup.external-source.import-button-title.Journal": "Import remote journal",
  "submission.sections.describe.relationship-lookup.external-source.import-button-title.Journal": "Dış Kaynak Makaleyi İçe Aktar",
  
  // "submission.sections.describe.relationship-lookup.external-source.import-button-title.Journal Issue": "Import remote journal issue",
  "submission.sections.describe.relationship-lookup.external-source.import-button-title.Journal Issue": "Dış Kaynak Makale Konusu İçe Aktar",
  
  // "submission.sections.describe.relationship-lookup.external-source.import-button-title.Journal Volume": "Import remote journal volume",
  "submission.sections.describe.relationship-lookup.external-source.import-button-title.Journal Volume": "Dış Kaynak Makale Cilt Sayısı İçe Aktar",
  
  // "submission.sections.describe.relationship-lookup.external-source.import-modal.isAuthorOfPublication.title": "Import Remote Author",
  "submission.sections.describe.relationship-lookup.external-source.import-modal.isAuthorOfPublication.title": "Dış Kaynak Yazarı İçe Aktar",
  
  // "submission.sections.describe.relationship-lookup.external-source.import-modal.isAuthorOfPublication.added.local-entity": "Successfully added local author to the selection",
  "submission.sections.describe.relationship-lookup.external-source.import-modal.isAuthorOfPublication.added.local-entity": "Yazar seçime başarıyla eklendi",
  
  // "submission.sections.describe.relationship-lookup.external-source.import-modal.isAuthorOfPublication.added.new-entity": "Successfully imported and added external author to the selection",
  "submission.sections.describe.relationship-lookup.external-source.import-modal.isAuthorOfPublication.added.new-entity": "Harici yazar başarıyla içe aktarıldı ve seçime eklendi",
  
  // "submission.sections.describe.relationship-lookup.external-source.import-modal.authority": "Authority",
  "submission.sections.describe.relationship-lookup.external-source.import-modal.authority": "Yetkili",
  
  // "submission.sections.describe.relationship-lookup.external-source.import-modal.authority.new": "Import as a new local authority entry",
  "submission.sections.describe.relationship-lookup.external-source.import-modal.authority.new": "Yeni bir yerel yetkili girişi olarak içe aktar",
  
  // "submission.sections.describe.relationship-lookup.external-source.import-modal.cancel": "Cancel",
  "submission.sections.describe.relationship-lookup.external-source.import-modal.cancel": "İptal",
  
  // "submission.sections.describe.relationship-lookup.external-source.import-modal.collection": "Select a collection to import new entries to",
  "submission.sections.describe.relationship-lookup.external-source.import-modal.collection": "Yeni girişleri içe aktarmak için bir koleksiyon seçin",
  
  // "submission.sections.describe.relationship-lookup.external-source.import-modal.entities": "Entities",
  "submission.sections.describe.relationship-lookup.external-source.import-modal.entities": "Varlıklar",
  
  // "submission.sections.describe.relationship-lookup.external-source.import-modal.entities.new": "Import as a new local entity",
  "submission.sections.describe.relationship-lookup.external-source.import-modal.entities.new": "Yeni bir yerel varlık olarak içe aktar",
  
  // "submission.sections.describe.relationship-lookup.external-source.import-modal.head.lcname": "LC Adına göre İçe Aktar",
  "submission.sections.describe.relationship-lookup.external-source.import-modal.head.lcname": "Importing from LC Name",
  
  // "submission.sections.describe.relationship-lookup.external-source.import-modal.head.orcid": "Importing from ORCID",
  "submission.sections.describe.relationship-lookup.external-source.import-modal.head.orcid": "ORCID'den İçe Aktar",
  
  // "submission.sections.describe.relationship-lookup.external-source.import-modal.head.sherpaJournal": "Importing from Sherpa Journal",
  "submission.sections.describe.relationship-lookup.external-source.import-modal.head.sherpaJournal": "Sherpa Journal'den İçe Aktar",
  
  // "submission.sections.describe.relationship-lookup.external-source.import-modal.head.sherpaPublisher": "Importing from Sherpa Publisher",
  "submission.sections.describe.relationship-lookup.external-source.import-modal.head.sherpaPublisher": "Sherpa Publisher'den İçe Aktar",
  
  // "submission.sections.describe.relationship-lookup.external-source.import-modal.head.pubmed": "Importing from PubMed",
  "submission.sections.describe.relationship-lookup.external-source.import-modal.head.pubmed": "PubMed'den İçe Aktar",
  
  // "submission.sections.describe.relationship-lookup.external-source.import-modal.head.arxiv": "Importing from arXiv",
  "submission.sections.describe.relationship-lookup.external-source.import-modal.head.arxiv": "arXiv'den İçe Aktar",
  
  // "submission.sections.describe.relationship-lookup.external-source.import-modal.import": "Import",
  "submission.sections.describe.relationship-lookup.external-source.import-modal.import": "İçe Aktar",
  
  // "submission.sections.describe.relationship-lookup.external-source.import-modal.Journal.title": "Import Remote Journal",
  "submission.sections.describe.relationship-lookup.external-source.import-modal.Journal.title": "Makaleyi Dışardan İçe Aktar",
  
  // "submission.sections.describe.relationship-lookup.external-source.import-modal.Journal.added.local-entity": "Successfully added local journal to the selection",
  "submission.sections.describe.relationship-lookup.external-source.import-modal.Journal.added.local-entity": " Makale seçime başarıyla eklendi",
  
  // "submission.sections.describe.relationship-lookup.external-source.import-modal.Journal.added.new-entity": "Successfully imported and added external journal to the selection",
  "submission.sections.describe.relationship-lookup.external-source.import-modal.Journal.added.new-entity": "Harici makale başarıyla içe aktarıldı ve seçime eklendi",
  
  // "submission.sections.describe.relationship-lookup.external-source.import-modal.Journal Issue.title": "Import Remote Journal Issue",
  "submission.sections.describe.relationship-lookup.external-source.import-modal.Journal Issue.title": "Dış Kaynak Makale Konusu İçe Aktar",
  
  // "submission.sections.describe.relationship-lookup.external-source.import-modal.Journal Issue.added.local-entity": "Successfully added local journal issue to the selection",
  "submission.sections.describe.relationship-lookup.external-source.import-modal.Journal Issue.added.local-entity": "Dış Kaynak Makale Konusu Başarıyla İçe Aktarıldı.",
  
  // "submission.sections.describe.relationship-lookup.external-source.import-modal.Journal Issue.added.new-entity": "Successfully imported and added external journal issue to the selection",
  "submission.sections.describe.relationship-lookup.external-source.import-modal.Journal Issue.added.new-entity": "Başarıyla içe aktarıldı ve seçime harici makale sayısı eklendi",
  
  // "submission.sections.describe.relationship-lookup.external-source.import-modal.Journal Volume.title": "Import Remote Journal Volume",
  "submission.sections.describe.relationship-lookup.external-source.import-modal.Journal Volume.title": "Dış Kaynak Makale Cilt Sayısı İçe Aktar",
  
  // "submission.sections.describe.relationship-lookup.external-source.import-modal.Journal Volume.added.local-entity": "Successfully added local journal volume to the selection",
  "submission.sections.describe.relationship-lookup.external-source.import-modal.Journal Volume.added.local-entity": "Dış Kaynak Makale Cilt Sayısı Başarıyla İçe Aktarıldı.",
  
  // "submission.sections.describe.relationship-lookup.external-source.import-modal.Journal Volume.added.new-entity": "Successfully imported and added external journal volume to the selection",
  "submission.sections.describe.relationship-lookup.external-source.import-modal.Journal Volume.added.new-entity": "Harici makale cilti başarıyla içe aktarıldı ve seçime eklendi",
  
  // "submission.sections.describe.relationship-lookup.external-source.import-modal.select": "Select a local match:",
  "submission.sections.describe.relationship-lookup.external-source.import-modal.select": "Yerel Eşleşmeyi Seç",
  
  // "submission.sections.describe.relationship-lookup.search-tab.deselect-all": "Deselect all",
  "submission.sections.describe.relationship-lookup.search-tab.deselect-all": "Tümünü Seçmeyi Bırak",
  
  // "submission.sections.describe.relationship-lookup.search-tab.deselect-page": "Deselect page",
  "submission.sections.describe.relationship-lookup.search-tab.deselect-page": "Sayfa Seçimin Bırak",
  
  // "submission.sections.describe.relationship-lookup.search-tab.loading": "Loading...",
  "submission.sections.describe.relationship-lookup.search-tab.loading": "Yükleniyor...",
  
  // "submission.sections.describe.relationship-lookup.search-tab.placeholder": "Search query",
  "submission.sections.describe.relationship-lookup.search-tab.placeholder": "Arama Sorgusu",
  
  // "submission.sections.describe.relationship-lookup.search-tab.search": "Go",
  "submission.sections.describe.relationship-lookup.search-tab.search": "Git",
  
  // "submission.sections.describe.relationship-lookup.search-tab.select-all": "Select all",
  "submission.sections.describe.relationship-lookup.search-tab.select-all": "Hepsini Seç",
  
  // "submission.sections.describe.relationship-lookup.search-tab.select-page": "Select page",
  "submission.sections.describe.relationship-lookup.search-tab.select-page": "Sayfa Seç",
  
  // "submission.sections.describe.relationship-lookup.selected": "Selected {{ size }} items",
  "submission.sections.describe.relationship-lookup.selected": "{{ size }} boyutundaki Seçili Materyaller ",
  
  // "submission.sections.describe.relationship-lookup.search-tab.tab-title.isAuthorOfPublication": "Local Authors ({{ count }})",
  "submission.sections.describe.relationship-lookup.search-tab.tab-title.isAuthorOfPublication": " Yerel Yazarlar({{ count }})",
  
  // "submission.sections.describe.relationship-lookup.search-tab.tab-title.isJournalOfPublication": "Local Journals ({{ count }})",
  "submission.sections.describe.relationship-lookup.search-tab.tab-title.isJournalOfPublication": "Yerel Makaleler ({{ count }})",
  // "submission.sections.describe.relationship-lookup.search-tab.tab-title.Project": "Local Projects ({{ count }})",
  "submission.sections.describe.relationship-lookup.search-tab.tab-title.Project": "Yerel Projeler ({{ count }})",
  
  // "submission.sections.describe.relationship-lookup.search-tab.tab-title.Publication": "Local Publications ({{ count }})",
  "submission.sections.describe.relationship-lookup.search-tab.tab-title.Publication": "Yerel Yayınlar ({{ count }})",
  
  // "submission.sections.describe.relationship-lookup.search-tab.tab-title.Person": "Local Authors ({{ count }})",
  "submission.sections.describe.relationship-lookup.search-tab.tab-title.Person": "Yerel Yazarlar ({{ count }})",
  
  // "submission.sections.describe.relationship-lookup.search-tab.tab-title.OrgUnit": "Local Organizational Units ({{ count }})",
  "submission.sections.describe.relationship-lookup.search-tab.tab-title.OrgUnit": "Yerel Organizasyonlar({{ count }})",
  
  // "submission.sections.describe.relationship-lookup.search-tab.tab-title.DataPackage": "Local Data Packages ({{ count }})",
  "submission.sections.describe.relationship-lookup.search-tab.tab-title.DataPackage": "Yerel Veri Paketleri ({{ count }})",
  
  // "submission.sections.describe.relationship-lookup.search-tab.tab-title.DataFile": "Local Data Files ({{ count }})",
  "submission.sections.describe.relationship-lookup.search-tab.tab-title.DataFile": "Yerel Veri Dosyaları ({{ count }})",
  
  // "submission.sections.describe.relationship-lookup.search-tab.tab-title.Journal": "Local Journals ({{ count }})",
  "submission.sections.describe.relationship-lookup.search-tab.tab-title.Journal": "Yerel Makaleler ({{ count }})",
  
  // "submission.sections.describe.relationship-lookup.search-tab.tab-title.isJournalIssueOfPublication": "Local Journal Issues ({{ count }})",
  "submission.sections.describe.relationship-lookup.search-tab.tab-title.isJournalIssueOfPublication": "Yerel Makale Konuları ({{ count }})",
  // "submission.sections.describe.relationship-lookup.search-tab.tab-title.JournalIssue": "Local Journal Issues ({{ count }})",
  "submission.sections.describe.relationship-lookup.search-tab.tab-title.JournalIssue": "Yerel Makale Konuları ({{ count }})",
  
  // "submission.sections.describe.relationship-lookup.search-tab.tab-title.isJournalVolumeOfPublication": "Local Journal Volumes ({{ count }})",
  "submission.sections.describe.relationship-lookup.search-tab.tab-title.isJournalVolumeOfPublication": "Yerel Makale Cilt ({{ count }})",
  // "submission.sections.describe.relationship-lookup.search-tab.tab-title.JournalVolume": "Local Journal Volumes ({{ count }})",
  "submission.sections.describe.relationship-lookup.search-tab.tab-title.JournalVolume": "Yerel Makale Cilt ({{ count }})",
  
  // "submission.sections.describe.relationship-lookup.search-tab.tab-title.sherpaJournal": "Sherpa Journals ({{ count }})",
  "submission.sections.describe.relationship-lookup.search-tab.tab-title.sherpaJournal": "Sherpa Journals ({{ count }})",
  
  // "submission.sections.describe.relationship-lookup.search-tab.tab-title.sherpaPublisher": "Sherpa Publishers ({{ count }})",
  "submission.sections.describe.relationship-lookup.search-tab.tab-title.sherpaPublisher": "Sherpa Publishers ({{ count }})",
  
  // "submission.sections.describe.relationship-lookup.search-tab.tab-title.orcid": "ORCID ({{ count }})",
  "submission.sections.describe.relationship-lookup.search-tab.tab-title.orcid": "ORCID ({{ count }})",
  
  // "submission.sections.describe.relationship-lookup.search-tab.tab-title.lcname": "LC Names ({{ count }})",
  "submission.sections.describe.relationship-lookup.search-tab.tab-title.lcname": "LC Adları ({{ count }})",
  
  // "submission.sections.describe.relationship-lookup.search-tab.tab-title.pubmed": "PubMed ({{ count }})",
  "submission.sections.describe.relationship-lookup.search-tab.tab-title.pubmed": "PubMed ({{ count }})",
  
  // "submission.sections.describe.relationship-lookup.search-tab.tab-title.arxiv": "arXiv ({{ count }})",
  "submission.sections.describe.relationship-lookup.search-tab.tab-title.arxiv": "arXiv ({{ count }})",
  
  // "submission.sections.describe.relationship-lookup.search-tab.tab-title.isFundingAgencyOfPublication": "Search for Funding Agencies",
  "submission.sections.describe.relationship-lookup.search-tab.tab-title.isFundingAgencyOfPublication": "Finansman Kuruluşlarını Arama",
  
  // "submission.sections.describe.relationship-lookup.search-tab.tab-title.isFundingOfPublication": "Search for Funding",
  "submission.sections.describe.relationship-lookup.search-tab.tab-title.isFundingOfPublication": "Finansman Arama",
  
  // "submission.sections.describe.relationship-lookup.search-tab.tab-title.isChildOrgUnitOf": "Search for Organizational Units",
  "submission.sections.describe.relationship-lookup.search-tab.tab-title.isChildOrgUnitOf": "Organizasyonları Arama",
  
  // "submission.sections.describe.relationship-lookup.selection-tab.tab-title": "Current Selection ({{ count }})",
  "submission.sections.describe.relationship-lookup.selection-tab.tab-title": "Mevcut Seçim ({{ count }})",
  
  // "submission.sections.describe.relationship-lookup.title.isJournalIssueOfPublication": "Journal Issues",
  "submission.sections.describe.relationship-lookup.title.isJournalIssueOfPublication": "Makale Konuları",
  // "submission.sections.describe.relationship-lookup.title.JournalIssue": "Journal Issues",
  "submission.sections.describe.relationship-lookup.title.JournalIssue": "Makale Konuları",
  
  // "submission.sections.describe.relationship-lookup.title.isJournalVolumeOfPublication": "Journal Volumes",
  "submission.sections.describe.relationship-lookup.title.isJournalVolumeOfPublication": "Makale Ciltleri",
  // "submission.sections.describe.relationship-lookup.title.JournalVolume": "Journal Volumes",
  "submission.sections.describe.relationship-lookup.title.JournalVolume": "Makale Ciltleri",
  
  // "submission.sections.describe.relationship-lookup.title.isJournalOfPublication": "Journals",
  "submission.sections.describe.relationship-lookup.title.isJournalOfPublication": "Makaleler",
  
  // "submission.sections.describe.relationship-lookup.title.isAuthorOfPublication": "Authors",
  "submission.sections.describe.relationship-lookup.title.isAuthorOfPublication": "Yazarlar",
  
  // "submission.sections.describe.relationship-lookup.title.isFundingAgencyOfPublication": "Funding Agency",
  "submission.sections.describe.relationship-lookup.title.isFundingAgencyOfPublication": "Finansman Kuruluşu",
  // "submission.sections.describe.relationship-lookup.title.Project": "Projects",
  "submission.sections.describe.relationship-lookup.title.Project": "Projeler",
  
  // "submission.sections.describe.relationship-lookup.title.Publication": "Publications",
  "submission.sections.describe.relationship-lookup.title.Publication": "Yayınlar",
  
  // "submission.sections.describe.relationship-lookup.title.Person": "Authors",
  "submission.sections.describe.relationship-lookup.title.Person": "Yazarlar",
  
  // "submission.sections.describe.relationship-lookup.title.OrgUnit": "Organizational Units",
  "submission.sections.describe.relationship-lookup.title.OrgUnit": "Organizasyonlar",
  
  // "submission.sections.describe.relationship-lookup.title.DataPackage": "Data Packages",
  "submission.sections.describe.relationship-lookup.title.DataPackage": "Veri Paketler",
  
  // "submission.sections.describe.relationship-lookup.title.DataFile": "Data Files",
  "submission.sections.describe.relationship-lookup.title.DataFile": "Veri Dosyaları",
  
  // "submission.sections.describe.relationship-lookup.title.Funding Agency": "Funding Agency",
  "submission.sections.describe.relationship-lookup.title.Funding Agency": "Finansman Kuruluşu",
  
  // "submission.sections.describe.relationship-lookup.title.isFundingOfPublication": "Funding",
  "submission.sections.describe.relationship-lookup.title.isFundingOfPublication": "Finansman",
  
  // "submission.sections.describe.relationship-lookup.title.isChildOrgUnitOf": "Parent Organizational Unit",
  "submission.sections.describe.relationship-lookup.title.isChildOrgUnitOf": "Ana Organizasyon",
  
  // "submission.sections.describe.relationship-lookup.search-tab.toggle-dropdown": "Toggle dropdown",
  "submission.sections.describe.relationship-lookup.search-tab.toggle-dropdown": "Açılır menüyü aç/kapat",
  
  // "submission.sections.describe.relationship-lookup.selection-tab.settings": "Settings",
  "submission.sections.describe.relationship-lookup.selection-tab.settings": "Ayarlar",
  
  // "submission.sections.describe.relationship-lookup.selection-tab.no-selection": "Your selection is currently empty.",
  "submission.sections.describe.relationship-lookup.selection-tab.no-selection": "Mevcut seçiminiz boş. ",
  
  // "submission.sections.describe.relationship-lookup.selection-tab.title.isAuthorOfPublication": "Selected Authors",
  "submission.sections.describe.relationship-lookup.selection-tab.title.isAuthorOfPublication": "Seçili Yazarlar",
  
  // "submission.sections.describe.relationship-lookup.selection-tab.title.isJournalOfPublication": "Selected Journals",
  "submission.sections.describe.relationship-lookup.selection-tab.title.isJournalOfPublication": "Seçili Makaleler",
  
  // "submission.sections.describe.relationship-lookup.selection-tab.title.isJournalVolumeOfPublication": "Selected Journal Volume",
  "submission.sections.describe.relationship-lookup.selection-tab.title.isJournalVolumeOfPublication": "Seçili Makale Ciltleri",
  // "submission.sections.describe.relationship-lookup.selection-tab.title.Project": "Selected Projects",
  "submission.sections.describe.relationship-lookup.selection-tab.title.Project": "Seçili Projeler",
  
  // "submission.sections.describe.relationship-lookup.selection-tab.title.Publication": "Selected Publications",
  "submission.sections.describe.relationship-lookup.selection-tab.title.Publication": "Seçili Yayınlar",
  
  // "submission.sections.describe.relationship-lookup.selection-tab.title.Person": "Selected Authors",
  "submission.sections.describe.relationship-lookup.selection-tab.title.Person": "Seçili Yazarlar",
  
  // "submission.sections.describe.relationship-lookup.selection-tab.title.OrgUnit": "Selected Organizational Units",
  "submission.sections.describe.relationship-lookup.selection-tab.title.OrgUnit": "Seçili Organizasyonlar",
  
  // "submission.sections.describe.relationship-lookup.selection-tab.title.DataPackage": "Selected Data Packages",
  "submission.sections.describe.relationship-lookup.selection-tab.title.DataPackage": "Seçili Veri Paketleri",
  
  // "submission.sections.describe.relationship-lookup.selection-tab.title.DataFile": "Selected Data Files",
  "submission.sections.describe.relationship-lookup.selection-tab.title.DataFile": "Seçili Veri Dosyaları",
  
  // "submission.sections.describe.relationship-lookup.selection-tab.title.Journal": "Selected Journals",
  "submission.sections.describe.relationship-lookup.selection-tab.title.Journal": "Seçili Makaleler",
  
  // "submission.sections.describe.relationship-lookup.selection-tab.title.isJournalIssueOfPublication": "Selected Issue",
  "submission.sections.describe.relationship-lookup.selection-tab.title.isJournalIssueOfPublication": "Seçili Makale Konuları",
  // "submission.sections.describe.relationship-lookup.selection-tab.title.JournalVolume": "Selected Journal Volume",
  "submission.sections.describe.relationship-lookup.selection-tab.title.JournalVolume": "Seçili Makale Ciltleri",
  
  // "submission.sections.describe.relationship-lookup.selection-tab.title.isFundingAgencyOfPublication": "Selected Funding Agency",
  "submission.sections.describe.relationship-lookup.selection-tab.title.isFundingAgencyOfPublication": "Seçili Finansman Kuruluşu",
  
  // "submission.sections.describe.relationship-lookup.selection-tab.title.isFundingOfPublication": "Selected Funding",
  "submission.sections.describe.relationship-lookup.selection-tab.title.isFundingOfPublication": "Seçili Finansman",
  // "submission.sections.describe.relationship-lookup.selection-tab.title.JournalIssue": "Selected Issue",
  "submission.sections.describe.relationship-lookup.selection-tab.title.JournalIssue": "Seçili Makale Konuları",
  
  // "submission.sections.describe.relationship-lookup.selection-tab.title.isChildOrgUnitOf": "Selected Organizational Unit",
  "submission.sections.describe.relationship-lookup.selection-tab.title.isChildOrgUnitOf": "Seçili Organizasyonlar",
  
  // "submission.sections.describe.relationship-lookup.selection-tab.title.sherpaJournal": "Search Results",
  "submission.sections.describe.relationship-lookup.selection-tab.title.sherpaJournal": "Sonuçları Ara",
  
  // "submission.sections.describe.relationship-lookup.selection-tab.title.sherpaPublisher": "Search Results",
  "submission.sections.describe.relationship-lookup.selection-tab.title.sherpaPublisher": "Sonuçları Ara",
  
  // "submission.sections.describe.relationship-lookup.selection-tab.title.orcid": "Search Results",
  "submission.sections.describe.relationship-lookup.selection-tab.title.orcid": "Sonuçları Ara",
  
  // "submission.sections.describe.relationship-lookup.selection-tab.title.orcidv2": "Search Results",
  "submission.sections.describe.relationship-lookup.selection-tab.title.orcidv2": "Sonuçları Ara",
  
  // "submission.sections.describe.relationship-lookup.selection-tab.title.lcname": "Search Results",
  "submission.sections.describe.relationship-lookup.selection-tab.title.lcname": "Sonuçları Ara",
  
  // "submission.sections.describe.relationship-lookup.selection-tab.title.pubmed": "Search Results",
  "submission.sections.describe.relationship-lookup.selection-tab.title.pubmed": "Sonuçları Ara",
  
  // "submission.sections.describe.relationship-lookup.selection-tab.title.arxiv": "Search Results",
  "submission.sections.describe.relationship-lookup.selection-tab.title.arxiv": "Sonuçları Ara",
  
  // "submission.sections.describe.relationship-lookup.name-variant.notification.content": "Would you like to save \"{{ value }}\" as a name variant for this person so you and others can reuse it for future submissions? If you don\'t you can still use it for this submission.",
  "submission.sections.describe.relationship-lookup.name-variant.notification.content": "Bu kişi için \"{{ value }}\" ilerideki gönderilerde kullanılabilmek için Yeni İsim olarak kaydedilsin mi? Bunu yapmazsanız, yine de bu gönderim için kullanabilirsiniz .",
  
  // "submission.sections.describe.relationship-lookup.name-variant.notification.confirm": "Save a new name variant",
  "submission.sections.describe.relationship-lookup.name-variant.notification.confirm": "Yeni İsim değişikliğini kaydet.",
  
  // "submission.sections.describe.relationship-lookup.name-variant.notification.decline": "Use only for this submission",
  "submission.sections.describe.relationship-lookup.name-variant.notification.decline": "Sadece bu gönderim için kullan.",
  
  // "submission.sections.ccLicense.type": "License Type",
  "submission.sections.ccLicense.type": "Lisans Türü",
  
  // "submission.sections.ccLicense.select": "Select a license type…",
  "submission.sections.ccLicense.select": "Lisans Türünü Seç…",
  
  // "submission.sections.ccLicense.change": "Change your license type…",
  "submission.sections.ccLicense.change": "Lisans Türünü Değiştir…",
  
  // "submission.sections.ccLicense.none": "No licenses available",
  "submission.sections.ccLicense.none": "Lisans Mevcut Değil",
  
  // "submission.sections.ccLicense.option.select": "Select an option…",
  "submission.sections.ccLicense.option.select": "Seçenek Seç…",
  
  // "submission.sections.ccLicense.link": "You’ve selected the following license:",
  "submission.sections.ccLicense.link": "Seçtiğiniz Lisans Türü:",
  
  // "submission.sections.ccLicense.confirmation": "I grant the license above",
  "submission.sections.ccLicense.confirmation": "Yukarıdaki lisansı veriyorum",
  
  // "submission.sections.general.add-more": "Add more",
  "submission.sections.general.add-more": "Ekle",
  
  // "submission.sections.general.collection": "Collection",
  "submission.sections.general.collection": "Koleksiyon",
  
  // "submission.sections.general.deposit_error_notice": "There was an issue when submitting the item, please try again later.",
  "submission.sections.general.deposit_error_notice": "Öğe gönderilirken bir sorun oluştu, lütfen daha sonra tekrar deneyin.",
  
  // "submission.sections.general.deposit_success_notice": "Submission deposited successfully.",
  "submission.sections.general.deposit_success_notice": "Gönderim başarıyla yatırıldı.",
  
  // "submission.sections.general.discard_error_notice": "There was an issue when discarding the item, please try again later.",
  "submission.sections.general.discard_error_notice": "Öğe gönderilirken bir sorun oluştu, lütfen daha sonra tekrar deneyin.",
  
  // "submission.sections.general.discard_success_notice": "Submission discarded successfully.",
  "submission.sections.general.discard_success_notice": "Gönderim başarıyla silindi.",
  
  // "submission.sections.general.metadata-extracted": "New metadata have been extracted and added to the <strong>{{sectionId}}</strong> section.",
  "submission.sections.general.metadata-extracted": "Yeni metadatalar çıkarıldı ve <strong>{{sectionId}}</strong> bölümüne eklendi.",
  
  // "submission.sections.general.metadata-extracted-new-section": "New <strong>{{sectionId}}</strong> section has been added to submission.",
  "submission.sections.general.metadata-extracted-new-section": "Gönderime yeni <strong>{{sectionId}}</strong> bölümü eklendi.",
  
  // "submission.sections.general.no-collection": "No collection found",
  "submission.sections.general.no-collection": "Koleksiyon bulunamadı",
  
  // "submission.sections.general.no-sections": "No options available",
  "submission.sections.general.no-sections": "Seçenekler Bulunamadı.",
  
  // "submission.sections.general.save_error_notice": "There was an issue when saving the item, please try again later.",
  "submission.sections.general.save_error_notice": "Öğe kaydedilirken bir sorun oluştu, lütfen daha sonra tekrar deneyin.",
  
  // "submission.sections.general.save_success_notice": "Submission saved successfully.",
  "submission.sections.general.save_success_notice": "Gönderim başarıyla kaydedildi.",
  
  // "submission.sections.general.search-collection": "Search for a collection",
  "submission.sections.general.search-collection": "Koleksiyon ara",
  
  // "submission.sections.general.sections_not_valid": "There are incomplete sections.",
  "submission.sections.general.sections_not_valid": "Eksik bölümler var.",
  
  
  
  // "submission.sections.submit.progressbar.CClicense": "Creative commons license",
  "submission.sections.submit.progressbar.CClicense": "Yaratıcı Ortak Lisansları",
  
  // "submission.sections.submit.progressbar.describe.recycle": "Recycle",
  "submission.sections.submit.progressbar.describe.recycle": "Geri Dönüştür",
  
  // "submission.sections.submit.progressbar.describe.stepcustom": "Describe",
  "submission.sections.submit.progressbar.describe.stepcustom": "Tanımla",
  
  // "submission.sections.submit.progressbar.describe.stepone": "Describe",
  "submission.sections.submit.progressbar.describe.stepone": "Tanımla",
  
  // "submission.sections.submit.progressbar.describe.steptwo": "Describe",
  "submission.sections.submit.progressbar.describe.steptwo": "Tanımla",
  
  // "submission.sections.submit.progressbar.detect-duplicate": "Potential duplicates",
  "submission.sections.submit.progressbar.detect-duplicate": "Olası Kopyalar",
  
  // "submission.sections.submit.progressbar.license": "Deposit license",
  "submission.sections.submit.progressbar.license": "Lisansı Yerleştir",
  
  // "submission.sections.submit.progressbar.upload": "Upload files",
  "submission.sections.submit.progressbar.upload": "Dosyaları yükle",
  
  
  
  // "submission.sections.upload.delete.confirm.cancel": "Cancel",
  "submission.sections.upload.delete.confirm.cancel": "İptal",
  
  // "submission.sections.upload.delete.confirm.info": "This operation can't be undone. Are you sure?",
  "submission.sections.upload.delete.confirm.info": "Bu işlem geri alınamaz. Emin misin?",
  
  // "submission.sections.upload.delete.confirm.submit": "Yes, I'm sure",
  "submission.sections.upload.delete.confirm.submit": "Evet eminim.",
  
  // "submission.sections.upload.delete.confirm.title": "Delete bitstream",
  "submission.sections.upload.delete.confirm.title": "Bitstreamı Sil",
  
  // "submission.sections.upload.delete.submit": "Delete",
  "submission.sections.upload.delete.submit": "Sil",
  
  // "submission.sections.upload.drop-message": "Drop files to attach them to the item",
  "submission.sections.upload.drop-message": "Öğeye eklemek için dosyaları bırakın",
  
  // "submission.sections.upload.form.access-condition-label": "Access condition type",
  "submission.sections.upload.form.access-condition-label": "Erişim Koşulu Türü",
  
  // "submission.sections.upload.form.date-required": "Date is required.",
  "submission.sections.upload.form.date-required": "Tarih gerekli.",
  
  // "submission.sections.upload.form.from-label": "Grant access from",
  "submission.sections.upload.form.from-label": "Şuradan erişim izni ver:",
  
  // "submission.sections.upload.form.from-placeholder": "From",
  "submission.sections.upload.form.from-placeholder": "İtibaren",
  
  // "submission.sections.upload.form.group-label": "Group",
  "submission.sections.upload.form.group-label": "Grup",
  
  // "submission.sections.upload.form.group-required": "Group is required.",
  "submission.sections.upload.form.group-required": "Grup gerekli.",
  
  // "submission.sections.upload.form.until-label": "Grant access until",
  "submission.sections.upload.form.until-label": "Şu tarihe kadar erişim izni ver:",
  
  // "submission.sections.upload.form.until-placeholder": "Until",
  "submission.sections.upload.form.until-placeholder": "Kadar",
  
  // "submission.sections.upload.header.policy.default.nolist": "Uploaded files in the {{collectionName}} collection will be accessible according to the following group(s):",
  "submission.sections.upload.header.policy.default.nolist": "{{collectionName}} koleksiyonuna yüklenen dosyalara aşağıdaki gruplara göre erişilebilir:",
  
  // "submission.sections.upload.header.policy.default.withlist": "Please note that uploaded files in the {{collectionName}} collection will be accessible, in addition to what is explicitly decided for the single file, with the following group(s):",
  "submission.sections.upload.header.policy.default.withlist": "{{collectionName}} koleksiyonuna yüklenen dosyalara, tek dosya için açıkça karar verilenlere ek olarak aşağıdaki gruplarla erişilebilir olacağını lütfen unutmayın:",
  
  // "submission.sections.upload.info": "Here you will find all the files currently in the item. You can update the file metadata and access conditions or <strong>upload additional files just dragging & dropping them everywhere in the page</strong>",
  "submission.sections.upload.info": "Burada, o anda öğede bulunan tüm dosyaları bulacaksınız. Dosya metadatalarını güncelleyebilir ve koşullara erişebilir veya <strong>sayfanın her yerine sürükleyip bırakarak ek dosyalar yükleyebilirsiniz</strong>",
  
  // "submission.sections.upload.no-entry": "No",
  "submission.sections.upload.no-entry": "Hayır",
  
  // "submission.sections.upload.no-file-uploaded": "No file uploaded yet.",
  "submission.sections.upload.no-file-uploaded": "Henüz dosya yüklenmedi.",
  
  // "submission.sections.upload.save-metadata": "Save metadata",
  "submission.sections.upload.save-metadata": "Metadataları kaydet",
  
  // "submission.sections.upload.undo": "Cancel",
  "submission.sections.upload.undo": "İptal",
  
  // "submission.sections.upload.upload-failed": "Upload failed",
  "submission.sections.upload.upload-failed": "Yükleme Başarısız",
  
  // "submission.sections.upload.upload-successful": "Upload successful",
  "submission.sections.upload.upload-successful": "Yükleme Başarılı",
  
  
  
  // "submission.submit.title": "Submission",
  "submission.submit.title": "Gönder",
  
  
  
  // "submission.workflow.generic.delete": "Delete",
  "submission.workflow.generic.delete": "Sil",
  
  // "submission.workflow.generic.delete-help": "If you would to discard this item, select \"Delete\".  You will then be asked to confirm it.",
  "submission.workflow.generic.delete-help": "Bu öğeyi atmak istiyorsanız, \"Sil\" öğesini seçin. Daha sonra onaylamanız istenecektir.",
  
  // "submission.workflow.generic.edit": "Edit",
  "submission.workflow.generic.edit": "Değiştir",
  
  // "submission.workflow.generic.edit-help": "Select this option to change the item's metadata.",
  "submission.workflow.generic.edit-help": "Öğenin metadatalarını değiştirmek için bu seçeneği belirleyin.",
  
  // "submission.workflow.generic.view": "View",
  "submission.workflow.generic.view": "Göster",
  
  // "submission.workflow.generic.view-help": "Select this option to view the item's metadata.",
  "submission.workflow.generic.view-help": "Öğenin metadatalarını görüntülemek için bu seçeneği belirleyin.",
  
  
  
  // "submission.workflow.tasks.claimed.approve": "Approve",
  "submission.workflow.tasks.claimed.approve": "Kabul Et.",
  
  // "submission.workflow.tasks.claimed.approve_help": "If you have reviewed the item and it is suitable for inclusion in the collection, select \"Approve\".",
  "submission.workflow.tasks.claimed.approve_help": "Öğeyi incelediyseniz ve koleksiyona dahil edilmeye uygunsa, \"Onayla\"yı seçin.",
  
  // "submission.workflow.tasks.claimed.edit": "Edit",
  "submission.workflow.tasks.claimed.edit": "Değiştir",
  
  // "submission.workflow.tasks.claimed.edit_help": "Select this option to change the item's metadata.",
  "submission.workflow.tasks.claimed.edit_help": "Öğenin metadatalarını değiştirmek için bu seçeneği belirleyin.",
  
  // "submission.workflow.tasks.claimed.reject.reason.info": "Please enter your reason for rejecting the submission into the box below, indicating whether the submitter may fix a problem and resubmit.",
  "submission.workflow.tasks.claimed.reject.reason.info": "Lütfen gönderiyi reddetme nedeninizi aşağıdaki kutuya, gönderenin bir sorunu çözüp yeniden gönderip gönderemeyeceğini belirterek girin.",
  
  // "submission.workflow.tasks.claimed.reject.reason.placeholder": "Describe the reason of reject",
  "submission.workflow.tasks.claimed.reject.reason.placeholder": "Reddetme nedenini açıklayın",
  
  // "submission.workflow.tasks.claimed.reject.reason.submit": "Reject item",
  "submission.workflow.tasks.claimed.reject.reason.submit": "Materyali Reddet",
  
  // "submission.workflow.tasks.claimed.reject.reason.title": "Reason",
  "submission.workflow.tasks.claimed.reject.reason.title": "Neden",
  
  // "submission.workflow.tasks.claimed.reject.submit": "Reject",
  "submission.workflow.tasks.claimed.reject.submit": "Kabul Etme",
  
  // "submission.workflow.tasks.claimed.reject_help": "If you have reviewed the item and found it is <strong>not</strong> suitable for inclusion in the collection, select \"Reject\".  You will then be asked to enter a message indicating why the item is unsuitable, and whether the submitter should change something and resubmit.",
  "submission.workflow.tasks.claimed.reject_help": "Öğeyi incelediyseniz ve koleksiyona dahil edilmeye <strong>uygun olmadığını</strong> bulduysanız, \"Reddet\"i seçin. Ardından, öğenin neden uygun olmadığını ve gönderenin bir şeyi değiştirip yeniden göndermesi gerekip gerekmediğini belirten bir mesaj girmeniz istenecektir.",
  
  // "submission.workflow.tasks.claimed.return": "Return to pool",
  "submission.workflow.tasks.claimed.return": "Havuza Dön",
  
  // "submission.workflow.tasks.claimed.return_help": "Return the task to the pool so that another user may perform the task.",
  "submission.workflow.tasks.claimed.return_help": "Başka bir kullanıcının görevi gerçekleştirebilmesi için görevi havuza geri döndürün.",
  
  
  
  // "submission.workflow.tasks.generic.error": "Error occurred during operation...",
  "submission.workflow.tasks.generic.error": "İşlem sırasında hata oluştu...",
  
  // "submission.workflow.tasks.generic.processing": "Processing...",
  "submission.workflow.tasks.generic.processing": "İşleniyor...",
  
  // "submission.workflow.tasks.generic.submitter": "Submitter",
  "submission.workflow.tasks.generic.submitter": "Gönderen",
  
  // "submission.workflow.tasks.generic.success": "Operation successful",
  "submission.workflow.tasks.generic.success": "İşlem Başarılı",
  
  
  
  // "submission.workflow.tasks.pool.claim": "Claim",
  "submission.workflow.tasks.pool.claim": "Talep Et",
  
  // "submission.workflow.tasks.pool.claim_help": "Assign this task to yourself.",
  "submission.workflow.tasks.pool.claim_help": "Bu görevi kendinize atayın.",
  
  // "submission.workflow.tasks.pool.hide-detail": "Hide detail",
  "submission.workflow.tasks.pool.hide-detail": "Detayları gizle",
  
  // "submission.workflow.tasks.pool.show-detail": "Show detail",
  "submission.workflow.tasks.pool.show-detail": "Detayaları göster",
  
  
  
  // "title": "DSpace",
  "title": "DSpace",
  
  
  
  // "vocabulary-treeview.header": "Hierarchical tree view",
  "vocabulary-treeview.header": "Hiyerarşik ağaç görünümü",
  
  // "vocabulary-treeview.load-more": "Load more",
  "vocabulary-treeview.load-more": "Daha Fazla Yükle",
  
  // "vocabulary-treeview.search.form.reset": "Reset",
  "vocabulary-treeview.search.form.reset": "Sıfırla",
  
  // "vocabulary-treeview.search.form.search": "Search",
  "vocabulary-treeview.search.form.search": "Ara",
  
  // "vocabulary-treeview.search.no-result": "There were no items to show",
  "vocabulary-treeview.search.no-result": "Gösterilecek öğe yok",
  
  // "vocabulary-treeview.tree.description.nsi": "The Norwegian Science Index",
  "vocabulary-treeview.tree.description.nsi": "The Norwegian Science Index",
  
  // "vocabulary-treeview.tree.description.srsc": "Research Subject Categories",
  "vocabulary-treeview.tree.description.srsc": "Araştırma Konusu Kategorileri",
  
  
  
  // "uploader.browse": "browse",
  "uploader.browse": "Tara",
  
  // "uploader.drag-message": "Drag & Drop your files here",
  "uploader.drag-message": "Dosyalarınızı buraya sürükleyip bırakın",
  
  // "uploader.or": ", or ",
  "uploader.or": ", veya",
  
<<<<<<< HEAD
  // "uploader.processing": "Processing uploaded file(s)... (it's now safe to close this page)",
  // TODO New key - Add a translation
  "uploader.processing": "Processing",
=======
  // "uploader.processing": "Processing",
  "uploader.processing": "İşleniyor",
>>>>>>> 31167a3c
  
  // "uploader.queue-length": "Queue length",
  "uploader.queue-length": "Sıra Uzunluğu",
  
  // "virtual-metadata.delete-item.info": "Select the types for which you want to save the virtual metadata as real metadata",
  "virtual-metadata.delete-item.info": "Sanal metadataları gerçek metadatalar olarak kaydetmek istediğiniz türleri seçin",
  
  // "virtual-metadata.delete-item.modal-head": "The virtual metadata of this relation",
  "virtual-metadata.delete-item.modal-head": "Bu ilişkinin sanal metadataları",
  
  // "virtual-metadata.delete-relationship.modal-head": "Select the items for which you want to save the virtual metadata as real metadata",
  "virtual-metadata.delete-relationship.modal-head": "Sanal metadatalarını gerçek metadatalar olarak kaydetmek istediğiniz öğeleri seçin",
  
  
  
  // "workflowAdmin.search.results.head": "Administer Workflow",
  "workflowAdmin.search.results.head": "İş Akışını Yönet",
  
  
  
  // "workflow-item.delete.notification.success.title": "Deleted",
  "workflow-item.delete.notification.success.title": "Silindi",
  
  // "workflow-item.delete.notification.success.content": "This workflow item was successfully deleted",
  "workflow-item.delete.notification.success.content": "Bu iş akışı öğesi başarıyla silindi",
  
  // "workflow-item.delete.notification.error.title": "Something went wrong",
  "workflow-item.delete.notification.error.title": "Bir şeyler yanlış gitti",
  
  // "workflow-item.delete.notification.error.content": "The workflow item could not be deleted",
  "workflow-item.delete.notification.error.content": "İş akışı öğesi silinemedi",
  
  // "workflow-item.delete.title": "Delete workflow item",
  "workflow-item.delete.title": "İş akışı öğesini sil",
  
  // "workflow-item.delete.header": "Delete workflow item",
  "workflow-item.delete.header": "İş akışı öğesini sil",
  
  // "workflow-item.delete.button.cancel": "Cancel",
  "workflow-item.delete.button.cancel": "İptal",
  
  // "workflow-item.delete.button.confirm": "Delete",
  "workflow-item.delete.button.confirm": "Sil",
  
  
  // "workflow-item.send-back.notification.success.title": "Sent back to submitter",
  "workflow-item.send-back.notification.success.title": "Gönderene geri gönderildi",
  
  // "workflow-item.send-back.notification.success.content": "This workflow item was successfully sent back to the submitter",
  "workflow-item.send-back.notification.success.content": "Bu iş akışı öğesi, gönderene başarıyla geri gönderildi",
  
  // "workflow-item.send-back.notification.error.title": "Something went wrong",
  "workflow-item.send-back.notification.error.title": "Bir şeyler yanlış gitti",
  
  // "workflow-item.send-back.notification.error.content": "The workflow item could not be sent back to the submitter",
  "workflow-item.send-back.notification.error.content": "İş akışı öğesi, gönderene geri gönderilemedi",
  
  // "workflow-item.send-back.title": "Send workflow item back to submitter",
  "workflow-item.send-back.title": "İş akışı öğesini gönderene geri gönder",
  
  // "workflow-item.send-back.header": "Send workflow item back to submitter",
  "workflow-item.send-back.header": "İş akışı öğesini gönderene geri gönder",
  
  // "workflow-item.send-back.button.cancel": "Cancel",
  "workflow-item.send-back.button.cancel": "İptal",
  
  // "workflow-item.send-back.button.confirm": "Send back"
  "workflow-item.send-back.button.confirm": "Geri Gönder"

}<|MERGE_RESOLUTION|>--- conflicted
+++ resolved
@@ -5052,14 +5052,8 @@
   // "uploader.or": ", or ",
   "uploader.or": ", veya",
   
-<<<<<<< HEAD
-  // "uploader.processing": "Processing uploaded file(s)... (it's now safe to close this page)",
-  // TODO New key - Add a translation
-  "uploader.processing": "Processing",
-=======
   // "uploader.processing": "Processing",
   "uploader.processing": "İşleniyor",
->>>>>>> 31167a3c
   
   // "uploader.queue-length": "Queue length",
   "uploader.queue-length": "Sıra Uzunluğu",
