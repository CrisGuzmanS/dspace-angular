--- conflicted
+++ resolved
@@ -45,9 +45,6 @@
   return config.debug ? [...metaReducers, ...debugMetaReducers] : metaReducers;
 }
 
-<<<<<<< HEAD
-const DEV_MODULES: any[] = [];
-=======
 const IMPORTS = [
   CommonModule,
   SharedModule,
@@ -100,7 +97,6 @@
 const EXPORTS = [
   AppComponent
 ];
->>>>>>> 335d74ea
 
 @NgModule({
   imports: [
