--- conflicted
+++ resolved
@@ -71,12 +71,8 @@
    * Use a default image if no actual image is available.
    */
   ngOnChanges(changes: SimpleChanges): void {
-<<<<<<< HEAD
     if (hasNoValue(this.thumbnail)) {
-=======
-    if (this.thumbnail === undefined || this.thumbnail === null) {
-      this.src = this.defaultImage;
->>>>>>> 92f58f0e
+      this.setSrc(this.defaultImage);
       return;
     }
 
