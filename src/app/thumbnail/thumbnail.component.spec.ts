--- conflicted
+++ resolved
@@ -134,7 +134,7 @@
       const img = fixture.debugElement.query(By.css('img.thumbnail-content'));
       img.nativeNode.onerror = null;
 
-      comp.ngOnChanges();
+      comp.ngOnChanges({});
       setSrcSpy = spyOn(comp, 'setSrc').and.callThrough();
     });
 
@@ -224,11 +224,7 @@
         comp.src$.next('http://bit.stream');
         comp.defaultImage = 'http://default.img';
         comp.errorHandler();
-<<<<<<< HEAD
-        comp.ngOnChanges({});
-=======
-
->>>>>>> ca864379
+
         fixture.detectChanges();
         const image: HTMLElement = fixture.debugElement.query(By.css('img')).nativeElement;
         expect(image.getAttribute('alt')).toBe('TRANSLATED ' + comp.alt);
@@ -242,10 +238,6 @@
         comp.errorHandler();
         expect(comp.src$.getValue()).toBe(null);
 
-<<<<<<< HEAD
-        comp.ngOnChanges({});
-=======
->>>>>>> ca864379
         fixture.detectChanges();
         const placeholder = fixture.debugElement.query(By.css('div.thumbnail-placeholder')).nativeElement;
         expect(placeholder.innerHTML).toContain('TRANSLATED ' + comp.placeholder);
@@ -265,37 +257,22 @@
         thumbnail: undefined,
       };
       comp.thumbnail = thumbnail;
-<<<<<<< HEAD
-      comp.ngOnChanges({});
-      fixture.detectChanges();
-      const image: HTMLElement = de.query(By.css('img')).nativeElement;
-      expect(image.getAttribute('src')).toBe(comp.thumbnail._links.content.href);
-    });
-
-    it('should include the alt text', () => {
-      comp.thumbnail = thumbnail;
-      comp.ngOnChanges({});
-      fixture.detectChanges();
-      const image: HTMLElement = de.query(By.css('img')).nativeElement;
-      expect(image.getAttribute('alt')).toBe('TRANSLATED ' + comp.alt);
-=======
     });
 
     describe('if content can be loaded', () => {
       it('should display an image', () => {
-        comp.ngOnChanges();
+        comp.ngOnChanges({});
         fixture.detectChanges();
         const image: HTMLElement = fixture.debugElement.query(By.css('img')).nativeElement;
         expect(image.getAttribute('src')).toBe(thumbnail._links.content.href);
       });
 
       it('should include the alt text', () => {
-        comp.ngOnChanges();
+        comp.ngOnChanges({});
         fixture.detectChanges();
         const image: HTMLElement = fixture.debugElement.query(By.css('img')).nativeElement;
         expect(image.getAttribute('alt')).toBe('TRANSLATED ' + comp.alt);
       });
->>>>>>> ca864379
     });
 
     describe('if content can\'t be loaded', () => {
@@ -306,14 +283,6 @@
   describe('with thumbnail as RemoteData<Bitstream>', () => {
     let thumbnail: Bitstream;
 
-<<<<<<< HEAD
-      it('should show a loading animation', () => {
-        comp.thumbnail = thumbnail;
-        comp.ngOnChanges({});
-        fixture.detectChanges();
-        expect(de.query(By.css('ds-loading'))).toBeTruthy();
-      });
-=======
     beforeEach(() => {
       thumbnail = new Bitstream();
       thumbnail._links = {
@@ -323,7 +292,6 @@
         content: { href: CONTENT },
         thumbnail: undefined
       };
->>>>>>> ca864379
     });
 
     describe('if RemoteData succeeded', () => {
@@ -331,32 +299,16 @@
         comp.thumbnail = createSuccessfulRemoteDataObject(thumbnail);
       });
 
-<<<<<<< HEAD
-      it('should display an image', () => {
-        comp.thumbnail = thumbnail;
-        comp.ngOnChanges({});
-        fixture.detectChanges();
-        const image: HTMLElement = de.query(By.css('img')).nativeElement;
-        expect(image.getAttribute('src')).toBe(comp.thumbnail.payload._links.content.href);
-      });
-
-      it('should display the alt text', () => {
-        comp.thumbnail = thumbnail;
-        comp.ngOnChanges({});
-        fixture.detectChanges();
-        const image: HTMLElement = de.query(By.css('img')).nativeElement;
-        expect(image.getAttribute('alt')).toBe('TRANSLATED ' + comp.alt);
-=======
       describe('if content can be loaded', () => {
         it('should display an image', () => {
-          comp.ngOnChanges();
+          comp.ngOnChanges({});
           fixture.detectChanges();
           const image: HTMLElement = de.query(By.css('img')).nativeElement;
           expect(image.getAttribute('src')).toBe(thumbnail._links.content.href);
         });
 
         it('should display the alt text', () => {
-          comp.ngOnChanges();
+          comp.ngOnChanges({});
           fixture.detectChanges();
           const image: HTMLElement = de.query(By.css('img')).nativeElement;
           expect(image.getAttribute('alt')).toBe('TRANSLATED ' + comp.alt);
@@ -365,7 +317,6 @@
 
       describe('if content can\'t be loaded', () => {
         errorHandler();
->>>>>>> ca864379
       });
     });
 
@@ -376,7 +327,7 @@
 
       it('should show the default image', () => {
         comp.defaultImage = 'default/image.jpg';
-        comp.ngOnChanges();
+        comp.ngOnChanges({});
         expect(comp.src$.getValue()).toBe('default/image.jpg');
       });
     });
