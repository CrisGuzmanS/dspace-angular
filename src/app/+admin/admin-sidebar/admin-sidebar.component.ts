import { Component, Injector, OnInit } from '@angular/core';
import { NgbModal } from '@ng-bootstrap/ng-bootstrap';
import { combineLatest as combineLatestObservable } from 'rxjs';
import { Observable } from 'rxjs/internal/Observable';
import { first, map } from 'rxjs/operators';
import { AuthService } from '../../core/auth/auth.service';
import { slideHorizontal, slideSidebar } from '../../shared/animations/slide';
import { CreateCollectionParentSelectorComponent } from '../../shared/dso-selector/modal-wrappers/create-collection-parent-selector/create-collection-parent-selector.component';
import { CreateCommunityParentSelectorComponent } from '../../shared/dso-selector/modal-wrappers/create-community-parent-selector/create-community-parent-selector.component';
import { CreateItemParentSelectorComponent } from '../../shared/dso-selector/modal-wrappers/create-item-parent-selector/create-item-parent-selector.component';
import { EditCollectionSelectorComponent } from '../../shared/dso-selector/modal-wrappers/edit-collection-selector/edit-collection-selector.component';
import { EditCommunitySelectorComponent } from '../../shared/dso-selector/modal-wrappers/edit-community-selector/edit-community-selector.component';
import { EditItemSelectorComponent } from '../../shared/dso-selector/modal-wrappers/edit-item-selector/edit-item-selector.component';
import { MenuID, MenuItemType } from '../../shared/menu/initial-menus-state';
import { LinkMenuItemModel } from '../../shared/menu/menu-item/models/link.model';
import { OnClickMenuItemModel } from '../../shared/menu/menu-item/models/onclick.model';
import { TextMenuItemModel } from '../../shared/menu/menu-item/models/text.model';
import { MenuComponent } from '../../shared/menu/menu.component';
import { MenuService } from '../../shared/menu/menu.service';
import { CSSVariableService } from '../../shared/sass-helper/sass-helper.service';
import { AuthorizationDataService } from '../../core/data/feature-authorization/authorization-data.service';
import { FeatureID } from '../../core/data/feature-authorization/feature-id';

/**
 * Component representing the admin sidebar
 */
@Component({
  selector: 'ds-admin-sidebar',
  templateUrl: './admin-sidebar.component.html',
  styleUrls: ['./admin-sidebar.component.scss'],
  animations: [slideHorizontal, slideSidebar]
})
export class AdminSidebarComponent extends MenuComponent implements OnInit {
  /**
   * The menu ID of the Navbar is PUBLIC
   * @type {MenuID.ADMIN}
   */
  menuID = MenuID.ADMIN;

  /**
   * Observable that emits the width of the collapsible menu sections
   */
  sidebarWidth: Observable<string>;

  /**
   * Is true when the sidebar is open, is false when the sidebar is animating or closed
   * @type {boolean}
   */
  sidebarOpen = true; // Open in UI, animation finished

  /**
   * Is true when the sidebar is closed, is false when the sidebar is animating or open
   * @type {boolean}
   */
  sidebarClosed = !this.sidebarOpen; // Closed in UI, animation finished

  /**
   * Emits true when either the menu OR the menu's preview is expanded, else emits false
   */
  sidebarExpanded: Observable<boolean>;

  constructor(protected menuService: MenuService,
              protected injector: Injector,
              private variableService: CSSVariableService,
              private authService: AuthService,
              private modalService: NgbModal,
              private authorizationService: AuthorizationDataService
  ) {
    super(menuService, injector);
  }

  /**
   * Set and calculate all initial values of the instance variables
   */
  ngOnInit(): void {
    this.createMenu();
    this.createSiteAdministratorMenuSections();
    super.ngOnInit();
    this.sidebarWidth = this.variableService.getVariable('sidebarItemsWidth');
    this.authService.isAuthenticated()
      .subscribe((loggedIn: boolean) => {
        if (loggedIn) {
          this.menuService.showMenu(this.menuID);
        }
      });
    this.menuCollapsed.pipe(first())
      .subscribe((collapsed: boolean) => {
        this.sidebarOpen = !collapsed;
        this.sidebarClosed = collapsed;
      });
    this.sidebarExpanded = combineLatestObservable(this.menuCollapsed, this.menuPreviewCollapsed)
      .pipe(
        map(([collapsed, previewCollapsed]) => (!collapsed || !previewCollapsed))
      );
  }

  /**
   * Initialize all menu sections and items for this menu
   */
  createMenu() {
    const menuList = [
      /* News */
      {
        id: 'new',
        active: false,
        visible: true,
        model: {
          type: MenuItemType.TEXT,
          text: 'menu.section.new'
        } as TextMenuItemModel,
        icon: 'plus-circle',
        index: 0
      },
      {
        id: 'new_community',
        parentID: 'new',
        active: false,
        visible: true,
        model: {
          type: MenuItemType.ONCLICK,
          text: 'menu.section.new_community',
          function: () => {
            this.modalService.open(CreateCommunityParentSelectorComponent);
          }
        } as OnClickMenuItemModel,
      },
      {
        id: 'new_collection',
        parentID: 'new',
        active: false,
        visible: true,
        model: {
          type: MenuItemType.ONCLICK,
          text: 'menu.section.new_collection',
          function: () => {
            this.modalService.open(CreateCollectionParentSelectorComponent);
          }
        } as OnClickMenuItemModel,
      },
      {
        id: 'new_item',
        parentID: 'new',
        active: false,
        visible: true,
        model: {
          type: MenuItemType.ONCLICK,
          text: 'menu.section.new_item',
          function: () => {
            this.modalService.open(CreateItemParentSelectorComponent);
          }
        } as OnClickMenuItemModel,
      },
      {
        id: 'new_process',
        parentID: 'new',
        active: false,
        visible: true,
        model: {
          type: MenuItemType.LINK,
          text: 'menu.section.new_process',
          link: '/processes/new'
        } as LinkMenuItemModel,
      },
      {
        id: 'new_item_version',
        parentID: 'new',
        active: false,
        visible: true,
        model: {
          type: MenuItemType.LINK,
          text: 'menu.section.new_item_version',
          link: ''
        } as LinkMenuItemModel,
      },

      /* Edit */
      {
        id: 'edit',
        active: false,
        visible: true,
        model: {
          type: MenuItemType.TEXT,
          text: 'menu.section.edit'
        } as TextMenuItemModel,
        icon: 'pencil-alt',
        index: 1
      },
      {
        id: 'edit_community',
        parentID: 'edit',
        active: false,
        visible: true,
        model: {
          type: MenuItemType.ONCLICK,
          text: 'menu.section.edit_community',
          function: () => {
            this.modalService.open(EditCommunitySelectorComponent);
          }
        } as OnClickMenuItemModel,
      },
      {
        id: 'edit_collection',
        parentID: 'edit',
        active: false,
        visible: true,
        model: {
          type: MenuItemType.ONCLICK,
          text: 'menu.section.edit_collection',
          function: () => {
            this.modalService.open(EditCollectionSelectorComponent);
          }
        } as OnClickMenuItemModel,
      },
      {
        id: 'edit_item',
        parentID: 'edit',
        active: false,
        visible: true,
        model: {
          type: MenuItemType.ONCLICK,
          text: 'menu.section.edit_item',
          function: () => {
            this.modalService.open(EditItemSelectorComponent);
          }
        } as OnClickMenuItemModel,
      },

      /* Import */
      {
        id: 'import',
        active: false,
        visible: true,
        model: {
          type: MenuItemType.TEXT,
          text: 'menu.section.import'
        } as TextMenuItemModel,
        icon: 'sign-in-alt',
        index: 2
      },
      {
        id: 'import_metadata',
        parentID: 'import',
        active: false,
        visible: true,
        model: {
          type: MenuItemType.LINK,
          text: 'menu.section.import_metadata',
          link: ''
        } as LinkMenuItemModel,
      },
      {
        id: 'import_batch',
        parentID: 'import',
        active: false,
        visible: true,
        model: {
          type: MenuItemType.LINK,
          text: 'menu.section.import_batch',
          link: ''
        } as LinkMenuItemModel,
      },
      /* Export */
      {
        id: 'export',
        active: false,
        visible: true,
        model: {
          type: MenuItemType.TEXT,
          text: 'menu.section.export'
        } as TextMenuItemModel,
        icon: 'sign-out-alt',
        index: 3
      },
      {
        id: 'export_community',
        parentID: 'export',
        active: false,
        visible: true,
        model: {
          type: MenuItemType.LINK,
          text: 'menu.section.export_community',
          link: ''
        } as LinkMenuItemModel,
      },
      {
        id: 'export_collection',
        parentID: 'export',
        active: false,
        visible: true,
        model: {
          type: MenuItemType.LINK,
          text: 'menu.section.export_collection',
          link: ''
        } as LinkMenuItemModel,
      },
      {
        id: 'export_item',
        parentID: 'export',
        active: false,
        visible: true,
        model: {
          type: MenuItemType.LINK,
          text: 'menu.section.export_item',
          link: ''
        } as LinkMenuItemModel,
      }, {
        id: 'export_metadata',
        parentID: 'export',
        active: false,
        visible: true,
        model: {
          type: MenuItemType.LINK,
          text: 'menu.section.export_metadata',
          link: ''
        } as LinkMenuItemModel,
      },

      /* Curation tasks */
      {
        id: 'curation_tasks',
        active: false,
        visible: true,
        model: {
          type: MenuItemType.LINK,
          text: 'menu.section.curation_task',
          link: ''
        } as LinkMenuItemModel,
        icon: 'filter',
        index: 7
      },

      /* Statistics */
      {
        id: 'statistics_task',
        active: false,
        visible: true,
        model: {
          type: MenuItemType.LINK,
          text: 'menu.section.statistics_task',
          link: ''
        } as LinkMenuItemModel,
        icon: 'chart-bar',
        index: 8
      },

      /* Control Panel */
      {
        id: 'control_panel',
        active: false,
        visible: true,
        model: {
          type: MenuItemType.LINK,
          text: 'menu.section.control_panel',
          link: ''
        } as LinkMenuItemModel,
        icon: 'cogs',
        index: 9
      },
<<<<<<< HEAD
=======
      /* Processes */
      {
        id: 'processes',
        active: false,
        visible: true,
        model: {
          type: MenuItemType.LINK,
          text: 'menu.section.processes',
          link: '/processes'
        } as LinkMenuItemModel,
        icon: 'terminal',
        index: 10
      },
      /* Workflow */
      {
        id: 'workflow',
        active: false,
        visible: true,
        model: {
          type: MenuItemType.LINK,
          text: 'menu.section.workflow',
          link: '/admin/workflow'
        } as LinkMenuItemModel,
        icon: 'user-check',
        index: 10
      },
>>>>>>> b731301b
    ];
    menuList.forEach((menuSection) => this.menuService.addSection(this.menuID, Object.assign(menuSection, {
      shouldPersistOnRouteChange: true
    })));
<<<<<<< HEAD
  }

  /**
   * Create menu sections dependent on whether or not the current user is a site administrator
   */
  createSiteAdministratorMenuSections() {
    this.authorizationService.isAuthorized(FeatureID.AdministratorOf).subscribe((authorized) => {
      const menuList = [
        /* Access Control */
        {
          id: 'access_control',
          active: false,
          visible: authorized,
          model: {
            type: MenuItemType.TEXT,
            text: 'menu.section.access_control'
          } as TextMenuItemModel,
          icon: 'key',
          index: 4
        },
        {
          id: 'access_control_people',
          parentID: 'access_control',
          active: false,
          visible: authorized,
          model: {
            type: MenuItemType.LINK,
            text: 'menu.section.access_control_people',
            link: '/admin/access-control/epeople'
          } as LinkMenuItemModel,
        },
        {
          id: 'access_control_groups',
          parentID: 'access_control',
          active: false,
          visible: authorized,
          model: {
            type: MenuItemType.LINK,
            text: 'menu.section.access_control_groups',
            link: '/admin/access-control/groups'
          } as LinkMenuItemModel,
        },
        {
          id: 'access_control_authorizations',
          parentID: 'access_control',
          active: false,
          visible: authorized,
          model: {
            type: MenuItemType.LINK,
            text: 'menu.section.access_control_authorizations',
            link: ''
          } as LinkMenuItemModel,
        },
        /*  Admin Search */
        {
          id: 'admin_search',
          active: false,
          visible: authorized,
          model: {
            type: MenuItemType.LINK,
            text: 'menu.section.admin_search',
            link: '/admin/search'
          } as LinkMenuItemModel,
          icon: 'search',
          index: 5
        },
        /*  Registries */
        {
          id: 'registries',
          active: false,
          visible: authorized,
          model: {
            type: MenuItemType.TEXT,
            text: 'menu.section.registries'
          } as TextMenuItemModel,
          icon: 'list',
          index: 6
        },
        {
          id: 'registries_metadata',
          parentID: 'registries',
          active: false,
          visible: authorized,
          model: {
            type: MenuItemType.LINK,
            text: 'menu.section.registries_metadata',
            link: 'admin/registries/metadata'
          } as LinkMenuItemModel,
        },
        {
          id: 'registries_format',
          parentID: 'registries',
          active: false,
          visible: authorized,
          model: {
            type: MenuItemType.LINK,
            text: 'menu.section.registries_format',
            link: 'admin/registries/bitstream-formats'
          } as LinkMenuItemModel,
        },

        /* Workflow */
        {
          id: 'workflow',
          active: false,
          visible: authorized,
          model: {
            type: MenuItemType.LINK,
            text: 'menu.section.workflow',
            link: '/admin/workflow'
          } as LinkMenuItemModel,
          icon: 'user-check',
          index: 10
        },
      ];
=======
>>>>>>> b731301b

      menuList.forEach((menuSection) => this.menuService.addSection(this.menuID, Object.assign(menuSection, {
        shouldPersistOnRouteChange: true
      })));
    });
  }

  /**
   * Method to change this.collapsed to false when the slide animation ends and is sliding open
   * @param event The animation event
   */
  startSlide(event: any): void {
    if (event.toState === 'expanded') {
      this.sidebarClosed = false;
    } else if (event.toState === 'collapsed') {
      this.sidebarOpen = false;
    }
  }

  /**
   * Method to change this.collapsed to false when the slide animation ends and is sliding open
   * @param event The animation event
   */
  finishSlide(event: any): void {
    if (event.fromState === 'expanded') {
      this.sidebarClosed = true;
    } else if (event.fromState === 'collapsed') {
      this.sidebarOpen = true;
    }
  }
}<|MERGE_RESOLUTION|>--- conflicted
+++ resolved
@@ -356,8 +356,7 @@
         icon: 'cogs',
         index: 9
       },
-<<<<<<< HEAD
-=======
+
       /* Processes */
       {
         id: 'processes',
@@ -371,25 +370,10 @@
         icon: 'terminal',
         index: 10
       },
-      /* Workflow */
-      {
-        id: 'workflow',
-        active: false,
-        visible: true,
-        model: {
-          type: MenuItemType.LINK,
-          text: 'menu.section.workflow',
-          link: '/admin/workflow'
-        } as LinkMenuItemModel,
-        icon: 'user-check',
-        index: 10
-      },
->>>>>>> b731301b
     ];
     menuList.forEach((menuSection) => this.menuService.addSection(this.menuID, Object.assign(menuSection, {
       shouldPersistOnRouteChange: true
     })));
-<<<<<<< HEAD
   }
 
   /**
@@ -502,11 +486,9 @@
             link: '/admin/workflow'
           } as LinkMenuItemModel,
           icon: 'user-check',
-          index: 10
+          index: 11
         },
       ];
-=======
->>>>>>> b731301b
 
       menuList.forEach((menuSection) => this.menuService.addSection(this.menuID, Object.assign(menuSection, {
         shouldPersistOnRouteChange: true
