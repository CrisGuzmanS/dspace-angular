--- conflicted
+++ resolved
@@ -1,22 +1,12 @@
 import { Observable, of as observableOf } from 'rxjs';
 import { CommonModule } from '@angular/common';
 import { NO_ERRORS_SCHEMA } from '@angular/core';
-<<<<<<< HEAD
 import { ComponentFixture, TestBed, waitForAsync } from '@angular/core/testing';
-=======
-import { async, ComponentFixture, TestBed } from '@angular/core/testing';
->>>>>>> 85303576
 import { FormsModule, ReactiveFormsModule } from '@angular/forms';
 import { BrowserModule, By } from '@angular/platform-browser';
 import { NgbModule } from '@ng-bootstrap/ng-bootstrap';
 import { TranslateLoader, TranslateModule } from '@ngx-translate/core';
-<<<<<<< HEAD
-import { RestResponse } from '../../../../core/cache/response.models';
-import { PaginatedList } from '../../../../core/data/paginated-list';
-=======
-import { Observable } from 'rxjs/internal/Observable';
 import { PaginatedList, buildPaginatedList } from '../../../../core/data/paginated-list.model';
->>>>>>> 85303576
 import { RemoteData } from '../../../../core/data/remote-data';
 import { FindListOptions } from '../../../../core/data/request.models';
 import { EPersonDataService } from '../../../../core/eperson/eperson-data.service';
@@ -83,14 +73,9 @@
         });
         return observableOf(true);
       },
-<<<<<<< HEAD
-      create(ePerson: EPerson) {
-        this.allEpeople = [...this.allEpeople, ePerson];
-=======
       create(ePerson: EPerson): Observable<RemoteData<EPerson>> {
         this.allEpeople = [...this.allEpeople, ePerson];
         return createSuccessfulRemoteDataObject$(ePerson);
->>>>>>> 85303576
       },
       editEPerson(ePerson: EPerson) {
         this.activeEPerson = ePerson;
@@ -101,15 +86,7 @@
       clearEPersonRequests(): void {
         // empty
       },
-<<<<<<< HEAD
-      tryToCreate(ePerson: EPerson): Observable<RestResponse> {
-        this.allEpeople = [...this.allEpeople, ePerson];
-        return observableOf(new RestResponse(true, 200, 'Success'));
-      },
-      updateEPerson(ePerson: EPerson): Observable<RestResponse> {
-=======
       updateEPerson(ePerson: EPerson): Observable<RemoteData<EPerson>> {
->>>>>>> 85303576
         this.allEpeople.forEach((ePersonInList: EPerson, i: number) => {
           if (ePersonInList.id === ePerson.id) {
             this.allEpeople[i] = ePerson;
