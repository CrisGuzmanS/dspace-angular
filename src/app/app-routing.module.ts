import { NgModule } from '@angular/core';
import { RouterModule } from '@angular/router';
import { AuthBlockingGuard } from './core/auth/auth-blocking.guard';

import { AuthenticatedGuard } from './core/auth/authenticated.guard';
import { SiteAdministratorGuard } from './core/data/feature-authorization/feature-authorization-guard/site-administrator.guard';
<<<<<<< HEAD
import {
  ACCESS_CONTROL_MODULE_PATH,
  ADMIN_MODULE_PATH,
  BITSTREAM_MODULE_PATH,
  FORBIDDEN_PATH,
  FORGOT_PASSWORD_PATH,
  INFO_MODULE_PATH,
  PROFILE_MODULE_PATH,
  REGISTER_PATH,
  WORKFLOW_ITEM_MODULE_PATH,
} from './app-routing-paths';
=======
import { ADMIN_MODULE_PATH, BITSTREAM_MODULE_PATH, FORBIDDEN_PATH, FORGOT_PASSWORD_PATH, INFO_MODULE_PATH, PROFILE_MODULE_PATH, REGISTER_PATH, WORKFLOW_ITEM_MODULE_PATH } from './app-routing-paths';
>>>>>>> e4400acf
import { COLLECTION_MODULE_PATH } from './+collection-page/collection-page-routing-paths';
import { COMMUNITY_MODULE_PATH } from './+community-page/community-page-routing-paths';
import { ITEM_MODULE_PATH } from './+item-page/item-page-routing-paths';
import { PROCESS_MODULE_PATH } from './process-page/process-page-routing.paths';
import { ReloadGuard } from './core/reload/reload.guard';
import { EndUserAgreementCurrentUserGuard } from './core/end-user-agreement/end-user-agreement-current-user.guard';
import { SiteRegisterGuard } from './core/data/feature-authorization/feature-authorization-guard/site-register.guard';
<<<<<<< HEAD
import { ForbiddenComponent } from './forbidden/forbidden.component';
import { GroupAdministratorGuard } from './core/data/feature-authorization/feature-authorization-guard/group-administrator.guard';
=======
import { ThemedPageNotFoundComponent } from './pagenotfound/themed-pagenotfound.component';
import { ThemedForbiddenComponent } from './forbidden/themed-forbidden.component';
>>>>>>> e4400acf

@NgModule({
  imports: [
    RouterModule.forRoot([{
      path: '', canActivate: [AuthBlockingGuard],
        children: [
          { path: '', redirectTo: '/home', pathMatch: 'full' },
          { path: 'reload/:rnd', component: ThemedPageNotFoundComponent, pathMatch: 'full', canActivate: [ReloadGuard] },
          {
            path: 'home',
            loadChildren: () => import('./+home-page/home-page.module')
              .then((m) => m.HomePageModule),
            data: { showBreadcrumbs: false },
            canActivate: [EndUserAgreementCurrentUserGuard]
          },
          {
            path: 'community-list',
            loadChildren: () => import('./community-list-page/community-list-page.module')
              .then((m) => m.CommunityListPageModule),
            canActivate: [EndUserAgreementCurrentUserGuard]
          },
          {
            path: 'id',
            loadChildren: () => import('./+lookup-by-id/lookup-by-id.module')
              .then((m) => m.LookupIdModule),
            canActivate: [EndUserAgreementCurrentUserGuard]
          },
          {
            path: 'handle',
            loadChildren: () => import('./+lookup-by-id/lookup-by-id.module')
              .then((m) => m.LookupIdModule),
            canActivate: [EndUserAgreementCurrentUserGuard]
          },
          {
            path: REGISTER_PATH,
            loadChildren: () => import('./register-page/register-page.module')
              .then((m) => m.RegisterPageModule),
            canActivate: [SiteRegisterGuard]
          },
          {
            path: FORGOT_PASSWORD_PATH,
            loadChildren: () => import('./forgot-password/forgot-password.module')
              .then((m) => m.ForgotPasswordModule),
            canActivate: [EndUserAgreementCurrentUserGuard]
          },
          {
            path: COMMUNITY_MODULE_PATH,
            loadChildren: () => import('./+community-page/community-page.module')
              .then((m) => m.CommunityPageModule),
            canActivate: [EndUserAgreementCurrentUserGuard]
          },
          {
            path: COLLECTION_MODULE_PATH,
            loadChildren: () => import('./+collection-page/collection-page.module')
              .then((m) => m.CollectionPageModule),
            canActivate: [EndUserAgreementCurrentUserGuard]
          },
          {
            path: ITEM_MODULE_PATH,
            loadChildren: () => import('./+item-page/item-page.module')
              .then((m) => m.ItemPageModule),
            canActivate: [EndUserAgreementCurrentUserGuard]
          },
          { path: 'entities/:entity-type',
            loadChildren: () => import('./+item-page/item-page.module')
              .then((m) => m.ItemPageModule),
            canActivate: [EndUserAgreementCurrentUserGuard]
          },
          {
            path: BITSTREAM_MODULE_PATH,
            loadChildren: () => import('./+bitstream-page/bitstream-page.module')
              .then((m) => m.BitstreamPageModule),
            canActivate: [EndUserAgreementCurrentUserGuard]
          },
          {
            path: 'mydspace',
            loadChildren: () => import('./+my-dspace-page/my-dspace-page.module')
              .then((m) => m.MyDSpacePageModule),
            canActivate: [AuthenticatedGuard, EndUserAgreementCurrentUserGuard]
          },
          {
            path: 'search',
            loadChildren: () => import('./+search-page/search-page-routing.module')
              .then((m) => m.SearchPageRoutingModule),
            canActivate: [EndUserAgreementCurrentUserGuard]
          },
          {
            path: 'browse',
            loadChildren: () => import('./+browse-by/browse-by-page.module')
              .then((m) => m.BrowseByPageModule),
            canActivate: [EndUserAgreementCurrentUserGuard]
          },
          {
            path: ADMIN_MODULE_PATH,
            loadChildren: () => import('./+admin/admin.module')
              .then((m) => m.AdminModule),
            canActivate: [SiteAdministratorGuard, EndUserAgreementCurrentUserGuard]
          },
          {
            path: 'login',
            loadChildren: () => import('./+login-page/login-page.module')
              .then((m) => m.LoginPageModule),
          },
          {
            path: 'logout',
            loadChildren: () => import('./+logout-page/logout-page.module')
              .then((m) => m.LogoutPageModule),
          },
          {
            path: 'submit',
            loadChildren: () => import('./+submit-page/submit-page.module')
              .then((m) => m.SubmitPageModule),
            canActivate: [EndUserAgreementCurrentUserGuard]
          },
          {
            path: 'import-external',
            loadChildren: () => import('./+import-external-page/import-external-page.module')
              .then((m) => m.ImportExternalPageModule),
            canActivate: [EndUserAgreementCurrentUserGuard]
          },
          {
            path: 'workspaceitems',
            loadChildren: () => import('./+workspaceitems-edit-page/workspaceitems-edit-page.module')
              .then((m) => m.WorkspaceitemsEditPageModule),
            canActivate: [EndUserAgreementCurrentUserGuard]
          },
          {
            path: WORKFLOW_ITEM_MODULE_PATH,
            loadChildren: () => import('./+workflowitems-edit-page/workflowitems-edit-page.module')
              .then((m) => m.WorkflowItemsEditPageModule),
            canActivate: [EndUserAgreementCurrentUserGuard]
          },
          {
            path: PROFILE_MODULE_PATH,
            loadChildren: () => import('./profile-page/profile-page.module')
              .then((m) => m.ProfilePageModule),
            canActivate: [AuthenticatedGuard, EndUserAgreementCurrentUserGuard]
          },
          {
            path: PROCESS_MODULE_PATH,
            loadChildren: () => import('./process-page/process-page.module')
              .then((m) => m.ProcessPageModule),
            canActivate: [AuthenticatedGuard, EndUserAgreementCurrentUserGuard]
          },
          {
            path: INFO_MODULE_PATH,
            loadChildren: () => import('./info/info.module').then((m) => m.InfoModule),
          },
          {
            path: FORBIDDEN_PATH,
            component: ThemedForbiddenComponent
          },
          {
            path: 'statistics',
            loadChildren: () => import('./statistics-page/statistics-page-routing.module')
              .then((m) => m.StatisticsPageRoutingModule),
          },
<<<<<<< HEAD
          {
            path: ACCESS_CONTROL_MODULE_PATH,
            loadChildren: () => import('./access-control/access-control.module').then((m) => m.AccessControlModule),
            canActivate: [GroupAdministratorGuard],
          },
          { path: '**', pathMatch: 'full', component: PageNotFoundComponent },
=======
          { path: '**', pathMatch: 'full', component: ThemedPageNotFoundComponent },
>>>>>>> e4400acf
      ]}
    ],{
      onSameUrlNavigation: 'reload',
    })
  ],
  exports: [RouterModule],
})
export class AppRoutingModule {

}<|MERGE_RESOLUTION|>--- conflicted
+++ resolved
@@ -4,7 +4,6 @@
 
 import { AuthenticatedGuard } from './core/auth/authenticated.guard';
 import { SiteAdministratorGuard } from './core/data/feature-authorization/feature-authorization-guard/site-administrator.guard';
-<<<<<<< HEAD
 import {
   ACCESS_CONTROL_MODULE_PATH,
   ADMIN_MODULE_PATH,
@@ -16,9 +15,6 @@
   REGISTER_PATH,
   WORKFLOW_ITEM_MODULE_PATH,
 } from './app-routing-paths';
-=======
-import { ADMIN_MODULE_PATH, BITSTREAM_MODULE_PATH, FORBIDDEN_PATH, FORGOT_PASSWORD_PATH, INFO_MODULE_PATH, PROFILE_MODULE_PATH, REGISTER_PATH, WORKFLOW_ITEM_MODULE_PATH } from './app-routing-paths';
->>>>>>> e4400acf
 import { COLLECTION_MODULE_PATH } from './+collection-page/collection-page-routing-paths';
 import { COMMUNITY_MODULE_PATH } from './+community-page/community-page-routing-paths';
 import { ITEM_MODULE_PATH } from './+item-page/item-page-routing-paths';
@@ -26,13 +22,9 @@
 import { ReloadGuard } from './core/reload/reload.guard';
 import { EndUserAgreementCurrentUserGuard } from './core/end-user-agreement/end-user-agreement-current-user.guard';
 import { SiteRegisterGuard } from './core/data/feature-authorization/feature-authorization-guard/site-register.guard';
-<<<<<<< HEAD
-import { ForbiddenComponent } from './forbidden/forbidden.component';
-import { GroupAdministratorGuard } from './core/data/feature-authorization/feature-authorization-guard/group-administrator.guard';
-=======
 import { ThemedPageNotFoundComponent } from './pagenotfound/themed-pagenotfound.component';
 import { ThemedForbiddenComponent } from './forbidden/themed-forbidden.component';
->>>>>>> e4400acf
+import { GroupAdministratorGuard } from './core/data/feature-authorization/feature-authorization-guard/group-administrator.guard';
 
 @NgModule({
   imports: [
@@ -190,16 +182,12 @@
             loadChildren: () => import('./statistics-page/statistics-page-routing.module')
               .then((m) => m.StatisticsPageRoutingModule),
           },
-<<<<<<< HEAD
           {
             path: ACCESS_CONTROL_MODULE_PATH,
             loadChildren: () => import('./access-control/access-control.module').then((m) => m.AccessControlModule),
             canActivate: [GroupAdministratorGuard],
           },
-          { path: '**', pathMatch: 'full', component: PageNotFoundComponent },
-=======
           { path: '**', pathMatch: 'full', component: ThemedPageNotFoundComponent },
->>>>>>> e4400acf
       ]}
     ],{
       onSameUrlNavigation: 'reload',
