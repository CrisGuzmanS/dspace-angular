--- conflicted
+++ resolved
@@ -67,16 +67,12 @@
       { path: COMMUNITY_MODULE_PATH, loadChildren: './+community-page/community-page.module#CommunityPageModule' },
       { path: COLLECTION_MODULE_PATH, loadChildren: './+collection-page/collection-page.module#CollectionPageModule' },
       { path: ITEM_MODULE_PATH, loadChildren: './+item-page/item-page.module#ItemPageModule' },
-<<<<<<< HEAD
       { path: BITSTREAM_MODULE_PATH, loadChildren: './+bitstream-page/bitstream-page.module#BitstreamPageModule' },
-      { path: 'mydspace', loadChildren: './+my-dspace-page/my-dspace-page.module#MyDSpacePageModule', canActivate: [AuthenticatedGuard] },
-=======
       {
         path: 'mydspace',
         loadChildren: './+my-dspace-page/my-dspace-page.module#MyDSpacePageModule',
         canActivate: [AuthenticatedGuard]
       },
->>>>>>> b535d166
       { path: 'search', loadChildren: './+search-page/search-page.module#SearchPageModule' },
       { path: 'browse', loadChildren: './+browse-by/browse-by.module#BrowseByModule'},
       { path: ADMIN_MODULE_PATH, loadChildren: './+admin/admin.module#AdminModule', canActivate: [AuthenticatedGuard] },
