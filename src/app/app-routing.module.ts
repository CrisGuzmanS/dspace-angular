import { NgModule } from '@angular/core';
import { RouterModule } from '@angular/router';
import { AuthBlockingGuard } from './core/auth/auth-blocking.guard';

import { AuthenticatedGuard } from './core/auth/authenticated.guard';
import { SiteAdministratorGuard } from './core/data/feature-authorization/feature-authorization-guard/site-administrator.guard';
import {
  ACCESS_CONTROL_MODULE_PATH,
  ADMIN_MODULE_PATH,
  BITSTREAM_MODULE_PATH,
  FORBIDDEN_PATH,
  FORGOT_PASSWORD_PATH,
  INFO_MODULE_PATH,
  INTERNAL_SERVER_ERROR,
  LEGACY_BITSTREAM_MODULE_PATH,
  PROFILE_MODULE_PATH,
  REGISTER_PATH,
  REQUEST_COPY_MODULE_PATH,
  WORKFLOW_ITEM_MODULE_PATH,
} from './app-routing-paths';
import { COLLECTION_MODULE_PATH } from './collection-page/collection-page-routing-paths';
import { COMMUNITY_MODULE_PATH } from './community-page/community-page-routing-paths';
import { ITEM_MODULE_PATH } from './item-page/item-page-routing-paths';
import { PROCESS_MODULE_PATH } from './process-page/process-page-routing.paths';
import { ReloadGuard } from './core/reload/reload.guard';
import { EndUserAgreementCurrentUserGuard } from './core/end-user-agreement/end-user-agreement-current-user.guard';
import { SiteRegisterGuard } from './core/data/feature-authorization/feature-authorization-guard/site-register.guard';
import { ThemedPageNotFoundComponent } from './pagenotfound/themed-pagenotfound.component';
import { ThemedForbiddenComponent } from './forbidden/themed-forbidden.component';
import { GroupAdministratorGuard } from './core/data/feature-authorization/feature-authorization-guard/group-administrator.guard';
import { ThemedPageInternalServerErrorComponent } from './page-internal-server-error/themed-page-internal-server-error.component';
import { ServerCheckGuard } from './core/server-check/server-check.guard';

@NgModule({
  imports: [
    RouterModule.forRoot([
      { path: INTERNAL_SERVER_ERROR, component: ThemedPageInternalServerErrorComponent },
      {
        path: '', canActivate: [ServerCheckGuard, AuthBlockingGuard],
        children: [
          { path: '', redirectTo: '/home', pathMatch: 'full' },
          {
            path: 'reload/:rnd',
            component: ThemedPageNotFoundComponent,
            pathMatch: 'full',
            canActivate: [ReloadGuard]
          },
          {
            path: 'home',
            loadChildren: () => import('./home-page/home-page.module')
              .then((m) => m.HomePageModule),
            data: { showBreadcrumbs: false },
            canActivate: [EndUserAgreementCurrentUserGuard]
          },
          {
            path: 'community-list',
            loadChildren: () => import('./community-list-page/community-list-page.module')
              .then((m) => m.CommunityListPageModule),
            canActivate: [EndUserAgreementCurrentUserGuard]
          },
          {
            path: 'id',
            loadChildren: () => import('./lookup-by-id/lookup-by-id.module')
              .then((m) => m.LookupIdModule),
            canActivate: [EndUserAgreementCurrentUserGuard]
          },
          {
            path: 'handle',
            loadChildren: () => import('./lookup-by-id/lookup-by-id.module')
              .then((m) => m.LookupIdModule),
            canActivate: [EndUserAgreementCurrentUserGuard]
          },
          {
            path: REGISTER_PATH,
            loadChildren: () => import('./register-page/register-page.module')
              .then((m) => m.RegisterPageModule),
            canActivate: [SiteRegisterGuard]
          },
          {
            path: FORGOT_PASSWORD_PATH,
            loadChildren: () => import('./forgot-password/forgot-password.module')
              .then((m) => m.ForgotPasswordModule),
            canActivate: [EndUserAgreementCurrentUserGuard]
          },
          {
            path: COMMUNITY_MODULE_PATH,
            loadChildren: () => import('./community-page/community-page.module')
              .then((m) => m.CommunityPageModule),
            canActivate: [EndUserAgreementCurrentUserGuard]
          },
          {
            path: COLLECTION_MODULE_PATH,
            loadChildren: () => import('./collection-page/collection-page.module')
              .then((m) => m.CollectionPageModule),
            canActivate: [EndUserAgreementCurrentUserGuard]
          },
          {
            path: ITEM_MODULE_PATH,
            loadChildren: () => import('./item-page/item-page.module')
              .then((m) => m.ItemPageModule),
            canActivate: [EndUserAgreementCurrentUserGuard]
          },
          {
            path: 'entities/:entity-type',
            loadChildren: () => import('./item-page/item-page.module')
              .then((m) => m.ItemPageModule),
            canActivate: [EndUserAgreementCurrentUserGuard]
          },
          {
            path: LEGACY_BITSTREAM_MODULE_PATH,
            loadChildren: () => import('./bitstream-page/bitstream-page.module')
              .then((m) => m.BitstreamPageModule),
            canActivate: [EndUserAgreementCurrentUserGuard]
          },
          {
            path: BITSTREAM_MODULE_PATH,
            loadChildren: () => import('./bitstream-page/bitstream-page.module')
              .then((m) => m.BitstreamPageModule),
            canActivate: [EndUserAgreementCurrentUserGuard]
          },
          {
            path: 'mydspace',
            loadChildren: () => import('./my-dspace-page/my-dspace-page.module')
              .then((m) => m.MyDSpacePageModule),
            canActivate: [AuthenticatedGuard, EndUserAgreementCurrentUserGuard]
          },
          {
            path: 'search',
            loadChildren: () => import('./search-page/search-page-routing.module')
              .then((m) => m.SearchPageRoutingModule),
            canActivate: [EndUserAgreementCurrentUserGuard]
          },
          {
            path: 'browse',
            loadChildren: () => import('./browse-by/browse-by-page.module')
              .then((m) => m.BrowseByPageModule),
            canActivate: [EndUserAgreementCurrentUserGuard]
          },
          {
            path: ADMIN_MODULE_PATH,
            loadChildren: () => import('./admin/admin.module')
              .then((m) => m.AdminModule),
            canActivate: [SiteAdministratorGuard, EndUserAgreementCurrentUserGuard]
          },
          {
            path: 'login',
            loadChildren: () => import('./login-page/login-page.module')
              .then((m) => m.LoginPageModule)
          },
          {
            path: 'logout',
            loadChildren: () => import('./logout-page/logout-page.module')
              .then((m) => m.LogoutPageModule)
          },
          {
            path: 'submit',
            loadChildren: () => import('./submit-page/submit-page.module')
              .then((m) => m.SubmitPageModule),
            canActivate: [EndUserAgreementCurrentUserGuard]
          },
          {
            path: 'import-external',
            loadChildren: () => import('./import-external-page/import-external-page.module')
              .then((m) => m.ImportExternalPageModule),
            canActivate: [EndUserAgreementCurrentUserGuard]
          },
          {
            path: 'workspaceitems',
            loadChildren: () => import('./workspaceitems-edit-page/workspaceitems-edit-page.module')
              .then((m) => m.WorkspaceitemsEditPageModule),
            canActivate: [EndUserAgreementCurrentUserGuard]
          },
          {
            path: WORKFLOW_ITEM_MODULE_PATH,
            loadChildren: () => import('./workflowitems-edit-page/workflowitems-edit-page.module')
              .then((m) => m.WorkflowItemsEditPageModule),
            canActivate: [EndUserAgreementCurrentUserGuard]
          },
          {
            path: PROFILE_MODULE_PATH,
            loadChildren: () => import('./profile-page/profile-page.module')
              .then((m) => m.ProfilePageModule),
            canActivate: [AuthenticatedGuard, EndUserAgreementCurrentUserGuard]
          },
          {
            path: PROCESS_MODULE_PATH,
            loadChildren: () => import('./process-page/process-page.module')
              .then((m) => m.ProcessPageModule),
            canActivate: [AuthenticatedGuard, EndUserAgreementCurrentUserGuard]
          },
          {
            path: INFO_MODULE_PATH,
            loadChildren: () => import('./info/info.module').then((m) => m.InfoModule)
          },
          {
            path: REQUEST_COPY_MODULE_PATH,
            loadChildren: () => import('./request-copy/request-copy.module').then((m) => m.RequestCopyModule),
            canActivate: [AuthenticatedGuard, EndUserAgreementCurrentUserGuard]
          },
          {
            path: FORBIDDEN_PATH,
            component: ThemedForbiddenComponent
          },
          {
            path: 'statistics',
            loadChildren: () => import('./statistics-page/statistics-page-routing.module')
              .then((m) => m.StatisticsPageRoutingModule)
          },
          {
            path: ACCESS_CONTROL_MODULE_PATH,
            loadChildren: () => import('./access-control/access-control.module').then((m) => m.AccessControlModule),
            canActivate: [GroupAdministratorGuard],
          },
          { path: '**', pathMatch: 'full', component: ThemedPageNotFoundComponent },
<<<<<<< HEAD
        ]
      }
    ], {
      onSameUrlNavigation: 'reload',
    })
=======
      ]}
    ],{
    onSameUrlNavigation: 'reload',
    relativeLinkResolution: 'legacy'
})
>>>>>>> efe51aa3
  ],
  exports: [RouterModule],
})
export class AppRoutingModule {

}<|MERGE_RESOLUTION|>--- conflicted
+++ resolved
@@ -212,19 +212,12 @@
             canActivate: [GroupAdministratorGuard],
           },
           { path: '**', pathMatch: 'full', component: ThemedPageNotFoundComponent },
-<<<<<<< HEAD
         ]
       }
     ], {
       onSameUrlNavigation: 'reload',
-    })
-=======
-      ]}
-    ],{
-    onSameUrlNavigation: 'reload',
     relativeLinkResolution: 'legacy'
 })
->>>>>>> efe51aa3
   ],
   exports: [RouterModule],
 })
