--- conflicted
+++ resolved
@@ -22,10 +22,6 @@
   animations: [fadeInOut]
 })
 
-<<<<<<< HEAD
-export class TopLevelCommunityListComponent {
-  communitiesRDObs: Observable<RemoteData<PaginatedList<Community>>>;
-=======
 export class TopLevelCommunityListComponent implements OnInit {
   /**
    * A list of remote data objects of all top communities
@@ -35,7 +31,6 @@
   /**
    * The pagination configuration
    */
->>>>>>> 2d07cc19
   config: PaginationComponentOptions;
 
   /**
