--- conflicted
+++ resolved
@@ -33,14 +33,10 @@
                           [title]="'collection.page.news'">
                   </ds-comcol-page-content>
                 </header>
-<<<<<<< HEAD
+                <ds-dso-edit-menu></ds-dso-edit-menu>
                 <div class="pl-2 space-children-mr">
-                  <ds-dso-page-edit-button *ngIf="isCollectionAdmin$ | async"  [pageRoute]="collectionPageRoute$ | async" [dso]="collection" [tooltipMsg]="'collection.page.edit'"></ds-dso-page-edit-button>
                   <ds-dso-page-subscription-button [dso]="collection"></ds-dso-page-subscription-button>
                 </div>
-=======
-                  <ds-dso-edit-menu></ds-dso-edit-menu>
->>>>>>> a3e99b6a
               </div>
               <section class="comcol-page-browse-section">
               <!-- Browse-By Links -->
