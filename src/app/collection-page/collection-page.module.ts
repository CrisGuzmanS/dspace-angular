import { NgModule } from '@angular/core';
import { CommonModule } from '@angular/common';
import { TranslateModule } from "@ngx-translate/core";

import { SharedModule } from '../shared/shared.module';
<<<<<<< HEAD

=======
>>>>>>> 923ad74c
import { CollectionPageComponent } from './collection-page.component';
import { CollectionPageRoutingModule } from './collection-page-routing.module';

@NgModule({
  imports: [
    CollectionPageRoutingModule,
    CommonModule,
    SharedModule,
    TranslateModule,
    SharedModule,
  ],
  declarations: [
    CollectionPageComponent,
  ]
})
export class CollectionPageModule { }<|MERGE_RESOLUTION|>--- conflicted
+++ resolved
@@ -3,10 +3,7 @@
 import { TranslateModule } from "@ngx-translate/core";
 
 import { SharedModule } from '../shared/shared.module';
-<<<<<<< HEAD
 
-=======
->>>>>>> 923ad74c
 import { CollectionPageComponent } from './collection-page.component';
 import { CollectionPageRoutingModule } from './collection-page-routing.module';
 
@@ -16,7 +13,6 @@
     CommonModule,
     SharedModule,
     TranslateModule,
-    SharedModule,
   ],
   declarations: [
     CollectionPageComponent,
