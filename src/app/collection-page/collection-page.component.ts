--- conflicted
+++ resolved
@@ -29,11 +29,8 @@
 import { getCollectionPageRoute } from './collection-page-routing-paths';
 import { redirectOn4xx } from '../core/shared/authorized.operators';
 import { BROWSE_LINKS_TO_FOLLOW } from '../core/browse/browse.service';
-<<<<<<< HEAD
 import { DSONameService } from '../core/breadcrumbs/dso-name.service';
-=======
 import { APP_CONFIG, AppConfig } from '../../../src/config/app-config.interface';
->>>>>>> 694fa39a
 
 @Component({
   selector: 'ds-collection-page',
@@ -74,11 +71,8 @@
     private authService: AuthService,
     private paginationService: PaginationService,
     private authorizationDataService: AuthorizationDataService,
-<<<<<<< HEAD
     public dsoNameService: DSONameService,
-=======
     @Inject(APP_CONFIG) public appConfig: AppConfig,
->>>>>>> 694fa39a
   ) {
     this.paginationConfig = Object.assign(new PaginationComponentOptions(), {
       id: 'cp',
