--- conflicted
+++ resolved
@@ -28,7 +28,6 @@
 import { DSONameService } from '../../core/breadcrumbs/dso-name.service';
 import { createSuccessfulRemoteDataObject, createSuccessfulRemoteDataObject$ } from '../../shared/remote-data.utils';
 import { createPaginatedList } from '../../shared/testing/utils.test';
-import { AuthService } from '../../core/auth/auth.service';
 
 describe('ProcessDetailComponent', () => {
   let component: ProcessDetailComponent;
@@ -36,12 +35,9 @@
 
   let processService: ProcessDataService;
   let nameService: DSONameService;
-<<<<<<< HEAD
-  let authService: AuthService;
-=======
   let bitstreamDataService: BitstreamDataService;
   let httpClient: HttpClient;
->>>>>>> d78549c2
+  let authService: AuthService;
 
   let process: Process;
   let fileName: string;
@@ -106,14 +102,12 @@
     nameService = jasmine.createSpyObj('nameService', {
       getName: fileName
     });
-<<<<<<< HEAD
+    httpClient = jasmine.createSpyObj('httpClient', {
+      get: observableOf(processOutput)
+    });
     authService = jasmine.createSpyObj('authService', {
       isAuthenticated: observableOf(true),
       setRedirectUrl: {}
-=======
-    httpClient = jasmine.createSpyObj('httpClient', {
-      get: observableOf(processOutput)
->>>>>>> d78549c2
     });
   }
 
@@ -128,15 +122,11 @@
           useValue: { data: observableOf({ process: createSuccessfulRemoteDataObject(process) }) }
         },
         { provide: ProcessDataService, useValue: processService },
-<<<<<<< HEAD
-        { provide: DSONameService, useValue: nameService },
-        { provide: AuthService, useValue: authService },
-=======
         { provide: BitstreamDataService, useValue: bitstreamDataService },
         { provide: DSONameService, useValue: nameService },
         { provide: AuthService, useValue: new AuthServiceMock() },
         { provide: HttpClient, useValue: httpClient },
->>>>>>> d78549c2
+        { provide: AuthService, useValue: authService },
       ],
       schemas: [CUSTOM_ELEMENTS_SCHEMA]
     }).compileComponents();
