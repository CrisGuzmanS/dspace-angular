@import '../styles/variables.scss';
@import '../styles/helpers/font_awesome_imports.scss';
@import '../../node_modules/bootstrap/scss/bootstrap.scss';
@import '../../node_modules/nouislider/distribute/nouislider.min';

html {
  position: relative;
  min-height: 100%;
}

body {
  overflow-x: hidden;
}

// Sticky Footer
.outer-wrapper {
  display: flex;
  margin: 0;
}

.inner-wrapper {
  flex: 1 1 auto;
  flex-flow: column nowrap;
  display: flex;
  min-height: 100vh;
  flex-direction: column;
  width: 100%;
  position: relative;
}

.main-content {
<<<<<<< HEAD
  flex: 1 1 100%;
  margin-top: $content-spacing;
  margin-bottom: $content-spacing;
}
.alert.hide {
  padding: 0;
  margin: 0;
}
=======
  z-index: $main-z-index;
  flex: 1 0 auto;
  margin-top: $content-spacing;
  margin-bottom: $content-spacing;
}

ds-header-navbar-wrapper {
  z-index: $nav-z-index;
}

ds-admin-sidebar {
  position: fixed;
  z-index: $sidebar-z-index;
}
>>>>>>> 2055f321
<|MERGE_RESOLUTION|>--- conflicted
+++ resolved
@@ -29,20 +29,15 @@
 }
 
 .main-content {
-<<<<<<< HEAD
+  z-index: $main-z-index;
   flex: 1 1 100%;
   margin-top: $content-spacing;
   margin-bottom: $content-spacing;
 }
+
 .alert.hide {
   padding: 0;
   margin: 0;
-}
-=======
-  z-index: $main-z-index;
-  flex: 1 0 auto;
-  margin-top: $content-spacing;
-  margin-bottom: $content-spacing;
 }
 
 ds-header-navbar-wrapper {
@@ -53,4 +48,3 @@
   position: fixed;
   z-index: $sidebar-z-index;
 }
->>>>>>> 2055f321
