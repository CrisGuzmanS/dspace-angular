import { CommonModule } from '@angular/common';
import { NO_ERRORS_SCHEMA, SimpleChange, DebugElement } from '@angular/core';
import { ComponentFixture, fakeAsync, flush, TestBed, waitForAsync } from '@angular/core/testing';
import { FormsModule, ReactiveFormsModule } from '@angular/forms';
import { BrowserModule, By } from '@angular/platform-browser';
import { Router } from '@angular/router';
import { NgbModule } from '@ng-bootstrap/ng-bootstrap';
import { TranslateLoader, TranslateModule, TranslateService } from '@ngx-translate/core';
import { Observable, of as observableOf } from 'rxjs';
import { RestResponse } from '../../../../core/cache/response.models';
import { buildPaginatedList, PaginatedList } from '../../../../core/data/paginated-list.model';
import { RemoteData } from '../../../../core/data/remote-data';
import { EPersonDataService } from '../../../../core/eperson/eperson-data.service';
import { GroupDataService } from '../../../../core/eperson/group-data.service';
import { EPerson } from '../../../../core/eperson/models/eperson.model';
import { Group } from '../../../../core/eperson/models/group.model';
import { PageInfo } from '../../../../core/shared/page-info.model';
import { FormBuilderService } from '../../../../shared/form/builder/form-builder.service';
import { NotificationsService } from '../../../../shared/notifications/notifications.service';
import { GroupMock, GroupMock2 } from '../../../../shared/testing/group-mock';
import { ReviewersListComponent } from './reviewers-list.component';
import { EPersonMock, EPersonMock2 } from '../../../../shared/testing/eperson.mock';
import {
  createSuccessfulRemoteDataObject$,
  createNoContentRemoteDataObject$
} from '../../../../shared/remote-data.utils';
import { getMockTranslateService } from '../../../../shared/mocks/translate.service.mock';
import { getMockFormBuilderService } from '../../../../shared/mocks/form-builder-service.mock';
import { TranslateLoaderMock } from '../../../../shared/testing/translate-loader.mock';
import { NotificationsServiceStub } from '../../../../shared/testing/notifications-service.stub';
import { RouterMock } from '../../../../shared/mocks/router.mock';
import { PaginationService } from '../../../../core/pagination/pagination.service';
import { PaginationServiceStub } from '../../../../shared/testing/pagination-service.stub';
import { EpersonDtoModel } from '../../../../core/eperson/models/eperson-dto.model';

describe('ReviewersListComponent', () => {
  let component: ReviewersListComponent;
  let fixture: ComponentFixture<ReviewersListComponent>;
  let translateService: TranslateService;
  let builderService: FormBuilderService;
  let ePersonDataServiceStub: any;
  let groupsDataServiceStub: any;
  let activeGroup;
  let allEPersons;
  let allGroups;
  let epersonMembers;
  let subgroupMembers;
  let paginationService;
  let ePersonDtoModel1: EpersonDtoModel;
  let ePersonDtoModel2: EpersonDtoModel;

  beforeEach(waitForAsync(() => {
    activeGroup = GroupMock;
    epersonMembers = [EPersonMock2];
    subgroupMembers = [GroupMock2];
    allEPersons = [EPersonMock, EPersonMock2];
    allGroups = [GroupMock, GroupMock2];
    ePersonDataServiceStub = {
      activeGroup: activeGroup,
      epersonMembers: epersonMembers,
      subgroupMembers: subgroupMembers,
<<<<<<< HEAD
      findListByHref(_href: string): Observable<RemoteData<PaginatedList<EPerson>>> {
=======
      findAllByHref(_href: string): Observable<RemoteData<PaginatedList<EPerson>>> {
>>>>>>> 572f5ac4
        return createSuccessfulRemoteDataObject$(buildPaginatedList<EPerson>(new PageInfo(), groupsDataServiceStub.getEPersonMembers()));
      },
      searchByScope(scope: string, query: string): Observable<RemoteData<PaginatedList<EPerson>>> {
        if (query === '') {
          return createSuccessfulRemoteDataObject$(buildPaginatedList(new PageInfo(), allEPersons));
        }
        return createSuccessfulRemoteDataObject$(buildPaginatedList(new PageInfo(), []));
      },
      clearEPersonRequests() {
        // empty
      },
      clearLinkRequests() {
        // empty
      },
      getEPeoplePageRouterLink(): string {
        return '/access-control/epeople';
      }
    };
    groupsDataServiceStub = {
      activeGroup: activeGroup,
      epersonMembers: epersonMembers,
      subgroupMembers: subgroupMembers,
      allGroups: allGroups,
      getActiveGroup(): Observable<Group> {
        return observableOf(activeGroup);
      },
      getEPersonMembers() {
        return this.epersonMembers;
      },
      searchGroups(query: string): Observable<RemoteData<PaginatedList<Group>>> {
        if (query === '') {
          return createSuccessfulRemoteDataObject$(buildPaginatedList(new PageInfo(), this.allGroups));
        }
        return createSuccessfulRemoteDataObject$(buildPaginatedList(new PageInfo(), []));
      },
      addMemberToGroup(parentGroup, eperson: EPerson): Observable<RestResponse> {
        this.epersonMembers = [...this.epersonMembers, eperson];
        return observableOf(new RestResponse(true, 200, 'Success'));
      },
      clearGroupsRequests() {
        // empty
      },
      clearGroupLinkRequests() {
        // empty
      },
      getGroupEditPageRouterLink(group: Group): string {
        return '/access-control/groups/' + group.id;
      },
      deleteMemberFromGroup(parentGroup, epersonToDelete: EPerson): Observable<RestResponse> {
        this.epersonMembers = this.epersonMembers.find((eperson: EPerson) => {
          if (eperson.id !== epersonToDelete.id) {
            return eperson;
          }
        });
        if (this.epersonMembers === undefined) {
          this.epersonMembers = [];
        }
        return observableOf(new RestResponse(true, 200, 'Success'));
      },
      findById(id: string) {
        for (const group of allGroups) {
          if (group.id === id) {
            return createSuccessfulRemoteDataObject$(group);
          }
        }
        return createNoContentRemoteDataObject$();
      },
      editGroup() {
        // empty
      }
    };
    builderService = getMockFormBuilderService();
    translateService = getMockTranslateService();

    paginationService = new PaginationServiceStub();
    TestBed.configureTestingModule({
      imports: [CommonModule, NgbModule, FormsModule, ReactiveFormsModule, BrowserModule,
        TranslateModule.forRoot({
          loader: {
            provide: TranslateLoader,
            useClass: TranslateLoaderMock
          }
        }),
      ],
      declarations: [ReviewersListComponent],
      providers: [ReviewersListComponent,
        { provide: EPersonDataService, useValue: ePersonDataServiceStub },
        { provide: GroupDataService, useValue: groupsDataServiceStub },
        { provide: NotificationsService, useValue: new NotificationsServiceStub() },
        { provide: FormBuilderService, useValue: builderService },
        { provide: Router, useValue: new RouterMock() },
        { provide: PaginationService, useValue: paginationService },
      ],
      schemas: [NO_ERRORS_SCHEMA]
    }).compileComponents();
  }));

  beforeEach(() => {
    fixture = TestBed.createComponent(ReviewersListComponent);
    component = fixture.componentInstance;
    fixture.detectChanges();
  });
  afterEach(fakeAsync(() => {
    fixture.destroy();
    flush();
    component = null;
    fixture.debugElement.nativeElement.remove();
  }));

  beforeEach(() => {
    ePersonDtoModel1 = new EpersonDtoModel();
    ePersonDtoModel1.eperson = EPersonMock;
    ePersonDtoModel2 = new EpersonDtoModel();
    ePersonDtoModel2.eperson = EPersonMock2;
  });

  describe('when no group is selected', () => {
    beforeEach(() => {
      component.ngOnChanges({
        groupId: new SimpleChange(undefined, null, true)
      });
      fixture.detectChanges();
    });

    it('should show no ePersons because no group is selected', () => {
      const ePersonIdsFound = fixture.debugElement.queryAll(By.css('#ePeopleMembersOfGroup tr td:first-child'));
      expect(ePersonIdsFound.length).toEqual(0);
      epersonMembers.map((ePerson: EPerson) => {
        expect(ePersonIdsFound.find((foundEl) => {
          return (foundEl.nativeElement.textContent.trim() === ePerson.uuid);
        })).not.toBeTruthy();
      });
    });
  });

  describe('when a group is selected', () => {
    beforeEach(() => {
      component.ngOnChanges({
        groupId: new SimpleChange(undefined, GroupMock.id, true)
      });
      fixture.detectChanges();
    });

    it('should show all ePerson members of group', () => {
      const ePersonIdsFound = fixture.debugElement.queryAll(By.css('#ePeopleMembersOfGroup tr td:first-child'));
      expect(ePersonIdsFound.length).toEqual(1);
      epersonMembers.map((ePerson: EPerson) => {
        expect(ePersonIdsFound.find((foundEl: DebugElement) => {
          return (foundEl.nativeElement.textContent.trim() === ePerson.uuid);
        })).toBeTruthy();
      });
    });
  });


  it('should replace the value when a new member is added when multipleReviewers is false', () => {
    spyOn(component.selectedReviewersUpdated, 'emit');
    component.multipleReviewers = false;
    component.selectedReviewers = [ePersonDtoModel1];

    component.addMemberToGroup(ePersonDtoModel2);

    expect(component.selectedReviewers).toEqual([ePersonDtoModel2]);
    expect(component.selectedReviewersUpdated.emit).toHaveBeenCalledWith([ePersonDtoModel2.eperson]);
  });

  it('should add the value when a new member is added when multipleReviewers is true', () => {
    spyOn(component.selectedReviewersUpdated, 'emit');
    component.multipleReviewers = true;
    component.selectedReviewers = [ePersonDtoModel1];

    component.addMemberToGroup(ePersonDtoModel2);

    expect(component.selectedReviewers).toEqual([ePersonDtoModel1, ePersonDtoModel2]);
    expect(component.selectedReviewersUpdated.emit).toHaveBeenCalledWith([ePersonDtoModel1.eperson, ePersonDtoModel2.eperson]);
  });

  it('should delete the member when present', () => {
    spyOn(component.selectedReviewersUpdated, 'emit');
    ePersonDtoModel1.memberOfGroup = true;
    component.selectedReviewers = [ePersonDtoModel1];

    component.deleteMemberFromGroup(ePersonDtoModel1);

    expect(component.selectedReviewers).toEqual([]);
    expect(ePersonDtoModel1.memberOfGroup).toBeFalse();
    expect(component.selectedReviewersUpdated.emit).toHaveBeenCalledWith([]);
  });

});<|MERGE_RESOLUTION|>--- conflicted
+++ resolved
@@ -59,11 +59,7 @@
       activeGroup: activeGroup,
       epersonMembers: epersonMembers,
       subgroupMembers: subgroupMembers,
-<<<<<<< HEAD
       findListByHref(_href: string): Observable<RemoteData<PaginatedList<EPerson>>> {
-=======
-      findAllByHref(_href: string): Observable<RemoteData<PaginatedList<EPerson>>> {
->>>>>>> 572f5ac4
         return createSuccessfulRemoteDataObject$(buildPaginatedList<EPerson>(new PageInfo(), groupsDataServiceStub.getEPersonMembers()));
       },
       searchByScope(scope: string, query: string): Observable<RemoteData<PaginatedList<EPerson>>> {
