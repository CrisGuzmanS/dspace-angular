--- conflicted
+++ resolved
@@ -24,13 +24,8 @@
         [content]="communityPayload.copyrightText"
         [hasInnerHtml]="true">
       </ds-comcol-page-content>
-<<<<<<< HEAD
-      <ds-community-page-sub-collection-list
-        [community]="communityPayload"></ds-community-page-sub-collection-list>
-=======
       <ds-community-page-sub-community-list [community]="communityPayload"></ds-community-page-sub-community-list>
       <ds-community-page-sub-collection-list [community]="communityPayload"></ds-community-page-sub-collection-list>
->>>>>>> 2055f321
     </div>
   </div>
   <ds-error *ngIf="communityRD?.hasFailed" message="{{'error.community' | translate}}"></ds-error>
