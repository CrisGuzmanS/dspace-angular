--- conflicted
+++ resolved
@@ -1,8 +1,4 @@
-<<<<<<< HEAD
-import { mergeMap, filter, map, first, tap } from 'rxjs/operators';
-=======
 import { mergeMap, filter, map } from 'rxjs/operators';
->>>>>>> 2d07cc19
 import { ChangeDetectionStrategy, Component, OnDestroy, OnInit } from '@angular/core';
 import { ActivatedRoute, Router } from '@angular/router';
 
@@ -34,12 +30,6 @@
    * The community displayed on this page
    */
   communityRD$: Observable<RemoteData<Community>>;
-<<<<<<< HEAD
-  logoRD$: Observable<RemoteData<Bitstream>>;
-
-  private subs: Subscription[] = [];
-=======
->>>>>>> 2d07cc19
 
   /**
    * The logo of this community
