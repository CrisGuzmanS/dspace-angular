--- conflicted
+++ resolved
@@ -2,24 +2,21 @@
 import { ActivatedRoute, Params } from '@angular/router';
 
 import { Subscription } from 'rxjs/Subscription';
+import { CommunityDataService } from '../core/data/community-data.service';
+import { RemoteData } from '../core/data/remote-data';
+import { Bitstream } from '../core/shared/bitstream.model';
 
 import { Community } from '../core/shared/community.model';
-import { Bitstream } from '../core/shared/bitstream.model';
-import { RemoteData } from '../core/data/remote-data';
-import { CommunityDataService } from '../core/data/community-data.service';
-import { hasValue } from '../shared/empty.util';
 
 import { fadeInOut } from '../shared/animations/fade';
+import { hasValue } from '../shared/empty.util';
 
 @Component({
   selector: 'ds-community-page',
   styleUrls: ['./community-page.component.scss'],
   templateUrl: './community-page.component.html',
-<<<<<<< HEAD
-  changeDetection: ChangeDetectionStrategy.OnPush
-=======
+  changeDetection: ChangeDetectionStrategy.OnPush,
   animations: [fadeInOut]
->>>>>>> c9338e26
 })
 export class CommunityPageComponent implements OnInit, OnDestroy {
   communityData: RemoteData<Community>;
