import { mergeMap, filter, map } from 'rxjs/operators';
import { ChangeDetectionStrategy, Component, OnInit } from '@angular/core';
import { ActivatedRoute, Router } from '@angular/router';

import { Observable } from 'rxjs';
import { CommunityDataService } from '../core/data/community-data.service';
import { RemoteData } from '../core/data/remote-data';
import { Bitstream } from '../core/shared/bitstream.model';

import { Community } from '../core/shared/community.model';

import { MetadataService } from '../core/metadata/metadata.service';

import { fadeInOut } from '../shared/animations/fade';
import { hasValue } from '../shared/empty.util';
import { getAllSucceededRemoteDataPayload, redirectOn4xx } from '../core/shared/operators';
import { AuthService } from '../core/auth/auth.service';
<<<<<<< HEAD
import { AuthorizationDataService } from '../core/data/feature-authorization/authorization-data.service';
import { FeatureID } from '../core/data/feature-authorization/feature-id';
=======
import { getCommunityPageRoute } from './community-page-routing-paths';
>>>>>>> 1115c585

@Component({
  selector: 'ds-community-page',
  styleUrls: ['./community-page.component.scss'],
  templateUrl: './community-page.component.html',
  changeDetection: ChangeDetectionStrategy.OnPush,
  animations: [fadeInOut]
})
/**
 * This component represents a detail page for a single community
 */
export class CommunityPageComponent implements OnInit {
  /**
   * The community displayed on this page
   */
  communityRD$: Observable<RemoteData<Community>>;

  /**
   * Whether the current user is a Community admin
   */
  isCommunityAdmin$: Observable<boolean>;

  /**
   * The logo of this community
   */
  logoRD$: Observable<RemoteData<Bitstream>>;

  /**
   * Route to the community page
   */
  communityPageRoute$: Observable<string>;

  constructor(
    private communityDataService: CommunityDataService,
    private metadata: MetadataService,
    private route: ActivatedRoute,
    private router: Router,
    private authService: AuthService,
    private authorizationDataService: AuthorizationDataService
  ) {

  }

  ngOnInit(): void {
    this.communityRD$ = this.route.data.pipe(
      map((data) => data.dso as RemoteData<Community>),
      redirectOn4xx(this.router, this.authService)
    );
    this.logoRD$ = this.communityRD$.pipe(
      map((rd: RemoteData<Community>) => rd.payload),
      filter((community: Community) => hasValue(community)),
<<<<<<< HEAD
      mergeMap((community: Community) => community.logo)
    );
    this.isCommunityAdmin$ = this.authorizationDataService.isAuthorized(FeatureID.IsCommunityAdmin);
=======
      mergeMap((community: Community) => community.logo));
    this.communityPageRoute$ = this.communityRD$.pipe(
      getAllSucceededRemoteDataPayload(),
      map((community) => getCommunityPageRoute(community.id))
    );
>>>>>>> 1115c585
  }
}<|MERGE_RESOLUTION|>--- conflicted
+++ resolved
@@ -15,12 +15,9 @@
 import { hasValue } from '../shared/empty.util';
 import { getAllSucceededRemoteDataPayload, redirectOn4xx } from '../core/shared/operators';
 import { AuthService } from '../core/auth/auth.service';
-<<<<<<< HEAD
 import { AuthorizationDataService } from '../core/data/feature-authorization/authorization-data.service';
 import { FeatureID } from '../core/data/feature-authorization/feature-id';
-=======
 import { getCommunityPageRoute } from './community-page-routing-paths';
->>>>>>> 1115c585
 
 @Component({
   selector: 'ds-community-page',
@@ -72,16 +69,11 @@
     this.logoRD$ = this.communityRD$.pipe(
       map((rd: RemoteData<Community>) => rd.payload),
       filter((community: Community) => hasValue(community)),
-<<<<<<< HEAD
-      mergeMap((community: Community) => community.logo)
-    );
-    this.isCommunityAdmin$ = this.authorizationDataService.isAuthorized(FeatureID.IsCommunityAdmin);
-=======
       mergeMap((community: Community) => community.logo));
     this.communityPageRoute$ = this.communityRD$.pipe(
       getAllSucceededRemoteDataPayload(),
       map((community) => getCommunityPageRoute(community.id))
     );
->>>>>>> 1115c585
+    this.isCommunityAdmin$ = this.authorizationDataService.isAuthorized(FeatureID.IsCommunityAdmin);
   }
 }