import { async, ComponentFixture, TestBed } from '@angular/core/testing';
import { ActivatedRoute } from '@angular/router';
import { TranslateModule } from '@ngx-translate/core';
import { CommonModule } from '@angular/common';
import { RouterTestingModule } from '@angular/router/testing';
import { NO_ERRORS_SCHEMA } from '@angular/core';
import { SharedModule } from '../../shared/shared.module';
import { of as observableOf } from 'rxjs';
import { EditCommunityPageComponent } from './edit-community-page.component';
import { CommunityDataService } from '../../core/data/community-data.service';
import { NotificationsService } from '../../shared/notifications/notifications.service';
import { NotificationsServiceStub } from '../../shared/testing/notifications-service-stub';

describe('EditCommunityPageComponent', () => {
  let comp: EditCommunityPageComponent;
  let fixture: ComponentFixture<EditCommunityPageComponent>;

  const routeStub = {
    data: observableOf({
      dso: { payload: {} }
    }),
    routeConfig: {
      children: []
    },
    snapshot: {
      firstChild: {
        routeConfig: {
          path: 'mockUrl'
        }
      }
    }
  };

  beforeEach(async(() => {
    TestBed.configureTestingModule({
      imports: [TranslateModule.forRoot(), SharedModule, CommonModule, RouterTestingModule],
      declarations: [EditCommunityPageComponent],
      providers: [
        { provide: CommunityDataService, useValue: {} },
<<<<<<< HEAD
        { provide: ActivatedRoute, useValue: { data: observableOf({ dso: { payload: {} } }) } },
        { provide: NotificationsService, useValue: new NotificationsServiceStub() }
=======
        { provide: ActivatedRoute, useValue: routeStub },
>>>>>>> ac68893f
      ],
      schemas: [NO_ERRORS_SCHEMA]
    }).compileComponents();
  }));

  beforeEach(() => {
    fixture = TestBed.createComponent(EditCommunityPageComponent);
    comp = fixture.componentInstance;
    fixture.detectChanges();
  });

  describe('type', () => {
    it('should have the right type set', () => {
      expect((comp as any).type).toEqual('community');
    })
  });
});<|MERGE_RESOLUTION|>--- conflicted
+++ resolved
@@ -8,8 +8,6 @@
 import { of as observableOf } from 'rxjs';
 import { EditCommunityPageComponent } from './edit-community-page.component';
 import { CommunityDataService } from '../../core/data/community-data.service';
-import { NotificationsService } from '../../shared/notifications/notifications.service';
-import { NotificationsServiceStub } from '../../shared/testing/notifications-service-stub';
 
 describe('EditCommunityPageComponent', () => {
   let comp: EditCommunityPageComponent;
@@ -37,12 +35,7 @@
       declarations: [EditCommunityPageComponent],
       providers: [
         { provide: CommunityDataService, useValue: {} },
-<<<<<<< HEAD
-        { provide: ActivatedRoute, useValue: { data: observableOf({ dso: { payload: {} } }) } },
-        { provide: NotificationsService, useValue: new NotificationsServiceStub() }
-=======
         { provide: ActivatedRoute, useValue: routeStub },
->>>>>>> ac68893f
       ],
       schemas: [NO_ERRORS_SCHEMA]
     }).compileComponents();
