import { Component, HostListener, Injector, OnInit } from '@angular/core';
import { BehaviorSubject, combineLatest, Observable } from 'rxjs';
import { debounceTime, distinctUntilChanged, first, map, withLatestFrom } from 'rxjs/operators';
import { AuthService } from '../../core/auth/auth.service';
import { slideHorizontal, slideSidebar } from '../../shared/animations/slide';
import { MenuComponent } from '../../shared/menu/menu.component';
import { MenuService } from '../../shared/menu/menu.service';
import { CSSVariableService } from '../../shared/sass-helper/sass-helper.service';
import { AuthorizationDataService } from '../../core/data/feature-authorization/authorization-data.service';
import { MenuID } from '../../shared/menu/menu-id.model';
import { ActivatedRoute } from '@angular/router';
import { ThemeService } from '../../shared/theme-support/theme.service';

/**
 * Component representing the admin sidebar
 */
@Component({
  selector: 'ds-admin-sidebar',
  templateUrl: './admin-sidebar.component.html',
  styleUrls: ['./admin-sidebar.component.scss'],
  animations: [slideHorizontal, slideSidebar]
})
export class AdminSidebarComponent extends MenuComponent implements OnInit {
  /**
   * The menu ID of the Navbar is PUBLIC
   * @type {MenuID.ADMIN}
   */
  menuID = MenuID.ADMIN;

  /**
   * Observable that emits the width of the collapsible menu sections
   */
  sidebarWidth: Observable<string>;

  /**
   * Is true when the sidebar is open, is false when the sidebar is animating or closed
   * @type {boolean}
   */
  sidebarOpen = true; // Open in UI, animation finished

  /**
   * Is true when the sidebar is closed, is false when the sidebar is animating or open
   * @type {boolean}
   */
  sidebarClosed = !this.sidebarOpen; // Closed in UI, animation finished

  /**
   * Emits true when either the menu OR the menu's preview is expanded, else emits false
   */
  sidebarExpanded: Observable<boolean>;

  inFocus$: BehaviorSubject<boolean>;

  constructor(
    protected menuService: MenuService,
    protected injector: Injector,
    private variableService: CSSVariableService,
    private authService: AuthService,
    public authorizationService: AuthorizationDataService,
<<<<<<< HEAD
    protected scriptDataService: ScriptDataService,
    public route: ActivatedRoute,
    protected themeService: ThemeService
=======
    public route: ActivatedRoute
>>>>>>> 3a9783d0
  ) {
    super(menuService, injector, authorizationService, route, themeService);
    this.inFocus$ = new BehaviorSubject(false);
  }

  /**
   * Set and calculate all initial values of the instance variables
   */
  ngOnInit(): void {
    super.ngOnInit();
    this.sidebarWidth = this.variableService.getVariable('sidebarItemsWidth');
    this.authService.isAuthenticated()
      .subscribe((loggedIn: boolean) => {
        if (loggedIn) {
          this.menuService.showMenu(this.menuID);
        }
      });
    this.menuCollapsed.pipe(first())
      .subscribe((collapsed: boolean) => {
        this.sidebarOpen = !collapsed;
        this.sidebarClosed = collapsed;
      });
    this.sidebarExpanded = combineLatest([this.menuCollapsed, this.menuPreviewCollapsed])
      .pipe(
        map(([collapsed, previewCollapsed]) => (!collapsed || !previewCollapsed))
      );
    this.inFocus$.pipe(
      debounceTime(50),
      distinctUntilChanged(),  // disregard focusout in situations like --(focusout)-(focusin)--
      withLatestFrom(
        combineLatest([this.menuCollapsed, this.menuPreviewCollapsed])
      ),
    ).subscribe(([inFocus, [collapsed, previewCollapsed]]) => {
      if (collapsed) {
        if (inFocus && previewCollapsed) {
          this.expandPreview(new Event('focusin → expand'));
        } else if (!inFocus && !previewCollapsed) {
          this.collapsePreview(new Event('focusout → collapse'));
        }
      }
    });
  }

  @HostListener('focusin')
  public handleFocusIn() {
    this.inFocus$.next(true);
  }

  @HostListener('focusout')
  public handleFocusOut() {
    this.inFocus$.next(false);
  }

  public handleMouseEnter(event: any) {
    if (!this.inFocus$.getValue()) {
      this.expandPreview(event);
    } else {
      event.preventDefault();
    }
  }

  public handleMouseLeave(event: any) {
    if (!this.inFocus$.getValue()) {
      this.collapsePreview(event);
    } else {
      event.preventDefault();
    }
  }

  /**
   * Method to change this.collapsed to false when the slide animation ends and is sliding open
   * @param event The animation event
   */
  startSlide(event: any): void {
    if (event.toState === 'expanded') {
      this.sidebarClosed = false;
    } else if (event.toState === 'collapsed') {
      this.sidebarOpen = false;
    }
  }

  /**
   * Method to change this.collapsed to false when the slide animation ends and is sliding open
   * @param event The animation event
   */
  finishSlide(event: any): void {
    if (event.fromState === 'expanded') {
      this.sidebarClosed = true;
    } else if (event.fromState === 'collapsed') {
      this.sidebarOpen = true;
    }
  }
}<|MERGE_RESOLUTION|>--- conflicted
+++ resolved
@@ -57,13 +57,8 @@
     private variableService: CSSVariableService,
     private authService: AuthService,
     public authorizationService: AuthorizationDataService,
-<<<<<<< HEAD
-    protected scriptDataService: ScriptDataService,
     public route: ActivatedRoute,
     protected themeService: ThemeService
-=======
-    public route: ActivatedRoute
->>>>>>> 3a9783d0
   ) {
     super(menuService, injector, authorizationService, route, themeService);
     this.inFocus$ = new BehaviorSubject(false);
