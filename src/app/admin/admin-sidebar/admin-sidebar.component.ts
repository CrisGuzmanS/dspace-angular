import { Component, HostListener, Injector, OnInit } from '@angular/core';
import { NgbModal } from '@ng-bootstrap/ng-bootstrap';
<<<<<<< HEAD
import { combineLatest, combineLatest as observableCombineLatest, Observable } from 'rxjs';
import { first, map, take, filter } from 'rxjs/operators';
=======
import { combineLatest, combineLatest as observableCombineLatest, Observable, BehaviorSubject } from 'rxjs';
import { debounceTime, first, map, take, distinctUntilChanged, withLatestFrom } from 'rxjs/operators';
>>>>>>> 9c0fce3a
import { AuthService } from '../../core/auth/auth.service';
import {
  ScriptDataService,
  METADATA_IMPORT_SCRIPT_NAME,
  METADATA_EXPORT_SCRIPT_NAME
} from '../../core/data/processes/script-data.service';
import { slideHorizontal, slideSidebar } from '../../shared/animations/slide';
import { CreateCollectionParentSelectorComponent } from '../../shared/dso-selector/modal-wrappers/create-collection-parent-selector/create-collection-parent-selector.component';
import { CreateCommunityParentSelectorComponent } from '../../shared/dso-selector/modal-wrappers/create-community-parent-selector/create-community-parent-selector.component';
import { CreateItemParentSelectorComponent } from '../../shared/dso-selector/modal-wrappers/create-item-parent-selector/create-item-parent-selector.component';
import { EditCollectionSelectorComponent } from '../../shared/dso-selector/modal-wrappers/edit-collection-selector/edit-collection-selector.component';
import { EditCommunitySelectorComponent } from '../../shared/dso-selector/modal-wrappers/edit-community-selector/edit-community-selector.component';
import { EditItemSelectorComponent } from '../../shared/dso-selector/modal-wrappers/edit-item-selector/edit-item-selector.component';
import { ExportMetadataSelectorComponent } from '../../shared/dso-selector/modal-wrappers/export-metadata-selector/export-metadata-selector.component';
import { MenuID, MenuItemType } from '../../shared/menu/initial-menus-state';
import { LinkMenuItemModel } from '../../shared/menu/menu-item/models/link.model';
import { OnClickMenuItemModel } from '../../shared/menu/menu-item/models/onclick.model';
import { TextMenuItemModel } from '../../shared/menu/menu-item/models/text.model';
import { MenuComponent } from '../../shared/menu/menu.component';
import { MenuService } from '../../shared/menu/menu.service';
import { CSSVariableService } from '../../shared/sass-helper/sass-helper.service';
import { AuthorizationDataService } from '../../core/data/feature-authorization/authorization-data.service';
import { FeatureID } from '../../core/data/feature-authorization/feature-id';
import { Router, ActivatedRoute } from '@angular/router';

/**
 * Component representing the admin sidebar
 */
@Component({
  selector: 'ds-admin-sidebar',
  templateUrl: './admin-sidebar.component.html',
  styleUrls: ['./admin-sidebar.component.scss'],
  animations: [slideHorizontal, slideSidebar]
})
export class AdminSidebarComponent extends MenuComponent implements OnInit {
  /**
   * The menu ID of the Navbar is PUBLIC
   * @type {MenuID.ADMIN}
   */
  menuID = MenuID.ADMIN;

  /**
   * Observable that emits the width of the collapsible menu sections
   */
  sidebarWidth: Observable<string>;

  /**
   * Is true when the sidebar is open, is false when the sidebar is animating or closed
   * @type {boolean}
   */
  sidebarOpen = true; // Open in UI, animation finished

  /**
   * Is true when the sidebar is closed, is false when the sidebar is animating or open
   * @type {boolean}
   */
  sidebarClosed = !this.sidebarOpen; // Closed in UI, animation finished

  /**
   * Emits true when either the menu OR the menu's preview is expanded, else emits false
   */
  sidebarExpanded: Observable<boolean>;

  inFocus$: BehaviorSubject<boolean>;

  constructor(
    protected menuService: MenuService,
    protected injector: Injector,
    protected variableService: CSSVariableService,
    protected authService: AuthService,
    protected modalService: NgbModal,
    public authorizationService: AuthorizationDataService,
    protected scriptDataService: ScriptDataService,
    public route: ActivatedRoute
  ) {
    super(menuService, injector, authorizationService, route);
    this.inFocus$ = new BehaviorSubject(false);
  }

  /**
   * Set and calculate all initial values of the instance variables
   */
  ngOnInit(): void {
    this.createMenu();
    super.ngOnInit();
    this.sidebarWidth = this.variableService.getVariable('sidebarItemsWidth');
    this.authService.isAuthenticated()
      .subscribe((loggedIn: boolean) => {
        if (loggedIn) {
          this.menuService.showMenu(this.menuID);
        }
      });
    this.menuCollapsed.pipe(first())
      .subscribe((collapsed: boolean) => {
        this.sidebarOpen = !collapsed;
        this.sidebarClosed = collapsed;
      });
    this.sidebarExpanded = combineLatest([this.menuCollapsed, this.menuPreviewCollapsed])
      .pipe(
        map(([collapsed, previewCollapsed]) => (!collapsed || !previewCollapsed))
      );
    this.inFocus$.pipe(
      debounceTime(50),
      distinctUntilChanged(),  // disregard focusout in situations like --(focusout)-(focusin)--
      withLatestFrom(
        combineLatest([this.menuCollapsed, this.menuPreviewCollapsed])
      ),
    ).subscribe(([inFocus, [collapsed, previewCollapsed]]) => {
      if (collapsed) {
        if (inFocus && previewCollapsed) {
          this.expandPreview(new Event('focusin → expand'));
        } else if (!inFocus && !previewCollapsed) {
          this.collapsePreview(new Event('focusout → collapse'));
        }
      }
    });
  }

  /**
   * Initialize all menu sections and items for this menu
   */
  createMenu() {
    this.createMainMenuSections();
    this.createSiteAdministratorMenuSections();
    this.createExportMenuSections();
    this.createImportMenuSections();
    this.createAccessControlMenuSections();
  }

  /**
   * Initialize the main menu sections.
   * edit_community / edit_collection is only included if the current user is a Community or Collection admin
   */
  createMainMenuSections() {
    combineLatest([
      this.authorizationService.isAuthorized(FeatureID.IsCollectionAdmin),
      this.authorizationService.isAuthorized(FeatureID.IsCommunityAdmin),
      this.authorizationService.isAuthorized(FeatureID.AdministratorOf)
    ]).subscribe(([isCollectionAdmin, isCommunityAdmin, isSiteAdmin]) => {
      const menuList = [
        /* News */
        {
          id: 'new',
          active: false,
          visible: true,
          model: {
            type: MenuItemType.TEXT,
            text: 'menu.section.new'
          } as TextMenuItemModel,
          icon: 'plus',
          index: 0
        },
        {
          id: 'new_community',
          parentID: 'new',
          active: false,
          visible: isCommunityAdmin,
          model: {
            type: MenuItemType.ONCLICK,
            text: 'menu.section.new_community',
            function: () => {
              this.modalService.open(CreateCommunityParentSelectorComponent);
            }
          } as OnClickMenuItemModel,
        },
        {
          id: 'new_collection',
          parentID: 'new',
          active: false,
          visible: isCommunityAdmin,
          model: {
            type: MenuItemType.ONCLICK,
            text: 'menu.section.new_collection',
            function: () => {
              this.modalService.open(CreateCollectionParentSelectorComponent);
            }
          } as OnClickMenuItemModel,
        },
        {
          id: 'new_item',
          parentID: 'new',
          active: false,
          visible: true,
          model: {
            type: MenuItemType.ONCLICK,
            text: 'menu.section.new_item',
            function: () => {
              this.modalService.open(CreateItemParentSelectorComponent);
            }
          } as OnClickMenuItemModel,
        },
        {
          id: 'new_process',
          parentID: 'new',
          active: false,
          visible: isCollectionAdmin,
          model: {
            type: MenuItemType.LINK,
            text: 'menu.section.new_process',
            link: '/processes/new'
          } as LinkMenuItemModel,
        },
        // TODO: enable this menu item once the feature has been implemented
        // {
        //   id: 'new_item_version',
        //   parentID: 'new',
        //   active: false,
        //   visible: true,
        //   model: {
        //     type: MenuItemType.LINK,
        //     text: 'menu.section.new_item_version',
        //     link: ''
        //   } as LinkMenuItemModel,
        // },

        /* Edit */
        {
          id: 'edit',
          active: false,
          visible: true,
          model: {
            type: MenuItemType.TEXT,
            text: 'menu.section.edit'
          } as TextMenuItemModel,
          icon: 'pencil-alt',
          index: 1
        },
        {
          id: 'edit_community',
          parentID: 'edit',
          active: false,
          visible: isCommunityAdmin,
          model: {
            type: MenuItemType.ONCLICK,
            text: 'menu.section.edit_community',
            function: () => {
              this.modalService.open(EditCommunitySelectorComponent);
            }
          } as OnClickMenuItemModel,
        },
        {
          id: 'edit_collection',
          parentID: 'edit',
          active: false,
          visible: isCollectionAdmin,
          model: {
            type: MenuItemType.ONCLICK,
            text: 'menu.section.edit_collection',
            function: () => {
              this.modalService.open(EditCollectionSelectorComponent);
            }
          } as OnClickMenuItemModel,
        },
        {
          id: 'edit_item',
          parentID: 'edit',
          active: false,
          visible: true,
          model: {
            type: MenuItemType.ONCLICK,
            text: 'menu.section.edit_item',
            function: () => {
              this.modalService.open(EditItemSelectorComponent);
            }
          } as OnClickMenuItemModel,
        },

        /* Statistics */
        // TODO: enable this menu item once the feature has been implemented
        // {
        //   id: 'statistics_task',
        //   active: false,
        //   visible: true,
        //   model: {
        //     type: MenuItemType.LINK,
        //     text: 'menu.section.statistics_task',
        //     link: ''
        //   } as LinkMenuItemModel,
        //   icon: 'chart-bar',
        //   index: 8
        // },

        /* Control Panel */
        // TODO: enable this menu item once the feature has been implemented
        // {
        //   id: 'control_panel',
        //   active: false,
        //   visible: isSiteAdmin,
        //   model: {
        //     type: MenuItemType.LINK,
        //     text: 'menu.section.control_panel',
        //     link: ''
        //   } as LinkMenuItemModel,
        //   icon: 'cogs',
        //   index: 9
        // },

        /* Processes */
        {
          id: 'processes',
          active: false,
          visible: isSiteAdmin,
          model: {
            type: MenuItemType.LINK,
            text: 'menu.section.processes',
            link: '/processes'
          } as LinkMenuItemModel,
          icon: 'terminal',
          index: 10
        },
      ];
      menuList.forEach((menuSection) => this.menuService.addSection(this.menuID, Object.assign(menuSection, {
        shouldPersistOnRouteChange: true
      })));
    });
  }

  /**
   * Create menu sections dependent on whether or not the current user is a site administrator and on whether or not
   * the export scripts exist and the current user is allowed to execute them
   */
  createExportMenuSections() {
    const menuList = [
      // TODO: enable this menu item once the feature has been implemented
      // {
      //   id: 'export_community',
      //   parentID: 'export',
      //   active: false,
      //   visible: true,
      //   model: {
      //     type: MenuItemType.LINK,
      //     text: 'menu.section.export_community',
      //     link: ''
      //   } as LinkMenuItemModel,
      //   shouldPersistOnRouteChange: true
      // },
      // TODO: enable this menu item once the feature has been implemented
      // {
      //   id: 'export_collection',
      //   parentID: 'export',
      //   active: false,
      //   visible: true,
      //   model: {
      //     type: MenuItemType.LINK,
      //     text: 'menu.section.export_collection',
      //     link: ''
      //   } as LinkMenuItemModel,
      //   shouldPersistOnRouteChange: true
      // },
      // TODO: enable this menu item once the feature has been implemented
      // {
      //   id: 'export_item',
      //   parentID: 'export',
      //   active: false,
      //   visible: true,
      //   model: {
      //     type: MenuItemType.LINK,
      //     text: 'menu.section.export_item',
      //     link: ''
      //   } as LinkMenuItemModel,
      //   shouldPersistOnRouteChange: true
      // },
    ];
    menuList.forEach((menuSection) => this.menuService.addSection(this.menuID, menuSection));

    observableCombineLatest(
      this.authorizationService.isAuthorized(FeatureID.AdministratorOf),
      this.scriptDataService.scriptWithNameExistsAndCanExecute(METADATA_EXPORT_SCRIPT_NAME)
    ).pipe(
      filter(([authorized, metadataExportScriptExists]: boolean[]) => authorized && metadataExportScriptExists),
      take(1)
    ).subscribe(() => {
      // Hides the export menu for unauthorised people
      // If in the future more sub-menus are added,
      // it should be reviewed if they need to be in this subscribe
      this.menuService.addSection(this.menuID, {
          id: 'export',
          active: false,
          visible: true,
          model: {
            type: MenuItemType.TEXT,
            text: 'menu.section.export'
          } as TextMenuItemModel,
          icon: 'file-export',
          index: 3,
          shouldPersistOnRouteChange: true
        });
      this.menuService.addSection(this.menuID, {
        id: 'export_metadata',
        parentID: 'export',
        active: true,
        visible: true,
        model: {
          type: MenuItemType.ONCLICK,
          text: 'menu.section.export_metadata',
          function: () => {
            this.modalService.open(ExportMetadataSelectorComponent);
          }
        } as OnClickMenuItemModel,
        shouldPersistOnRouteChange: true
      });
    });
  }

  /**
   * Create menu sections dependent on whether or not the current user is a site administrator and on whether or not
   * the import scripts exist and the current user is allowed to execute them
   */
  createImportMenuSections() {
    const menuList = [
      // TODO: enable this menu item once the feature has been implemented
      // {
      //   id: 'import_batch',
      //   parentID: 'import',
      //   active: false,
      //   visible: true,
      //   model: {
      //     type: MenuItemType.LINK,
      //     text: 'menu.section.import_batch',
      //     link: ''
      //   } as LinkMenuItemModel,
      // }
    ];
    menuList.forEach((menuSection) => this.menuService.addSection(this.menuID, Object.assign(menuSection, {
      shouldPersistOnRouteChange: true
    })));

    observableCombineLatest(
      this.authorizationService.isAuthorized(FeatureID.AdministratorOf),
      this.scriptDataService.scriptWithNameExistsAndCanExecute(METADATA_IMPORT_SCRIPT_NAME)
    ).pipe(
      filter(([authorized, metadataImportScriptExists]: boolean[]) => authorized && metadataImportScriptExists),
      take(1)
    ).subscribe(() => {
      // Hides the import menu for unauthorised people
      // If in the future more sub-menus are added,
      // it should be reviewed if they need to be in this subscribe
      this.menuService.addSection(this.menuID, {
          id: 'import',
          active: false,
          visible: true,
          model: {
            type: MenuItemType.TEXT,
            text: 'menu.section.import'
          } as TextMenuItemModel,
          icon: 'file-import',
          index: 2
        });
      this.menuService.addSection(this.menuID, {
        id: 'import_metadata',
        parentID: 'import',
        active: true,
        visible: true,
        model: {
          type: MenuItemType.LINK,
          text: 'menu.section.import_metadata',
          link: '/admin/metadata-import'
        } as LinkMenuItemModel,
        shouldPersistOnRouteChange: true
      });
    });
  }

  /**
   * Create menu sections dependent on whether or not the current user is a site administrator
   */
  createSiteAdministratorMenuSections() {
    this.authorizationService.isAuthorized(FeatureID.AdministratorOf).subscribe((authorized) => {
      const menuList = [
        /*  Admin Search */
        {
          id: 'admin_search',
          active: false,
          visible: authorized,
          model: {
            type: MenuItemType.LINK,
            text: 'menu.section.admin_search',
            link: '/admin/search'
          } as LinkMenuItemModel,
          icon: 'search',
          index: 5
        },
        /*  Registries */
        {
          id: 'registries',
          active: false,
          visible: authorized,
          model: {
            type: MenuItemType.TEXT,
            text: 'menu.section.registries'
          } as TextMenuItemModel,
          icon: 'list',
          index: 6
        },
        {
          id: 'registries_metadata',
          parentID: 'registries',
          active: false,
          visible: authorized,
          model: {
            type: MenuItemType.LINK,
            text: 'menu.section.registries_metadata',
            link: 'admin/registries/metadata'
          } as LinkMenuItemModel,
        },
        {
          id: 'registries_format',
          parentID: 'registries',
          active: false,
          visible: authorized,
          model: {
            type: MenuItemType.LINK,
            text: 'menu.section.registries_format',
            link: 'admin/registries/bitstream-formats'
          } as LinkMenuItemModel,
        },

        /* Curation tasks */
        {
          id: 'curation_tasks',
          active: false,
          visible: authorized,
          model: {
            type: MenuItemType.LINK,
            text: 'menu.section.curation_task',
            link: 'admin/curation-tasks'
          } as LinkMenuItemModel,
          icon: 'filter',
          index: 7
        },

        /* Workflow */
        {
          id: 'workflow',
          active: false,
          visible: authorized,
          model: {
            type: MenuItemType.LINK,
            text: 'menu.section.workflow',
            link: '/admin/workflow'
          } as LinkMenuItemModel,
          icon: 'user-check',
          index: 11
        },
      ];

      menuList.forEach((menuSection) => this.menuService.addSection(this.menuID, Object.assign(menuSection, {
        shouldPersistOnRouteChange: true
      })));
    });
  }

  /**
   * Create menu sections dependent on whether or not the current user can manage access control groups
   */
  createAccessControlMenuSections() {
    observableCombineLatest(
      this.authorizationService.isAuthorized(FeatureID.AdministratorOf),
      this.authorizationService.isAuthorized(FeatureID.CanManageGroups)
    ).subscribe(([isSiteAdmin, canManageGroups]) => {
      const menuList = [
        /* Access Control */
        {
          id: 'access_control_people',
          parentID: 'access_control',
          active: false,
          visible: isSiteAdmin,
          model: {
            type: MenuItemType.LINK,
            text: 'menu.section.access_control_people',
            link: '/access-control/epeople'
          } as LinkMenuItemModel,
        },
        {
          id: 'access_control_groups',
          parentID: 'access_control',
          active: false,
          visible: canManageGroups,
          model: {
            type: MenuItemType.LINK,
            text: 'menu.section.access_control_groups',
            link: '/access-control/groups'
          } as LinkMenuItemModel,
        },
        // TODO: enable this menu item once the feature has been implemented
        // {
        //   id: 'access_control_authorizations',
        //   parentID: 'access_control',
        //   active: false,
        //   visible: authorized,
        //   model: {
        //     type: MenuItemType.LINK,
        //     text: 'menu.section.access_control_authorizations',
        //     link: ''
        //   } as LinkMenuItemModel,
        // },
        {
          id: 'access_control',
          active: false,
          visible: canManageGroups || isSiteAdmin,
          model: {
            type: MenuItemType.TEXT,
            text: 'menu.section.access_control'
          } as TextMenuItemModel,
          icon: 'key',
          index: 4
        },
      ];

      menuList.forEach((menuSection) => this.menuService.addSection(this.menuID, Object.assign(menuSection, {
        shouldPersistOnRouteChange: true,
      })));
    });
  }

  @HostListener('focusin')
  public handleFocusIn() {
    this.inFocus$.next(true);
  }

  @HostListener('focusout')
  public handleFocusOut() {
    this.inFocus$.next(false);
  }

  public handleMouseEnter(event: any) {
    if (!this.inFocus$.getValue()) {
      this.expandPreview(event);
    } else {
      event.preventDefault();
    }
  }

  public handleMouseLeave(event: any) {
    if (!this.inFocus$.getValue()) {
      this.collapsePreview(event);
    } else {
      event.preventDefault();
    }
  }

  /**
   * Method to change this.collapsed to false when the slide animation ends and is sliding open
   * @param event The animation event
   */
  startSlide(event: any): void {
    if (event.toState === 'expanded') {
      this.sidebarClosed = false;
    } else if (event.toState === 'collapsed') {
      this.sidebarOpen = false;
    }
  }

  /**
   * Method to change this.collapsed to false when the slide animation ends and is sliding open
   * @param event The animation event
   */
  finishSlide(event: any): void {
    if (event.fromState === 'expanded') {
      this.sidebarClosed = true;
    } else if (event.fromState === 'collapsed') {
      this.sidebarOpen = true;
    }
  }
}<|MERGE_RESOLUTION|>--- conflicted
+++ resolved
@@ -1,12 +1,9 @@
 import { Component, HostListener, Injector, OnInit } from '@angular/core';
 import { NgbModal } from '@ng-bootstrap/ng-bootstrap';
-<<<<<<< HEAD
 import { combineLatest, combineLatest as observableCombineLatest, Observable } from 'rxjs';
 import { first, map, take, filter } from 'rxjs/operators';
-=======
 import { combineLatest, combineLatest as observableCombineLatest, Observable, BehaviorSubject } from 'rxjs';
 import { debounceTime, first, map, take, distinctUntilChanged, withLatestFrom } from 'rxjs/operators';
->>>>>>> 9c0fce3a
 import { AuthService } from '../../core/auth/auth.service';
 import {
   ScriptDataService,
