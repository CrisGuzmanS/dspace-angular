import { Component, HostListener, Injector, OnInit } from '@angular/core';
import { NgbModal } from '@ng-bootstrap/ng-bootstrap';
<<<<<<< HEAD
import { BehaviorSubject, combineLatest as observableCombineLatest, combineLatest, Observable } from 'rxjs';
import { debounceTime, distinctUntilChanged, first, map, take, withLatestFrom } from 'rxjs/operators';
=======
import { combineLatest, combineLatest as observableCombineLatest, Observable, BehaviorSubject } from 'rxjs';
import { debounceTime, first, map, take, filter, distinctUntilChanged, withLatestFrom } from 'rxjs/operators';
>>>>>>> c538bbbe
import { AuthService } from '../../core/auth/auth.service';
import {
  ScriptDataService,
  METADATA_IMPORT_SCRIPT_NAME,
  METADATA_EXPORT_SCRIPT_NAME
} from '../../core/data/processes/script-data.service';
import { slideHorizontal, slideSidebar } from '../../shared/animations/slide';
<<<<<<< HEAD
import {
  CreateCollectionParentSelectorComponent
} from '../../shared/dso-selector/modal-wrappers/create-collection-parent-selector/create-collection-parent-selector.component';
import {
  CreateCommunityParentSelectorComponent
} from '../../shared/dso-selector/modal-wrappers/create-community-parent-selector/create-community-parent-selector.component';
import {
  CreateItemParentSelectorComponent
} from '../../shared/dso-selector/modal-wrappers/create-item-parent-selector/create-item-parent-selector.component';
import {
  EditCollectionSelectorComponent
} from '../../shared/dso-selector/modal-wrappers/edit-collection-selector/edit-collection-selector.component';
import {
  EditCommunitySelectorComponent
} from '../../shared/dso-selector/modal-wrappers/edit-community-selector/edit-community-selector.component';
import {
  EditItemSelectorComponent
} from '../../shared/dso-selector/modal-wrappers/edit-item-selector/edit-item-selector.component';
import {
  ExportMetadataSelectorComponent
} from '../../shared/dso-selector/modal-wrappers/export-metadata-selector/export-metadata-selector.component';
import { MenuID, MenuItemType } from '../../shared/menu/initial-menus-state';
=======
import { CreateCollectionParentSelectorComponent } from '../../shared/dso-selector/modal-wrappers/create-collection-parent-selector/create-collection-parent-selector.component';
import { CreateCommunityParentSelectorComponent } from '../../shared/dso-selector/modal-wrappers/create-community-parent-selector/create-community-parent-selector.component';
import { CreateItemParentSelectorComponent } from '../../shared/dso-selector/modal-wrappers/create-item-parent-selector/create-item-parent-selector.component';
import { EditCollectionSelectorComponent } from '../../shared/dso-selector/modal-wrappers/edit-collection-selector/edit-collection-selector.component';
import { EditCommunitySelectorComponent } from '../../shared/dso-selector/modal-wrappers/edit-community-selector/edit-community-selector.component';
import { EditItemSelectorComponent } from '../../shared/dso-selector/modal-wrappers/edit-item-selector/edit-item-selector.component';
import { ExportMetadataSelectorComponent } from '../../shared/dso-selector/modal-wrappers/export-metadata-selector/export-metadata-selector.component';
>>>>>>> c538bbbe
import { LinkMenuItemModel } from '../../shared/menu/menu-item/models/link.model';
import { OnClickMenuItemModel } from '../../shared/menu/menu-item/models/onclick.model';
import { TextMenuItemModel } from '../../shared/menu/menu-item/models/text.model';
import { MenuComponent } from '../../shared/menu/menu.component';
import { MenuService } from '../../shared/menu/menu.service';
import { CSSVariableService } from '../../shared/sass-helper/sass-helper.service';
import { AuthorizationDataService } from '../../core/data/feature-authorization/authorization-data.service';
import { FeatureID } from '../../core/data/feature-authorization/feature-id';
<<<<<<< HEAD
import { ActivatedRoute } from '@angular/router';
=======
import { MenuID } from '../../shared/menu/menu-id.model';
import { MenuItemType } from '../../shared/menu/menu-item-type.model';
import { Router, ActivatedRoute } from '@angular/router';
>>>>>>> c538bbbe

/**
 * Component representing the admin sidebar
 */
@Component({
  selector: 'ds-admin-sidebar',
  templateUrl: './admin-sidebar.component.html',
  styleUrls: ['./admin-sidebar.component.scss'],
  animations: [slideHorizontal, slideSidebar]
})
export class AdminSidebarComponent extends MenuComponent implements OnInit {
  /**
   * The menu ID of the Navbar is PUBLIC
   * @type {MenuID.ADMIN}
   */
  menuID = MenuID.ADMIN;

  /**
   * Observable that emits the width of the collapsible menu sections
   */
  sidebarWidth: Observable<string>;

  /**
   * Is true when the sidebar is open, is false when the sidebar is animating or closed
   * @type {boolean}
   */
  sidebarOpen = true; // Open in UI, animation finished

  /**
   * Is true when the sidebar is closed, is false when the sidebar is animating or open
   * @type {boolean}
   */
  sidebarClosed = !this.sidebarOpen; // Closed in UI, animation finished

  /**
   * Emits true when either the menu OR the menu's preview is expanded, else emits false
   */
  sidebarExpanded: Observable<boolean>;

  inFocus$: BehaviorSubject<boolean>;

  constructor(
    protected menuService: MenuService,
    protected injector: Injector,
    protected variableService: CSSVariableService,
    protected authService: AuthService,
    protected modalService: NgbModal,
    public authorizationService: AuthorizationDataService,
    protected scriptDataService: ScriptDataService,
    public route: ActivatedRoute
  ) {
    super(menuService, injector, authorizationService, route);
    this.inFocus$ = new BehaviorSubject(false);
  }

  /**
   * Set and calculate all initial values of the instance variables
   */
  ngOnInit(): void {
    super.ngOnInit();
    this.sidebarWidth = this.variableService.getVariable('sidebarItemsWidth');
    this.authService.isAuthenticated()
      .subscribe((loggedIn: boolean) => {
        if (loggedIn) {
          this.createMenu();
          this.menuService.showMenu(this.menuID);
        }
      });
    this.menuCollapsed.pipe(first())
      .subscribe((collapsed: boolean) => {
        this.sidebarOpen = !collapsed;
        this.sidebarClosed = collapsed;
      });
    this.sidebarExpanded = combineLatest([this.menuCollapsed, this.menuPreviewCollapsed])
      .pipe(
        map(([collapsed, previewCollapsed]) => (!collapsed || !previewCollapsed))
      );
    this.inFocus$.pipe(
      debounceTime(50),
      distinctUntilChanged(),  // disregard focusout in situations like --(focusout)-(focusin)--
      withLatestFrom(
        combineLatest([this.menuCollapsed, this.menuPreviewCollapsed])
      ),
    ).subscribe(([inFocus, [collapsed, previewCollapsed]]) => {
      if (collapsed) {
        if (inFocus && previewCollapsed) {
          this.expandPreview(new Event('focusin → expand'));
        } else if (!inFocus && !previewCollapsed) {
          this.collapsePreview(new Event('focusout → collapse'));
        }
      }
    });
  }

  /**
   * Initialize all menu sections and items for this menu
   */
  createMenu() {
    this.createMainMenuSections();
    this.createSiteAdministratorMenuSections();
    this.createExportMenuSections();
    this.createImportMenuSections();
    this.createAccessControlMenuSections();
  }

  /**
   * Initialize the main menu sections.
   * edit_community / edit_collection is only included if the current user is a Community or Collection admin
   */
  createMainMenuSections() {
    combineLatest([
      this.authorizationService.isAuthorized(FeatureID.IsCollectionAdmin),
      this.authorizationService.isAuthorized(FeatureID.IsCommunityAdmin),
      this.authorizationService.isAuthorized(FeatureID.AdministratorOf)
    ]).subscribe(([isCollectionAdmin, isCommunityAdmin, isSiteAdmin]) => {
      const menuList = [
        /* News */
        {
          id: 'new',
          active: false,
          visible: true,
          model: {
            type: MenuItemType.TEXT,
            text: 'menu.section.new'
          } as TextMenuItemModel,
          icon: 'plus',
          index: 0
        },
        {
          id: 'new_community',
          parentID: 'new',
          active: false,
          visible: isCommunityAdmin,
          model: {
            type: MenuItemType.ONCLICK,
            text: 'menu.section.new_community',
            function: () => {
              this.modalService.open(CreateCommunityParentSelectorComponent);
            }
          } as OnClickMenuItemModel,
        },
        {
          id: 'new_collection',
          parentID: 'new',
          active: false,
          visible: isCommunityAdmin,
          model: {
            type: MenuItemType.ONCLICK,
            text: 'menu.section.new_collection',
            function: () => {
              this.modalService.open(CreateCollectionParentSelectorComponent);
            }
          } as OnClickMenuItemModel,
        },
        {
          id: 'new_item',
          parentID: 'new',
          active: false,
          visible: true,
          model: {
            type: MenuItemType.ONCLICK,
            text: 'menu.section.new_item',
            function: () => {
              this.modalService.open(CreateItemParentSelectorComponent);
            }
          } as OnClickMenuItemModel,
        },
        {
          id: 'new_process',
          parentID: 'new',
          active: false,
          visible: isCollectionAdmin,
          model: {
            type: MenuItemType.LINK,
            text: 'menu.section.new_process',
            link: '/processes/new'
          } as LinkMenuItemModel,
        },
        // TODO: enable this menu item once the feature has been implemented
        // {
        //   id: 'new_item_version',
        //   parentID: 'new',
        //   active: false,
        //   visible: true,
        //   model: {
        //     type: MenuItemType.LINK,
        //     text: 'menu.section.new_item_version',
        //     link: ''
        //   } as LinkMenuItemModel,
        // },

        /* Edit */
        {
          id: 'edit',
          active: false,
          visible: true,
          model: {
            type: MenuItemType.TEXT,
            text: 'menu.section.edit'
          } as TextMenuItemModel,
          icon: 'pencil-alt',
          index: 1
        },
        {
          id: 'edit_community',
          parentID: 'edit',
          active: false,
          visible: isCommunityAdmin,
          model: {
            type: MenuItemType.ONCLICK,
            text: 'menu.section.edit_community',
            function: () => {
              this.modalService.open(EditCommunitySelectorComponent);
            }
          } as OnClickMenuItemModel,
        },
        {
          id: 'edit_collection',
          parentID: 'edit',
          active: false,
          visible: isCollectionAdmin,
          model: {
            type: MenuItemType.ONCLICK,
            text: 'menu.section.edit_collection',
            function: () => {
              this.modalService.open(EditCollectionSelectorComponent);
            }
          } as OnClickMenuItemModel,
        },
        {
          id: 'edit_item',
          parentID: 'edit',
          active: false,
          visible: true,
          model: {
            type: MenuItemType.ONCLICK,
            text: 'menu.section.edit_item',
            function: () => {
              this.modalService.open(EditItemSelectorComponent);
            }
          } as OnClickMenuItemModel,
        },

        /* Statistics */
        // TODO: enable this menu item once the feature has been implemented
        // {
        //   id: 'statistics_task',
        //   active: false,
        //   visible: true,
        //   model: {
        //     type: MenuItemType.LINK,
        //     text: 'menu.section.statistics_task',
        //     link: ''
        //   } as LinkMenuItemModel,
        //   icon: 'chart-bar',
        //   index: 8
        // },

        /* Control Panel */
        // TODO: enable this menu item once the feature has been implemented
        // {
        //   id: 'control_panel',
        //   active: false,
        //   visible: isSiteAdmin,
        //   model: {
        //     type: MenuItemType.LINK,
        //     text: 'menu.section.control_panel',
        //     link: ''
        //   } as LinkMenuItemModel,
        //   icon: 'cogs',
        //   index: 9
        // },

        /* Processes */
        {
          id: 'processes',
          active: false,
          visible: isSiteAdmin,
          model: {
            type: MenuItemType.LINK,
            text: 'menu.section.processes',
            link: '/processes'
          } as LinkMenuItemModel,
          icon: 'terminal',
          index: 10
        },
      ];
      menuList.forEach((menuSection) => this.menuService.addSection(this.menuID, Object.assign(menuSection, {
        shouldPersistOnRouteChange: true
      })));
    });
  }

  /**
   * Create menu sections dependent on whether or not the current user is a site administrator and on whether or not
   * the export scripts exist and the current user is allowed to execute them
   */
  createExportMenuSections() {
    const menuList = [
      // TODO: enable this menu item once the feature has been implemented
      // {
      //   id: 'export_community',
      //   parentID: 'export',
      //   active: false,
      //   visible: true,
      //   model: {
      //     type: MenuItemType.LINK,
      //     text: 'menu.section.export_community',
      //     link: ''
      //   } as LinkMenuItemModel,
      //   shouldPersistOnRouteChange: true
      // },
      // TODO: enable this menu item once the feature has been implemented
      // {
      //   id: 'export_collection',
      //   parentID: 'export',
      //   active: false,
      //   visible: true,
      //   model: {
      //     type: MenuItemType.LINK,
      //     text: 'menu.section.export_collection',
      //     link: ''
      //   } as LinkMenuItemModel,
      //   shouldPersistOnRouteChange: true
      // },
      // TODO: enable this menu item once the feature has been implemented
      // {
      //   id: 'export_item',
      //   parentID: 'export',
      //   active: false,
      //   visible: true,
      //   model: {
      //     type: MenuItemType.LINK,
      //     text: 'menu.section.export_item',
      //     link: ''
      //   } as LinkMenuItemModel,
      //   shouldPersistOnRouteChange: true
      // },
    ];
    menuList.forEach((menuSection) => this.menuService.addSection(this.menuID, menuSection));

    observableCombineLatest(
      this.authorizationService.isAuthorized(FeatureID.AdministratorOf),
      this.scriptDataService.scriptWithNameExistsAndCanExecute(METADATA_EXPORT_SCRIPT_NAME)
    ).pipe(
      filter(([authorized, metadataExportScriptExists]: boolean[]) => authorized && metadataExportScriptExists),
      take(1)
    ).subscribe(() => {
      // Hides the export menu for unauthorised people
      // If in the future more sub-menus are added,
      // it should be reviewed if they need to be in this subscribe
      this.menuService.addSection(this.menuID, {
          id: 'export',
          active: false,
          visible: true,
          model: {
            type: MenuItemType.TEXT,
            text: 'menu.section.export'
          } as TextMenuItemModel,
          icon: 'file-export',
          index: 3,
          shouldPersistOnRouteChange: true
        });
      this.menuService.addSection(this.menuID, {
        id: 'export_metadata',
        parentID: 'export',
        active: true,
        visible: true,
        model: {
          type: MenuItemType.ONCLICK,
          text: 'menu.section.export_metadata',
          function: () => {
            this.modalService.open(ExportMetadataSelectorComponent);
          }
        } as OnClickMenuItemModel,
        shouldPersistOnRouteChange: true
      });
    });
  }

  /**
   * Create menu sections dependent on whether or not the current user is a site administrator and on whether or not
   * the import scripts exist and the current user is allowed to execute them
   */
  createImportMenuSections() {
    const menuList = [
      // TODO: enable this menu item once the feature has been implemented
      // {
      //   id: 'import_batch',
      //   parentID: 'import',
      //   active: false,
      //   visible: true,
      //   model: {
      //     type: MenuItemType.LINK,
      //     text: 'menu.section.import_batch',
      //     link: ''
      //   } as LinkMenuItemModel,
      // }
    ];
    menuList.forEach((menuSection) => this.menuService.addSection(this.menuID, Object.assign(menuSection, {
      shouldPersistOnRouteChange: true
    })));

    observableCombineLatest(
      this.authorizationService.isAuthorized(FeatureID.AdministratorOf),
      this.scriptDataService.scriptWithNameExistsAndCanExecute(METADATA_IMPORT_SCRIPT_NAME)
    ).pipe(
      filter(([authorized, metadataImportScriptExists]: boolean[]) => authorized && metadataImportScriptExists),
      take(1)
    ).subscribe(() => {
      // Hides the import menu for unauthorised people
      // If in the future more sub-menus are added,
      // it should be reviewed if they need to be in this subscribe
      this.menuService.addSection(this.menuID, {
          id: 'import',
          active: false,
          visible: true,
          model: {
            type: MenuItemType.TEXT,
            text: 'menu.section.import'
          } as TextMenuItemModel,
          icon: 'file-import',
          index: 2
        });
      this.menuService.addSection(this.menuID, {
        id: 'import_metadata',
        parentID: 'import',
        active: true,
        visible: true,
        model: {
          type: MenuItemType.LINK,
          text: 'menu.section.import_metadata',
          link: '/admin/metadata-import'
        } as LinkMenuItemModel,
        shouldPersistOnRouteChange: true
      });
    });
  }

  /**
   * Create menu sections dependent on whether or not the current user is a site administrator
   */
  createSiteAdministratorMenuSections() {
    this.authorizationService.isAuthorized(FeatureID.AdministratorOf).subscribe((authorized) => {
      const menuList = [
        /*  Admin Search */
        {
          id: 'admin_search',
          active: false,
          visible: authorized,
          model: {
            type: MenuItemType.LINK,
            text: 'menu.section.admin_search',
            link: '/admin/search'
          } as LinkMenuItemModel,
          icon: 'search',
          index: 5
        },
        /*  Registries */
        {
          id: 'registries',
          active: false,
          visible: authorized,
          model: {
            type: MenuItemType.TEXT,
            text: 'menu.section.registries'
          } as TextMenuItemModel,
          icon: 'list',
          index: 6
        },
        {
          id: 'registries_metadata',
          parentID: 'registries',
          active: false,
          visible: authorized,
          model: {
            type: MenuItemType.LINK,
            text: 'menu.section.registries_metadata',
            link: 'admin/registries/metadata'
          } as LinkMenuItemModel,
        },
        {
          id: 'registries_format',
          parentID: 'registries',
          active: false,
          visible: authorized,
          model: {
            type: MenuItemType.LINK,
            text: 'menu.section.registries_format',
            link: 'admin/registries/bitstream-formats'
          } as LinkMenuItemModel,
        },

        /* Curation tasks */
        {
          id: 'curation_tasks',
          active: false,
          visible: authorized,
          model: {
            type: MenuItemType.LINK,
            text: 'menu.section.curation_task',
            link: 'admin/curation-tasks'
          } as LinkMenuItemModel,
          icon: 'filter',
          index: 7
        },

        /* Workflow */
        {
          id: 'workflow',
          active: false,
          visible: authorized,
          model: {
            type: MenuItemType.LINK,
            text: 'menu.section.workflow',
            link: '/admin/workflow'
          } as LinkMenuItemModel,
          icon: 'user-check',
          index: 11
        },
      ];

      menuList.forEach((menuSection) => this.menuService.addSection(this.menuID, Object.assign(menuSection, {
        shouldPersistOnRouteChange: true
      })));
    });
  }

  /**
   * Create menu sections dependent on whether or not the current user can manage access control groups
   */
  createAccessControlMenuSections() {
    observableCombineLatest(
      this.authorizationService.isAuthorized(FeatureID.AdministratorOf),
      this.authorizationService.isAuthorized(FeatureID.CanManageGroups)
    ).subscribe(([isSiteAdmin, canManageGroups]) => {
      const menuList = [
        /* Access Control */
        {
          id: 'access_control_people',
          parentID: 'access_control',
          active: false,
          visible: isSiteAdmin,
          model: {
            type: MenuItemType.LINK,
            text: 'menu.section.access_control_people',
            link: '/access-control/epeople'
          } as LinkMenuItemModel,
        },
        {
          id: 'access_control_groups',
          parentID: 'access_control',
          active: false,
          visible: canManageGroups,
          model: {
            type: MenuItemType.LINK,
            text: 'menu.section.access_control_groups',
            link: '/access-control/groups'
          } as LinkMenuItemModel,
        },
        // TODO: enable this menu item once the feature has been implemented
        // {
        //   id: 'access_control_authorizations',
        //   parentID: 'access_control',
        //   active: false,
        //   visible: authorized,
        //   model: {
        //     type: MenuItemType.LINK,
        //     text: 'menu.section.access_control_authorizations',
        //     link: ''
        //   } as LinkMenuItemModel,
        // },
        {
          id: 'access_control',
          active: false,
          visible: canManageGroups || isSiteAdmin,
          model: {
            type: MenuItemType.TEXT,
            text: 'menu.section.access_control'
          } as TextMenuItemModel,
          icon: 'key',
          index: 4
        },
      ];

      menuList.forEach((menuSection) => this.menuService.addSection(this.menuID, Object.assign(menuSection, {
        shouldPersistOnRouteChange: true,
      })));
    });
  }

  @HostListener('focusin')
  public handleFocusIn() {
    this.inFocus$.next(true);
  }

  @HostListener('focusout')
  public handleFocusOut() {
    this.inFocus$.next(false);
  }

  public handleMouseEnter(event: any) {
    if (!this.inFocus$.getValue()) {
      this.expandPreview(event);
    } else {
      event.preventDefault();
    }
  }

  public handleMouseLeave(event: any) {
    if (!this.inFocus$.getValue()) {
      this.collapsePreview(event);
    } else {
      event.preventDefault();
    }
  }

  /**
   * Method to change this.collapsed to false when the slide animation ends and is sliding open
   * @param event The animation event
   */
  startSlide(event: any): void {
    if (event.toState === 'expanded') {
      this.sidebarClosed = false;
    } else if (event.toState === 'collapsed') {
      this.sidebarOpen = false;
    }
  }

  /**
   * Method to change this.collapsed to false when the slide animation ends and is sliding open
   * @param event The animation event
   */
  finishSlide(event: any): void {
    if (event.fromState === 'expanded') {
      this.sidebarClosed = true;
    } else if (event.fromState === 'collapsed') {
      this.sidebarOpen = true;
    }
  }
}<|MERGE_RESOLUTION|>--- conflicted
+++ resolved
@@ -1,20 +1,14 @@
 import { Component, HostListener, Injector, OnInit } from '@angular/core';
 import { NgbModal } from '@ng-bootstrap/ng-bootstrap';
-<<<<<<< HEAD
 import { BehaviorSubject, combineLatest as observableCombineLatest, combineLatest, Observable } from 'rxjs';
-import { debounceTime, distinctUntilChanged, first, map, take, withLatestFrom } from 'rxjs/operators';
-=======
-import { combineLatest, combineLatest as observableCombineLatest, Observable, BehaviorSubject } from 'rxjs';
-import { debounceTime, first, map, take, filter, distinctUntilChanged, withLatestFrom } from 'rxjs/operators';
->>>>>>> c538bbbe
+import { debounceTime, distinctUntilChanged, filter, first, map, take, withLatestFrom } from 'rxjs/operators';
 import { AuthService } from '../../core/auth/auth.service';
 import {
-  ScriptDataService,
+  METADATA_EXPORT_SCRIPT_NAME,
   METADATA_IMPORT_SCRIPT_NAME,
-  METADATA_EXPORT_SCRIPT_NAME
+  ScriptDataService
 } from '../../core/data/processes/script-data.service';
 import { slideHorizontal, slideSidebar } from '../../shared/animations/slide';
-<<<<<<< HEAD
 import {
   CreateCollectionParentSelectorComponent
 } from '../../shared/dso-selector/modal-wrappers/create-collection-parent-selector/create-collection-parent-selector.component';
@@ -36,16 +30,6 @@
 import {
   ExportMetadataSelectorComponent
 } from '../../shared/dso-selector/modal-wrappers/export-metadata-selector/export-metadata-selector.component';
-import { MenuID, MenuItemType } from '../../shared/menu/initial-menus-state';
-=======
-import { CreateCollectionParentSelectorComponent } from '../../shared/dso-selector/modal-wrappers/create-collection-parent-selector/create-collection-parent-selector.component';
-import { CreateCommunityParentSelectorComponent } from '../../shared/dso-selector/modal-wrappers/create-community-parent-selector/create-community-parent-selector.component';
-import { CreateItemParentSelectorComponent } from '../../shared/dso-selector/modal-wrappers/create-item-parent-selector/create-item-parent-selector.component';
-import { EditCollectionSelectorComponent } from '../../shared/dso-selector/modal-wrappers/edit-collection-selector/edit-collection-selector.component';
-import { EditCommunitySelectorComponent } from '../../shared/dso-selector/modal-wrappers/edit-community-selector/edit-community-selector.component';
-import { EditItemSelectorComponent } from '../../shared/dso-selector/modal-wrappers/edit-item-selector/edit-item-selector.component';
-import { ExportMetadataSelectorComponent } from '../../shared/dso-selector/modal-wrappers/export-metadata-selector/export-metadata-selector.component';
->>>>>>> c538bbbe
 import { LinkMenuItemModel } from '../../shared/menu/menu-item/models/link.model';
 import { OnClickMenuItemModel } from '../../shared/menu/menu-item/models/onclick.model';
 import { TextMenuItemModel } from '../../shared/menu/menu-item/models/text.model';
@@ -54,13 +38,9 @@
 import { CSSVariableService } from '../../shared/sass-helper/sass-helper.service';
 import { AuthorizationDataService } from '../../core/data/feature-authorization/authorization-data.service';
 import { FeatureID } from '../../core/data/feature-authorization/feature-id';
-<<<<<<< HEAD
-import { ActivatedRoute } from '@angular/router';
-=======
 import { MenuID } from '../../shared/menu/menu-id.model';
 import { MenuItemType } from '../../shared/menu/menu-item-type.model';
-import { Router, ActivatedRoute } from '@angular/router';
->>>>>>> c538bbbe
+import { ActivatedRoute } from '@angular/router';
 
 /**
  * Component representing the admin sidebar
@@ -402,10 +382,10 @@
     ];
     menuList.forEach((menuSection) => this.menuService.addSection(this.menuID, menuSection));
 
-    observableCombineLatest(
+    observableCombineLatest([
       this.authorizationService.isAuthorized(FeatureID.AdministratorOf),
       this.scriptDataService.scriptWithNameExistsAndCanExecute(METADATA_EXPORT_SCRIPT_NAME)
-    ).pipe(
+    ]).pipe(
       filter(([authorized, metadataExportScriptExists]: boolean[]) => authorized && metadataExportScriptExists),
       take(1)
     ).subscribe(() => {
@@ -464,10 +444,10 @@
       shouldPersistOnRouteChange: true
     })));
 
-    observableCombineLatest(
+    observableCombineLatest([
       this.authorizationService.isAuthorized(FeatureID.AdministratorOf),
       this.scriptDataService.scriptWithNameExistsAndCanExecute(METADATA_IMPORT_SCRIPT_NAME)
-    ).pipe(
+    ]).pipe(
       filter(([authorized, metadataImportScriptExists]: boolean[]) => authorized && metadataImportScriptExists),
       take(1)
     ).subscribe(() => {
@@ -593,10 +573,10 @@
    * Create menu sections dependent on whether or not the current user can manage access control groups
    */
   createAccessControlMenuSections() {
-    observableCombineLatest(
+    observableCombineLatest([
       this.authorizationService.isAuthorized(FeatureID.AdministratorOf),
       this.authorizationService.isAuthorized(FeatureID.CanManageGroups)
-    ).subscribe(([isSiteAdmin, canManageGroups]) => {
+    ]).subscribe(([isSiteAdmin, canManageGroups]) => {
       const menuList = [
         /* Access Control */
         {
