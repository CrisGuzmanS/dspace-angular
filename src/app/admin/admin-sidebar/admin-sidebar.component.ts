--- conflicted
+++ resolved
@@ -38,14 +38,11 @@
 import { CSSVariableService } from '../../shared/sass-helper/sass-helper.service';
 import { AuthorizationDataService } from '../../core/data/feature-authorization/authorization-data.service';
 import { FeatureID } from '../../core/data/feature-authorization/feature-id';
-<<<<<<< HEAD
 import { MenuID } from '../../shared/menu/menu-id.model';
 import { MenuItemType } from '../../shared/menu/menu-item-type.model';
 import { ActivatedRoute } from '@angular/router';
-=======
 import { Router, ActivatedRoute } from '@angular/router';
 import { ThemeService } from '../../shared/theme-support/theme.service';
->>>>>>> db375b8f
 
 /**
  * Component representing the admin sidebar
@@ -94,14 +91,9 @@
     protected authService: AuthService,
     protected modalService: NgbModal,
     public authorizationService: AuthorizationDataService,
-<<<<<<< HEAD
     protected scriptDataService: ScriptDataService,
-    public route: ActivatedRoute
-=======
-    private scriptDataService: ScriptDataService,
     public route: ActivatedRoute,
     protected themeService: ThemeService
->>>>>>> db375b8f
   ) {
     super(menuService, injector, authorizationService, route, themeService);
     this.inFocus$ = new BehaviorSubject(false);
