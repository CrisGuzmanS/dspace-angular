import { Component, Inject, Injector, OnInit } from '@angular/core';
import { rotate } from '../../../shared/animations/rotate';
import { AdminSidebarSectionComponent } from '../admin-sidebar-section/admin-sidebar-section.component';
import { slide } from '../../../shared/animations/slide';
import { CSSVariableService } from '../../../shared/sass-helper/sass-helper.service';
import { bgColor } from '../../../shared/animations/bgColor';
import { MenuService } from '../../../shared/menu/menu.service';
import { combineLatest as combineLatestObservable, Observable } from 'rxjs';
import { map } from 'rxjs/operators';
import { rendersSectionForMenu } from '../../../shared/menu/menu-section.decorator';
<<<<<<< HEAD
import { MenuID } from '../../../shared/menu/menu-id.model';
=======
import { Router } from '@angular/router';
>>>>>>> c1e69765

/**
 * Represents a expandable section in the sidebar
 */
@Component({
  /* tslint:disable:component-selector */
  selector: 'li[ds-expandable-admin-sidebar-section]',
  templateUrl: './expandable-admin-sidebar-section.component.html',
  styleUrls: ['./expandable-admin-sidebar-section.component.scss'],
  animations: [rotate, slide, bgColor]
})

@rendersSectionForMenu(MenuID.ADMIN, true)
export class ExpandableAdminSidebarSectionComponent extends AdminSidebarSectionComponent implements OnInit {
  /**
   * This section resides in the Admin Sidebar
   */
  menuID = MenuID.ADMIN;

  /**
   * The background color of the section when it's active
   */
  sidebarActiveBg;

  /**
   * Emits true when the sidebar is currently collapsed, true when it's expanded
   */
  sidebarCollapsed: Observable<boolean>;

  /**
   * Emits true when the sidebar's preview is currently collapsed, true when it's expanded
   */
  sidebarPreviewCollapsed: Observable<boolean>;

  /**
   * Emits true when the menu section is expanded, else emits false
   * This is true when the section is active AND either the sidebar or it's preview is open
   */
  expanded: Observable<boolean>;

  constructor(
    @Inject('sectionDataProvider') menuSection,
    protected menuService: MenuService,
    private variableService: CSSVariableService,
    protected injector: Injector,
    protected router: Router,
  ) {
    super(menuSection, menuService, injector, router);
  }

  /**
   * Set initial values for instance variables
   */
  ngOnInit(): void {
    super.ngOnInit();
    this.sidebarActiveBg = this.variableService.getVariable('adminSidebarActiveBg');
    this.sidebarCollapsed = this.menuService.isMenuCollapsed(this.menuID);
    this.sidebarPreviewCollapsed = this.menuService.isMenuPreviewCollapsed(this.menuID);
    this.expanded = combineLatestObservable(this.active, this.sidebarCollapsed, this.sidebarPreviewCollapsed)
      .pipe(
        map(([active, sidebarCollapsed, sidebarPreviewCollapsed]) => (active && (!sidebarCollapsed || !sidebarPreviewCollapsed)))
      );
  }
}<|MERGE_RESOLUTION|>--- conflicted
+++ resolved
@@ -8,11 +8,8 @@
 import { combineLatest as combineLatestObservable, Observable } from 'rxjs';
 import { map } from 'rxjs/operators';
 import { rendersSectionForMenu } from '../../../shared/menu/menu-section.decorator';
-<<<<<<< HEAD
 import { MenuID } from '../../../shared/menu/menu-id.model';
-=======
 import { Router } from '@angular/router';
->>>>>>> c1e69765
 
 /**
  * Represents a expandable section in the sidebar
