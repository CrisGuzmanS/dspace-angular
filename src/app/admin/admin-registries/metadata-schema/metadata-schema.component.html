--- conflicted
+++ resolved
@@ -40,12 +40,8 @@
                            (change)="selectMetadataField(field, $event)">
                   </label>
                 </td>
-<<<<<<< HEAD
                 <td class="selectable-row" (click)="editField(field)">{{field.id}}</td>
-                <td class="selectable-row" (click)="editField(field)">{{schema?.prefix}}.{{field.element}}<label *ngIf="field.qualifier">.</label>{{field.qualifier}}</td>
-=======
                 <td class="selectable-row" (click)="editField(field)">{{schema?.prefix}}.{{field.element}}<label *ngIf="field.qualifier" class="mb-0">.</label>{{field.qualifier}}</td>
->>>>>>> 5398c062
                 <td class="selectable-row" (click)="editField(field)">{{field.scopeNote}}</td>
               </tr>
               </tbody>
