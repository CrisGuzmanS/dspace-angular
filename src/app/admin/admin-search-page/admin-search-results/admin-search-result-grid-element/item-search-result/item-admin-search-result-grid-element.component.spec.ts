import { ComponentFixture, TestBed, waitForAsync } from '@angular/core/testing';
import { NO_ERRORS_SCHEMA } from '@angular/core';
import { NoopAnimationsModule } from '@angular/platform-browser/animations';
import { TranslateModule } from '@ngx-translate/core';
import { Observable } from 'rxjs';
import { BitstreamDataService } from '../../../../../core/data/bitstream-data.service';
import { RemoteData } from '../../../../../core/data/remote-data';
import { Bitstream } from '../../../../../core/shared/bitstream.model';
import { Item } from '../../../../../core/shared/item.model';
import { mockTruncatableService } from '../../../../../shared/mocks/mock-trucatable.service';
import { SharedModule } from '../../../../../shared/shared.module';
import { TruncatableService } from '../../../../../shared/truncatable/truncatable.service';
import { CollectionElementLinkType } from '../../../../../shared/object-collection/collection-element-link.type';
import { ViewMode } from '../../../../../core/shared/view-mode.model';
import { RouterTestingModule } from '@angular/router/testing';
import { ItemSearchResult } from '../../../../../shared/object-collection/shared/item-search-result.model';
import { ItemAdminSearchResultGridElementComponent } from './item-admin-search-result-grid-element.component';
import { createSuccessfulRemoteDataObject$ } from '../../../../../shared/remote-data.utils';
import { getMockThemeService } from '../../../../../shared/mocks/theme-service.mock';
import { ThemeService } from '../../../../../shared/theme-support/theme.service';
<<<<<<< HEAD
import { AuthService } from '../../../../../core/auth/auth.service';
import { AuthServiceStub } from '../../../../../shared/testing/auth-service.stub';
import { FileService } from '../../../../../core/shared/file.service';
import { FileServiceStub } from '../../../../../shared/testing/file-service.stub';
import { AuthorizationDataService } from '../../../../../core/data/feature-authorization/authorization-data.service';
import { AuthorizationDataServiceStub } from '../../../../../shared/testing/authorization-service.stub';
=======
import { AccessStatusDataService } from '../../../../../core/data/access-status-data.service';
import { AccessStatusObject } from '../../../../../shared/object-list/access-status-badge/access-status.model';
>>>>>>> ab6e2b87

describe('ItemAdminSearchResultGridElementComponent', () => {
  let component: ItemAdminSearchResultGridElementComponent;
  let fixture: ComponentFixture<ItemAdminSearchResultGridElementComponent>;
  let id;
  let searchResult;

  const mockBitstreamDataService = {
    getThumbnailFor(item: Item): Observable<RemoteData<Bitstream>> {
      return createSuccessfulRemoteDataObject$(new Bitstream());
    }
  };

  const mockAccessStatusDataService = {
    findAccessStatusFor(item: Item): Observable<RemoteData<AccessStatusObject>> {
      return createSuccessfulRemoteDataObject$(new AccessStatusObject());
    }
  };

  const mockThemeService = getMockThemeService();

  function init() {
    id = '780b2588-bda5-4112-a1cd-0b15000a5339';
    searchResult = new ItemSearchResult();
    searchResult.indexableObject = new Item();
    searchResult.indexableObject.uuid = id;
  }

  beforeEach(waitForAsync(() => {
    init();
    TestBed.configureTestingModule(
      {
        declarations: [ItemAdminSearchResultGridElementComponent],
        imports: [
          NoopAnimationsModule,
          TranslateModule.forRoot(),
          RouterTestingModule.withRoutes([]),
          SharedModule
        ],
        providers: [
          { provide: TruncatableService, useValue: mockTruncatableService },
          { provide: BitstreamDataService, useValue: mockBitstreamDataService },
          { provide: ThemeService, useValue: mockThemeService },
<<<<<<< HEAD
          { provide: AuthService, useClass: AuthServiceStub },
          { provide: FileService, useClass: FileServiceStub },
          { provide: AuthorizationDataService, useClass: AuthorizationDataServiceStub },
=======
          { provide: AccessStatusDataService, useValue: mockAccessStatusDataService },
>>>>>>> ab6e2b87
        ],
        schemas: [NO_ERRORS_SCHEMA]
      })
      .compileComponents();
  }));

  beforeEach(() => {
    fixture = TestBed.createComponent(ItemAdminSearchResultGridElementComponent);
    component = fixture.componentInstance;
    component.object = searchResult;
    component.linkTypes = CollectionElementLinkType;
    component.index = 0;
    component.viewModes = ViewMode;
    fixture.detectChanges();
  });

  it('should create', () => {
    expect(component).toBeTruthy();
  });
});<|MERGE_RESOLUTION|>--- conflicted
+++ resolved
@@ -18,17 +18,14 @@
 import { createSuccessfulRemoteDataObject$ } from '../../../../../shared/remote-data.utils';
 import { getMockThemeService } from '../../../../../shared/mocks/theme-service.mock';
 import { ThemeService } from '../../../../../shared/theme-support/theme.service';
-<<<<<<< HEAD
+import { AccessStatusDataService } from '../../../../../core/data/access-status-data.service';
+import { AccessStatusObject } from '../../../../../shared/object-list/access-status-badge/access-status.model';
 import { AuthService } from '../../../../../core/auth/auth.service';
 import { AuthServiceStub } from '../../../../../shared/testing/auth-service.stub';
 import { FileService } from '../../../../../core/shared/file.service';
 import { FileServiceStub } from '../../../../../shared/testing/file-service.stub';
 import { AuthorizationDataService } from '../../../../../core/data/feature-authorization/authorization-data.service';
 import { AuthorizationDataServiceStub } from '../../../../../shared/testing/authorization-service.stub';
-=======
-import { AccessStatusDataService } from '../../../../../core/data/access-status-data.service';
-import { AccessStatusObject } from '../../../../../shared/object-list/access-status-badge/access-status.model';
->>>>>>> ab6e2b87
 
 describe('ItemAdminSearchResultGridElementComponent', () => {
   let component: ItemAdminSearchResultGridElementComponent;
@@ -72,13 +69,10 @@
           { provide: TruncatableService, useValue: mockTruncatableService },
           { provide: BitstreamDataService, useValue: mockBitstreamDataService },
           { provide: ThemeService, useValue: mockThemeService },
-<<<<<<< HEAD
+          { provide: AccessStatusDataService, useValue: mockAccessStatusDataService },
           { provide: AuthService, useClass: AuthServiceStub },
           { provide: FileService, useClass: FileServiceStub },
           { provide: AuthorizationDataService, useClass: AuthorizationDataServiceStub },
-=======
-          { provide: AccessStatusDataService, useValue: mockAccessStatusDataService },
->>>>>>> ab6e2b87
         ],
         schemas: [NO_ERRORS_SCHEMA]
       })
