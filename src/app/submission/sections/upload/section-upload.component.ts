import { ChangeDetectorRef, Component, Inject } from '@angular/core';

<<<<<<< HEAD
import { BehaviorSubject, combineLatest as observableCombineLatest, Observable, Subscription } from 'rxjs';
import { distinctUntilChanged, filter, find, map, mergeMap, reduce, take, tap } from 'rxjs/operators';
=======
import {
  BehaviorSubject,
  combineLatest as observableCombineLatest,
  Observable,
  Subscription
} from 'rxjs';
import {
  distinctUntilChanged,
  filter,
  find,
  flatMap,
  map,
  reduce,
  tap,
  switchMap
} from 'rxjs/operators';
>>>>>>> 85303576

import { SectionModelComponent } from '../models/section.model';
import { hasValue, isNotEmpty, isNotUndefined, isUndefined } from '../../../shared/empty.util';
import { SectionUploadService } from './section-upload.service';
import { CollectionDataService } from '../../../core/data/collection-data.service';
import { GroupDataService } from '../../../core/eperson/group-data.service';
import { ResourcePolicyService } from '../../../core/resource-policy/resource-policy.service';
import { SubmissionUploadsConfigService } from '../../../core/config/submission-uploads-config.service';
import { SubmissionUploadsModel } from '../../../core/config/models/config-submission-uploads.model';
import { SubmissionFormsModel } from '../../../core/config/models/config-submission-forms.model';
import { SectionsType } from '../sections-type';
import { renderSectionFor } from '../sections-decorator';
import { SectionDataObject } from '../models/section-data.model';
import { SubmissionObjectEntry } from '../../objects/submission-objects.reducer';
import { AlertType } from '../../../shared/alert/aletr-type';
import { RemoteData } from '../../../core/data/remote-data';
import { Group } from '../../../core/eperson/models/group.model';
import { SectionsService } from '../sections.service';
import { SubmissionService } from '../../submission.service';
import { Collection } from '../../../core/shared/collection.model';
import { AccessConditionOption } from '../../../core/config/models/config-access-condition-option.model';
import { PaginatedList } from '../../../core/data/paginated-list.model';
import { followLink } from '../../../shared/utils/follow-link-config.model';
import { getFirstSucceededRemoteData } from '../../../core/shared/operators';

export const POLICY_DEFAULT_NO_LIST = 1; // Banner1
export const POLICY_DEFAULT_WITH_LIST = 2; // Banner2

export interface AccessConditionGroupsMapEntry {
  accessCondition: string;
  groups: Group[];
}

/**
 * This component represents a section that contains submission's bitstreams
 */
@Component({
  selector: 'ds-submission-section-upload',
  styleUrls: ['./section-upload.component.scss'],
  templateUrl: './section-upload.component.html',
})
@renderSectionFor(SectionsType.Upload)
export class SubmissionSectionUploadComponent extends SectionModelComponent {

  /**
   * The AlertType enumeration
   * @type {AlertType}
   */
  public AlertTypeEnum = AlertType;

  /**
   * The array containing the keys of file list array
   * @type {Array}
   */
  public fileIndexes: string[] = [];

  /**
   * The file list
   * @type {Array}
   */
  public fileList: any[] = [];

  /**
   * The array containing the name of the files
   * @type {Array}
   */
  public fileNames: string[] = [];

  /**
   * The collection name this submission belonging to
   * @type {string}
   */
  public collectionName: string;

  /**
   * Default access conditions of this collection
   * @type {Array}
   */
  public collectionDefaultAccessConditions: any[] = [];

  /**
   * Define if collection access conditions policy type :
   * POLICY_DEFAULT_NO_LIST : is not possible to define additional access group/s for the single file
   * POLICY_DEFAULT_WITH_LIST : is possible to define additional access group/s for the single file
   * @type {number}
   */
  public collectionPolicyType: number;

  /**
   * The configuration for the bitstream's metadata form
   */
  public configMetadataForm$: Observable<SubmissionFormsModel>;

  /**
   * List of available access conditions that could be set to files
   */
  public availableAccessConditionOptions: AccessConditionOption[];  // List of accessConditions that an user can select

  /**
   * List of Groups available for every access condition
   */
  public availableGroups: Map<string, Group[]>; // Groups for any policy

  /**
   * Is the upload required
   * @type {boolean}
   */
  public required$ = new BehaviorSubject<boolean>(true);

  /**
   * Array to track all subscriptions and unsubscribe them onDestroy
   * @type {Array}
   */
  protected subs: Subscription[] = [];

  /**
   * Initialize instance variables
   *
   * @param {SectionUploadService} bitstreamService
   * @param {ChangeDetectorRef} changeDetectorRef
   * @param {CollectionDataService} collectionDataService
   * @param {GroupDataService} groupService
   * @param {ResourcePolicyService} resourcePolicyService
   * @param {SectionsService} sectionService
   * @param {SubmissionService} submissionService
   * @param {SubmissionUploadsConfigService} uploadsConfigService
   * @param {SectionDataObject} injectedSectionData
   * @param {string} injectedSubmissionId
   */
  constructor(private bitstreamService: SectionUploadService,
              private changeDetectorRef: ChangeDetectorRef,
              private collectionDataService: CollectionDataService,
              private groupService: GroupDataService,
              private resourcePolicyService: ResourcePolicyService,
              protected sectionService: SectionsService,
              private submissionService: SubmissionService,
              private uploadsConfigService: SubmissionUploadsConfigService,
              @Inject('sectionDataProvider') public injectedSectionData: SectionDataObject,
              @Inject('submissionIdProvider') public injectedSubmissionId: string) {
    super(undefined, injectedSectionData, injectedSubmissionId);
  }

  /**
   * Initialize all instance variables and retrieve collection default access conditions
   */
  onSectionInit() {
    const config$ = this.uploadsConfigService.findByHref(this.sectionData.config, false, followLink('metadata')).pipe(
      getFirstSucceededRemoteData(),
      map((config) => config.payload));

    // retrieve configuration for the bitstream's metadata form
    this.configMetadataForm$ = config$.pipe(
      switchMap((config: SubmissionUploadsModel) =>
        config.metadata.pipe(
          getFirstSucceededRemoteData(),
          map((remoteData: RemoteData<SubmissionFormsModel>) => remoteData.payload)
        )
      ));

    this.subs.push(
      this.submissionService.getSubmissionObject(this.submissionId).pipe(
        filter((submissionObject: SubmissionObjectEntry) => isNotUndefined(submissionObject) && !submissionObject.isLoading),
        filter((submissionObject: SubmissionObjectEntry) => isUndefined(this.collectionId) || this.collectionId !== submissionObject.collection),
        tap((submissionObject: SubmissionObjectEntry) => this.collectionId = submissionObject.collection),
        mergeMap((submissionObject: SubmissionObjectEntry) => this.collectionDataService.findById(submissionObject.collection)),
        filter((rd: RemoteData<Collection>) => isNotUndefined((rd.payload))),
        tap((collectionRemoteData: RemoteData<Collection>) => this.collectionName = collectionRemoteData.payload.name),
        // TODO review this part when https://github.com/DSpace/dspace-angular/issues/575 is resolved
/*        mergeMap((collectionRemoteData: RemoteData<Collection>) => {
          return this.resourcePolicyService.findByHref(
            (collectionRemoteData.payload as any)._links.defaultAccessConditions.href
          );
        }),
        filter((defaultAccessConditionsRemoteData: RemoteData<ResourcePolicy>) =>
          defaultAccessConditionsRemoteData.hasSucceeded),
        tap((defaultAccessConditionsRemoteData: RemoteData<ResourcePolicy>) => {
          if (isNotEmpty(defaultAccessConditionsRemoteData.payload)) {
            this.collectionDefaultAccessConditions = Array.isArray(defaultAccessConditionsRemoteData.payload)
              ? defaultAccessConditionsRemoteData.payload : [defaultAccessConditionsRemoteData.payload];
          }
        }),*/
        mergeMap(() => config$),
        mergeMap((config: SubmissionUploadsModel) => {
          this.required$.next(config.required);
          this.availableAccessConditionOptions = isNotEmpty(config.accessConditionOptions) ? config.accessConditionOptions : [];

          this.collectionPolicyType = this.availableAccessConditionOptions.length > 0
            ? POLICY_DEFAULT_WITH_LIST
            : POLICY_DEFAULT_NO_LIST;

          this.availableGroups = new Map();
          const mapGroups$: Observable<AccessConditionGroupsMapEntry>[] = [];
          // Retrieve Groups for accessCondition Policies
          this.availableAccessConditionOptions.forEach((accessCondition: AccessConditionOption) => {
            if (accessCondition.hasEndDate === true || accessCondition.hasStartDate === true) {
              if (accessCondition.groupUUID) {
                mapGroups$.push(
                  this.groupService.findById(accessCondition.groupUUID).pipe(
                    find((rd: RemoteData<Group>) => !rd.isResponsePending && rd.hasSucceeded),
                    map((rd: RemoteData<Group>) => ({
                      accessCondition: accessCondition.name,
                      groups: [rd.payload]
                    } as AccessConditionGroupsMapEntry)))
                );
              } else if (accessCondition.selectGroupUUID) {
                mapGroups$.push(
                  this.groupService.findById(accessCondition.selectGroupUUID).pipe(
                    find((rd: RemoteData<Group>) => !rd.isResponsePending && rd.hasSucceeded),
                    mergeMap((group: RemoteData<Group>) => group.payload.subgroups),
                    find((rd: RemoteData<PaginatedList<Group>>) => !rd.isResponsePending && rd.hasSucceeded),
                    map((rd: RemoteData<PaginatedList<Group>>) => ({
                      accessCondition: accessCondition.name,
                      groups: rd.payload.page
                    } as AccessConditionGroupsMapEntry))
                  ));
              }
            }
          });
          return mapGroups$;
        }),
        mergeMap((entry) => entry),
        reduce((acc: any[], entry: AccessConditionGroupsMapEntry) => {
          acc.push(entry);
          return acc;
        }, []),
      ).subscribe((entries: AccessConditionGroupsMapEntry[]) => {
        entries.forEach((entry: AccessConditionGroupsMapEntry) => {
          this.availableGroups.set(entry.accessCondition, entry.groups);
        });
        this.changeDetectorRef.detectChanges();
      }),

      // retrieve submission's bitstreams from state
      observableCombineLatest(this.configMetadataForm$,
        this.bitstreamService.getUploadedFileList(this.submissionId, this.sectionData.id)).pipe(
        filter(([configMetadataForm, fileList]: [SubmissionFormsModel, any[]]) => {
          return isNotEmpty(configMetadataForm) && isNotUndefined(fileList);
        }),
        distinctUntilChanged())
        .subscribe(([configMetadataForm, fileList]: [SubmissionFormsModel, any[]]) => {
            this.fileList = [];
            this.fileIndexes = [];
            this.fileNames = [];
            this.changeDetectorRef.detectChanges();
            if (isNotUndefined(fileList) && fileList.length > 0) {
              fileList.forEach((file) => {
                this.fileList.push(file);
                this.fileIndexes.push(file.uuid);
                this.fileNames.push(this.getFileName(configMetadataForm, file));
              });
            }

            this.changeDetectorRef.detectChanges();
          }
        )
    );
  }

  /**
   * Return file name from metadata
   *
   * @param configMetadataForm
   *    the bitstream's form configuration
   * @param fileData
   *    the file metadata
   */
  private getFileName(configMetadataForm: SubmissionFormsModel, fileData: any): string {
    const metadataName: string = configMetadataForm.rows[0].fields[0].selectableMetadata[0].metadata;
    let title: string;
    if (isNotEmpty(fileData.metadata) && isNotEmpty(fileData.metadata[metadataName])) {
      title = fileData.metadata[metadataName][0].display;
    } else {
      title = fileData.uuid;
    }

    return title;
  }

  /**
   * Get section status
   *
   * @return Observable<boolean>
   *     the section status
   */
  protected getSectionStatus(): Observable<boolean> {
    // if not mandatory, always true
    // if mandatory, at least one file is required
    return observableCombineLatest(this.required$,
      this.bitstreamService.getUploadedFileList(this.submissionId, this.sectionData.id),
      (required,fileList: any[]) => {
        return (!required || (isNotUndefined(fileList) && fileList.length > 0));
      });
  }

  /**
   * Method provided by Angular. Invoked when the instance is destroyed.
   */
  onSectionDestroy() {
    this.subs
      .filter((subscription) => hasValue(subscription))
      .forEach((subscription) => subscription.unsubscribe());
  }

}<|MERGE_RESOLUTION|>--- conflicted
+++ resolved
@@ -1,26 +1,7 @@
 import { ChangeDetectorRef, Component, Inject } from '@angular/core';
 
-<<<<<<< HEAD
 import { BehaviorSubject, combineLatest as observableCombineLatest, Observable, Subscription } from 'rxjs';
-import { distinctUntilChanged, filter, find, map, mergeMap, reduce, take, tap } from 'rxjs/operators';
-=======
-import {
-  BehaviorSubject,
-  combineLatest as observableCombineLatest,
-  Observable,
-  Subscription
-} from 'rxjs';
-import {
-  distinctUntilChanged,
-  filter,
-  find,
-  flatMap,
-  map,
-  reduce,
-  tap,
-  switchMap
-} from 'rxjs/operators';
->>>>>>> 85303576
+import { distinctUntilChanged, filter, find, map, mergeMap, reduce, switchMap, tap } from 'rxjs/operators';
 
 import { SectionModelComponent } from '../models/section.model';
 import { hasValue, isNotEmpty, isNotUndefined, isUndefined } from '../../../shared/empty.util';
