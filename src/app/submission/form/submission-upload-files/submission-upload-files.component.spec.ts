import { ChangeDetectorRef, Component, CUSTOM_ELEMENTS_SCHEMA } from '@angular/core';
import { ComponentFixture, inject, TestBed, waitForAsync } from '@angular/core/testing';

import { of as observableOf } from 'rxjs';
import { TranslateModule, TranslateService } from '@ngx-translate/core';
import { Store } from '@ngrx/store';

import { SubmissionServiceStub } from '../../../shared/testing/submission-service.stub';
import {
  mockSectionsData,
  mockSubmissionCollectionId,
  mockSubmissionId,
  mockSubmissionObject,
  mockUploadResponse1ParsedErrors,
  mockUploadResponse2Errors,
  mockUploadResponse2ParsedErrors
} from '../../../shared/mocks/submission.mock';
import { SubmissionService } from '../../submission.service';

import { SectionsServiceStub } from '../../../shared/testing/sections-service.stub';
import { SectionsService } from '../../sections/sections.service';
import { SubmissionUploadFilesComponent } from './submission-upload-files.component';
import { NotificationsService } from '../../../shared/notifications/notifications.service';
import { NotificationsServiceStub } from '../../../shared/testing/notifications-service.stub';
import { getMockTranslateService } from '../../../shared/mocks/translate.service.mock';
import { cold, hot } from 'jasmine-marbles';
import { SubmissionJsonPatchOperationsServiceStub } from '../../../shared/testing/submission-json-patch-operations-service.stub';
import { SubmissionJsonPatchOperationsService } from '../../../core/submission/submission-json-patch-operations.service';
import { SharedModule } from '../../../shared/shared.module';
import { createTestComponent } from '../../../shared/testing/utils.test';
import { UploaderOptions } from '../../../shared/uploader/uploader-options.model';

describe('SubmissionUploadFilesComponent Component', () => {

  let comp: SubmissionUploadFilesComponent;
  let compAsAny: any;
  let fixture: ComponentFixture<SubmissionUploadFilesComponent>;
  let submissionServiceStub: SubmissionServiceStub;
  let sectionsServiceStub: SectionsServiceStub;
  let notificationsServiceStub: NotificationsServiceStub;
  let translateService: any;

  const submissionJsonPatchOperationsServiceStub = new SubmissionJsonPatchOperationsServiceStub();
  const submissionId = mockSubmissionId;
  const collectionId = mockSubmissionCollectionId;
  const uploadRestResponse: any = mockSubmissionObject;

  const store: any = jasmine.createSpyObj('store', {
    dispatch: jasmine.createSpy('dispatch'),
    select: jasmine.createSpy('select')
  });

  beforeEach(waitForAsync(() => {
    TestBed.configureTestingModule({
      imports: [
        SharedModule,
        TranslateModule.forRoot()
      ],
      declarations: [
        SubmissionUploadFilesComponent,
        TestComponent
      ],
      providers: [
        { provide: NotificationsService, useClass: NotificationsServiceStub },
        { provide: SubmissionService, useClass: SubmissionServiceStub },
        { provide: SectionsService, useClass: SectionsServiceStub },
        { provide: TranslateService, useValue: getMockTranslateService() },
        { provide: SubmissionJsonPatchOperationsService, useValue: submissionJsonPatchOperationsServiceStub },
        { provide: Store, useValue: store },
        ChangeDetectorRef,
        SubmissionUploadFilesComponent
      ],
      schemas: [CUSTOM_ELEMENTS_SCHEMA]
    }).compileComponents();
  }));

  describe('', () => {
    let testComp: TestComponent;
    let testFixture: ComponentFixture<TestComponent>;

    // synchronous beforeEach
    beforeEach(() => {
      const html = `
        <ds-submission-upload-files [submissionId]="submissionId"
                                    [collectionId]="collectionId"
                                    [uploadFilesOptions]="uploadFilesOptions"></ds-submission-upload-files>`;

      testFixture = createTestComponent(html, TestComponent) as ComponentFixture<TestComponent>;
      testComp = testFixture.componentInstance;
    });

    afterEach(() => {
      testFixture.destroy();
    });

    it('should create SubmissionUploadFilesComponent', inject([SubmissionUploadFilesComponent], (app: SubmissionUploadFilesComponent) => {

      expect(app).toBeDefined();

    }));
  });

  describe('', () => {
    beforeEach(() => {
      fixture = TestBed.createComponent(SubmissionUploadFilesComponent);
      comp = fixture.componentInstance;
      compAsAny = comp;
      submissionServiceStub = TestBed.inject(SubmissionService as any);
      sectionsServiceStub = TestBed.inject(SectionsService as any);
      sectionsServiceStub.isSectionTypeAvailable.and.returnValue(observableOf(true));
      notificationsServiceStub = TestBed.inject(NotificationsService as any);
      translateService = TestBed.inject(TranslateService);
      comp.submissionId = submissionId;
      comp.collectionId = collectionId;
      comp.uploadFilesOptions = Object.assign(new UploaderOptions(),{
        url: '',
        authToken: null,
        disableMultipart: false,
        itemAlias: null
      });

    });

    afterEach(() => {
      comp = null;
      compAsAny = null;
      fixture = null;
      submissionServiceStub = null;
      sectionsServiceStub = null;
      notificationsServiceStub = null;
      translateService = null;
    });

    it('should init uploadEnabled properly', () => {
      sectionsServiceStub.isSectionTypeAvailable.and.returnValue(hot('-a-b', {
        a: false,
        b: true
      }));

      const expected = cold('-c-d', {
        c: false,
        d: true
      });

      comp.ngOnChanges();
      fixture.detectChanges();

      expect(compAsAny.uploadEnabled).toBeObservable(expected);
    });

    describe('on upload complete', () => {
      beforeEach(() => {
        sectionsServiceStub.isSectionType.and.callFake((_, sectionId, __) => observableOf(sectionId === 'upload'));
        compAsAny.uploadEnabled = observableOf(true);
      });

      it('should show a success notification and call updateSectionData if successful', () => {
        const expectedErrors: any = mockUploadResponse1ParsedErrors;
        fixture.detectChanges();

        comp.onCompleteItem(Object.assign({}, uploadRestResponse, { sections: mockSectionsData }));

<<<<<<< HEAD
      Object.keys(mockSectionsData).forEach((sectionId) => {
        expect(sectionsServiceStub.updateSectionData).toHaveBeenCalledWith(
          submissionId,
          sectionId,
          mockSectionsData[sectionId],
          expectedErrors[sectionId],
          expectedErrors[sectionId]
        );
      });
=======
        Object.keys(mockSectionsData).forEach((sectionId) => {
          expect(sectionsServiceStub.updateSectionData).toHaveBeenCalledWith(
            submissionId,
            sectionId,
            mockSectionsData[sectionId],
            expectedErrors[sectionId]
          );
        });
>>>>>>> 8b88e7f4

        expect(notificationsServiceStub.success).toHaveBeenCalled();

      });

      it('should show an error notification and call updateSectionData if unsuccessful', () => {
        const responseErrors = mockUploadResponse2Errors;
        const expectedErrors: any = mockUploadResponse2ParsedErrors;
        fixture.detectChanges();

        comp.onCompleteItem(Object.assign({}, uploadRestResponse, {
          sections: mockSectionsData,
          errors: responseErrors.errors
        }));

        Object.keys(mockSectionsData).forEach((sectionId) => {
          expect(sectionsServiceStub.updateSectionData).toHaveBeenCalledWith(
            submissionId,
            sectionId,
            mockSectionsData[sectionId],
            expectedErrors[sectionId]
          );
        });

        expect(notificationsServiceStub.success).not.toHaveBeenCalled();

<<<<<<< HEAD
      Object.keys(mockSectionsData).forEach((sectionId) => {
        expect(sectionsServiceStub.updateSectionData).toHaveBeenCalledWith(
          submissionId,
          sectionId,
          mockSectionsData[sectionId],
          expectedErrors[sectionId],
          expectedErrors[sectionId]
        );
=======
>>>>>>> 8b88e7f4
      });
    });
  });
});

// declare a test component
@Component({
  selector: 'ds-test-cmp',
  template: ``
})
class TestComponent {

  submissionId = mockSubmissionId;
  collectionId = mockSubmissionCollectionId;
  uploadFilesOptions = Object.assign(new UploaderOptions(), {
    url: '',
    authToken: null,
    disableMultipart: false,
    itemAlias: null
  });

}<|MERGE_RESOLUTION|>--- conflicted
+++ resolved
@@ -160,26 +160,15 @@
 
         comp.onCompleteItem(Object.assign({}, uploadRestResponse, { sections: mockSectionsData }));
 
-<<<<<<< HEAD
-      Object.keys(mockSectionsData).forEach((sectionId) => {
-        expect(sectionsServiceStub.updateSectionData).toHaveBeenCalledWith(
-          submissionId,
-          sectionId,
-          mockSectionsData[sectionId],
-          expectedErrors[sectionId],
-          expectedErrors[sectionId]
-        );
-      });
-=======
         Object.keys(mockSectionsData).forEach((sectionId) => {
           expect(sectionsServiceStub.updateSectionData).toHaveBeenCalledWith(
             submissionId,
             sectionId,
             mockSectionsData[sectionId],
+          expectedErrors[sectionId],
             expectedErrors[sectionId]
           );
         });
->>>>>>> 8b88e7f4
 
         expect(notificationsServiceStub.success).toHaveBeenCalled();
 
@@ -200,23 +189,13 @@
             submissionId,
             sectionId,
             mockSectionsData[sectionId],
+          expectedErrors[sectionId],
             expectedErrors[sectionId]
           );
         });
 
         expect(notificationsServiceStub.success).not.toHaveBeenCalled();
 
-<<<<<<< HEAD
-      Object.keys(mockSectionsData).forEach((sectionId) => {
-        expect(sectionsServiceStub.updateSectionData).toHaveBeenCalledWith(
-          submissionId,
-          sectionId,
-          mockSectionsData[sectionId],
-          expectedErrors[sectionId],
-          expectedErrors[sectionId]
-        );
-=======
->>>>>>> 8b88e7f4
       });
     });
   });
