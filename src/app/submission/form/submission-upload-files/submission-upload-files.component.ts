import { Component, Input, OnChanges } from '@angular/core';

import { TranslateService } from '@ngx-translate/core';
import { Observable, of as observableOf, Subscription } from 'rxjs';
import { first, take } from 'rxjs/operators';

import { SectionsService } from '../../sections/sections.service';
import { hasValue, isEmpty, isNotEmpty } from '../../../shared/empty.util';
import { normalizeSectionData } from '../../../core/submission/submission-response-parsing.service';
import { SubmissionService } from '../../submission.service';
import { NotificationsService } from '../../../shared/notifications/notifications.service';
import { UploaderOptions } from '../../../shared/uploader/uploader-options.model';
import parseSectionErrors from '../../utils/parseSectionErrors';
import { SubmissionJsonPatchOperationsService } from '../../../core/submission/submission-json-patch-operations.service';
import { WorkspaceItem } from '../../../core/submission/models/workspaceitem.model';
import { SectionsType } from '../../sections/sections-type';

/**
 * This component represents the drop zone that provides to add files to the submission.
 */
@Component({
  selector: 'ds-submission-upload-files',
  templateUrl: './submission-upload-files.component.html',
})
export class SubmissionUploadFilesComponent implements OnChanges {

  /**
   * The collection id this submission belonging to
   * @type {string}
   */
  @Input() collectionId: string;

  /**
   * The submission id
   * @type {string}
   */
  @Input() submissionId: string;

  /**
   * The uploader configuration options
   * @type {UploaderOptions}
   */
  @Input() uploadFilesOptions: UploaderOptions;

  /**
   * A boolean representing if is possible to active drop zone over the document page
   * @type {boolean}
   */
  public enableDragOverDocument = true;

  /**
   * i18n message label
   * @type {string}
   */
  public dropOverDocumentMsg = 'submission.sections.upload.drop-message';

  /**
   * i18n message label
   * @type {string}
   */
  public dropMsg = 'submission.sections.upload.drop-message';

  /**
   * Array to track all subscriptions and unsubscribe them onDestroy
   * @type {Array}
   */
  private subs: Subscription[] = [];

  /**
   * A boolean representing if upload functionality is enabled
   * @type {boolean}
   */
  private uploadEnabled: Observable<boolean> = observableOf(false);

  /**
   * Save submission before to upload a file
   */
  public onBeforeUpload = () => {
    const sub: Subscription = this.operationsService.jsonPatchByResourceType(
      this.submissionService.getSubmissionObjectLinkName(),
      this.submissionId,
      'sections')
      .subscribe();
    this.subs.push(sub);
    return sub;
  }

  /**
   * Initialize instance variables
   *
   * @param {NotificationsService} notificationsService
   * @param {SubmissionJsonPatchOperationsService} operationsService
   * @param {SectionsService} sectionService
   * @param {SubmissionService} submissionService
   * @param {TranslateService} translate
   */
  constructor(private notificationsService: NotificationsService,
              private operationsService: SubmissionJsonPatchOperationsService,
              private sectionService: SectionsService,
              private submissionService: SubmissionService,
              private translate: TranslateService) {
  }

  /**
   * Check if upload functionality is enabled
   */
  ngOnChanges() {
    this.uploadEnabled = this.sectionService.isSectionTypeAvailable(this.submissionId, SectionsType.Upload);
  }

  /**
   * Parse the submission object retrieved from REST after upload
   *
   * @param workspaceitem
   *    The submission object retrieved from REST
   */
  public onCompleteItem(workspaceitem: WorkspaceItem) {
    // Checks if upload section is enabled so do upload
    this.subs.push(
      this.uploadEnabled
        .pipe(first())
        .subscribe((isUploadEnabled) => {
          if (isUploadEnabled) {

            const { sections } = workspaceitem;
            const { errors } = workspaceitem;

            const errorsList = parseSectionErrors(errors);
            if (sections && isNotEmpty(sections)) {
              Object.keys(sections)
                .forEach((sectionId) => {
                  const sectionData = normalizeSectionData(sections[sectionId]);
                  const sectionErrors = errorsList[sectionId];
<<<<<<< HEAD
                  if (sectionId === 'upload') {
                    // Look for errors on upload
                    if ((isEmpty(sectionErrors))) {
                      this.notificationsService.success(null, this.translate.get('submission.sections.upload.upload-successful'));
                    } else {
                      this.notificationsService.error(null, this.translate.get('submission.sections.upload.upload-failed'));
                    }
                  }
                  this.sectionService.updateSectionData(this.submissionId, sectionId, sectionData, sectionErrors, sectionErrors);
=======
                  this.sectionService.isSectionType(this.submissionId, sectionId, SectionsType.Upload)
                      .pipe(take(1))
                      .subscribe((isUpload) => {
                        if (isUpload) {
                          // Look for errors on upload
                          if ((isEmpty(sectionErrors))) {
                            this.notificationsService.success(null, this.translate.get('submission.sections.upload.upload-successful'));
                          } else {
                            this.notificationsService.error(null, this.translate.get('submission.sections.upload.upload-failed'));
                          }
                        }
                      });
                  this.sectionService.updateSectionData(this.submissionId, sectionId, sectionData, sectionErrors);
>>>>>>> 8b88e7f4
                });
            }

          }
        })
    );
  }

  /**
   * Show error notification on upload fails
   */
  public onUploadError() {
    this.notificationsService.error(null, this.translate.get('submission.sections.upload.upload-failed'));
  }

  /**
   * Unsubscribe from all subscriptions
   */
  ngOnDestroy() {
    this.subs
      .filter((subscription) => hasValue(subscription))
      .forEach((subscription) => subscription.unsubscribe());
  }
}<|MERGE_RESOLUTION|>--- conflicted
+++ resolved
@@ -131,17 +131,6 @@
                 .forEach((sectionId) => {
                   const sectionData = normalizeSectionData(sections[sectionId]);
                   const sectionErrors = errorsList[sectionId];
-<<<<<<< HEAD
-                  if (sectionId === 'upload') {
-                    // Look for errors on upload
-                    if ((isEmpty(sectionErrors))) {
-                      this.notificationsService.success(null, this.translate.get('submission.sections.upload.upload-successful'));
-                    } else {
-                      this.notificationsService.error(null, this.translate.get('submission.sections.upload.upload-failed'));
-                    }
-                  }
-                  this.sectionService.updateSectionData(this.submissionId, sectionId, sectionData, sectionErrors, sectionErrors);
-=======
                   this.sectionService.isSectionType(this.submissionId, sectionId, SectionsType.Upload)
                       .pipe(take(1))
                       .subscribe((isUpload) => {
@@ -154,8 +143,7 @@
                           }
                         }
                       });
-                  this.sectionService.updateSectionData(this.submissionId, sectionId, sectionData, sectionErrors);
->>>>>>> 8b88e7f4
+                  this.sectionService.updateSectionData(this.submissionId, sectionId, sectionData, sectionErrors, sectionErrors);
                 });
             }
 
