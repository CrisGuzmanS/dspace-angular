import { ChangeDetectorRef, Component, EventEmitter, HostListener, Input, OnChanges, OnInit, Output, SimpleChanges } from '@angular/core';
import { FormControl } from '@angular/forms';

import { BehaviorSubject, combineLatest, Observable, of as observableOf, Subscription } from 'rxjs';
import { debounceTime, distinctUntilChanged, filter, map, mergeMap, reduce, startWith, flatMap, find } from 'rxjs/operators';

import { Collection } from '../../../core/shared/collection.model';
import { CommunityDataService } from '../../../core/data/community-data.service';
import { Community } from '../../../core/shared/community.model';
import { hasValue, isEmpty, isNotEmpty } from '../../../shared/empty.util';
import { RemoteData } from '../../../core/data/remote-data';
import { JsonPatchOperationPathCombiner } from '../../../core/json-patch/builder/json-patch-operation-path-combiner';
import { JsonPatchOperationsBuilder } from '../../../core/json-patch/builder/json-patch-operations-builder';
import { PaginatedList } from '../../../core/data/paginated-list';
import { SubmissionService } from '../../submission.service';
import { SubmissionObject } from '../../../core/submission/models/submission-object.model';
import { SubmissionJsonPatchOperationsService } from '../../../core/submission/submission-json-patch-operations.service';
import { CollectionDataService } from '../../../core/data/collection-data.service';
import { FindListOptions } from '../../../core/data/request.models';

/**
 * An interface to represent a collection entry
 */
interface CollectionListEntryItem {
  id: string;
  name: string;
}

/**
 * An interface to represent an entry in the collection list
 */
interface CollectionListEntry {
  communities: CollectionListEntryItem[],
  collection: CollectionListEntryItem
}

/**
 * This component allows to show the current collection the submission belonging to and to change it.
 */
@Component({
  selector: 'ds-submission-form-collection',
  styleUrls: ['./submission-form-collection.component.scss'],
  templateUrl: './submission-form-collection.component.html'
})
export class SubmissionFormCollectionComponent implements OnChanges, OnInit {

  /**
   * The current collection id this submission belonging to
   * @type {string}
   */
  @Input() currentCollectionId: string;

  /**
   * The current configuration object that define this submission
   * @type {SubmissionDefinitionsModel}
   */
  @Input() currentDefinition: string;

  /**
   * The submission id
   * @type {string}
   */
  @Input() submissionId;

  /**
   * An event fired when a different collection is selected.
   * Event's payload equals to new SubmissionObject.
   */
  @Output() collectionChange: EventEmitter<SubmissionObject> = new EventEmitter<SubmissionObject>();

  /**
   * A boolean representing if this dropdown button is disabled
   * @type {BehaviorSubject<boolean>}
   */
  public disabled$ = new BehaviorSubject<boolean>(true);

  /**
   * A boolean representing if a collection change operation is processing
   * @type {BehaviorSubject<boolean>}
   */
  public processingChange$ = new BehaviorSubject<boolean>(false);

  /**
   * The search form control
   * @type {FormControl}
   */
  public searchField: FormControl = new FormControl();

  /**
   * The collection list obtained from a search
   * @type {Observable<CollectionListEntry[]>}
   */
  public searchListCollection$: Observable<CollectionListEntry[]>;

  /**
   * The selected collection id
   * @type {string}
   */
  public selectedCollectionId: string;

  /**
   * The selected collection name
   * @type {Observable<string>}
   */
  public selectedCollectionName$: Observable<string>;

  /**
   * The JsonPatchOperationPathCombiner object
   * @type {JsonPatchOperationPathCombiner}
   */
  protected pathCombiner: JsonPatchOperationPathCombiner;

  /**
   * A boolean representing if dropdown list is scrollable to the bottom
   * @type {boolean}
   */
  private scrollableBottom = false;

  /**
   * A boolean representing if dropdown list is scrollable to the top
   * @type {boolean}
   */
  private scrollableTop = false;

  /**
   * Array to track all subscriptions and unsubscribe them onDestroy
   * @type {Array}
   */
  private subs: Subscription[] = [];

  /**
   * Initialize instance variables
   *
   * @param {ChangeDetectorRef} cdr
   * @param {CommunityDataService} communityDataService
   * @param {CollectionDataService} collectionDataService
   * @param {JsonPatchOperationsBuilder} operationsBuilder
   * @param {SubmissionJsonPatchOperationsService} operationsService
   * @param {SubmissionService} submissionService
   */
  constructor(protected cdr: ChangeDetectorRef,
              private communityDataService: CommunityDataService,
              private collectionDataService: CollectionDataService,
              private operationsBuilder: JsonPatchOperationsBuilder,
              private operationsService: SubmissionJsonPatchOperationsService,
              private submissionService: SubmissionService) {
  }

  /**
   * Method called on mousewheel event, it prevent the page scroll
   * when arriving at the top/bottom of dropdown menu
   *
   * @param event
   *     mousewheel event
   */
  @HostListener('mousewheel', ['$event']) onMousewheel(event) {
    if (event.wheelDelta > 0 && this.scrollableTop) {
      event.preventDefault();
    }
    if (event.wheelDelta < 0 && this.scrollableBottom) {
      event.preventDefault();
    }
  }

  /**
   * Check if dropdown scrollbar is at the top or bottom of the dropdown list
   *
   * @param event
   */
  onScroll(event) {
    this.scrollableBottom = (event.target.scrollTop + event.target.clientHeight === event.target.scrollHeight);
    this.scrollableTop = (event.target.scrollTop === 0);
  }

  /**
   * Initialize collection list
   */
  ngOnChanges(changes: SimpleChanges) {
    if (hasValue(changes.currentCollectionId)
      && hasValue(changes.currentCollectionId.currentValue)) {
      this.selectedCollectionId = this.currentCollectionId;

      this.selectedCollectionName$ = this.collectionDataService.findById(this.currentCollectionId).pipe(
        find((collectionRD: RemoteData<Collection>) => isNotEmpty(collectionRD.payload)),
        map((collectionRD: RemoteData<Collection>) => collectionRD.payload.name)
      );

      const findOptions: FindListOptions = {
        elementsPerPage: 1000
      };

      // Retrieve collection list only when is the first change
      if (changes.currentCollectionId.isFirstChange()) {
        // @TODO replace with search/top browse endpoint
        // @TODO implement community/subcommunity hierarchy
        const communities$ = this.communityDataService.findAll(findOptions).pipe(
          find((communities: RemoteData<PaginatedList<Community>>) => isNotEmpty(communities.payload)),
          mergeMap((communities: RemoteData<PaginatedList<Community>>) => communities.payload.page));

        const listCollection$ = observableOf([]);

        // const listCollection$ = communities$.pipe(
        // flatMap((communityData: Community) => {
        //   return this.collectionDataService.getAuthorizedCollectionByCommunity(communityData.uuid, findOptions).pipe(
        //     find((collections: RemoteData<PaginatedList<Collection>>) => !collections.isResponsePending && collections.hasSucceeded),
        //     mergeMap((collections: RemoteData<PaginatedList<Collection>>) => collections.payload.page),
        //     filter((collectionData: Collection) => isNotEmpty(collectionData)),
        //     map((collectionData: Collection) => ({
        //       communities: [{ id: communityData.id, name: communityData.name }],
        //       collection: { id: collectionData.id, name: collectionData.name }
        //     }))
        //   );
        // }),
        // reduce((acc: any, value: any) => [...acc, ...value], []),
        //   startWith([])
        // );

        const searchTerm$ = this.searchField.valueChanges.pipe(
          debounceTime(200),
          distinctUntilChanged(),
          startWith('')
        );

        this.searchListCollection$ = combineLatest(searchTerm$, listCollection$).pipe(
          map(([searchTerm, listCollection]) => {
            this.disabled$.next(isEmpty(listCollection));
            if (isEmpty(searchTerm)) {
              return listCollection;
            } else {
              return listCollection.filter((v) => v.collection.name.toLowerCase().indexOf(searchTerm.toLowerCase()) > -1).slice(0, 5);
            }
<<<<<<< HEAD
          })
        );
=======
        })
      );
>>>>>>> 00039436
      }
    }
  }

  /**
   * Initialize all instance variables
   */
  ngOnInit() {
    this.pathCombiner = new JsonPatchOperationPathCombiner('sections', 'collection');
  }

  /**
   * Unsubscribe from all subscriptions
   */
  ngOnDestroy(): void {
    this.subs.filter((sub) => hasValue(sub)).forEach((sub) => sub.unsubscribe());
  }

  /**
   * Emit a [collectionChange] event when a new collection is selected from list
   *
   * @param event
   *    the selected [CollectionListEntryItem]
   */
  onSelect(event) {
    this.searchField.reset();
    this.processingChange$.next(true);
    this.operationsBuilder.replace(this.pathCombiner.getPath(), event.collection.id, true);
    this.subs.push(this.operationsService.jsonPatchByResourceID(
      this.submissionService.getSubmissionObjectLinkName(),
      this.submissionId,
      'sections',
      'collection')
      .subscribe((submissionObject: SubmissionObject[]) => {
        this.selectedCollectionId = event.collection.id;
        this.selectedCollectionName$ = observableOf(event.collection.name);
        this.collectionChange.emit(submissionObject[0]);
        this.submissionService.changeSubmissionCollection(this.submissionId, event.collection.id);
        this.processingChange$.next(false);
        this.cdr.detectChanges();
      })
    );
  }

  /**
   * Reset search form control on dropdown menu close
   */
  onClose() {
    this.searchField.reset();
  }

  /**
   * Reset search form control when dropdown menu is closed
   *
   * @param isOpen
   *    Representing if the dropdown menu is open or not.
   */
  toggled(isOpen: boolean) {
    if (!isOpen) {
      this.searchField.reset();
    }
  }
}<|MERGE_RESOLUTION|>--- conflicted
+++ resolved
@@ -229,13 +229,8 @@
             } else {
               return listCollection.filter((v) => v.collection.name.toLowerCase().indexOf(searchTerm.toLowerCase()) > -1).slice(0, 5);
             }
-<<<<<<< HEAD
           })
         );
-=======
-        })
-      );
->>>>>>> 00039436
       }
     }
   }
