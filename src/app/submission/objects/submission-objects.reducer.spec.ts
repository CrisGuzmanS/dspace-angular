import { submissionObjectReducer, SubmissionObjectState } from './submission-objects.reducer';
import {
  CancelSubmissionFormAction,
  ChangeSubmissionCollectionAction,
  CompleteInitSubmissionFormAction,
  DeleteSectionErrorsAction,
  DeleteUploadedFileAction,
  DepositSubmissionAction,
  DepositSubmissionErrorAction,
  DepositSubmissionSuccessAction,
  DisableSectionAction,
  DiscardSubmissionAction,
  DiscardSubmissionSuccessAction,
  EditFileDataAction,
  EnableSectionAction,
  InertSectionErrorsAction,
  InitSectionAction,
  InitSubmissionFormAction,
  NewUploadedFileAction,
  RemoveSectionErrorsAction,
  ResetSubmissionFormAction,
  SaveAndDepositSubmissionAction,
  SaveForLaterSubmissionFormAction,
  SaveForLaterSubmissionFormErrorAction,
  SaveSubmissionFormAction,
  SaveSubmissionFormErrorAction,
  SaveSubmissionFormSuccessAction,
  SaveSubmissionSectionFormAction,
  SaveSubmissionSectionFormErrorAction,
  SaveSubmissionSectionFormSuccessAction,
  SectionStatusChangeAction, SubmissionObjectAction,
  UpdateSectionDataAction
} from './submission-objects.actions';
import { SectionsType } from '../sections/sections-type';
import {
  mockSubmissionCollectionId,
  mockSubmissionDefinitionResponse,
  mockSubmissionId,
  mockSubmissionSelfUrl,
  mockSubmissionState
<<<<<<< HEAD
} from '../../shared/mocks/mock-submission';
import { Item } from '../../core/shared/item.model';
=======
} from '../../shared/mocks/submission.mock';
>>>>>>> 33be8a4a

describe('submissionReducer test suite', () => {

  const collectionId = mockSubmissionCollectionId;
  const submissionId = mockSubmissionId;
  const submissionDefinition = mockSubmissionDefinitionResponse;
  const selfUrl = mockSubmissionSelfUrl;

  let initState: any;

  beforeEach(() => {
    initState = Object.assign({}, {}, mockSubmissionState);
  });

  it('should init submission state properly', () => {
    const expectedState = {
      826: {
        collection: collectionId,
        definition: 'traditional',
        selfUrl: selfUrl,
        activeSection: null,
        sections: Object.create(null),
        isLoading: true,
        savePending: false,
        depositPending: false,
      }
    };

    const action = new InitSubmissionFormAction(collectionId, submissionId, selfUrl, submissionDefinition, {}, new Item(), []);
    const newState = submissionObjectReducer({}, action);

    expect(newState).toEqual(expectedState);
  });

  it('should complete submission initialization', () => {
    const state = Object.assign({}, initState, {
      [submissionId]: Object.assign({}, initState[submissionId], {
        isLoading: true
      })
    });

    const action = new CompleteInitSubmissionFormAction(submissionId);
    const newState = submissionObjectReducer(state, action);

    expect(newState).toEqual(initState);
  });

  it('should reset submission state properly', () => {
    const expectedState = {
      826: {
        collection: collectionId,
        definition: 'traditional',
        selfUrl: selfUrl,
        activeSection: null,
        sections: Object.create(null),
        isLoading: true,
        savePending: false,
        depositPending: false,
      }
    };

    const action = new ResetSubmissionFormAction(collectionId, submissionId, selfUrl, {}, submissionDefinition, new Item());
    const newState = submissionObjectReducer(initState, action);

    expect(newState).toEqual(expectedState);
  });

  it('should cancel submission state properly', () => {
    const expectedState = Object.create({});

    const action = new CancelSubmissionFormAction();
    const newState = submissionObjectReducer(initState, action);

    expect(newState).toEqual(expectedState);
  });

  it('should set to true savePendig flag on save', () => {
    let action: SubmissionObjectAction = new SaveSubmissionFormAction(submissionId);
    let newState = submissionObjectReducer(initState, action);

    expect(newState[826].savePending).toBeTruthy();

    action = new SaveForLaterSubmissionFormAction(submissionId);
    newState = submissionObjectReducer(initState, action);

    expect(newState[826].savePending).toBeTruthy();

    action = new SaveAndDepositSubmissionAction(submissionId);
    newState = submissionObjectReducer(initState, action);

    expect(newState[826].savePending).toBeTruthy();

    action = new SaveSubmissionSectionFormAction(submissionId, 'traditionalpageone');
    newState = submissionObjectReducer(initState, action);

    expect(newState[826].savePending).toBeTruthy();
  });

  it('should set to false savePendig flag once the save is completed', () => {
    const state = Object.assign({}, initState, {
      [submissionId]: Object.assign({}, initState[submissionId], {
        savePending: true,
      })
    });

    let action: any = new SaveSubmissionFormSuccessAction(submissionId, []);
    let newState = submissionObjectReducer(state, action);

    expect(newState[826].savePending).toBeFalsy();

    action = new SaveSubmissionSectionFormSuccessAction(submissionId, []);
    newState = submissionObjectReducer(state, action);

    expect(newState[826].savePending).toBeFalsy();

    action = new SaveSubmissionFormErrorAction(submissionId);
    newState = submissionObjectReducer(state, action);

    expect(newState[826].savePending).toBeFalsy();

    action = new SaveForLaterSubmissionFormErrorAction(submissionId);
    newState = submissionObjectReducer(state, action);

    expect(newState[826].savePending).toBeFalsy();

    action = new SaveSubmissionSectionFormErrorAction(submissionId);
    newState = submissionObjectReducer(state, action);

    expect(newState[826].savePending).toBeFalsy();
  });

  it('should change submission collection state properly', () => {
    const newCollection = '43fe1f8c-09a6-4fcf-9c78-5d4fed8f2c8f';
    const action = new ChangeSubmissionCollectionAction('826', newCollection);
    const newState = submissionObjectReducer(initState, action);

    expect(newState[826].collection).toEqual(newCollection);
  });

  it('should set to true depositPending flag on deposit', () => {
    const action = new DepositSubmissionAction('826');
    const newState = submissionObjectReducer(initState, action);

    expect(newState[826].depositPending).toBeTruthy();
  });

  it('should reset state once the deposit is completed successfully', () => {
    const state = Object.assign({}, initState, {
      [submissionId]: Object.assign({}, initState[submissionId], {
        depositPending: true,
      })
    });

    const action: any = new DepositSubmissionSuccessAction(submissionId);
    const newState = submissionObjectReducer(state, action);

    expect(newState).toEqual({});
  });

  it('should set to false depositPending flag once the deposit is completed unsuccessfully', () => {
    const action = new DepositSubmissionErrorAction('826');
    const newState = submissionObjectReducer(initState, action);

    expect(newState[826].depositPending).toBeFalsy();
  });

  it('should return same state on discard', () => {
    const action: any = new DiscardSubmissionAction(submissionId);
    const newState = submissionObjectReducer(initState, action);

    expect(newState).toEqual(initState);
  });

  it('should reset state once the discard action is completed successfully', () => {
    const action: any = new DiscardSubmissionSuccessAction(submissionId);
    const newState = submissionObjectReducer(initState, action);

    expect(newState).toEqual({});
  });

  it('should return same state once the discard action is completed unsuccessfully', () => {
    const action: any = new DiscardSubmissionAction(submissionId);
    const newState = submissionObjectReducer(initState, action);

    expect(newState).toEqual(initState);
  });

  it('should init submission section state properly', () => {
    const expectedState = {
      header: 'submit.progressbar.describe.stepone',
      config: 'https://rest.api/dspace-spring-rest/api/config/submissionforms/traditionalpageone',
      mandatory: true,
      sectionType: 'submission-form',
      visibility: undefined,
      collapsed: false,
      enabled: true,
      data: {},
      errors: [],
      isLoading: false,
      isValid: false
    } as any;

    let action: any = new InitSubmissionFormAction(collectionId, submissionId, selfUrl, submissionDefinition, {}, new Item(), []);
    let newState = submissionObjectReducer({}, action);

    action = new InitSectionAction(
      submissionId,
      'traditionalpageone',
      'submit.progressbar.describe.stepone',
      'https://rest.api/dspace-spring-rest/api/config/submissionforms/traditionalpageone',
      true,
      SectionsType.SubmissionForm,
      undefined,
      true,
      {},
      null);

    newState = submissionObjectReducer(newState, action);

    expect(newState[826].sections.traditionalpageone).toEqual(expectedState);
  });

  it('should enable submission section properly', () => {

    const action = new EnableSectionAction(submissionId, 'traditionalpagetwo');

    const newState = submissionObjectReducer(initState, action);

    expect(newState[826].sections.traditionalpagetwo.enabled).toBeTruthy();
  });

  it('should enable submission section properly', () => {

    let action: SubmissionObjectAction = new EnableSectionAction(submissionId, 'traditionalpagetwo');
    let newState = submissionObjectReducer(initState, action);

    action = new DisableSectionAction(submissionId, 'traditionalpagetwo');
    newState = submissionObjectReducer(newState, action);

    expect(newState[826].sections.traditionalpagetwo.enabled).toBeFalsy();
  });

  it('should set to true/false submission section status', () => {

    let action = new SectionStatusChangeAction(submissionId, 'traditionalpageone', true);
    let newState = submissionObjectReducer(initState, action);

    expect(newState[826].sections.traditionalpageone.isValid).toBeTruthy();

    action = new SectionStatusChangeAction(submissionId, 'traditionalpageone', false);
    newState = submissionObjectReducer(newState, action);

    expect(newState[826].sections.traditionalpageone.isValid).toBeFalsy();
  });

  it('should update submission section data properly', () => {
    const data = {
      'dc.contributor.author': [
        {
          value: 'Author, Test',
          language: null,
          authority: null,
          display: 'Author, Test',
          confidence: -1,
          place: 0
        }
      ],
      'dc.title': [
        {
          value: 'Title Test',
          language: null,
          authority: null,
          display: 'Title Test',
          confidence: -1,
          place: 0
        }
      ],
      'dc.date.issued': [
        {
          value: '2015',
          language: null,
          authority: null,
          display: '2015',
          confidence: -1,
          place: 0
        }
      ]
    } as any;

    const action = new UpdateSectionDataAction(submissionId, 'traditionalpageone', data, []);
    const newState = submissionObjectReducer(initState, action);

    expect(newState[826].sections.traditionalpageone.data).toEqual(data);
  });

  it('should add submission section errors properly', () => {
    const errors = [
      {
        path: '/sections/license',
        message: 'error.validation.license.notgranted'
      }
    ];

    const action = new UpdateSectionDataAction(submissionId, 'traditionalpageone', {}, errors);
    const newState = submissionObjectReducer(initState, action);

    expect(newState[826].sections.traditionalpageone.errors).toEqual(errors);
  });

  it('should remove all submission section errors properly', () => {
    const action: any = new RemoveSectionErrorsAction(submissionId, 'traditionalpageone');
    let newState;

    newState = submissionObjectReducer(initState, action);

    expect(newState[826].sections.traditionalpageone.errors).toEqual([]);
  });

  it('should add submission section error properly', () => {
    const error = {
      path: '/sections/traditionalpageone/dc.title/0',
      message: 'error.validation.traditionalpageone.required'
    };

    const action = new InertSectionErrorsAction(submissionId, 'traditionalpageone', error);
    const newState = submissionObjectReducer(initState, action);

    expect(newState[826].sections.traditionalpageone.errors).toEqual([error]);
  });

  it('should remove specified submission section error/s properly', () => {
    const errors = [
      {
        path: '/sections/traditionalpageone/dc.contributor.author',
        message: 'error.validation.required'
      },
      {
        path: '/sections/traditionalpageone/dc.date.issued',
        message: 'error.validation.required'
      }
    ];
    const error = {
      path: '/sections/traditionalpageone/dc.contributor.author',
      message: 'error.validation.required'
    };

    const expectedErrors = [{
      path: '/sections/traditionalpageone/dc.date.issued',
      message: 'error.validation.required'
    }];

    let action: any = new UpdateSectionDataAction(submissionId, 'traditionalpageone', {}, errors);
    let newState = submissionObjectReducer(initState, action);

    action = new DeleteSectionErrorsAction(submissionId, 'traditionalpageone', error);
    newState = submissionObjectReducer(newState, action);

    expect(newState[826].sections.traditionalpageone.errors).toEqual(expectedErrors);

    action = new UpdateSectionDataAction(submissionId, 'traditionalpageone', {}, errors);
    newState = submissionObjectReducer(initState, action);

    action = new DeleteSectionErrorsAction(submissionId, 'traditionalpageone', errors);
    newState = submissionObjectReducer(newState, action);

    expect(newState[826].sections.traditionalpageone.errors).toEqual([]);
  });

  it('should add a new file', () => {
    const uuid = '8cd86fba-70c8-483d-838a-70d28e7ed570';
    const fileData: any = {
      uuid: uuid,
      metadata: {
        'dc.title': [
          {
            value: '28297_389341539060_6452876_n.jpg',
            language: null,
            authority: null,
            display: '28297_389341539060_6452876_n.jpg',
            confidence: -1,
            place: 0
          }
        ]
      },
      accessConditions: [],
      format: {
        id: 16,
        shortDescription: 'JPEG',
        description: 'Joint Photographic Experts Group/JPEG File Interchange Format (JFIF)',
        mimetype: 'image/jpeg',
        supportLevel: 0,
        internal: false,
        extensions: null,
        type: 'bitstreamformat'
      },
      sizeBytes: 22737,
      checkSum: {
        checkSumAlgorithm: 'MD5',
        value: '8722864dd671912f94a999ac7c4949d2'
      },
      url: 'https://rest.api/dspace-spring-rest/api/core/bitstreams/8cd86fba-70c8-483d-838a-70d28e7ed570/content'
    };
    const expectedState = {
      files: [fileData]
    };

    const action = new NewUploadedFileAction(submissionId, 'upload', uuid, fileData);
    const newState = submissionObjectReducer(initState, action);

    expect(newState[826].sections.upload.data).toEqual(expectedState);
  });

  it('should remove a file', () => {
    const uuid = '8cd86fba-70c8-483d-838a-70d28e7ed570';
    const uuid2 = '7e2f4ba9-9316-41fd-844a-1ef435f41a42';
    const fileData: any = {
      uuid: uuid,
      metadata: {
        'dc.title': [
          {
            value: 'image_test.jpg',
            language: null,
            authority: null,
            display: 'image_test.jpg',
            confidence: -1,
            place: 0
          }
        ]
      },
      accessConditions: [],
      format: {
        id: 16,
        shortDescription: 'JPEG',
        description: 'Joint Photographic Experts Group/JPEG File Interchange Format (JFIF)',
        mimetype: 'image/jpeg',
        supportLevel: 0,
        internal: false,
        extensions: null,
        type: 'bitstreamformat'
      },
      sizeBytes: 22737,
      checkSum: {
        checkSumAlgorithm: 'MD5',
        value: '8722864dd671912f94a999ac7c4949d2'
      },
      url: 'https://rest.api/dspace-spring-rest/api/core/bitstreams/8cd86fba-70c8-483d-838a-70d28e7ed570/content'
    };
    const fileData2: any = {
      uuid: uuid2,
      metadata: {
        'dc.title': [
          {
            value: 'image_test.jpg',
            language: null,
            authority: null,
            display: 'image_test.jpg',
            confidence: -1,
            place: 0
          }
        ]
      },
      accessConditions: [],
      format: {
        id: 16,
        shortDescription: 'JPEG',
        description: 'Joint Photographic Experts Group/JPEG File Interchange Format (JFIF)',
        mimetype: 'image/jpeg',
        supportLevel: 0,
        internal: false,
        extensions: null,
        type: 'bitstreamformat'
      },
      sizeBytes: 22737,
      checkSum: {
        checkSumAlgorithm: 'MD5',
        value: '8722864dd671912f94a999ac7c4949d2'
      },
      url: 'https://rest.api/dspace-spring-rest/api/core/bitstreams/7e2f4ba9-9316-41fd-844a-1ef435f41a42/content'
    };

    const state: SubmissionObjectState = Object.assign({}, initState, {
      [submissionId]: Object.assign({}, initState[submissionId], {
        sections: Object.assign({}, initState[submissionId].sections, {
          upload: Object.assign({}, initState[submissionId].sections.upload, {
            data: {
              files: [fileData, fileData2]
            }
          })
        })
      })
    });

    const expectedState = {
      files: [fileData]
    };

    const action = new DeleteUploadedFileAction(submissionId, 'upload', uuid2);
    const newState = submissionObjectReducer(state, action);

    expect(newState[826].sections.upload.data).toEqual(expectedState);
  });

  it('should edit file data', () => {
    const uuid = '8cd86fba-70c8-483d-838a-70d28e7ed570';
    const fileData: any = {
      uuid: uuid,
      metadata: {
        'dc.title': [
          {
            value: 'image_test.jpg',
            language: null,
            authority: null,
            display: 'image_test.jpg',
            confidence: -1,
            place: 0
          }
        ]
      },
      accessConditions: [],
      format: {
        id: 16,
        shortDescription: 'JPEG',
        description: 'Joint Photographic Experts Group/JPEG File Interchange Format (JFIF)',
        mimetype: 'image/jpeg',
        supportLevel: 0,
        internal: false,
        extensions: null,
        type: 'bitstreamformat'
      },
      sizeBytes: 22737,
      checkSum: {
        checkSumAlgorithm: 'MD5',
        value: '8722864dd671912f94a999ac7c4949d2'
      },
      url: 'https://rest.api/dspace-spring-rest/api/core/bitstreams/8cd86fba-70c8-483d-838a-70d28e7ed570/content'
    };
    const fileData2: any = {
      uuid: uuid,
      metadata: {
        'dc.title': [
          {
            value: 'New title',
            language: null,
            authority: null,
            display: 'New title',
            confidence: -1,
            place: 0
          }
        ]
      },
      accessConditions: [],
      format: {
        id: 16,
        shortDescription: 'JPEG',
        description: 'Joint Photographic Experts Group/JPEG File Interchange Format (JFIF)',
        mimetype: 'image/jpeg',
        supportLevel: 0,
        internal: false,
        extensions: null,
        type: 'bitstreamformat'
      },
      sizeBytes: 22737,
      checkSum: {
        checkSumAlgorithm: 'MD5',
        value: '8722864dd671912f94a999ac7c4949d2'
      },
      url: 'https://rest.api/dspace-spring-rest/api/core/bitstreams/7e2f4ba9-9316-41fd-844a-1ef435f41a42/content'
    };

    const state: SubmissionObjectState = Object.assign({}, initState, {
      [submissionId]: Object.assign({}, initState[submissionId], {
        sections: Object.assign({}, initState[submissionId].sections, {
          upload: Object.assign({}, initState[submissionId].sections.upload, {
            data: {
              files: [fileData]
            }
          })
        })
      })
    });

    const expectedState = {
      files: [fileData2]
    };

    const action = new EditFileDataAction(submissionId, 'upload', uuid, fileData2);
    const newState = submissionObjectReducer(state, action);

    expect(newState[826].sections.upload.data).toEqual(expectedState);
  });

});<|MERGE_RESOLUTION|>--- conflicted
+++ resolved
@@ -38,12 +38,8 @@
   mockSubmissionId,
   mockSubmissionSelfUrl,
   mockSubmissionState
-<<<<<<< HEAD
-} from '../../shared/mocks/mock-submission';
+} from '../../shared/mocks/submission.mock';
 import { Item } from '../../core/shared/item.model';
-=======
-} from '../../shared/mocks/submission.mock';
->>>>>>> 33be8a4a
 
 describe('submissionReducer test suite', () => {
 
