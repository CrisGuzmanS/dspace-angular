import { StoreModule } from '@ngrx/store';
import { async, fakeAsync, flush, TestBed, tick } from '@angular/core/testing';
import { ActivatedRoute, Router } from '@angular/router';
import { HttpHeaders } from '@angular/common/http';

import { of as observableOf } from 'rxjs';
import { TestScheduler } from 'rxjs/testing';
import { TranslateLoader, TranslateModule, TranslateService } from '@ngx-translate/core';
import { cold, getTestScheduler, hot, } from 'jasmine-marbles';

import { RouterMock } from '../shared/mocks/router.mock';
import { SubmissionService } from './submission.service';
import { submissionReducers } from './submission.reducers';
import { SubmissionRestService } from '../core/submission/submission-rest.service';
import { RouteService } from '../core/services/route.service';
import { SubmissionRestServiceStub } from '../shared/testing/submission-rest-service.stub';
import { MockActivatedRoute } from '../shared/mocks/active-router.mock';
import { HttpOptions } from '../core/dspace-rest-v2/dspace-rest-v2.service';
import { SubmissionScopeType } from '../core/submission/submission-scope-type';
import {
  mockSubmissionDefinition,
  mockSubmissionRestResponse
} from '../shared/mocks/submission.mock';
import { NotificationsService } from '../shared/notifications/notifications.service';
import { TranslateLoaderMock } from '../shared/mocks/translate-loader.mock';
import {
  CancelSubmissionFormAction,
  ChangeSubmissionCollectionAction,
  DiscardSubmissionAction,
  InitSubmissionFormAction,
  ResetSubmissionFormAction,
  SaveAndDepositSubmissionAction,
  SaveForLaterSubmissionFormAction,
  SaveSubmissionFormAction,
  SaveSubmissionSectionFormAction,
  SetActiveSectionAction
} from './objects/submission-objects.actions';
import { RemoteDataError } from '../core/data/remote-data-error';
import { throwError as observableThrowError } from 'rxjs/internal/observable/throwError';
import {
  createFailedRemoteDataObject,
  createSuccessfulRemoteDataObject,
} from '../shared/remote-data.utils';
import { getMockSearchService } from '../shared/mocks/search-service.mock';
import { getMockRequestService } from '../shared/mocks/request.service.mock';
import { RequestService } from '../core/data/request.service';
import { SearchService } from '../core/shared/search/search.service';
<<<<<<< HEAD
import { Item } from '../core/shared/item.model';
=======
import { storeModuleConfig } from '../app.reducer';
import { environment } from '../../environments/environment';
>>>>>>> 33be8a4a

describe('SubmissionService test suite', () => {
  const collectionId = '43fe1f8c-09a6-4fcf-9c78-5d4fed8f2c8f';
  const submissionId = '826';
  const sectionId = 'test';
  const subState = {
    objects: {
      826: {
        collection: '43fe1f8c-09a6-4fcf-9c78-5d4fed8f2c8f',
        definition: 'traditional',
        selfUrl: 'https://rest.api/dspace-spring-rest/api/submission/workspaceitems/826',
        activeSection: 'keyinformation',
        sections: {
          extraction: {
            config: '',
            mandatory: true,
            sectionType: 'utils',
            visibility: {
              main: 'HIDDEN',
              other: 'HIDDEN'
            },
            collapsed: false,
            enabled: true,
            data: {},
            errors: [],
            isLoading: false,
            isValid: false
          },
          collection: {
            config: '',
            mandatory: true,
            sectionType: 'collection',
            visibility: {
              main: 'HIDDEN',
              other: 'HIDDEN'
            },
            collapsed: false,
            enabled: true,
            data: {},
            errors: [],
            isLoading: false,
            isValid: false
          },
          keyinformation: {
            header: 'submit.progressbar.describe.keyinformation',
            config: 'https://rest.api/dspace-spring-rest/api/config/submissionforms/keyinformation',
            mandatory: true,
            sectionType: 'submission-form',
            collapsed: false,
            enabled: true,
            data: {},
            errors: [],
            isLoading: false,
            isValid: false
          },
          indexing: {
            header: 'submit.progressbar.describe.indexing',
            config: 'https://rest.api/dspace-spring-rest/api/config/submissionforms/indexing',
            mandatory: false,
            sectionType: 'submission-form',
            collapsed: false,
            enabled: false,
            data: {},
            errors: [],
            isLoading: false,
            isValid: false
          },
          publicationchannel: {
            header: 'submit.progressbar.describe.publicationchannel',
            config: 'https://rest.api/dspace-spring-rest/api/config/submissionforms/publicationchannel',
            mandatory: true,
            sectionType: 'submission-form',
            collapsed: false,
            enabled: true,
            data: {},
            errors: [],
            isLoading: false,
            isValid: true
          },
          acknowledgement: {
            header: 'submit.progressbar.describe.acknowledgement',
            config: 'https://rest.api/dspace-spring-rest/api/config/submissionforms/acknowledgement',
            mandatory: false,
            sectionType: 'submission-form',
            collapsed: false,
            enabled: false,
            data: {},
            errors: [],
            isLoading: false,
            isValid: false
          },
          identifiers: {
            header: 'submit.progressbar.describe.identifiers',
            config: 'https://rest.api/dspace-spring-rest/api/config/submissionforms/identifiers',
            mandatory: false,
            sectionType: 'submission-form',
            collapsed: false,
            enabled: false,
            data: {},
            errors: [],
            isLoading: false,
            isValid: false
          },
          references: {
            header: 'submit.progressbar.describe.references',
            config: 'https://rest.api/dspace-spring-rest/api/config/submissionforms/references',
            mandatory: false,
            sectionType: 'submission-form',
            collapsed: false,
            enabled: false,
            data: {},
            errors: [],
            isLoading: false,
            isValid: false
          },
          upload: {
            header: 'submit.progressbar.upload',
            config: 'https://rest.api/dspace-spring-rest/api/config/submissionuploads/upload',
            mandatory: true,
            sectionType: 'upload',
            collapsed: false,
            enabled: true,
            data: {},
            errors: [],
            isLoading: false,
            isValid: false
          },
          license: {
            header: 'submit.progressbar.license',
            config: '',
            mandatory: true,
            sectionType: 'license',
            visibility: {
              main: null,
              other: 'READONLY'
            },
            collapsed: false,
            enabled: true,
            data: {},
            errors: [],
            isLoading: false,
            isValid: false
          }
        },
        isLoading: false,
        savePending: false,
        depositPending: false
      }
    }
  };
  const validSubState = {
    objects: {
      826: {
        collection: '43fe1f8c-09a6-4fcf-9c78-5d4fed8f2c8f',
        definition: 'traditional',
        selfUrl: 'https://rest.api/dspace-spring-rest/api/submission/workspaceitems/826',
        activeSection: 'keyinformation',
        sections: {
          extraction: {
            config: '',
            mandatory: true,
            sectionType: 'utils',
            visibility: {
              main: 'HIDDEN',
              other: 'HIDDEN'
            },
            collapsed: false,
            enabled: true,
            data: {},
            errors: [],
            isLoading: false,
            isValid: false
          },
          collection: {
            config: '',
            mandatory: true,
            sectionType: 'collection',
            visibility: {
              main: 'HIDDEN',
              other: 'HIDDEN'
            },
            collapsed: false,
            enabled: true,
            data: {},
            errors: [],
            isLoading: false,
            isValid: false
          },
          keyinformation: {
            header: 'submit.progressbar.describe.keyinformation',
            config: 'https://rest.api/dspace-spring-rest/api/config/submissionforms/keyinformation',
            mandatory: true,
            sectionType: 'submission-form',
            collapsed: false,
            enabled: true,
            data: {},
            errors: [],
            isLoading: false,
            isValid: true
          },
          indexing: {
            header: 'submit.progressbar.describe.indexing',
            config: 'https://rest.api/dspace-spring-rest/api/config/submissionforms/indexing',
            mandatory: false,
            sectionType: 'submission-form',
            collapsed: false,
            enabled: false,
            data: {},
            errors: [],
            isLoading: false,
            isValid: false
          },
          publicationchannel: {
            header: 'submit.progressbar.describe.publicationchannel',
            config: 'https://rest.api/dspace-spring-rest/api/config/submissionforms/publicationchannel',
            mandatory: true,
            sectionType: 'submission-form',
            collapsed: false,
            enabled: true,
            data: {},
            errors: [],
            isLoading: false,
            isValid: true
          },
          acknowledgement: {
            header: 'submit.progressbar.describe.acknowledgement',
            config: 'https://rest.api/dspace-spring-rest/api/config/submissionforms/acknowledgement',
            mandatory: false,
            sectionType: 'submission-form',
            collapsed: false,
            enabled: false,
            data: {},
            errors: [],
            isLoading: false,
            isValid: false
          },
          identifiers: {
            header: 'submit.progressbar.describe.identifiers',
            config: 'https://rest.api/dspace-spring-rest/api/config/submissionforms/identifiers',
            mandatory: false,
            sectionType: 'submission-form',
            collapsed: false,
            enabled: false,
            data: {},
            errors: [],
            isLoading: false,
            isValid: false
          },
          references: {
            header: 'submit.progressbar.describe.references',
            config: 'https://rest.api/dspace-spring-rest/api/config/submissionforms/references',
            mandatory: false,
            sectionType: 'submission-form',
            collapsed: false,
            enabled: false,
            data: {},
            errors: [],
            isLoading: false,
            isValid: false
          },
          upload: {
            header: 'submit.progressbar.upload',
            config: 'https://rest.api/dspace-spring-rest/api/config/submissionuploads/upload',
            mandatory: true,
            sectionType: 'upload',
            collapsed: false,
            enabled: true,
            data: {},
            errors: [],
            isLoading: false,
            isValid: true
          },
          license: {
            header: 'submit.progressbar.license',
            config: '',
            mandatory: true,
            sectionType: 'license',
            visibility: {
              main: null,
              other: 'READONLY'
            },
            collapsed: false,
            enabled: true,
            data: {},
            errors: [],
            isLoading: false,
            isValid: true
          }
        },
        isLoading: false,
        savePending: false,
        depositPending: false
      }
    }
  };
  const restService = new SubmissionRestServiceStub();
  const router = new RouterMock();
  const selfUrl = 'https://rest.api/dspace-spring-rest/api/submission/workspaceitems/826';
  const submissionDefinition: any = mockSubmissionDefinition;

  let scheduler: TestScheduler;
  let service: SubmissionService;

  const searchService = getMockSearchService();

  const requestServce = getMockRequestService();

  beforeEach(async(() => {

    TestBed.configureTestingModule({
      imports: [
        StoreModule.forRoot({ submissionReducers } as any, storeModuleConfig),
        TranslateModule.forRoot({
          loader: {
            provide: TranslateLoader,
            useClass: TranslateLoaderMock
          }
        })
      ],
      providers: [
        { provide: Router, useValue: router },
        { provide: SubmissionRestService, useValue: restService },
        { provide: ActivatedRoute, useValue: new MockActivatedRoute() },
        { provide: SearchService, useValue: searchService },
        { provide: RequestService, useValue: requestServce },
        NotificationsService,
        RouteService,
        SubmissionService,
        TranslateService
      ]
    }).compileComponents();
  }));

  beforeEach(() => {
    service = TestBed.get(SubmissionService);
    spyOn((service as any).store, 'dispatch').and.callThrough();
  });

  describe('changeSubmissionCollection', () => {
    it('should dispatch a new ChangeSubmissionCollectionAction', () => {
      service.changeSubmissionCollection(submissionId, collectionId);
      const expected = new ChangeSubmissionCollectionAction(submissionId, collectionId);

      expect((service as any).store.dispatch).toHaveBeenCalledWith(expected);
    });
  });

  describe('createSubmission', () => {
    it('should create a new submission', () => {
      service.createSubmission();

      expect((service as any).restService.postToEndpoint).toHaveBeenCalled();
      expect((service as any).restService.postToEndpoint).toHaveBeenCalledWith('workspaceitems', {}, null, null, undefined);
    });

    it('should create a new submission with collection', () => {
      service.createSubmission(collectionId);

      expect((service as any).restService.postToEndpoint).toHaveBeenCalled();
      expect((service as any).restService.postToEndpoint).toHaveBeenCalledWith('workspaceitems', {}, null, null, collectionId);
    });
  });

  describe('depositSubmission', () => {
    it('should deposit submission', () => {
      const options: HttpOptions = Object.create({});
      let headers = new HttpHeaders();
      headers = headers.append('Content-Type', 'text/uri-list');
      options.headers = headers;

      service.depositSubmission(selfUrl);

      expect((service as any).restService.postToEndpoint).toHaveBeenCalledWith('workflowitems', selfUrl, null, options);
    });
  });

  describe('discardSubmission', () => {
    it('should discard submission', () => {
      service.discardSubmission('826');

      expect((service as any).restService.deleteById).toHaveBeenCalledWith('826');
    });
  });

  describe('dispatchInit', () => {
    it('should dispatch a new InitSubmissionFormAction', () => {
      service.dispatchInit(
        collectionId,
        submissionId,
        selfUrl,
        submissionDefinition,
        {},
        new Item(),
        []
      );
      const expected = new InitSubmissionFormAction(
        collectionId,
        submissionId,
        selfUrl,
        submissionDefinition,
        {},
        new Item(),
        []);

      expect((service as any).store.dispatch).toHaveBeenCalledWith(expected);
    });
  });

  describe('dispatchDeposit', () => {
    it('should dispatch a new SaveAndDepositSubmissionAction', () => {
      service.dispatchDeposit(submissionId,);
      const expected = new SaveAndDepositSubmissionAction(submissionId);

      expect((service as any).store.dispatch).toHaveBeenCalledWith(expected);
    });
  });

  describe('dispatchDiscard', () => {
    it('should dispatch a new DiscardSubmissionAction', () => {
      service.dispatchDiscard(submissionId,);
      const expected = new DiscardSubmissionAction(submissionId);

      expect((service as any).store.dispatch).toHaveBeenCalledWith(expected);
    });
  });

  describe('dispatchSave', () => {
    it('should dispatch a new SaveSubmissionFormAction', () => {
      service.dispatchSave(submissionId,);
      const expected = new SaveSubmissionFormAction(submissionId);

      expect((service as any).store.dispatch).toHaveBeenCalledWith(expected);
    });
  });

  describe('dispatchSaveForLater', () => {
    it('should dispatch a new SaveForLaterSubmissionFormAction', () => {
      service.dispatchSaveForLater(submissionId,);
      const expected = new SaveForLaterSubmissionFormAction(submissionId);

      expect((service as any).store.dispatch).toHaveBeenCalledWith(expected);
    });
  });

  describe('dispatchSaveSection', () => {
    it('should dispatch a new SaveSubmissionSectionFormAction', () => {
      service.dispatchSaveSection(submissionId, sectionId);
      const expected = new SaveSubmissionSectionFormAction(submissionId, sectionId);

      expect((service as any).store.dispatch).toHaveBeenCalledWith(expected);
    });
  });

  describe('getSubmissionObject', () => {
    it('should return submission object state from the store', () => {
      spyOn((service as any).store, 'select').and.returnValue(hot('a', {
        a: subState.objects[826]
      }));

      const result = service.getSubmissionObject('826');
      const expected = cold('b', { b: subState.objects[826] });

      expect(result).toBeObservable(expected);
    });
  });

  describe('getActiveSectionId', () => {
    it('should return current active submission form section', () => {
      spyOn((service as any).store, 'select').and.returnValue(hot('a', {
        a: subState.objects[826]
      }));

      const result = service.getActiveSectionId('826');
      const expected = cold('b', { b: 'keyinformation' });

      expect(result).toBeObservable(expected);

    });
  });

  describe('getSubmissionSections', () => {
    it('should return submission form sections', () => {
      spyOn((service as any).store, 'select').and.returnValue(hot('a|', {
        a: subState.objects[826]
      }));

      const result = service.getSubmissionSections('826');
      const expected = cold('(bc|)', {
        b: [],
        c:
          [
            {
              header: 'submit.progressbar.describe.keyinformation',
              id: 'keyinformation',
              config: 'https://rest.api/dspace-spring-rest/api/config/submissionforms/keyinformation',
              mandatory: true,
              sectionType: 'submission-form',
              data: {},
              errors: []
            },
            {
              header: 'submit.progressbar.describe.indexing',
              id: 'indexing',
              config: 'https://rest.api/dspace-spring-rest/api/config/submissionforms/indexing',
              mandatory: false,
              sectionType: 'submission-form',
              data: {},
              errors: []
            },
            {
              header: 'submit.progressbar.describe.publicationchannel',
              id: 'publicationchannel',
              config: 'https://rest.api/dspace-spring-rest/api/config/submissionforms/publicationchannel',
              mandatory: true,
              sectionType: 'submission-form',
              data: {},
              errors: []
            },
            {
              header: 'submit.progressbar.describe.acknowledgement',
              id: 'acknowledgement',
              config: 'https://rest.api/dspace-spring-rest/api/config/submissionforms/acknowledgement',
              mandatory: false,
              sectionType: 'submission-form',
              data: {},
              errors: []
            },
            {
              header: 'submit.progressbar.describe.identifiers',
              id: 'identifiers',
              config: 'https://rest.api/dspace-spring-rest/api/config/submissionforms/identifiers',
              mandatory: false,
              sectionType: 'submission-form',
              data: {},
              errors: []
            },
            {
              header: 'submit.progressbar.describe.references',
              id: 'references',
              config: 'https://rest.api/dspace-spring-rest/api/config/submissionforms/references',
              mandatory: false,
              sectionType: 'submission-form',
              data: {},
              errors: []
            },
            {
              header: 'submit.progressbar.upload',
              id: 'upload',
              config: 'https://rest.api/dspace-spring-rest/api/config/submissionuploads/upload',
              mandatory: true,
              sectionType: 'upload',
              data: {},
              errors: []
            },
            {
              header: 'submit.progressbar.license',
              id: 'license',
              config: '',
              mandatory: true,
              sectionType: 'license',
              data: {},
              errors: []
            }
          ]
      });

      expect(result).toBeObservable(expected);
    });
  });

  describe('getDisabledSectionsList', () => {
    it('should return list of submission disabled sections', () => {
      spyOn((service as any).store, 'select').and.returnValue(hot('-a|', {
        a: subState.objects[826]
      }));

      const result = service.getDisabledSectionsList('826');
      const expected = cold('bc|', {
        b: [],
        c:
          [
            {
              header: 'submit.progressbar.describe.indexing',
              id: 'indexing',
            },
            {
              header: 'submit.progressbar.describe.acknowledgement',
              id: 'acknowledgement',
            },
            {
              header: 'submit.progressbar.describe.identifiers',
              id: 'identifiers',
            },
            {
              header: 'submit.progressbar.describe.references',
              id: 'references',
            }
          ]
      });

      expect(result).toBeObservable(expected);
    });
  });

  describe('getSubmissionObjectLinkName', () => {
    it('should return properly submission link name', () => {
      let expected = 'workspaceitems';
      router.setRoute('/workspaceitems/826/edit');
      expect(service.getSubmissionObjectLinkName()).toBe(expected);

      expected = 'workspaceitems';
      router.setRoute('/submit');
      expect(service.getSubmissionObjectLinkName()).toBe(expected);

      expected = 'workflowitems';
      router.setRoute('/workflowitems/826/edit');
      expect(service.getSubmissionObjectLinkName()).toBe(expected);

      expected = 'edititems';
      router.setRoute('/items/9e79b1f2-ae0f-4737-9a4b-990952a8857c/edit');
      expect(service.getSubmissionObjectLinkName()).toBe(expected);
    });
  });

  describe('getSubmissionScope', () => {
    it('should return properly submission scope', () => {
      let expected = SubmissionScopeType.WorkspaceItem;

      router.setRoute('/workspaceitems/826/edit');
      expect(service.getSubmissionScope()).toBe(expected);

      router.setRoute('/submit');
      expect(service.getSubmissionScope()).toBe(expected);

      expected = SubmissionScopeType.WorkflowItem;
      router.setRoute('/workflowitems/826/edit');
      expect(service.getSubmissionScope()).toBe(expected);

    });
  });

  describe('getSubmissionStatus', () => {
    it('should return properly submission status', () => {
      spyOn((service as any).store, 'select').and.returnValue(hot('-a-b', {
        a: subState,
        b: validSubState
      }));
      const result = service.getSubmissionStatus('826');
      const expected = cold('cc-d', {
        c: false,
        d: true
      });

      expect(result).toBeObservable(expected);
    });
  });

  describe('getSubmissionSaveProcessingStatus', () => {
    it('should return submission save processing status', () => {
      spyOn((service as any).store, 'select').and.returnValue(hot('-a', {
        a: subState.objects[826]
      }));

      const result = service.getSubmissionSaveProcessingStatus('826');
      const expected = cold('bb', {
        b: false
      });

      expect(result).toBeObservable(expected);
    });
  });

  describe('getSubmissionDepositProcessingStatus', () => {
    it('should return submission deposit processing status', () => {
      spyOn((service as any).store, 'select').and.returnValue(hot('-a', {
        a: subState.objects[826]
      }));

      const result = service.getSubmissionDepositProcessingStatus('826');
      const expected = cold('bb', {
        b: false
      });

      expect(result).toBeObservable(expected);
    });
  });

  describe('isSectionHidden', () => {
    it('should return true/false when section is hidden/visible', () => {
      let section: any = {
        config: '',
        header: '',
        mandatory: true,
        sectionType: 'collection' as any,
        visibility: {
          main: 'HIDDEN',
          other: 'HIDDEN'
        },
        collapsed: false,
        enabled: true,
        data: {},
        errors: [],
        isLoading: false,
        isValid: false
      };
      expect(service.isSectionHidden(section)).toBeTruthy();

      section = {
        header: 'submit.progressbar.describe.keyinformation',
        config: 'https://rest.api/dspace-spring-rest/api/config/submissionforms/keyinformation',
        mandatory: true,
        sectionType: 'submission-form',
        collapsed: false,
        enabled: true,
        data: {},
        errors: [],
        isLoading: false,
        isValid: false
      };
      expect(service.isSectionHidden(section)).toBeFalsy();
    });
  });

  describe('isSubmissionLoading', () => {
    it('should return true/false when section is loading/not loading', () => {
      const spy = spyOn(service, 'getSubmissionObject').and.returnValue(observableOf({ isLoading: true }));

      let expected = cold('(b|)', {
        b: true
      });

      expect(service.isSubmissionLoading(submissionId)).toBeObservable(expected);

      spy.and.returnValue(observableOf({ isLoading: false }));

      expected = cold('(b|)', {
        b: false
      });

      expect(service.isSubmissionLoading(submissionId)).toBeObservable(expected);
    });
  });

  describe('notifyNewSection', () => {
    it('should return true/false when section is loading/not loading', fakeAsync(() => {
      spyOn((service as any).translate, 'get').and.returnValue(observableOf('test'));

      spyOn((service as any).notificationsService, 'info');

      service.notifyNewSection(submissionId, sectionId);
      flush();

      expect((service as any).notificationsService.info).toHaveBeenCalledWith(null, 'submission.sections.general.metadata-extracted-new-section', null, true);
    }));
  });

  describe('redirectToMyDSpace', () => {
    it('should redirect to MyDspace page', () => {
      scheduler = getTestScheduler();
      const spy = spyOn((service as any).routeService, 'getPreviousUrl');

      spy.and.returnValue(observableOf('/mydspace?configuration=workflow'));
      scheduler.schedule(() => service.redirectToMyDSpace());
      scheduler.flush();

      expect((service as any).router.navigateByUrl).toHaveBeenCalledWith('/mydspace?configuration=workflow');

      spy.and.returnValue(observableOf(''));
      scheduler.schedule(() => service.redirectToMyDSpace());
      scheduler.flush();

      expect((service as any).router.navigate).toHaveBeenCalledWith(['/mydspace']);

      spy.and.returnValue(observableOf('/home'));
      scheduler.schedule(() => service.redirectToMyDSpace());
      scheduler.flush();

      expect((service as any).router.navigate).toHaveBeenCalledWith(['/mydspace']);
    });
  });

  describe('resetAllSubmissionObjects', () => {
    it('should dispatch a new CancelSubmissionFormAction', () => {
      service.resetAllSubmissionObjects();
      const expected = new CancelSubmissionFormAction();

      expect((service as any).store.dispatch).toHaveBeenCalledWith(expected);
    });
  });

  describe('resetSubmissionObject', () => {
    it('should dispatch a new ResetSubmissionFormAction', () => {
      service.resetSubmissionObject(
        collectionId,
        submissionId,
        selfUrl,
        submissionDefinition,
        {},
        new Item()
      )
      ;
      const expected = new ResetSubmissionFormAction(
        collectionId,
        submissionId,
        selfUrl,
        {},
        submissionDefinition,
        new Item()
      );

      expect((service as any).store.dispatch).toHaveBeenCalledWith(expected);
    });
  });

  describe('retrieveSubmission', () => {
    it('should retrieve submission from REST endpoint', () => {
      (service as any).restService.getDataById.and.returnValue(hot('a|', {
        a: mockSubmissionRestResponse
      }));

      const result = service.retrieveSubmission('826');
      const expected = cold('(b|)', {
        b: createSuccessfulRemoteDataObject(
          mockSubmissionRestResponse[0])
      });

      expect(result).toBeObservable(expected);
    });

    it('should catch error from REST endpoint', () => {
      (service as any).restService.getDataById.and.callFake(
        () => observableThrowError({
          statusCode: 500,
          statusText: 'Internal Server Error',
          errorMessage: 'Error message'
        })
      );

      service.retrieveSubmission('826').subscribe((r) => {
        expect(r).toEqual(createFailedRemoteDataObject(null,
          new RemoteDataError(500, 'Internal Server Error', 'Error message')
        ))
      });
    });
  });

  describe('setActiveSection', () => {
    it('should dispatch a new SetActiveSectionAction', () => {
      service.setActiveSection(submissionId, sectionId);
      const expected = new SetActiveSectionAction(submissionId, sectionId);

      expect((service as any).store.dispatch).toHaveBeenCalledWith(expected);
    });
  });

  describe('startAutoSave', () => {
    it('should start Auto Save', fakeAsync(() => {
      const duration = environment.submission.autosave.timer * (1000 * 60);

      service.startAutoSave('826');
      const sub = (service as any).timer$.subscribe();

      tick(duration / 2);
      expect((service as any).store.dispatch).not.toHaveBeenCalled();

      tick(duration / 2);
      expect((service as any).store.dispatch).toHaveBeenCalled();

      sub.unsubscribe();
      (service as any).autoSaveSub.unsubscribe();
    }));
  });

  describe('stopAutoSave', () => {
    it('should stop Auto Save', () => {
      service.startAutoSave('826');
      service.stopAutoSave();

      expect((service as any).autoSaveSub).toBeNull();
    });
  });
});<|MERGE_RESOLUTION|>--- conflicted
+++ resolved
@@ -45,12 +45,9 @@
 import { getMockRequestService } from '../shared/mocks/request.service.mock';
 import { RequestService } from '../core/data/request.service';
 import { SearchService } from '../core/shared/search/search.service';
-<<<<<<< HEAD
 import { Item } from '../core/shared/item.model';
-=======
 import { storeModuleConfig } from '../app.reducer';
 import { environment } from '../../environments/environment';
->>>>>>> 33be8a4a
 
 describe('SubmissionService test suite', () => {
   const collectionId = '43fe1f8c-09a6-4fcf-9c78-5d4fed8f2c8f';
