import { Component, OnInit, ViewChild } from '@angular/core';
<<<<<<< HEAD
import {BehaviorSubject, Observable} from 'rxjs';
=======
import { BehaviorSubject, Observable } from 'rxjs';
>>>>>>> 9b6aa9f3
import { EPerson } from '../core/eperson/models/eperson.model';
import { ProfilePageMetadataFormComponent } from './profile-page-metadata-form/profile-page-metadata-form.component';
import { NotificationsService } from '../shared/notifications/notifications.service';
import { TranslateService } from '@ngx-translate/core';
import { Group } from '../core/eperson/models/group.model';
import { RemoteData } from '../core/data/remote-data';
import { PaginatedList } from '../core/data/paginated-list.model';
import { filter, switchMap, tap } from 'rxjs/operators';
import { EPersonDataService } from '../core/eperson/eperson-data.service';
<<<<<<< HEAD
import {
  getAllSucceededRemoteData,
  getRemoteDataPayload,
  getFirstCompletedRemoteData, getFirstSucceededRemoteDataPayload
} from '../core/shared/operators';
=======
import { getAllSucceededRemoteData, getFirstCompletedRemoteData, getRemoteDataPayload } from '../core/shared/operators';
>>>>>>> 9b6aa9f3
import { hasValue, isNotEmpty } from '../shared/empty.util';
import { followLink } from '../shared/utils/follow-link-config.model';
import { AuthService } from '../core/auth/auth.service';
import { Operation } from 'fast-json-patch';
import { AuthorizationDataService } from '../core/data/feature-authorization/authorization-data.service';
import { FeatureID } from '../core/data/feature-authorization/feature-id';
<<<<<<< HEAD
import {ConfigurationDataService} from '../core/data/configuration-data.service';
=======
import { ConfigurationDataService } from '../core/data/configuration-data.service';
import { ConfigurationProperty } from '../core/shared/configuration-property.model';
>>>>>>> 9b6aa9f3

@Component({
  selector: 'ds-profile-page',
  styleUrls: ['./profile-page.component.scss'],
  templateUrl: './profile-page.component.html'
})
/**
 * Component for a user to edit their profile information
 */
export class ProfilePageComponent implements OnInit {
  /**
   * A reference to the metadata form component
   */
  @ViewChild(ProfilePageMetadataFormComponent) metadataForm: ProfilePageMetadataFormComponent;

  /**
   * The authenticated user as observable
   */
  user$: Observable<EPerson>;

  /**
   * The groups the user belongs to
   */
  groupsRD$: Observable<RemoteData<PaginatedList<Group>>>;

  /**
   * The special groups the user belongs to
   */
  specialGroupsRD$: Observable<RemoteData<PaginatedList<Group>>>;

  /**
   * Prefix for the notification messages of this component
   */
  NOTIFICATIONS_PREFIX = 'profile.notifications.';

  /**
   * Prefix for the notification messages of this security form
   */
  PASSWORD_NOTIFICATIONS_PREFIX = 'profile.security.form.notifications.';

  /**
   * The validity of the password filled in, in the security form
   */
  private invalidSecurity: boolean;

  /**
   * The password filled in, in the security form
   */
  private password: string;

  /**
   * The authenticated user
   */
  private currentUser: EPerson;
  canChangePassword$: Observable<boolean>;

  isResearcherProfileEnabled$: BehaviorSubject<boolean> = new BehaviorSubject<boolean>(false);

  constructor(private authService: AuthService,
              private notificationsService: NotificationsService,
              private translate: TranslateService,
              private epersonService: EPersonDataService,
              private authorizationService: AuthorizationDataService,
              private configurationService: ConfigurationDataService) {
  }

  ngOnInit(): void {
    this.user$ = this.authService.getAuthenticatedUserFromStore().pipe(
      filter((user: EPerson) => hasValue(user.id)),
      switchMap((user: EPerson) => this.epersonService.findById(user.id, true, true, followLink('groups'))),
      getAllSucceededRemoteData(),
      getRemoteDataPayload(),
      tap((user: EPerson) => this.currentUser = user)
    );
    this.groupsRD$ = this.user$.pipe(switchMap((user: EPerson) => user.groups));
    this.canChangePassword$ = this.user$.pipe(switchMap((user: EPerson) => this.authorizationService.isAuthorized(FeatureID.CanChangePassword, user._links.self.href)));
<<<<<<< HEAD

    this.configurationService.findByPropertyName('researcher-profile.entity-type').pipe(
      getFirstSucceededRemoteDataPayload()
    ).subscribe(() => this.isResearcherProfileEnabled$.next(true));
=======
    this.specialGroupsRD$ = this.authService.getSpecialGroupsFromAuthStatus();

    this.configurationService.findByPropertyName('researcher-profile.entity-type').pipe(
      getFirstCompletedRemoteData()
    ).subscribe((configRD: RemoteData<ConfigurationProperty>) => {
      this.isResearcherProfileEnabled$.next(configRD.hasSucceeded && configRD.payload.values.length > 0);
    });
>>>>>>> 9b6aa9f3
  }

  /**
   * Fire an update on both the metadata and security forms
   * Show a warning notification when no changes were made in both forms
   */
  updateProfile() {
    const metadataChanged = this.metadataForm.updateProfile();
    const securityChanged = this.updateSecurity();
    if (!metadataChanged && !securityChanged) {
      this.notificationsService.warning(
        this.translate.instant(this.NOTIFICATIONS_PREFIX + 'warning.no-changes.title'),
        this.translate.instant(this.NOTIFICATIONS_PREFIX + 'warning.no-changes.content')
      );
    }
  }

  /**
   * Sets the validity of the password based on an emitted of the form
   * @param $event
   */
  setInvalid($event: boolean) {
    this.invalidSecurity = $event;
  }

  /**
   * Update the user's security details
   *
   * Sends a patch request for changing the user's password when a new password is present and the password confirmation
   * matches the new password.
   * Nothing happens when no passwords are filled in.
   * An error notification is displayed when the password confirmation does not match the new password.
   *
   * Returns false when the password was empty
   */
  updateSecurity() {
    const passEntered = isNotEmpty(this.password);

    if (this.invalidSecurity) {
      this.notificationsService.error(this.translate.instant(this.PASSWORD_NOTIFICATIONS_PREFIX + 'error.general'));
    }
    if (!this.invalidSecurity && passEntered) {
      const operation = {op: 'add', path: '/password', value: this.password} as Operation;
      this.epersonService.patch(this.currentUser, [operation]).pipe(
        getFirstCompletedRemoteData()
      ).subscribe((response: RemoteData<EPerson>) => {
        if (response.hasSucceeded) {
          this.notificationsService.success(
            this.translate.instant(this.PASSWORD_NOTIFICATIONS_PREFIX + 'success.title'),
            this.translate.instant(this.PASSWORD_NOTIFICATIONS_PREFIX + 'success.content')
          );
        } else {
          this.notificationsService.error(
            this.translate.instant(this.PASSWORD_NOTIFICATIONS_PREFIX + 'error.title'), response.errorMessage
          );
        }
      });
    }
    return passEntered;
  }

  /**
   * Set the password value based on the value emitted from the security form
   * @param $event
   */
  setPasswordValue($event: string) {
    this.password = $event;
  }

  /**
   * Submit of the security form that triggers the updateProfile method
   */
  submit() {
    this.updateProfile();
  }

  /**
   * Returns true if the researcher profile feature is enabled, false otherwise.
   */
<<<<<<< HEAD
  isResearcherProfileEnabled(){
    return this.isResearcherProfileEnabled$;
=======
  isResearcherProfileEnabled(): Observable<boolean> {
    return this.isResearcherProfileEnabled$.asObservable();
>>>>>>> 9b6aa9f3
  }

}<|MERGE_RESOLUTION|>--- conflicted
+++ resolved
@@ -1,9 +1,5 @@
 import { Component, OnInit, ViewChild } from '@angular/core';
-<<<<<<< HEAD
-import {BehaviorSubject, Observable} from 'rxjs';
-=======
 import { BehaviorSubject, Observable } from 'rxjs';
->>>>>>> 9b6aa9f3
 import { EPerson } from '../core/eperson/models/eperson.model';
 import { ProfilePageMetadataFormComponent } from './profile-page-metadata-form/profile-page-metadata-form.component';
 import { NotificationsService } from '../shared/notifications/notifications.service';
@@ -13,27 +9,15 @@
 import { PaginatedList } from '../core/data/paginated-list.model';
 import { filter, switchMap, tap } from 'rxjs/operators';
 import { EPersonDataService } from '../core/eperson/eperson-data.service';
-<<<<<<< HEAD
-import {
-  getAllSucceededRemoteData,
-  getRemoteDataPayload,
-  getFirstCompletedRemoteData, getFirstSucceededRemoteDataPayload
-} from '../core/shared/operators';
-=======
 import { getAllSucceededRemoteData, getFirstCompletedRemoteData, getRemoteDataPayload } from '../core/shared/operators';
->>>>>>> 9b6aa9f3
 import { hasValue, isNotEmpty } from '../shared/empty.util';
 import { followLink } from '../shared/utils/follow-link-config.model';
 import { AuthService } from '../core/auth/auth.service';
 import { Operation } from 'fast-json-patch';
 import { AuthorizationDataService } from '../core/data/feature-authorization/authorization-data.service';
 import { FeatureID } from '../core/data/feature-authorization/feature-id';
-<<<<<<< HEAD
-import {ConfigurationDataService} from '../core/data/configuration-data.service';
-=======
 import { ConfigurationDataService } from '../core/data/configuration-data.service';
 import { ConfigurationProperty } from '../core/shared/configuration-property.model';
->>>>>>> 9b6aa9f3
 
 @Component({
   selector: 'ds-profile-page',
@@ -110,12 +94,6 @@
     );
     this.groupsRD$ = this.user$.pipe(switchMap((user: EPerson) => user.groups));
     this.canChangePassword$ = this.user$.pipe(switchMap((user: EPerson) => this.authorizationService.isAuthorized(FeatureID.CanChangePassword, user._links.self.href)));
-<<<<<<< HEAD
-
-    this.configurationService.findByPropertyName('researcher-profile.entity-type').pipe(
-      getFirstSucceededRemoteDataPayload()
-    ).subscribe(() => this.isResearcherProfileEnabled$.next(true));
-=======
     this.specialGroupsRD$ = this.authService.getSpecialGroupsFromAuthStatus();
 
     this.configurationService.findByPropertyName('researcher-profile.entity-type').pipe(
@@ -123,7 +101,6 @@
     ).subscribe((configRD: RemoteData<ConfigurationProperty>) => {
       this.isResearcherProfileEnabled$.next(configRD.hasSucceeded && configRD.payload.values.length > 0);
     });
->>>>>>> 9b6aa9f3
   }
 
   /**
@@ -203,13 +180,8 @@
   /**
    * Returns true if the researcher profile feature is enabled, false otherwise.
    */
-<<<<<<< HEAD
-  isResearcherProfileEnabled(){
-    return this.isResearcherProfileEnabled$;
-=======
   isResearcherProfileEnabled(): Observable<boolean> {
     return this.isResearcherProfileEnabled$.asObservable();
->>>>>>> 9b6aa9f3
   }
 
 }