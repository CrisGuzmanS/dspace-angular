--- conflicted
+++ resolved
@@ -20,12 +20,9 @@
 import { AuthorizationDataService } from '../core/data/feature-authorization/authorization-data.service';
 import { cold, getTestScheduler } from 'jasmine-marbles';
 import { By } from '@angular/platform-browser';
-<<<<<<< HEAD
+import { EmptySpecialGroupDataMock$, SpecialGroupDataMock$ } from '../shared/testing/special-group.mock';
 import { ConfigurationDataService } from '../core/data/configuration-data.service';
 import { ConfigurationProperty } from '../core/shared/configuration-property.model';
-=======
-import { EmptySpecialGroupDataMock$, SpecialGroupDataMock$ } from '../shared/testing/special-group.mock';
->>>>>>> 7a84ea48
 
 describe('ProfilePageComponent', () => {
   let component: ProfilePageComponent;
@@ -264,58 +261,6 @@
         });
       });
     });
-  });
-
-  describe('isResearcherProfileEnabled', () => {
-
-    describe('when configuration service return values', () => {
-
-      beforeEach(() => {
-        configurationService.findByPropertyName.and.returnValue(createSuccessfulRemoteDataObject$(validConfiguration));
-        fixture.detectChanges();
-      });
-
-      it('should return true', () => {
-        const result = component.isResearcherProfileEnabled();
-        const expected = cold('a', {
-          a: true
-        });
-        expect(result).toBeObservable(expected);
-      });
-    });
-
-    describe('when configuration service return no values', () => {
-
-      beforeEach(() => {
-        configurationService.findByPropertyName.and.returnValue(createSuccessfulRemoteDataObject$(emptyConfiguration));
-        fixture.detectChanges();
-      });
-
-      it('should return false', () => {
-        const result = component.isResearcherProfileEnabled();
-        const expected = cold('a', {
-          a: false
-        });
-        expect(result).toBeObservable(expected);
-      });
-    });
-
-    describe('when configuration service return an error', () => {
-
-      beforeEach(() => {
-        configurationService.findByPropertyName.and.returnValue(createFailedRemoteDataObject$());
-        fixture.detectChanges();
-      });
-
-      it('should return false', () => {
-        const result = component.isResearcherProfileEnabled();
-        const expected = cold('a', {
-          a: false
-        });
-        expect(result).toBeObservable(expected);
-      });
-    });
-  });
 
   describe('check for specialGroups', () => {
     it('should contains specialGroups list', () => {
@@ -337,4 +282,56 @@
       expect(specialGroupsEle).toBeFalsy();
     });
   });
+  });
+
+  describe('isResearcherProfileEnabled', () => {
+
+    describe('when configuration service return values', () => {
+
+      beforeEach(() => {
+        configurationService.findByPropertyName.and.returnValue(createSuccessfulRemoteDataObject$(validConfiguration));
+        fixture.detectChanges();
+      });
+
+      it('should return true', () => {
+        const result = component.isResearcherProfileEnabled();
+        const expected = cold('a', {
+          a: true
+        });
+        expect(result).toBeObservable(expected);
+      });
+    });
+
+    describe('when configuration service return no values', () => {
+
+      beforeEach(() => {
+        configurationService.findByPropertyName.and.returnValue(createSuccessfulRemoteDataObject$(emptyConfiguration));
+        fixture.detectChanges();
+      });
+
+      it('should return false', () => {
+        const result = component.isResearcherProfileEnabled();
+        const expected = cold('a', {
+          a: false
+        });
+        expect(result).toBeObservable(expected);
+      });
+    });
+
+    describe('when configuration service return an error', () => {
+
+      beforeEach(() => {
+        configurationService.findByPropertyName.and.returnValue(createFailedRemoteDataObject$());
+        fixture.detectChanges();
+      });
+
+      it('should return false', () => {
+        const result = component.isResearcherProfileEnabled();
+        const expected = cold('a', {
+          a: false
+        });
+        expect(result).toBeObservable(expected);
+      });
+    });
+  });
 });