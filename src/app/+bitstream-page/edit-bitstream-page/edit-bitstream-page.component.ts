--- conflicted
+++ resolved
@@ -2,12 +2,7 @@
 import { Bitstream } from '../../core/shared/bitstream.model';
 import { ActivatedRoute, Router } from '@angular/router';
 import { map, mergeMap, switchMap } from 'rxjs/operators';
-<<<<<<< HEAD
 import { combineLatest as observableCombineLatest, Observable, of as observableOf, Subscription } from 'rxjs';
-=======
-import { combineLatest as observableCombineLatest, of as observableOf } from 'rxjs';
-import { Subscription } from 'rxjs/internal/Subscription';
->>>>>>> 85303576
 import {
   DynamicFormControlModel,
   DynamicFormGroupModel,
