--- conflicted
+++ resolved
@@ -1,30 +1,10 @@
 import { ChangeDetectionStrategy, ChangeDetectorRef, Component, OnDestroy, OnInit } from '@angular/core';
 import { Bitstream } from '../../core/shared/bitstream.model';
 import { ActivatedRoute, Router } from '@angular/router';
-<<<<<<< HEAD
 import { map, switchMap, tap } from 'rxjs/operators';
 import { combineLatest, combineLatest as observableCombineLatest, Observable, of as observableOf, Subscription } from 'rxjs';
 import { DynamicFormControlModel, DynamicFormGroupModel, DynamicFormLayout, DynamicFormService, DynamicInputModel, DynamicSelectModel } from '@ng-dynamic-forms/core';
-import { FormGroup } from '@angular/forms';
-=======
-import { map, mergeMap, switchMap } from 'rxjs/operators';
-import {
-  combineLatest,
-  combineLatest as observableCombineLatest,
-  Observable,
-  of as observableOf,
-  Subscription
-} from 'rxjs';
-import {
-  DynamicFormControlModel,
-  DynamicFormGroupModel,
-  DynamicFormLayout,
-  DynamicFormService,
-  DynamicInputModel,
-  DynamicSelectModel
-} from '@ng-dynamic-forms/core';
 import { UntypedFormGroup } from '@angular/forms';
->>>>>>> 9c780200
 import { TranslateService } from '@ngx-translate/core';
 import { DynamicCustomSwitchModel } from '../../shared/form/builder/ds-dynamic-form-ui/models/custom-switch/custom-switch.model';
 import cloneDeep from 'lodash/cloneDeep';
