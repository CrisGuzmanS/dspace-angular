import { StatisticsService } from './statistics.service';
import { RequestService } from '../core/data/request.service';
import { HALEndpointServiceStub } from '../shared/testing/hal-endpoint-service.stub';
import { getMockRequestService } from '../shared/mocks/request.service.mock';
import { isEqual } from 'lodash';
import { DSpaceObjectType } from '../core/shared/dspace-object-type.model';
import { SearchOptions } from '../shared/search/models/search-options.model';
import { RestRequest } from '../core/data/rest-request.model';

describe('StatisticsService', () => {
  let service: StatisticsService;
  let requestService: jasmine.SpyObj<RequestService>;
  const restURL = 'https://rest.api';
  const halService: any = new HALEndpointServiceStub(restURL);

  function initTestService() {
    return new StatisticsService(
      requestService,
      halService,
    );
  }

  describe('trackViewEvent', () => {
    requestService = getMockRequestService();
    service = initTestService();

    it('should send a request to track an item view ', () => {
      const mockItem: any = {uuid: 'mock-item-uuid', type: 'item'};
<<<<<<< HEAD
      service.trackViewEvent(mockItem);
      const request: RestRequest = requestService.send.calls.mostRecent().args[0];
=======
      service.trackViewEvent(mockItem, 'https://www.referrer.com');
      const request: TrackRequest = requestService.send.calls.mostRecent().args[0];
>>>>>>> bd4dbcf9
      expect(request.body).toBeDefined('request.body');
      const body = JSON.parse(request.body);
      expect(body.targetId).toBe('mock-item-uuid');
      expect(body.targetType).toBe('item');
      expect(body.referrer).toBe('https://www.referrer.com');
    });
  });

  describe('trackSearchEvent', () => {
    requestService = getMockRequestService();
    service = initTestService();

    const mockSearch: any = new SearchOptions({
      query: 'mock-query',
    });

    const page = {
      size: 10,
      totalElements: 248,
      totalPages: 25,
      number: 4
    };
    const sort = {by: 'search-field', order: 'ASC'};
    service.trackSearchEvent(mockSearch, page, sort);
    const request: RestRequest = requestService.send.calls.mostRecent().args[0];
    const body = JSON.parse(request.body);

    it('should specify the right query', () => {
      expect(body.query).toBe('mock-query');
    });

    it('should specify the pagination info', () => {
      expect(body.page).toEqual({
        size: 10,
        totalElements: 248,
        totalPages: 25,
        number: 4
      });
    });

    it('should specify the sort options', () => {
      expect(body.sort).toEqual({
        by: 'search-field',
        order: 'asc'
      });
    });
  });

  describe('trackSearchEvent with optional parameters', () => {
    requestService = getMockRequestService();
    service = initTestService();

    const mockSearch: any = new SearchOptions({
      query: 'mock-query',
      configuration: 'mock-configuration',
      dsoTypes: [DSpaceObjectType.ITEM],
      scope: 'mock-scope'
    });

    const page = {
      size: 10,
      totalElements: 248,
      totalPages: 25,
      number: 4
    };
    const sort = {by: 'search-field', order: 'ASC'};
    const filters = [
      {
        filter: 'title',
        operator: 'notcontains',
        value: 'dolor sit',
        label: 'dolor sit'
      },
      {
        filter: 'author',
        operator: 'authority',
        value: '9zvxzdm4qru17or5a83wfgac',
        label: 'Amet, Consectetur'
      }
    ];
    service.trackSearchEvent(mockSearch, page, sort, filters);
    const request: RestRequest = requestService.send.calls.mostRecent().args[0];
    const body = JSON.parse(request.body);

    it('should specify the dsoType', () => {
      expect(body.dsoType).toBe('item');
    });

    it('should specify the scope', () => {
      expect(body.scope).toBe('mock-scope');
    });

    it('should specify the configuration', () => {
      expect(body.configuration).toBe('mock-configuration');
    });

    it('should specify the filters', () => {
      expect(isEqual(body.appliedFilters, [
        {
          filter: 'title',
          operator: 'notcontains',
          value: 'dolor sit',
          label: 'dolor sit'
        },
        {
          filter: 'author',
          operator: 'authority',
          value: '9zvxzdm4qru17or5a83wfgac',
          label: 'Amet, Consectetur'
        }
      ])).toBe(true);
    });
  });

});<|MERGE_RESOLUTION|>--- conflicted
+++ resolved
@@ -26,13 +26,8 @@
 
     it('should send a request to track an item view ', () => {
       const mockItem: any = {uuid: 'mock-item-uuid', type: 'item'};
-<<<<<<< HEAD
-      service.trackViewEvent(mockItem);
+      service.trackViewEvent(mockItem, 'https://www.referrer.com');
       const request: RestRequest = requestService.send.calls.mostRecent().args[0];
-=======
-      service.trackViewEvent(mockItem, 'https://www.referrer.com');
-      const request: TrackRequest = requestService.send.calls.mostRecent().args[0];
->>>>>>> bd4dbcf9
       expect(request.body).toBeDefined('request.body');
       const body = JSON.parse(request.body);
       expect(body.targetId).toBe('mock-item-uuid');
