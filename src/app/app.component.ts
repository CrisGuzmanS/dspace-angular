import {
  Component,
  ChangeDetectionStrategy,
  Inject,
  ViewEncapsulation,
  OnInit, HostListener
} from "@angular/core";
import { TranslateService } from "@ngx-translate/core";
import { HostWindowState } from "./shared/host-window.reducer";
import { Store } from "@ngrx/store";
import { HostWindowResizeAction } from "./shared/host-window.actions";

<<<<<<< HEAD
import { PaginationOptions } from './core/shared/pagination-options.model';

import { GLOBAL_CONFIG, GlobalConfig } from '../config';
=======
import { EnvConfig, GLOBAL_CONFIG, GlobalConfig } from '../config';
>>>>>>> 71c1e3a5

@Component({
  changeDetection: ChangeDetectionStrategy.Default,
  encapsulation: ViewEncapsulation.Emulated,
  selector: 'ds-app',
  templateUrl: './app.component.html',
  styleUrls: ['./app.component.css']
})
<<<<<<< HEAD
export class AppComponent implements OnDestroy, OnInit {
  private translateSubscription: any;

  collection = [];
  example: string;
  options: PaginationOptions = new PaginationOptions();
  data: any = {
    greeting: 'Hello',
    recipient: 'World'
  };
=======
export class AppComponent implements OnInit {
>>>>>>> 71c1e3a5

  constructor(
    @Inject(GLOBAL_CONFIG) public EnvConfig: GlobalConfig,
    private translate: TranslateService,
    private store: Store<HostWindowState>
  ) {
    // this language will be used as a fallback when a translation isn't found in the current language
    translate.setDefaultLang('en');
    // the lang to use, if the lang isn't available, it will use the current loader to get them
    translate.use('en');
    for (let i = 1; i <= 100; i++) {
      this.collection.push(`item ${i}`);
    }
  }

  ngOnInit() {
<<<<<<< HEAD
    this.translateSubscription = this.translate.get('example.with.data', { greeting: 'Hello', recipient: 'DSpace' }).subscribe((translation: string) => {
      this.example = translation;
    });
    this.onLoad();
    this.options.id = 'app';
    //this.options.currentPage = 1;
    this.options.pageSize = 15;
    this.options.size = 'sm';
  }

  ngOnDestroy() {
    if (this.translateSubscription) {
      this.translateSubscription.unsubscribe();
    }
=======
    const env: string = EnvConfig.production ? "Production" : "Development";
    const color: string = EnvConfig.production ? "red" : "green";
    console.info(`Environment: %c${env}`,  `color: ${color}; font-weight: bold;`);
>>>>>>> 71c1e3a5
  }

  @HostListener('window:resize', ['$event'])
  private onResize(event): void {
    this.store.dispatch(
      new HostWindowResizeAction(event.target.innerWidth, event.target.innerHeight)
    );
  }

  private onLoad() {
    this.store.dispatch(
      new HostWindowResizeAction(window.innerWidth, window.innerHeight)
    );
  }
}<|MERGE_RESOLUTION|>--- conflicted
+++ resolved
@@ -10,13 +10,7 @@
 import { Store } from "@ngrx/store";
 import { HostWindowResizeAction } from "./shared/host-window.actions";
 
-<<<<<<< HEAD
-import { PaginationOptions } from './core/shared/pagination-options.model';
-
-import { GLOBAL_CONFIG, GlobalConfig } from '../config';
-=======
 import { EnvConfig, GLOBAL_CONFIG, GlobalConfig } from '../config';
->>>>>>> 71c1e3a5
 
 @Component({
   changeDetection: ChangeDetectionStrategy.Default,
@@ -25,20 +19,7 @@
   templateUrl: './app.component.html',
   styleUrls: ['./app.component.css']
 })
-<<<<<<< HEAD
-export class AppComponent implements OnDestroy, OnInit {
-  private translateSubscription: any;
-
-  collection = [];
-  example: string;
-  options: PaginationOptions = new PaginationOptions();
-  data: any = {
-    greeting: 'Hello',
-    recipient: 'World'
-  };
-=======
 export class AppComponent implements OnInit {
->>>>>>> 71c1e3a5
 
   constructor(
     @Inject(GLOBAL_CONFIG) public EnvConfig: GlobalConfig,
@@ -49,32 +30,12 @@
     translate.setDefaultLang('en');
     // the lang to use, if the lang isn't available, it will use the current loader to get them
     translate.use('en');
-    for (let i = 1; i <= 100; i++) {
-      this.collection.push(`item ${i}`);
-    }
   }
 
   ngOnInit() {
-<<<<<<< HEAD
-    this.translateSubscription = this.translate.get('example.with.data', { greeting: 'Hello', recipient: 'DSpace' }).subscribe((translation: string) => {
-      this.example = translation;
-    });
-    this.onLoad();
-    this.options.id = 'app';
-    //this.options.currentPage = 1;
-    this.options.pageSize = 15;
-    this.options.size = 'sm';
-  }
-
-  ngOnDestroy() {
-    if (this.translateSubscription) {
-      this.translateSubscription.unsubscribe();
-    }
-=======
     const env: string = EnvConfig.production ? "Production" : "Development";
     const color: string = EnvConfig.production ? "red" : "green";
     console.info(`Environment: %c${env}`,  `color: ${color}; font-weight: bold;`);
->>>>>>> 71c1e3a5
   }
 
   @HostListener('window:resize', ['$event'])
@@ -84,9 +45,4 @@
     );
   }
 
-  private onLoad() {
-    this.store.dispatch(
-      new HostWindowResizeAction(window.innerWidth, window.innerHeight)
-    );
-  }
 }