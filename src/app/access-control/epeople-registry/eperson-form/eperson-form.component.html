--- conflicted
+++ resolved
@@ -8,40 +8,9 @@
         <h2 class="border-bottom pb-2">{{messagePrefix + '.create' | translate}}</h2>
       </ng-template>
 
-<<<<<<< HEAD
       <ng-template #editHeader>
         <h2 class="border-bottom pb-2">{{messagePrefix + '.edit' | translate}}</h2>
       </ng-template>
-=======
-<ds-form [formId]="formId"
-         [formModel]="formModel"
-         [formGroup]="formGroup"
-         [formLayout]="formLayout"
-         [displayCancel]="false"
-         [submitLabel]="submitLabel"
-         (submitForm)="onSubmit()">
-  <div before class="btn-group">
-    <button (click)="onCancel()" type="button"
-            class="btn btn-outline-secondary"><i class="fas fa-arrow-left"></i> {{messagePrefix + '.return' | translate}}</button>
-  </div>
-  <div *ngIf="displayResetPassword" between class="btn-group">
-    <button class="btn btn-primary" [disabled]="!(canReset$ | async)" type="button" (click)="resetPassword()">
-      <i class="fa fa-key"></i> {{'admin.access-control.epeople.actions.reset' | translate}}
-    </button>
-  </div>
-  <div between class="btn-group ml-1">
-    <button *ngIf="!isImpersonated" class="btn btn-primary" type="button" [ngClass]="{'d-none' : !(canImpersonate$ | async)}" (click)="impersonate()">
-      <i class="fa fa-user-secret"></i> {{'admin.access-control.epeople.actions.impersonate' | translate}}
-    </button>
-    <button *ngIf="isImpersonated" class="btn btn-primary" type="button" (click)="stopImpersonating()">
-      <i class="fa fa-user-secret"></i> {{'admin.access-control.epeople.actions.stop-impersonating' | translate}}
-    </button>
-  </div>
-  <button after class="btn btn-danger delete-button" type="button" [disabled]="!(canDelete$ | async)" (click)="delete()">
-    <i class="fas fa-trash"></i> {{'admin.access-control.epeople.actions.delete' | translate}}
-  </button>
-</ds-form>
->>>>>>> fa79c358
 
       <ds-form [formId]="formId"
                [formModel]="formModel"
@@ -51,24 +20,24 @@
                [submitLabel]="submitLabel"
                (submitForm)="onSubmit()">
         <div before class="btn-group">
-          <button (click)="onCancel()" class="btn btn-outline-secondary">
+          <button (click)="onCancel()" type="button" class="btn btn-outline-secondary">
             <i class="fas fa-arrow-left"></i> {{messagePrefix + '.return' | translate}}
           </button>
         </div>
         <div *ngIf="displayResetPassword" between class="btn-group">
-          <button class="btn btn-primary" [disabled]="!(canReset$ | async)" (click)="resetPassword()">
+          <button class="btn btn-primary" [disabled]="!(canReset$ | async)" type="button" (click)="resetPassword()">
             <i class="fa fa-key"></i> {{'admin.access-control.epeople.actions.reset' | translate}}
           </button>
         </div>
         <div *ngIf="canImpersonate$ | async" between class="btn-group">
-          <button *ngIf="!isImpersonated" class="btn btn-primary" (click)="impersonate()">
+          <button *ngIf="!isImpersonated" class="btn btn-primary" type="button" (click)="impersonate()">
             <i class="fa fa-user-secret"></i> {{'admin.access-control.epeople.actions.impersonate' | translate}}
           </button>
-          <button *ngIf="isImpersonated" class="btn btn-primary" (click)="stopImpersonating()">
+          <button *ngIf="isImpersonated" class="btn btn-primary" type="button" (click)="stopImpersonating()">
             <i class="fa fa-user-secret"></i> {{'admin.access-control.epeople.actions.stop-impersonating' | translate}}
           </button>
         </div>
-        <button *ngIf="canDelete$ | async" after class="btn btn-danger delete-button" (click)="delete()">
+        <button *ngIf="canDelete$ | async" after class="btn btn-danger delete-button" type="button" (click)="delete()">
           <i class="fas fa-trash"></i> {{'admin.access-control.epeople.actions.delete' | translate}}
         </button>
       </ds-form>
