--- conflicted
+++ resolved
@@ -463,39 +463,12 @@
    * Deletes the EPerson from the Repository. The EPerson will be the only that this form is showing.
    * It'll either show a success or error message depending on whether the delete was successful or not.
    */
-<<<<<<< HEAD
-  delete() {
-    this.epersonService.getActiveEPerson().pipe(take(1)).subscribe((eperson: EPerson) => {
-      const modalRef = this.modalService.open(ConfirmationModalComponent);
-      modalRef.componentInstance.name = this.dsoNameService.getName(eperson);
-      modalRef.componentInstance.headerLabel = 'confirmation-modal.delete-eperson.header';
-      modalRef.componentInstance.infoLabel = 'confirmation-modal.delete-eperson.info';
-      modalRef.componentInstance.cancelLabel = 'confirmation-modal.delete-eperson.cancel';
-      modalRef.componentInstance.confirmLabel = 'confirmation-modal.delete-eperson.confirm';
-      modalRef.componentInstance.brandColor = 'danger';
-      modalRef.componentInstance.confirmIcon = 'fas fa-trash';
-      modalRef.componentInstance.response.pipe(take(1)).subscribe((confirm: boolean) => {
-        if (confirm) {
-          if (hasValue(eperson.id)) {
-            this.epersonService.deleteEPerson(eperson).pipe(getFirstCompletedRemoteData()).subscribe((restResponse: RemoteData<NoContent>) => {
-              if (restResponse.hasSucceeded) {
-                this.notificationsService.success(this.translateService.get(this.labelPrefix + 'notification.deleted.success', { name: this.dsoNameService.getName(eperson) }));
-                this.submitForm.emit();
-              } else {
-                this.notificationsService.error('Error occured when trying to delete EPerson with id: ' + eperson.id + ' with code: ' + restResponse.statusCode + ' and message: ' + restResponse.errorMessage);
-              }
-              this.cancelForm.emit();
-            });
-          }
-        }
-      });
-=======
   delete(): void {
     this.epersonService.getActiveEPerson().pipe(
       take(1),
       switchMap((eperson: EPerson) => {
         const modalRef = this.modalService.open(ConfirmationModalComponent);
-        modalRef.componentInstance.dso = eperson;
+        modalRef.componentInstance.name = this.dsoNameService.getName(eperson);
         modalRef.componentInstance.headerLabel = 'confirmation-modal.delete-eperson.header';
         modalRef.componentInstance.infoLabel = 'confirmation-modal.delete-eperson.info';
         modalRef.componentInstance.cancelLabel = 'confirmation-modal.delete-eperson.cancel';
@@ -526,7 +499,6 @@
         this.notificationsService.error(`Error occurred when trying to delete EPerson with id: ${eperson?.id} with code: ${restResponse?.statusCode} and message: ${restResponse?.errorMessage}`);
       }
       this.cancelForm.emit();
->>>>>>> 884aa074
     });
   }
 
