--- conflicted
+++ resolved
@@ -78,13 +78,8 @@
                       <i class="fas fa-edit fa-fw"></i>
                     </button>
                     <button [disabled]="!epersonDto.ableToDelete" (click)="deleteEPerson(epersonDto.eperson)"
-<<<<<<< HEAD
-                            class="btn btn-outline-danger btn-sm access-control-deleteEPersonButton"
+                            class="delete-button btn btn-outline-danger btn-sm access-control-deleteEPersonButton"
                             title="{{labelPrefix + 'table.edit.buttons.remove' | translate: { name: dsoNameService.getName(epersonDto.eperson) } }}">
-=======
-                            class="delete-button btn btn-outline-danger btn-sm access-control-deleteEPersonButton"
-                            title="{{labelPrefix + 'table.edit.buttons.remove' | translate: {name: epersonDto.eperson.name} }}">
->>>>>>> 1d58910d
                       <i class="fas fa-trash-alt fa-fw"></i>
                     </button>
                   </div>
