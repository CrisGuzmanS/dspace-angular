--- conflicted
+++ resolved
@@ -269,10 +269,6 @@
         fixture.detectChanges();
       });
 
-<<<<<<< HEAD
-      it('should emit the existing group using the correct new values', (async () => {
-        await fixture.whenStable().then(() => {
-=======
       it('should edit with name and description operations', () => {
         const operations = [{
           op: 'add',
@@ -310,9 +306,8 @@
         expect(groupsDataServiceStub.patch).toHaveBeenCalledWith(expected, operations);
       });
 
-      it('should emit the existing group using the correct new values', waitForAsync(() => {
-        fixture.whenStable().then(() => {
->>>>>>> 1d58910d
+      it('should emit the existing group using the correct new values', (async () => {
+        await fixture.whenStable().then(() => {
           expect(component.submitForm.emit).toHaveBeenCalledWith(expected2);
         });
       }));
