--- conflicted
+++ resolved
@@ -137,19 +137,6 @@
   // current active group being edited
   groupBeingEdited: Group;
 
-<<<<<<< HEAD
-  paginationSub: Subscription;
-
-
-  constructor(private groupDataService: GroupDataService,
-              public ePersonDataService: EPersonDataService,
-              private translateService: TranslateService,
-              private notificationsService: NotificationsService,
-              private formBuilder: FormBuilder,
-              private paginationService: PaginationService,
-              private router: Router,
-              public dsoNameService: DSONameService,
-=======
   constructor(
     protected groupDataService: GroupDataService,
     public ePersonDataService: EPersonDataService,
@@ -157,8 +144,8 @@
     protected notificationsService: NotificationsService,
     protected formBuilder: FormBuilder,
     protected paginationService: PaginationService,
-    private router: Router
->>>>>>> 1d58910d
+    protected router: Router,
+    public dsoNameService: DSONameService,
   ) {
     this.currentSearchQuery = '';
     this.currentSearchScope = 'metadata';
