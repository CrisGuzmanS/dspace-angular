import { NgModule } from '@angular/core';
import { CommonModule } from '@angular/common';

import { SharedModule } from '../shared/shared.module';

import { ItemPageComponent } from './simple/item-page.component';
import { ItemPageRoutingModule } from './item-page-routing.module';
import { MetadataUriValuesComponent } from './field-components/metadata-uri-values/metadata-uri-values.component';
import { ItemPageAuthorFieldComponent } from './simple/field-components/specific-field/author/item-page-author-field.component';
import { ItemPageDateFieldComponent } from './simple/field-components/specific-field/date/item-page-date-field.component';
import { ItemPageAbstractFieldComponent } from './simple/field-components/specific-field/abstract/item-page-abstract-field.component';
import { ItemPageUriFieldComponent } from './simple/field-components/specific-field/uri/item-page-uri-field.component';
import { ItemPageTitleFieldComponent } from './simple/field-components/specific-field/title/item-page-title-field.component';
import { ItemPageFieldComponent } from './simple/field-components/specific-field/item-page-field.component';
import { FileSectionComponent } from './simple/field-components/file-section/file-section.component';
import { CollectionsComponent } from './field-components/collections/collections.component';
import { FullItemPageComponent } from './full/full-item-page.component';
import { FullFileSectionComponent } from './full/field-components/file-section/full-file-section.component';
import { PublicationComponent } from './simple/item-types/publication/publication.component';
import { ItemComponent } from './simple/item-types/shared/item.component';
import { EditItemPageModule } from './edit-item-page/edit-item-page.module';
import { UploadBitstreamComponent } from './bitstreams/upload/upload-bitstream.component';
import { StatisticsModule } from '../statistics/statistics.module';
import { AbstractIncrementalListComponent } from './simple/abstract-incremental-list/abstract-incremental-list.component';
import { UntypedItemComponent } from './simple/item-types/untyped-item/untyped-item.component';
import { JournalEntitiesModule } from '../entity-groups/journal-entities/journal-entities.module';
import { ResearchEntitiesModule } from '../entity-groups/research-entities/research-entities.module';
import { ThemedItemPageComponent } from './simple/themed-item-page.component';
import { ThemedFullItemPageComponent } from './full/themed-full-item-page.component';

const ENTRY_COMPONENTS = [
  // put only entry components that use custom decorator
  PublicationComponent,
  UntypedItemComponent
];

<<<<<<< HEAD
import { MediaViewerComponent } from './media-viewer/media-viewer.component';
import { MediaViewerVideoComponent } from './media-viewer/media-viewer-video/media-viewer-video.component';
import { MediaViewerImageComponent } from './media-viewer/media-viewer-image/media-viewer-image.component';
import { NgxGalleryModule } from '@kolkov/ngx-gallery';
=======
const DECLARATIONS = [
  ItemPageComponent,
  ThemedItemPageComponent,
  FullItemPageComponent,
  ThemedFullItemPageComponent,
  MetadataUriValuesComponent,
  ItemPageAuthorFieldComponent,
  ItemPageDateFieldComponent,
  ItemPageAbstractFieldComponent,
  ItemPageUriFieldComponent,
  ItemPageTitleFieldComponent,
  ItemPageFieldComponent,
  FileSectionComponent,
  CollectionsComponent,
  FullFileSectionComponent,
  PublicationComponent,
  UntypedItemComponent,
  ItemComponent,
  UploadBitstreamComponent,
  AbstractIncrementalListComponent,
];
>>>>>>> d7daaf41

@NgModule({
  imports: [
    CommonModule,
    SharedModule.withEntryComponents(),
    ItemPageRoutingModule,
    EditItemPageModule,
    StatisticsModule.forRoot(),
    JournalEntitiesModule.withEntryComponents(),
    ResearchEntitiesModule.withEntryComponents(),
     NgxGalleryModule,
  ],
  declarations: [
<<<<<<< HEAD
    ItemPageComponent,
    FullItemPageComponent,
    MetadataUriValuesComponent,
    ItemPageAuthorFieldComponent,
    ItemPageDateFieldComponent,
    ItemPageAbstractFieldComponent,
    ItemPageUriFieldComponent,
    ItemPageTitleFieldComponent,
    ItemPageFieldComponent,
    FileSectionComponent,
    CollectionsComponent,
    FullFileSectionComponent,
    PublicationComponent,
    UntypedItemComponent,
    ItemComponent,
    UploadBitstreamComponent,
    AbstractIncrementalListComponent,
     MediaViewerComponent,
    MediaViewerVideoComponent,
    MediaViewerImageComponent,
=======
    ...DECLARATIONS
  ],
  exports: [
    ...DECLARATIONS
>>>>>>> d7daaf41
  ]
})
export class ItemPageModule {
  /**
   * NOTE: this method allows to resolve issue with components that using a custom decorator
   * which are not loaded during CSR otherwise
   */
  static withEntryComponents() {
    return {
      ngModule: ItemPageModule,
      providers: ENTRY_COMPONENTS.map((component) => ({provide: component}))
    };
  }

}<|MERGE_RESOLUTION|>--- conflicted
+++ resolved
@@ -34,12 +34,6 @@
   UntypedItemComponent
 ];
 
-<<<<<<< HEAD
-import { MediaViewerComponent } from './media-viewer/media-viewer.component';
-import { MediaViewerVideoComponent } from './media-viewer/media-viewer-video/media-viewer-video.component';
-import { MediaViewerImageComponent } from './media-viewer/media-viewer-image/media-viewer-image.component';
-import { NgxGalleryModule } from '@kolkov/ngx-gallery';
-=======
 const DECLARATIONS = [
   ItemPageComponent,
   ThemedItemPageComponent,
@@ -61,7 +55,6 @@
   UploadBitstreamComponent,
   AbstractIncrementalListComponent,
 ];
->>>>>>> d7daaf41
 
 @NgModule({
   imports: [
@@ -75,33 +68,10 @@
      NgxGalleryModule,
   ],
   declarations: [
-<<<<<<< HEAD
-    ItemPageComponent,
-    FullItemPageComponent,
-    MetadataUriValuesComponent,
-    ItemPageAuthorFieldComponent,
-    ItemPageDateFieldComponent,
-    ItemPageAbstractFieldComponent,
-    ItemPageUriFieldComponent,
-    ItemPageTitleFieldComponent,
-    ItemPageFieldComponent,
-    FileSectionComponent,
-    CollectionsComponent,
-    FullFileSectionComponent,
-    PublicationComponent,
-    UntypedItemComponent,
-    ItemComponent,
-    UploadBitstreamComponent,
-    AbstractIncrementalListComponent,
-     MediaViewerComponent,
-    MediaViewerVideoComponent,
-    MediaViewerImageComponent,
-=======
     ...DECLARATIONS
   ],
   exports: [
     ...DECLARATIONS
->>>>>>> d7daaf41
   ]
 })
 export class ItemPageModule {
