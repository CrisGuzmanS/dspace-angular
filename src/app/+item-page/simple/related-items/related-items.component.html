--- conflicted
+++ resolved
@@ -1,18 +1,11 @@
-<<<<<<< HEAD
-<ds-metadata-field-wrapper *ngIf="items && items.length > 0" [label]="label">
-  <ds-listable-object-component-loader *ngFor="let item of items"
+<ds-metadata-field-wrapper *ngIf="(items$ | async)?.payload?.page?.length > 0" [label]="label">
+  <ds-listable-object-component-loader *ngFor="let item of (items$ | async)?.payload?.page"
                            [object]="item" [viewMode]="viewMode">
   </ds-listable-object-component-loader>
-=======
-<ds-metadata-field-wrapper *ngIf="(items$ | async)?.payload?.page?.length > 0" [label]="label">
-  <ds-item-type-switcher *ngFor="let item of (items$ | async)?.payload?.page"
-                           [object]="item" [viewMode]="viewMode">
-  </ds-item-type-switcher>
   <div *ngIf="(items$ | async)?.payload?.page?.length < (items$ | async)?.payload?.totalElements" class="mt-2" id="view-more">
     <a [routerLink]="" (click)="viewMore()">{{'item.page.related-items.view-more' | translate}}</a>
   </div>
   <div *ngIf="showingAll" class="mt-2" id="view-less">
     <a [routerLink]="" (click)="viewLess()">{{'item.page.related-items.view-less' | translate}}</a>
   </div>
->>>>>>> 576b5328
 </ds-metadata-field-wrapper>