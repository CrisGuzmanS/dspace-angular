--- conflicted
+++ resolved
@@ -6,17 +6,10 @@
     <ds-metadata-field-wrapper>
       <ds-thumbnail [thumbnail]="object.getThumbnail() | async"></ds-thumbnail>
     </ds-metadata-field-wrapper>
-<<<<<<< HEAD
-    <ds-item-page-file-section [item]="item"></ds-item-page-file-section>
-    <ds-item-page-date-field [item]="item"></ds-item-page-date-field>
-    <ds-item-page-author-field [item]="item"></ds-item-page-author-field>
-    <ds-generic-item-page-field [item]="item"
-=======
     <ds-item-page-file-section [item]="object"></ds-item-page-file-section>
     <ds-item-page-date-field [item]="object"></ds-item-page-date-field>
-    <ds-item-page-author-field *ngIf="!(authors$ | async)" [item]="object"></ds-item-page-author-field>
+    <ds-item-page-author-field [item]="object"></ds-item-page-author-field>
     <ds-generic-item-page-field [item]="object"
->>>>>>> ddbe0c82
       [fields]="['journal.title']"
       [label]="'publication.page.journal-title'">
     </ds-generic-item-page-field>
