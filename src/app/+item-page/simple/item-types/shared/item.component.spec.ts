import { Item } from '../../../../core/shared/item.model';
import { async, ComponentFixture, TestBed } from '@angular/core/testing';
import { By } from '@angular/platform-browser';
import { GenericItemPageFieldComponent } from '../../field-components/specific-field/generic/generic-item-page-field.component';
import { TruncatableService } from '../../../../shared/truncatable/truncatable.service';
import { ItemDataService } from '../../../../core/data/item-data.service';
import { TranslateLoader, TranslateModule } from '@ngx-translate/core';
import { MockTranslateLoader } from '../../../../shared/mocks/mock-translate-loader';
import { ChangeDetectionStrategy, DebugElement, NO_ERRORS_SCHEMA } from '@angular/core';
import { TruncatePipe } from '../../../../shared/utils/truncate.pipe';
import { isNotEmpty } from '../../../../shared/empty.util';
import { SearchFixedFilterService } from '../../../../+search-page/search-filters/search-filter/search-fixed-filter.service';
import { RelationshipType } from '../../../../core/shared/item-relationships/relationship-type.model';
import { PaginatedList } from '../../../../core/data/paginated-list';
import { Relationship } from '../../../../core/shared/item-relationships/relationship.model';
import { PageInfo } from '../../../../core/shared/page-info.model';
import { ItemComponent } from './item.component';
import { BrowserAnimationsModule } from '@angular/platform-browser/animations';
import { VarDirective } from '../../../../shared/utils/var.directive';
import { Observable } from 'rxjs/internal/Observable';
import { MetadataRepresentation } from '../../../../core/shared/metadata-representation/metadata-representation.model';
import { MetadatumRepresentation } from '../../../../core/shared/metadata-representation/metadatum/metadatum-representation.model';
import { ItemMetadataRepresentation } from '../../../../core/shared/metadata-representation/item/item-metadata-representation.model';
import { MetadataMap, MetadataValue } from '../../../../core/shared/metadata.models';
import { compareArraysUsing, compareArraysUsingIds } from './item-relationships-utils';
import { createSuccessfulRemoteDataObject$ } from '../../../../shared/testing/utils';

/**
 * Create a generic test for an item-page-fields component using a mockItem and the type of component
 * @param {Item} mockItem     The item to use for testing. The item needs to contain just the metadata necessary to
 *                            execute the tests for it's component.
 * @param component           The type of component to create test cases for.
 * @returns {() => void}      Returns a specDefinition for the test.
 */
export function getItemPageFieldsTest(mockItem: Item, component) {
  return () => {
    let comp: any;
    let fixture: ComponentFixture<any>;

    const searchFixedFilterServiceStub = {
      /* tslint:disable:no-empty */
      getQueryByRelations: () => {}
      /* tslint:enable:no-empty */
    };

    beforeEach(async(() => {
      TestBed.configureTestingModule({
        imports: [TranslateModule.forRoot({
          loader: {
            provide: TranslateLoader,
            useClass: MockTranslateLoader
          }
        })],
        declarations: [component, GenericItemPageFieldComponent, TruncatePipe],
        providers: [
          {provide: ItemDataService, useValue: {}},
          {provide: SearchFixedFilterService, useValue: searchFixedFilterServiceStub},
          {provide: TruncatableService, useValue: {}}
        ],

        schemas: [NO_ERRORS_SCHEMA]
      }).overrideComponent(component, {
        set: {changeDetection: ChangeDetectionStrategy.Default}
      }).compileComponents();
    }));

    beforeEach(async(() => {
      fixture = TestBed.createComponent(component);
      comp = fixture.componentInstance;
      comp.object = mockItem;
      fixture.detectChanges();
    }));

    for (const key of Object.keys(mockItem.metadata)) {
      it(`should be calling a component with metadata field ${key}`, () => {
        const fields = fixture.debugElement.queryAll(By.css('ds-generic-item-page-field'));
        expect(containsFieldInput(fields, key)).toBeTruthy();
      });
    }
  }
}

/**
 * Checks whether in a list of debug elements, at least one of them contains a specific metadata key in their
 * fields property.
 * @param {DebugElement[]} fields   List of debug elements to check
 * @param {string} metadataKey      A metadata key to look for
 * @returns {boolean}
 */
export function containsFieldInput(fields: DebugElement[], metadataKey: string): boolean {
  for (const field of fields) {
    const fieldComp = field.componentInstance;
    if (isNotEmpty(fieldComp.fields)) {
      if (fieldComp.fields.indexOf(metadataKey) > -1) {
        return true;
      }
    }
  }
  return false;
}

export function createRelationshipsObservable() {
  return createSuccessfulRemoteDataObject$(new PaginatedList(new PageInfo(), [
    Object.assign(new Relationship(), {
      relationshipType: createSuccessfulRemoteDataObject$(new RelationshipType()),
      leftItem: createSuccessfulRemoteDataObject$(new Item()),
      rightItem: createSuccessfulRemoteDataObject$(new Item())
    })
  ]));
}
describe('ItemComponent', () => {
  const arr1 = [
    {
      id: 1,
      name: 'test'
    },
    {
      id: 2,
      name: 'another test'
    },
    {
      id: 3,
      name: 'one last test'
    }
  ];
  const arrWithWrongId = [
    {
      id: 1,
      name: 'test'
    },
    {
      id: 5,  // Wrong id on purpose
      name: 'another test'
    },
    {
      id: 3,
      name: 'one last test'
    }
  ];
  const arrWithWrongName = [
    {
      id: 1,
      name: 'test'
    },
    {
      id: 2,
      name: 'wrong test'  // Wrong name on purpose
    },
    {
      id: 3,
      name: 'one last test'
    }
  ];
  const arrWithDifferentOrder = [arr1[0], arr1[2], arr1[1]];
  const arrWithOneMore = [...arr1, {
    id: 4,
    name: 'fourth test'
  }];
  const arrWithAddedProperties = [
    {
      id: 1,
      name: 'test',
      extra: 'extra property'
    },
    {
      id: 2,
      name: 'another test',
      extra: 'extra property'
    },
    {
      id: 3,
      name: 'one last test',
      extra: 'extra property'
    }
  ];
  const arrOfPrimitiveTypes = [1, 2, 3, 4];
  const arrOfPrimitiveTypesWithOneWrong = [1, 5, 3, 4];
  const arrOfPrimitiveTypesWithDifferentOrder = [1, 3, 2, 4];
  const arrOfPrimitiveTypesWithOneMore = [1, 2, 3, 4, 5];

  describe('when calling compareArraysUsing', () => {

    describe('and comparing by id', () => {
      const compare = compareArraysUsing<any>((o) => o.id);

      it('should return true when comparing the same array', () => {
        expect(compare(arr1, arr1)).toBeTruthy();
      });

      it('should return true regardless of the order', () => {
        expect(compare(arr1, arrWithDifferentOrder)).toBeTruthy();
      });

      it('should return true regardless of other properties being different', () => {
        expect(compare(arr1, arrWithWrongName)).toBeTruthy();
      });

      it('should return true regardless of extra properties', () => {
        expect(compare(arr1, arrWithAddedProperties)).toBeTruthy();
      });

      it('should return false when the ids don\'t match', () => {
        expect(compare(arr1, arrWithWrongId)).toBeFalsy();
      });

      it('should return false when the sizes don\'t match', () => {
        expect(compare(arr1, arrWithOneMore)).toBeFalsy();
      });
    });

    describe('and comparing by name', () => {
      const compare = compareArraysUsing<any>((o) => o.name);

      it('should return true when comparing the same array', () => {
        expect(compare(arr1, arr1)).toBeTruthy();
      });

      it('should return true regardless of the order', () => {
        expect(compare(arr1, arrWithDifferentOrder)).toBeTruthy();
      });

      it('should return true regardless of other properties being different', () => {
        expect(compare(arr1, arrWithWrongId)).toBeTruthy();
      });

      it('should return true regardless of extra properties', () => {
        expect(compare(arr1, arrWithAddedProperties)).toBeTruthy();
      });

      it('should return false when the names don\'t match', () => {
        expect(compare(arr1, arrWithWrongName)).toBeFalsy();
      });

      it('should return false when the sizes don\'t match', () => {
        expect(compare(arr1, arrWithOneMore)).toBeFalsy();
      });
    });

    describe('and comparing by full objects', () => {
      const compare = compareArraysUsing<any>((o) => o);

      it('should return true when comparing the same array', () => {
        expect(compare(arr1, arr1)).toBeTruthy();
      });

      it('should return true regardless of the order', () => {
        expect(compare(arr1, arrWithDifferentOrder)).toBeTruthy();
      });

      it('should return false when extra properties are added', () => {
        expect(compare(arr1, arrWithAddedProperties)).toBeFalsy();
      });

      it('should return false when the ids don\'t match', () => {
        expect(compare(arr1, arrWithWrongId)).toBeFalsy();
      });

      it('should return false when the names don\'t match', () => {
        expect(compare(arr1, arrWithWrongName)).toBeFalsy();
      });

      it('should return false when the sizes don\'t match', () => {
        expect(compare(arr1, arrWithOneMore)).toBeFalsy();
      });
    });

    describe('and comparing with primitive objects as source', () => {
      const compare = compareArraysUsing<any>((o) => o);

      it('should return true when comparing the same array', () => {
        expect(compare(arrOfPrimitiveTypes, arrOfPrimitiveTypes)).toBeTruthy();
      });

      it('should return true regardless of the order', () => {
        expect(compare(arrOfPrimitiveTypes, arrOfPrimitiveTypesWithDifferentOrder)).toBeTruthy();
      });

      it('should return false when at least one is wrong', () => {
        expect(compare(arrOfPrimitiveTypes, arrOfPrimitiveTypesWithOneWrong)).toBeFalsy();
      });

      it('should return false when the sizes don\'t match', () => {
        expect(compare(arrOfPrimitiveTypes, arrOfPrimitiveTypesWithOneMore)).toBeFalsy();
      });
    });

  });

  describe('when calling compareArraysUsingIds', () => {
    const compare = compareArraysUsingIds();

    it('should return true when comparing the same array', () => {
      expect(compare(arr1 as any, arr1 as any)).toBeTruthy();
    });

    it('should return true regardless of the order', () => {
      expect(compare(arr1 as any, arrWithDifferentOrder as any)).toBeTruthy();
    });

    it('should return true regardless of other properties being different', () => {
      expect(compare(arr1 as any, arrWithWrongName as any)).toBeTruthy();
    });

    it('should return true regardless of extra properties', () => {
      expect(compare(arr1 as any, arrWithAddedProperties as any)).toBeTruthy();
    });

    it('should return false when the ids don\'t match', () => {
      expect(compare(arr1 as any, arrWithWrongId as any)).toBeFalsy();
    });

    it('should return false when the sizes don\'t match', () => {
      expect(compare(arr1 as any, arrWithOneMore as any)).toBeFalsy();
    });
  });

<<<<<<< HEAD
  describe('when calling buildRepresentations', () => {
    let comp: ItemComponent;
    let fixture: ComponentFixture<ItemComponent>;

    const metadataField = 'dc.contributor.author';
    const relatedItem = Object.assign(new Item(), {
      id: '2',
      metadata: Object.assign(new MetadataMap(), {
        'dc.title': [
          {
            language: 'en_US',
            value: 'related item'
          }
        ]
      })
    });
    const mockItem = Object.assign(new Item(), {
      id: '1',
      uuid: '1',
      metadata: new MetadataMap()
    });
    mockItem.relationships = createSuccessfulRemoteDataObject$(new PaginatedList(new PageInfo(), [
      Object.assign(new Relationship(), {
        uuid: '123',
        id: '123',
        leftItem: createSuccessfulRemoteDataObject$(mockItem),
        rightItem: createSuccessfulRemoteDataObject$(relatedItem),
        relationshipType: createSuccessfulRemoteDataObject$(new RelationshipType())
      })
    ]));
    mockItem.metadata[metadataField] = [
      {
        value: 'Second value',
        place: 1
      },
      {
        value: 'Third value',
        place: 2,
        authority: 'virtual::123'
      },
      {
        value: 'First value',
        place: 0
      },
      {
        value: 'Fourth value',
        place: 3,
        authority: '123'
      }
    ] as MetadataValue[];
    const mockItemDataService = Object.assign({
      findById: (id) => {
        if (id === relatedItem.id) {
          return createSuccessfulRemoteDataObject$(relatedItem)
        }
      }
    }) as ItemDataService;

    let representations: Observable<MetadataRepresentation[]>;

    beforeEach(async(() => {
      TestBed.configureTestingModule({
        imports: [TranslateModule.forRoot({
          loader: {
            provide: TranslateLoader,
            useClass: MockTranslateLoader
          }
        }), BrowserAnimationsModule],
        declarations: [ItemComponent, VarDirective],
        schemas: [NO_ERRORS_SCHEMA]
      }).overrideComponent(ItemComponent, {
        set: {changeDetection: ChangeDetectionStrategy.Default}
      }).compileComponents();
    }));

    beforeEach(async(() => {
      fixture = TestBed.createComponent(ItemComponent);
      comp = fixture.componentInstance;
      comp.object = mockItem;
      fixture.detectChanges();
      representations = comp.buildRepresentations('bogus', metadataField);
    }));

    it('should contain exactly 4 metadata-representations', () => {
      representations.subscribe((reps: MetadataRepresentation[]) => {
        expect(reps.length).toEqual(4);
      });
    });

    it('should have all the representations in the correct order', () => {
      representations.subscribe((reps: MetadataRepresentation[]) => {
        expect(reps[0].getValue()).toEqual('First value');
        expect(reps[1].getValue()).toEqual('Second value');
        expect(reps[2].getValue()).toEqual('Third value');
        expect(reps[3].getValue()).toEqual('Fourth value');
      });
    });

    it('should have created the correct MetadatumRepresentation and ItemMetadataRepresentation objects for the correct Metadata', () => {
      representations.subscribe((reps: MetadataRepresentation[]) => {
        expect(reps[0] instanceof MetadatumRepresentation).toEqual(true);
        expect(reps[1] instanceof MetadatumRepresentation).toEqual(true);
        expect(reps[2] instanceof ItemMetadataRepresentation).toEqual(true);
        expect(reps[3] instanceof MetadatumRepresentation).toEqual(true);
      });
    });
  })

=======
>>>>>>> 576b5328
});<|MERGE_RESOLUTION|>--- conflicted
+++ resolved
@@ -314,115 +314,4 @@
     });
   });
 
-<<<<<<< HEAD
-  describe('when calling buildRepresentations', () => {
-    let comp: ItemComponent;
-    let fixture: ComponentFixture<ItemComponent>;
-
-    const metadataField = 'dc.contributor.author';
-    const relatedItem = Object.assign(new Item(), {
-      id: '2',
-      metadata: Object.assign(new MetadataMap(), {
-        'dc.title': [
-          {
-            language: 'en_US',
-            value: 'related item'
-          }
-        ]
-      })
-    });
-    const mockItem = Object.assign(new Item(), {
-      id: '1',
-      uuid: '1',
-      metadata: new MetadataMap()
-    });
-    mockItem.relationships = createSuccessfulRemoteDataObject$(new PaginatedList(new PageInfo(), [
-      Object.assign(new Relationship(), {
-        uuid: '123',
-        id: '123',
-        leftItem: createSuccessfulRemoteDataObject$(mockItem),
-        rightItem: createSuccessfulRemoteDataObject$(relatedItem),
-        relationshipType: createSuccessfulRemoteDataObject$(new RelationshipType())
-      })
-    ]));
-    mockItem.metadata[metadataField] = [
-      {
-        value: 'Second value',
-        place: 1
-      },
-      {
-        value: 'Third value',
-        place: 2,
-        authority: 'virtual::123'
-      },
-      {
-        value: 'First value',
-        place: 0
-      },
-      {
-        value: 'Fourth value',
-        place: 3,
-        authority: '123'
-      }
-    ] as MetadataValue[];
-    const mockItemDataService = Object.assign({
-      findById: (id) => {
-        if (id === relatedItem.id) {
-          return createSuccessfulRemoteDataObject$(relatedItem)
-        }
-      }
-    }) as ItemDataService;
-
-    let representations: Observable<MetadataRepresentation[]>;
-
-    beforeEach(async(() => {
-      TestBed.configureTestingModule({
-        imports: [TranslateModule.forRoot({
-          loader: {
-            provide: TranslateLoader,
-            useClass: MockTranslateLoader
-          }
-        }), BrowserAnimationsModule],
-        declarations: [ItemComponent, VarDirective],
-        schemas: [NO_ERRORS_SCHEMA]
-      }).overrideComponent(ItemComponent, {
-        set: {changeDetection: ChangeDetectionStrategy.Default}
-      }).compileComponents();
-    }));
-
-    beforeEach(async(() => {
-      fixture = TestBed.createComponent(ItemComponent);
-      comp = fixture.componentInstance;
-      comp.object = mockItem;
-      fixture.detectChanges();
-      representations = comp.buildRepresentations('bogus', metadataField);
-    }));
-
-    it('should contain exactly 4 metadata-representations', () => {
-      representations.subscribe((reps: MetadataRepresentation[]) => {
-        expect(reps.length).toEqual(4);
-      });
-    });
-
-    it('should have all the representations in the correct order', () => {
-      representations.subscribe((reps: MetadataRepresentation[]) => {
-        expect(reps[0].getValue()).toEqual('First value');
-        expect(reps[1].getValue()).toEqual('Second value');
-        expect(reps[2].getValue()).toEqual('Third value');
-        expect(reps[3].getValue()).toEqual('Fourth value');
-      });
-    });
-
-    it('should have created the correct MetadatumRepresentation and ItemMetadataRepresentation objects for the correct Metadata', () => {
-      representations.subscribe((reps: MetadataRepresentation[]) => {
-        expect(reps[0] instanceof MetadatumRepresentation).toEqual(true);
-        expect(reps[1] instanceof MetadatumRepresentation).toEqual(true);
-        expect(reps[2] instanceof ItemMetadataRepresentation).toEqual(true);
-        expect(reps[3] instanceof MetadatumRepresentation).toEqual(true);
-      });
-    });
-  })
-
-=======
->>>>>>> 576b5328
 });