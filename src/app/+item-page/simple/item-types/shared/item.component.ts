import { Component, Input, OnInit } from '@angular/core';
import { Observable } from 'rxjs';
import { environment } from '../../../../../environments/environment';
import { BitstreamDataService } from '../../../../core/data/bitstream-data.service';
import { Bitstream } from '../../../../core/shared/bitstream.model';
import { Item } from '../../../../core/shared/item.model';
import { getFirstSucceededRemoteDataPayload } from '../../../../core/shared/operators';
import { getItemPageRoute } from '../../../item-page-routing-paths';

@Component({
  selector: 'ds-item',
  template: ''
})
/**
 * A generic component for displaying metadata and relations of an item
 */
export class ItemComponent implements OnInit {
  @Input() object: Item;

<<<<<<< HEAD
  mediaViewer = environment.mediaViewer;
=======
  /**
   * Route to the item page
   */
  itemPageRoute: string;
>>>>>>> d7daaf41

  constructor(protected bitstreamDataService: BitstreamDataService) {
  }

  ngOnInit(): void {
    this.itemPageRoute = getItemPageRoute(this.object);
  }

  // TODO refactor to return RemoteData, and thumbnail template to deal with loading
  getThumbnail(): Observable<Bitstream> {
    return this.bitstreamDataService.getThumbnailFor(this.object).pipe(
      getFirstSucceededRemoteDataPayload()
    );
  }
}<|MERGE_RESOLUTION|>--- conflicted
+++ resolved
@@ -17,14 +17,11 @@
 export class ItemComponent implements OnInit {
   @Input() object: Item;
 
-<<<<<<< HEAD
-  mediaViewer = environment.mediaViewer;
-=======
   /**
    * Route to the item page
    */
   itemPageRoute: string;
->>>>>>> d7daaf41
+  mediaViewer = environment.mediaViewer;
 
   constructor(protected bitstreamDataService: BitstreamDataService) {
   }
