--- conflicted
+++ resolved
@@ -1,10 +1,5 @@
-<<<<<<< HEAD
-import { ChangeDetectionStrategy, ChangeDetectorRef, Component, OnInit } from '@angular/core';
-=======
-
-import {mergeMap, filter, map} from 'rxjs/operators';
+import { filter, map, mergeMap } from 'rxjs/operators';
 import { ChangeDetectionStrategy, Component, OnInit } from '@angular/core';
->>>>>>> a3b4883e
 import { ActivatedRoute } from '@angular/router';
 
 import { Observable } from 'rxjs';
@@ -19,8 +14,6 @@
 import { fadeInOut } from '../../shared/animations/fade';
 import { hasValue } from '../../shared/empty.util';
 import * as viewMode from '../../shared/view-mode';
-import { BehaviorSubject } from 'rxjs/BehaviorSubject';
-import { Subscription } from 'rxjs/Subscription';
 
 /**
  * This component renders a simple item page.
