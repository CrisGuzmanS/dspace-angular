--- conflicted
+++ resolved
@@ -83,11 +83,7 @@
     fixture.detectChanges();
   }));
 
-<<<<<<< HEAD
-  it('should load 2 metadata-representation-loader components', () => {
-=======
   it('should load 2 ds-metadata-representation-loader components', () => {
->>>>>>> 3c0adf9b
     const fields = fixture.debugElement.queryAll(By.css('ds-metadata-representation-loader'));
     expect(fields.length).toBe(2);
   });
