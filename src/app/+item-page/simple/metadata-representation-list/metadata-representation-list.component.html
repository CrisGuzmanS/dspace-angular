--- conflicted
+++ resolved
@@ -1,18 +1,11 @@
-<<<<<<< HEAD
-<ds-metadata-field-wrapper *ngIf="representations && representations.length > 0" [label]="label">
-    <ds-metadata-representation-loader *ngFor="let rep of representations"
-                                       [mdRepresentation]="rep">
-    </ds-metadata-representation-loader>
-=======
 <ds-metadata-field-wrapper *ngIf="representations$ && (representations$ | async)?.length > 0" [label]="label">
-  <ds-item-type-switcher *ngFor="let rep of (representations$ | async)"
-                           [object]="rep" [viewMode]="viewMode">
-  </ds-item-type-switcher>
+  <ds-metadata-representation-loader *ngFor="let rep of (representations$ | async)"
+                         [mdRepresentation]="rep">
+  </ds-metadata-representation-loader>
   <div *ngIf="(representations$ | async)?.length < total" class="mt-2">
     <a [routerLink]="" (click)="viewMore()">{{'item.page.related-items.view-more' | translate}}</a>
   </div>
   <div *ngIf="limit > originalLimit" class="mt-2">
     <a [routerLink]="" (click)="viewLess()">{{'item.page.related-items.view-less' | translate}}</a>
   </div>
->>>>>>> 576b5328
 </ds-metadata-field-wrapper>