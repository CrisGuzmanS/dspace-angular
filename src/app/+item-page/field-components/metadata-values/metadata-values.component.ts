import { Component, Input } from '@angular/core';
import { MetadataValue } from '../../../core/shared/metadata.models';

/**
 * This component renders the configured 'values' into the ds-metadata-field-wrapper component.
 * It puts the given 'separator' between each two values.
 */
@Component({
  selector: 'ds-metadata-values',
  styleUrls: ['./metadata-values.component.scss'],
  templateUrl: './metadata-values.component.html'
})
export class MetadataValuesComponent {

<<<<<<< HEAD
  @Input() mdValues: MetadataValue[];
=======
  /**
   * The metadata values to display
   */
  @Input() values: Metadatum[];
>>>>>>> 2e7c9f21

  /**
   * The seperator used to split the metadata values (can contain HTML)
   */
  @Input() separator: string;

  /**
   * The label for this iteration of metadata values
   */
  @Input() label: string;

}<|MERGE_RESOLUTION|>--- conflicted
+++ resolved
@@ -12,14 +12,10 @@
 })
 export class MetadataValuesComponent {
 
-<<<<<<< HEAD
-  @Input() mdValues: MetadataValue[];
-=======
   /**
    * The metadata values to display
    */
-  @Input() values: Metadatum[];
->>>>>>> 2e7c9f21
+  @Input() mdValues: MetadataValue[];
 
   /**
    * The seperator used to split the metadata values (can contain HTML)
