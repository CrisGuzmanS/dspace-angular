--- conflicted
+++ resolved
@@ -14,13 +14,10 @@
 import { RemoteData } from '../../../core/data/remote-data';
 import { AbstractTrackableComponent } from '../../../shared/trackable/abstract-trackable.component';
 import { environment } from '../../../../environments/environment';
-<<<<<<< HEAD
 import { getItemPageRoute } from '../../item-page-routing-paths';
-=======
 import { ITEM_PAGE_LINKS_TO_FOLLOW } from '../../item-page.resolver';
 import { getAllSucceededRemoteData } from '../../../core/shared/operators';
 import { hasValue } from '../../../shared/empty.util';
->>>>>>> 942dd2e7
 
 @Component({
   selector: 'ds-abstract-item-update',
@@ -41,16 +38,15 @@
   updates$: Observable<FieldUpdates>;
 
   /**
-<<<<<<< HEAD
    * Route to the item's page
    */
   itemPageRoute: string;
-=======
+
+  /**
    * A subscription that checks when the item is deleted in cache and reloads the item by sending a new request
    * This is used to update the item in cache after bitstreams are deleted
    */
   itemUpdateSubscription: Subscription;
->>>>>>> 942dd2e7
 
   constructor(
     public itemService: ItemDataService,
@@ -67,16 +63,6 @@
    * Initialize common properties between item-update components
    */
   ngOnInit(): void {
-<<<<<<< HEAD
-    observableCombineLatest(this.route.data, this.route.parent.data).pipe(
-      map(([data, parentData]) => Object.assign({}, data, parentData)),
-      map((data) => data.dso),
-      first(),
-      map((data: RemoteData<Item>) => data.payload)
-    ).subscribe((item: Item) => {
-      this.item = item;
-      this.itemPageRoute = getItemPageRoute(this.item);
-=======
     this.itemUpdateSubscription = observableCombineLatest([this.route.data, this.route.parent.data]).pipe(
       map(([data, parentData]: [Data, Data]) => Object.assign({}, data, parentData)),
       map((data: any) => data.dso),
@@ -89,7 +75,7 @@
       getAllSucceededRemoteData()
     ).subscribe((rd: RemoteData<Item>) => {
       this.item = rd.payload;
->>>>>>> 942dd2e7
+      this.itemPageRoute = getItemPageRoute(this.item);
       this.postItemInit();
       this.initializeUpdates();
     });
