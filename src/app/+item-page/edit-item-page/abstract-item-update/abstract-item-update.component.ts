import { Injectable, OnInit } from '@angular/core';
import { FieldUpdate, FieldUpdates } from '../../../core/data/object-updates/object-updates.reducer';
import { Observable } from 'rxjs/internal/Observable';
import { Item } from '../../../core/shared/item.model';
import { ItemDataService } from '../../../core/data/item-data.service';
import { ObjectUpdatesService } from '../../../core/data/object-updates/object-updates.service';
import { ActivatedRoute, Router } from '@angular/router';
import { NotificationsService } from '../../../shared/notifications/notifications.service';
import { TranslateService } from '@ngx-translate/core';
import { first, map } from 'rxjs/operators';
import { RemoteData } from '../../../core/data/remote-data';
<<<<<<< HEAD
import { environment } from '../../../../environments/environment';
=======
import { AbstractTrackableComponent } from '../../../shared/trackable/abstract-trackable.component';
>>>>>>> c64760b0

@Component({
  selector: 'ds-abstract-item-update',
  template: ''
})
/**
 * Abstract component for managing object updates of an item
 */
export class AbstractItemUpdateComponent extends AbstractTrackableComponent implements OnInit {
  /**
   * The item to display the edit page for
   */
  item: Item;
  /**
   * The current values and updates for all this item's fields
   * Should be initialized in the initializeUpdates method of the child component
   */
  updates$: Observable<FieldUpdates>;

  constructor(
<<<<<<< HEAD
    protected itemService: ItemDataService,
    protected objectUpdatesService: ObjectUpdatesService,
    protected router: Router,
    protected notificationsService: NotificationsService,
    protected translateService: TranslateService,
    protected route: ActivatedRoute
=======
    public itemService: ItemDataService,
    public objectUpdatesService: ObjectUpdatesService,
    public router: Router,
    public notificationsService: NotificationsService,
    public translateService: TranslateService,
    @Inject(GLOBAL_CONFIG) public EnvConfig: GlobalConfig,
    public route: ActivatedRoute
>>>>>>> c64760b0
  ) {
    super(objectUpdatesService, notificationsService, translateService)
  }

  /**
   * Initialize common properties between item-update components
   */
  ngOnInit(): void {
    this.route.parent.data.pipe(map((data) => data.item))
      .pipe(
        first(),
        map((data: RemoteData<Item>) => data.payload)
      ).subscribe((item: Item) => {
      this.item = item;
      this.postItemInit();
    });

    this.discardTimeOut = environment.item.edit.undoTimeout;
    this.url = this.router.url;
    if (this.url.indexOf('?') > 0) {
      this.url = this.url.substr(0, this.url.indexOf('?'));
    }
    this.hasChanges().pipe(first()).subscribe((hasChanges) => {
      if (!hasChanges) {
        this.initializeOriginalFields();
      } else {
        this.checkLastModified();
      }
    });

    this.initializeNotificationsPrefix();
    this.initializeUpdates();
  }

  /**
   * Actions to perform after the item has been initialized
   * Abstract method: Should be overwritten in the sub class
   */
  postItemInit(): void {
    // Overwrite in subclasses
  }

  /**
   * Initialize the values and updates of the current item's fields
   * Abstract method: Should be overwritten in the sub class
   */
  initializeUpdates(): void {
    // Overwrite in subclasses
  }

  /**
   * Initialize the prefix for notification messages
   * Abstract method: Should be overwritten in the sub class
   */
  initializeNotificationsPrefix(): void {
    // Overwrite in subclasses
  }

  /**
   * Sends all initial values of this item to the object updates service
   * Abstract method: Should be overwritten in the sub class
   */
  initializeOriginalFields(): void {
    // Overwrite in subclasses
  }

  /**
   * Submit the current changes
   * Abstract method: Should be overwritten in the sub class
   */
  submit(): void {
    // Overwrite in subclasses
  }

  /**
   * Prevent unnecessary rerendering so fields don't lose focus
   */
  trackUpdate(index, update: FieldUpdate) {
    return update && update.field ? update.field.uuid : undefined;
  }

  /**
   * Check if the current page is entirely valid
   */
  protected isValid() {
    return this.objectUpdatesService.isValidPage(this.url);
  }

  /**
   * Checks if the current item is still in sync with the version in the store
   * If it's not, a notification is shown and the changes are removed
   */
  private checkLastModified() {
    const currentVersion = this.item.lastModified;
    this.objectUpdatesService.getLastModified(this.url).pipe(first()).subscribe(
      (updateVersion: Date) => {
        if (updateVersion.getDate() !== currentVersion.getDate()) {
          this.notificationsService.warning(this.getNotificationTitle('outdated'), this.getNotificationContent('outdated'));
          this.initializeOriginalFields();
        }
      }
    );
  }
}<|MERGE_RESOLUTION|>--- conflicted
+++ resolved
@@ -9,16 +9,9 @@
 import { TranslateService } from '@ngx-translate/core';
 import { first, map } from 'rxjs/operators';
 import { RemoteData } from '../../../core/data/remote-data';
-<<<<<<< HEAD
+import { AbstractTrackableComponent } from '../../../shared/trackable/abstract-trackable.component';
 import { environment } from '../../../../environments/environment';
-=======
-import { AbstractTrackableComponent } from '../../../shared/trackable/abstract-trackable.component';
->>>>>>> c64760b0
 
-@Component({
-  selector: 'ds-abstract-item-update',
-  template: ''
-})
 /**
  * Abstract component for managing object updates of an item
  */
@@ -34,22 +27,12 @@
   updates$: Observable<FieldUpdates>;
 
   constructor(
-<<<<<<< HEAD
     protected itemService: ItemDataService,
     protected objectUpdatesService: ObjectUpdatesService,
     protected router: Router,
     protected notificationsService: NotificationsService,
     protected translateService: TranslateService,
     protected route: ActivatedRoute
-=======
-    public itemService: ItemDataService,
-    public objectUpdatesService: ObjectUpdatesService,
-    public router: Router,
-    public notificationsService: NotificationsService,
-    public translateService: TranslateService,
-    @Inject(GLOBAL_CONFIG) public EnvConfig: GlobalConfig,
-    public route: ActivatedRoute
->>>>>>> c64760b0
   ) {
     super(objectUpdatesService, notificationsService, translateService)
   }
