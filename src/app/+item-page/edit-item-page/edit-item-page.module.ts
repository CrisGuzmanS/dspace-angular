--- conflicted
+++ resolved
@@ -72,15 +72,12 @@
     ItemMoveComponent,
     ItemEditBitstreamDragHandleComponent,
     VirtualMetadataComponent,
-<<<<<<< HEAD
     ItemAuthorizationsComponent,
     ResourcePolicyEditComponent,
     ResourcePolicyCreateComponent,
-=======
   ],
   providers: [
     BundleDataService
->>>>>>> 49e7b4b4
   ]
 })
 export class EditItemPageModule {
