--- conflicted
+++ resolved
@@ -81,23 +81,14 @@
   const itemDataServiceStub = {
     mapToCollection: () => createSuccessfulRemoteDataObject$({}),
     removeMappingFromCollection: () => createSuccessfulRemoteDataObject$({}),
-<<<<<<< HEAD
-    getMappedCollectionsEndpoint: () => of('rest/api/mappedCollectionsEndpoint'),
-    getMappedCollections: () => of(mockCollectionsRD),
-=======
     getMappedCollectionsEndpoint: () => observableOf('rest/api/mappedCollectionsEndpoint'),
     getMappedCollections: () => observableOf(mockCollectionsRD),
->>>>>>> 942dd2e7
     /* tslint:disable:no-empty */
     clearMappedCollectionsRequests: () => {}
     /* tslint:enable:no-empty */
   };
   const collectionDataServiceStub = {
-<<<<<<< HEAD
-    findAllByHref: () => of(mockCollectionsRD)
-=======
     findAllByHref: () => observableOf(mockCollectionsRD)
->>>>>>> 942dd2e7
   };
   const searchServiceStub = Object.assign(new SearchServiceStub(), {
     search: () => observableOf(mockCollectionsRD),
