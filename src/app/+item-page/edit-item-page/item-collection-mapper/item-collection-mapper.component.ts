import { BehaviorSubject, combineLatest as observableCombineLatest, Observable } from 'rxjs';

import { ChangeDetectionStrategy, Component, OnInit, ViewChild } from '@angular/core';
import { DSONameService } from '../../../core/breadcrumbs/dso-name.service';
import { CollectionDataService } from '../../../core/data/collection-data.service';
import { fadeIn, fadeInOut } from '../../../shared/animations/fade';
import { RemoteData } from '../../../core/data/remote-data';
import { PaginatedList } from '../../../core/data/paginated-list.model';
import { Collection } from '../../../core/shared/collection.model';
import { Item } from '../../../core/shared/item.model';
import {
  getFirstSucceededRemoteDataPayload,
  getRemoteDataPayload,
  getFirstSucceededRemoteData,
  toDSpaceObjectListRD,
<<<<<<< HEAD
  getAllSucceededRemoteData
=======
  getAllSucceededRemoteData, getFirstCompletedRemoteData
>>>>>>> 942dd2e7
} from '../../../core/shared/operators';
import { ActivatedRoute, Router } from '@angular/router';
import { filter, map, startWith, switchMap, take } from 'rxjs/operators';
import { ItemDataService } from '../../../core/data/item-data.service';
import { TranslateService } from '@ngx-translate/core';
import { NotificationsService } from '../../../shared/notifications/notifications.service';
import { DSpaceObjectType } from '../../../core/shared/dspace-object-type.model';
import { hasValue, isNotEmpty } from '../../../shared/empty.util';
import { PaginatedSearchOptions } from '../../../shared/search/paginated-search-options.model';
import { SearchConfigurationService } from '../../../core/shared/search/search-configuration.service';
import { SearchService } from '../../../core/shared/search/search.service';
import { NoContent } from '../../../core/shared/NoContent.model';
import { getItemPageRoute } from '../../item-page-routing-paths';

@Component({
  selector: 'ds-item-collection-mapper',
  styleUrls: ['./item-collection-mapper.component.scss'],
  templateUrl: './item-collection-mapper.component.html',
  changeDetection: ChangeDetectionStrategy.OnPush,
  animations: [
    fadeIn,
    fadeInOut
  ]
})
/**
 * Component for mapping collections to an item
 */
export class ItemCollectionMapperComponent implements OnInit {

  /**
   * A view on the tabset element
   * Used to switch tabs programmatically
   */
  @ViewChild('tabs') tabs;

  /**
   * The item to map to collections
   */
  itemRD$: Observable<RemoteData<Item>>;
  itemName$: Observable<string>;

  /**
   * Search options
   */
  searchOptions$: Observable<PaginatedSearchOptions>;

  /**
   * List of collections to show under the "Browse" tab
   * Collections that are mapped to the item
   */
  itemCollectionsRD$: Observable<RemoteData<PaginatedList<Collection>>>;

  /**
   * List of collections to show under the "Map" tab
   * Collections that are not mapped to the item
   */
  mappedCollectionsRD$: Observable<RemoteData<PaginatedList<Collection>>>;

  /**
   * Firing this observable (shouldUpdate$.next(true)) forces the two lists to reload themselves
   * Usually fired after the lists their cache is cleared (to force a new request to the REST API)
   */
  shouldUpdate$: BehaviorSubject<boolean>;

  /**
   * Track whether at least one search has been performed or not
   * As soon as at least one search has been performed, we display the search results
   */
  performedSearch = false;

  constructor(private route: ActivatedRoute,
              private router: Router,
              private searchConfigService: SearchConfigurationService,
              private searchService: SearchService,
              private notificationsService: NotificationsService,
              private itemDataService: ItemDataService,
              private collectionDataService: CollectionDataService,
              private translateService: TranslateService,
              private dsoNameService: DSONameService) {
  }

  ngOnInit(): void {
    this.itemRD$ = this.route.parent.data.pipe(
      take(1),
      map((data) => data.dso),
    );

    this.itemName$ = this.itemRD$.pipe(
      filter((rd: RemoteData<Item>) => hasValue(rd)),
      map((rd: RemoteData<Item>) => {
        return this.dsoNameService.getName(rd.payload);
      })
    );
    this.searchOptions$ = this.searchConfigService.paginatedSearchOptions;
    this.loadCollectionLists();
  }

  /**
   * Load itemCollectionsRD$ with a fixed scope to only obtain the collections that own this item
   * Load mappedCollectionsRD$ to only obtain collections that don't own this item
   */
  loadCollectionLists() {
    console.log('loadCollectionLists');
    this.shouldUpdate$ = new BehaviorSubject<boolean>(true);
    this.itemCollectionsRD$ = observableCombineLatest(this.itemRD$.pipe(getFirstSucceededRemoteDataPayload()), this.shouldUpdate$).pipe(
      switchMap(([item, shouldUpdate]) => {
        if (shouldUpdate === true) {
          this.shouldUpdate$.next(false);
        }
        return this.collectionDataService.findAllByHref(
          this.itemDataService.getMappedCollectionsEndpoint(item.id),
          undefined,
          !shouldUpdate,
          false
        ).pipe(
          getAllSucceededRemoteData()
        );
      }),
    );

    const owningCollectionRD$ = this.itemRD$.pipe(
      getFirstSucceededRemoteDataPayload(),
      switchMap((item: Item) => this.collectionDataService.findOwningCollectionFor(item)),
      getAllSucceededRemoteData(),
    );
    const itemCollectionsAndOptions$ = observableCombineLatest(
      this.itemCollectionsRD$,
      owningCollectionRD$,
      this.searchOptions$
    );
    this.mappedCollectionsRD$ = itemCollectionsAndOptions$.pipe(
      switchMap(([itemCollectionsRD, owningCollectionRD, searchOptions]) => {
        return this.searchService.search(Object.assign(new PaginatedSearchOptions(searchOptions), {
          query: this.buildQuery([...itemCollectionsRD.payload.page, owningCollectionRD.payload], searchOptions.query),
          dsoTypes: [DSpaceObjectType.COLLECTION]
        }), 10000).pipe(
          toDSpaceObjectListRD(),
          startWith(undefined)
        );
      })
    ) as Observable<RemoteData<PaginatedList<Collection>>>;
  }

  /**
   * Map the item to the selected collections and display notifications
   * @param {string[]} ids  The list of collection UUID's to map the item to
   */
  mapCollections(ids: string[]) {
    const itemIdAndExcludingIds$ = observableCombineLatest([
      this.itemRD$.pipe(
        getFirstSucceededRemoteData(),
        map((rd: RemoteData<Item>) => rd.payload),
        map((item: Item) => item.id)
      ),
      this.itemCollectionsRD$.pipe(
        getFirstSucceededRemoteData(),
        map((rd: RemoteData<PaginatedList<Collection>>) => rd.payload.page),
        map((collections: Collection[]) => collections.map((collection: Collection) => collection.id))
      )
    ]);

    // Map the item to the collections found in ids, excluding the collections the item is already mapped to
    const responses$ = itemIdAndExcludingIds$.pipe(
      switchMap(([itemId, excludingIds]) =>
        observableCombineLatest(
          this.filterIds(ids, excludingIds).map((id: string) =>
            this.itemDataService.mapToCollection(itemId, id).pipe(getFirstCompletedRemoteData())
        ))
      )
    );

    this.showNotifications(responses$, 'item.edit.item-mapper.notifications.add');
  }

  /**
   * Remove the mapping of the item to the selected collections and display notifications
   * @param {string[]} ids  The list of collection UUID's to remove the mapping of the item for
   */
  removeMappings(ids: string[]) {
    const responses$ = this.itemRD$.pipe(
      getFirstSucceededRemoteData(),
      map((itemRD: RemoteData<Item>) => itemRD.payload.id),
      switchMap((itemId: string) => observableCombineLatest(
        ids.map((id: string) =>
          this.itemDataService.removeMappingFromCollection(itemId, id).pipe(getFirstCompletedRemoteData())
        ))
      )
    );

    this.showNotifications(responses$, 'item.edit.item-mapper.notifications.remove');
  }

  /**
   * Filters ids from a given list of ids, which exist in a second given list of ids
   * @param {string[]} ids          The list of ids to filter out of
   * @param {string[]} excluding    The ids that should be excluded from the first list
   * @returns {string[]}
   */
  private filterIds(ids: string[], excluding: string[]): string[] {
    return ids.filter((id: string) => excluding.indexOf(id) < 0);
  }

  /**
   * Display notifications
   * @param {Observable<RestResponse[]>} responses$   The responses after adding/removing a mapping
   * @param {string} messagePrefix                    The prefix to build the notification messages with
   */
  private showNotifications(responses$: Observable<RemoteData<NoContent>[]>, messagePrefix: string) {
    responses$.subscribe((responses: RemoteData<NoContent>[]) => {
      const successful = responses.filter((response: RemoteData<NoContent>) => response.hasSucceeded);
      const unsuccessful = responses.filter((response: RemoteData<NoContent>) => response.hasFailed);
      if (successful.length > 0) {
        const successMessages = observableCombineLatest([
          this.translateService.get(`${messagePrefix}.success.head`),
          this.translateService.get(`${messagePrefix}.success.content`, { amount: successful.length })
        ]);

        successMessages.subscribe(([head, content]) => {
          this.notificationsService.success(head, content);
        });
        this.shouldUpdate$.next(true);
      }
      if (unsuccessful.length > 0) {
        const unsuccessMessages = observableCombineLatest([
          this.translateService.get(`${messagePrefix}.error.head`),
          this.translateService.get(`${messagePrefix}.error.content`, { amount: unsuccessful.length })
        ]);

        unsuccessMessages.subscribe(([head, content]) => {
          this.notificationsService.error(head, content);
        });
      }
      this.switchToFirstTab();
    });
  }

  /**
   * Clear url parameters on tab change (temporary fix until pagination is improved)
   * @param event
   */
  tabChange(event) {
    this.performedSearch = false;
    this.router.navigateByUrl(this.getCurrentUrl());
  }

  /**
   * Get current url without parameters
   * @returns {string}
   */
  getCurrentUrl(): string {
    if (this.router.url.indexOf('?') > -1) {
      return this.router.url.substring(0, this.router.url.indexOf('?'));
    }
    return this.router.url;
  }

  /**
   * Build a query to exclude collections from
   * @param collections     The collections their UUIDs
   * @param query           The query to add to it
   */
  buildQuery(collections: Collection[], query: string): string {
    let result = query;
    for (const collection of collections) {
      result = this.addExcludeCollection(collection.id, result);
    }
    return result;
  }

  /**
   * Add an exclusion of a collection to a query
   * @param collectionId    The collection's UUID
   * @param query           The query to add the exclusion to
   */
  addExcludeCollection(collectionId: string, query: string): string {
    const excludeQuery = `-search.resourceid:${collectionId}`;
    if (isNotEmpty(query)) {
      return `${query} AND ${excludeQuery}`;
    } else {
      return excludeQuery;
    }
  }

  /**
   * Switch the view to focus on the first tab
   */
  switchToFirstTab() {
    this.tabs.select('browseTab');
  }

  /**
   * When a cancel event is fired, return to the item page
   */
  onCancel() {
    this.itemRD$.pipe(
      getFirstSucceededRemoteData(),
      getRemoteDataPayload(),
      take(1)
    ).subscribe((item: Item) => {
      this.router.navigate([getItemPageRoute(item)]);
    });
  }

}<|MERGE_RESOLUTION|>--- conflicted
+++ resolved
@@ -13,11 +13,7 @@
   getRemoteDataPayload,
   getFirstSucceededRemoteData,
   toDSpaceObjectListRD,
-<<<<<<< HEAD
-  getAllSucceededRemoteData
-=======
   getAllSucceededRemoteData, getFirstCompletedRemoteData
->>>>>>> 942dd2e7
 } from '../../../core/shared/operators';
 import { ActivatedRoute, Router } from '@angular/router';
 import { filter, map, startWith, switchMap, take } from 'rxjs/operators';
