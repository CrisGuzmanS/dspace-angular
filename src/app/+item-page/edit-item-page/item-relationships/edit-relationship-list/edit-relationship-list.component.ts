--- conflicted
+++ resolved
@@ -11,13 +11,8 @@
 } from '../../../../core/data/object-updates/object-updates.reducer';
 import { RelationshipService } from '../../../../core/data/relationship.service';
 import { Item } from '../../../../core/shared/item.model';
-<<<<<<< HEAD
-import { defaultIfEmpty, filter, map, mergeMap, switchMap, take, tap } from 'rxjs/operators';
-import { hasValue } from '../../../../shared/empty.util';
-=======
-import { defaultIfEmpty, flatMap, map, switchMap, take, } from 'rxjs/operators';
+import { defaultIfEmpty, map, mergeMap, switchMap, take, } from 'rxjs/operators';
 import { hasValue, hasValueOperator } from '../../../../shared/empty.util';
->>>>>>> 85303576
 import { Relationship } from '../../../../core/shared/item-relationships/relationship.model';
 import { RelationshipType } from '../../../../core/shared/item-relationships/relationship-type.model';
 import {
@@ -262,11 +257,7 @@
       switchMap((isLeftItem) => isLeftItem ? relationship.rightItem : relationship.leftItem),
       getFirstSucceededRemoteData(),
       getRemoteDataPayload(),
-<<<<<<< HEAD
-    );
-=======
-    ) as Observable<Item>
->>>>>>> 85303576
+    ) as Observable<Item>;
   }
 
   ngOnInit(): void {
