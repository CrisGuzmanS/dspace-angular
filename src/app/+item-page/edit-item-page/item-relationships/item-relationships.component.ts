import { ChangeDetectorRef, Component } from '@angular/core';
import { Item } from '../../../core/shared/item.model';
import {
  DeleteRelationship,
  FieldUpdate,
  FieldUpdates,
  RelationshipIdentifiable,
} from '../../../core/data/object-updates/object-updates.reducer';
import { Observable } from 'rxjs/internal/Observable';
import { map, startWith, switchMap, take } from 'rxjs/operators';
import {
  combineLatest as observableCombineLatest,
  of as observableOf,
  zip as observableZip
} from 'rxjs';
import { followLink } from '../../../shared/utils/follow-link-config.model';
import { AbstractItemUpdateComponent } from '../abstract-item-update/abstract-item-update.component';
import { ItemDataService } from '../../../core/data/item-data.service';
import { ObjectUpdatesService } from '../../../core/data/object-updates/object-updates.service';
import { ActivatedRoute, Router } from '@angular/router';
import { NotificationsService } from '../../../shared/notifications/notifications.service';
import { TranslateService } from '@ngx-translate/core';
import { RelationshipService } from '../../../core/data/relationship.service';
import { RemoteData } from '../../../core/data/remote-data';
import { ObjectCacheService } from '../../../core/cache/object-cache.service';
import { getFirstSucceededRemoteData, getRemoteDataPayload } from '../../../core/shared/operators';
import { RequestService } from '../../../core/data/request.service';
import { RelationshipType } from '../../../core/shared/item-relationships/relationship-type.model';
import { ItemType } from '../../../core/shared/item-relationships/item-type.model';
import { EntityTypeService } from '../../../core/data/entity-type.service';
import { FieldChangeType } from '../../../core/data/object-updates/object-updates.actions';
import { Relationship } from '../../../core/shared/item-relationships/relationship.model';
import { NoContent } from '../../../core/shared/NoContent.model';
import { hasValue } from '../../../shared/empty.util';

@Component({
  selector: 'ds-item-relationships',
  styleUrls: ['./item-relationships.component.scss'],
  templateUrl: './item-relationships.component.html',
})
/**
 * Component for displaying an item's relationships edit page
 */
export class ItemRelationshipsComponent extends AbstractItemUpdateComponent {


  /**
   * The allowed relationship types for this type of item as an observable list
   */
  relationshipTypes$: Observable<RelationshipType[]>;

  /**
   * The item's entity type as an observable
   */
  entityType$: Observable<ItemType>;

  constructor(
    public itemService: ItemDataService,
    public objectUpdatesService: ObjectUpdatesService,
    public router: Router,
    public notificationsService: NotificationsService,
    public translateService: TranslateService,
    public route: ActivatedRoute,
    public relationshipService: RelationshipService,
    public objectCache: ObjectCacheService,
    public requestService: RequestService,
    public entityTypeService: EntityTypeService,
    public cdr: ChangeDetectorRef,
  ) {
    super(itemService, objectUpdatesService, router, notificationsService, translateService, route);
  }

  /**
<<<<<<< HEAD
   * Set up and initialize all fields
   */
  ngOnInit(): void {
    super.ngOnInit();
    this.initializeItemUpdate();
  }

  /**
   * Update the item (and view) when it's removed in the request cache
   */
  public initializeItemUpdate(): void {
    this.itemRD$ = this.requestService.hasByHref$(this.item.self).pipe(
      filter((exists: boolean) => !exists),
      switchMap(() => this.itemService.findById(
        this.item.uuid,
        true,
        true,
        followLink('owningCollection'),
        followLink('bundles'),
        followLink('relationships')),
      ),
      filter((itemRD) => !!itemRD.statusCode),
    );

    this.itemRD$.pipe(
      getFirstSucceededRemoteData(),
      getRemoteDataPayload(),
    ).subscribe((item) => {
      this.item = item;
      this.cdr.detectChanges();
      this.initializeUpdates();
    });
  }

  /**
=======
>>>>>>> 942dd2e7
   * Initialize the values and updates of the current item's relationship fields
   */
  public initializeUpdates(): void {

    const label = this.item.firstMetadataValue('relationship.type');
    if (label !== undefined) {

      this.entityType$ = this.entityTypeService.getEntityTypeByLabel(label).pipe(
        getFirstSucceededRemoteData(),
        getRemoteDataPayload(),
      );

      this.relationshipTypes$ = this.entityType$.pipe(
        switchMap((entityType) =>
          this.entityTypeService.getEntityTypeRelationships(
            entityType.id,
            true,
            true,
            followLink('leftType'),
            followLink('rightType'))
            .pipe(
              getFirstSucceededRemoteData(),
              getRemoteDataPayload(),
              map((relationshipTypes) => relationshipTypes.page),
            )
        ),
      );
    } else {
      this.entityType$ = observableOf(undefined);
    }
  }

  /**
   * Initialize the prefix for notification messages
   */
  public initializeNotificationsPrefix(): void {
    this.notificationsPrefix = 'item.edit.relationships.notifications.';
  }

  /**
   * Resolve the currently selected related items back to relationships and send a delete request for each of the relationships found
   * Make sure the lists are refreshed afterwards and notifications are sent for success and errors
   */
  public submit(): void {

    // Get all the relationships that should be removed
    const removedRelationshipIDs$: Observable<DeleteRelationship[]> = this.relationshipService.getItemRelationshipsArray(this.item).pipe(
      startWith([]),
      map((relationships: Relationship[]) => relationships.map((relationship) =>
        Object.assign(new Relationship(), relationship, { uuid: relationship.id })
      )),
      switchMap((relationships: Relationship[]) => {
        return this.objectUpdatesService.getFieldUpdatesExclusive(this.url, relationships) as Observable<FieldUpdates>;
      }),
      map((fieldUpdates: FieldUpdates) =>
        Object.values(fieldUpdates)
          .filter((fieldUpdate: FieldUpdate) => fieldUpdate.changeType === FieldChangeType.REMOVE)
          .map((fieldUpdate: FieldUpdate) => fieldUpdate.field as DeleteRelationship)
      ),
    );

    const addRelatedItems$: Observable<RelationshipIdentifiable[]> = this.objectUpdatesService.getFieldUpdates(this.url, []).pipe(
      map((fieldUpdates: FieldUpdates) =>
        Object.values(fieldUpdates)
          .filter((fieldUpdate: FieldUpdate) => hasValue(fieldUpdate))
          .filter((fieldUpdate: FieldUpdate) => fieldUpdate.changeType === FieldChangeType.ADD)
          .map((fieldUpdate: FieldUpdate) => fieldUpdate.field as RelationshipIdentifiable)
      ),
    );

    observableCombineLatest(
      removedRelationshipIDs$,
      addRelatedItems$,
    ).pipe(
      take(1),
    ).subscribe(([removeRelationshipIDs, addRelatedItems]) => {
      const actions = [
        this.deleteRelationships(removeRelationshipIDs),
        this.addRelationships(addRelatedItems),
      ];
      actions.forEach((action) =>
        action.subscribe((response) => {
          if (response.length > 0) {
            this.initializeOriginalFields();
            this.cdr.detectChanges();
            this.displayNotifications(response);
          }
        })
      );
    });
  }

  deleteRelationships(deleteRelationshipIDs: DeleteRelationship[]): Observable<RemoteData<NoContent>[]> {
    return observableZip(...deleteRelationshipIDs.map((deleteRelationship) => {
        let copyVirtualMetadata: string;
        if (deleteRelationship.keepLeftVirtualMetadata && deleteRelationship.keepRightVirtualMetadata) {
          copyVirtualMetadata = 'all';
        } else if (deleteRelationship.keepLeftVirtualMetadata) {
          copyVirtualMetadata = 'left';
        } else if (deleteRelationship.keepRightVirtualMetadata) {
          copyVirtualMetadata = 'right';
        } else {
          copyVirtualMetadata = 'none';
        }
        return this.relationshipService.deleteRelationship(deleteRelationship.uuid, copyVirtualMetadata);
      }
    ));
  }

  addRelationships(addRelatedItems: RelationshipIdentifiable[]): Observable<RemoteData<Relationship>[]> {
    return observableZip(...addRelatedItems.map((addRelationship) =>
      this.entityType$.pipe(
        switchMap((entityType) => this.entityTypeService.isLeftType(addRelationship.type, entityType)),
        switchMap((isLeftType) => {
          let leftItem: Item;
          let rightItem: Item;
          let leftwardValue: string;
          let rightwardValue: string;
          if (isLeftType) {
            leftItem = this.item;
            rightItem = addRelationship.relatedItem;
            leftwardValue = null;
            rightwardValue = addRelationship.nameVariant;
          } else {
            leftItem = addRelationship.relatedItem;
            rightItem = this.item;
            leftwardValue = addRelationship.nameVariant;
            rightwardValue = null;
          }
          return this.relationshipService.addRelationship(addRelationship.type.id, leftItem, rightItem, leftwardValue, rightwardValue);
        }),
      )
    ));
  }

  /**
   * Display notifications
   * - Error notification for each failed response with their message
   * - Success notification in case there's at least one successful response
   * @param responses
   */
  displayNotifications(responses: RemoteData<NoContent>[]) {
    const failedResponses = responses.filter((response: RemoteData<NoContent>) => response.hasFailed);
    const successfulResponses = responses.filter((response: RemoteData<NoContent>) => response.hasSucceeded);

    failedResponses.forEach((response: RemoteData<NoContent>) => {
      this.notificationsService.error(this.getNotificationTitle('failed'), response.errorMessage);
    });
    if (successfulResponses.length > 0) {
      this.notificationsService.success(this.getNotificationTitle('saved'), this.getNotificationContent('saved'));
    }
  }
  /**
   * Sends all initial values of this item to the object updates service
   */
  public initializeOriginalFields() {
    console.log('init');
    return this.relationshipService.getRelatedItems(this.item).pipe(
      take(1),
    ).subscribe((items: Item[]) => {
      this.objectUpdatesService.initialize(this.url, items, this.item.lastModified);
    });
  }
}<|MERGE_RESOLUTION|>--- conflicted
+++ resolved
@@ -71,44 +71,6 @@
   }
 
   /**
-<<<<<<< HEAD
-   * Set up and initialize all fields
-   */
-  ngOnInit(): void {
-    super.ngOnInit();
-    this.initializeItemUpdate();
-  }
-
-  /**
-   * Update the item (and view) when it's removed in the request cache
-   */
-  public initializeItemUpdate(): void {
-    this.itemRD$ = this.requestService.hasByHref$(this.item.self).pipe(
-      filter((exists: boolean) => !exists),
-      switchMap(() => this.itemService.findById(
-        this.item.uuid,
-        true,
-        true,
-        followLink('owningCollection'),
-        followLink('bundles'),
-        followLink('relationships')),
-      ),
-      filter((itemRD) => !!itemRD.statusCode),
-    );
-
-    this.itemRD$.pipe(
-      getFirstSucceededRemoteData(),
-      getRemoteDataPayload(),
-    ).subscribe((item) => {
-      this.item = item;
-      this.cdr.detectChanges();
-      this.initializeUpdates();
-    });
-  }
-
-  /**
-=======
->>>>>>> 942dd2e7
    * Initialize the values and updates of the current item's relationship fields
    */
   public initializeUpdates(): void {
