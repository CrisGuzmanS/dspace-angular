--- conflicted
+++ resolved
@@ -10,11 +10,8 @@
 import { Item } from '../../../core/shared/item.model';
 import { By } from '@angular/platform-browser';
 import { CUSTOM_ELEMENTS_SCHEMA } from '@angular/core';
-<<<<<<< HEAD
-=======
 import { of as observableOf } from 'rxjs';
 import { RemoteData } from '../../../core/data/remote-data';
->>>>>>> cebea756
 
 describe('ItemStatusComponent', () => {
   let comp: ItemStatusComponent;
