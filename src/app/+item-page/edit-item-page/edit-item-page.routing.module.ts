import { ItemPageResolver } from '../item-page.resolver';
import { NgModule } from '@angular/core';
import { RouterModule } from '@angular/router';
import { EditItemPageComponent } from './edit-item-page.component';
import { ItemWithdrawComponent } from './item-withdraw/item-withdraw.component';
import { ItemReinstateComponent } from './item-reinstate/item-reinstate.component';
import { ItemPrivateComponent } from './item-private/item-private.component';
import { ItemPublicComponent } from './item-public/item-public.component';
import { ItemDeleteComponent } from './item-delete/item-delete.component';
import { ItemStatusComponent } from './item-status/item-status.component';
import { ItemMetadataComponent } from './item-metadata/item-metadata.component';
import { ItemBitstreamsComponent } from './item-bitstreams/item-bitstreams.component';
<<<<<<< HEAD
import { ItemMoveComponent } from './item-move/item-move.component';
import { URLCombiner } from '../../core/url-combiner/url-combiner';
import { getItemEditPath } from '../item-page-routing.module';
=======
import { ItemRelationshipsComponent } from './item-relationships/item-relationships.component';
>>>>>>> 3a68b6dd

const ITEM_EDIT_WITHDRAW_PATH = 'withdraw';
const ITEM_EDIT_REINSTATE_PATH = 'reinstate';
const ITEM_EDIT_PRIVATE_PATH = 'private';
const ITEM_EDIT_PUBLIC_PATH = 'public';
const ITEM_EDIT_DELETE_PATH = 'delete';

const ITEM_EDIT_MOVE_PATH = 'move';

/**
 * Routing module that handles the routing for the Edit Item page administrator functionality
 */
@NgModule({
  imports: [
    RouterModule.forChild([
      {
        path: '',
        component: EditItemPageComponent,
        resolve: {
          item: ItemPageResolver
        },
        children: [
          {
            path: '',
            redirectTo: 'status',
            pathMatch: 'full'
          },
          {
            path: 'status',
            component: ItemStatusComponent,
            data: {title: 'item.edit.tabs.status.title'}
          },
          {
            path: 'bitstreams',
            component: ItemBitstreamsComponent,
            data: {title: 'item.edit.tabs.bitstreams.title'}
          },
          {
            path: 'metadata',
            component: ItemMetadataComponent,
            data: {title: 'item.edit.tabs.metadata.title'}
          },
          {
            path: 'relationships',
            component: ItemRelationshipsComponent,
            data: { title: 'item.edit.tabs.relationships.title' }
          },
          {
            path: 'view',
            /* TODO - change when view page exists */
            component: ItemBitstreamsComponent,
            data: {title: 'item.edit.tabs.view.title'}
          },
          {
            path: 'curate',
            /* TODO - change when curate page exists */
            component: ItemBitstreamsComponent,
            data: {title: 'item.edit.tabs.curate.title'}
          },
        ]
      },
      {
        path: ITEM_EDIT_WITHDRAW_PATH,
        component: ItemWithdrawComponent,
        resolve: {
          item: ItemPageResolver
        }
      },
      {
        path: ITEM_EDIT_REINSTATE_PATH,
        component: ItemReinstateComponent,
        resolve: {
          item: ItemPageResolver
        }
      },
      {
        path: ITEM_EDIT_PRIVATE_PATH,
        component: ItemPrivateComponent,
        resolve: {
          item: ItemPageResolver
        }
      },
      {
        path: ITEM_EDIT_PUBLIC_PATH,
        component: ItemPublicComponent,
        resolve: {
          item: ItemPageResolver
        }
      },
      {
        path: ITEM_EDIT_DELETE_PATH,
        component: ItemDeleteComponent,
        resolve: {
          item: ItemPageResolver
        }
      },
      {
        path: ITEM_EDIT_MOVE_PATH,
        component: ItemMoveComponent,
        data: {title: 'item.edit.move.title'},
        resolve: {
          item: ItemPageResolver
        }
      }])
  ],
  providers: [
    ItemPageResolver,
  ]
})
export class EditItemPageRoutingModule {

}<|MERGE_RESOLUTION|>--- conflicted
+++ resolved
@@ -10,20 +10,14 @@
 import { ItemStatusComponent } from './item-status/item-status.component';
 import { ItemMetadataComponent } from './item-metadata/item-metadata.component';
 import { ItemBitstreamsComponent } from './item-bitstreams/item-bitstreams.component';
-<<<<<<< HEAD
 import { ItemMoveComponent } from './item-move/item-move.component';
-import { URLCombiner } from '../../core/url-combiner/url-combiner';
-import { getItemEditPath } from '../item-page-routing.module';
-=======
 import { ItemRelationshipsComponent } from './item-relationships/item-relationships.component';
->>>>>>> 3a68b6dd
 
 const ITEM_EDIT_WITHDRAW_PATH = 'withdraw';
 const ITEM_EDIT_REINSTATE_PATH = 'reinstate';
 const ITEM_EDIT_PRIVATE_PATH = 'private';
 const ITEM_EDIT_PUBLIC_PATH = 'public';
 const ITEM_EDIT_DELETE_PATH = 'delete';
-
 const ITEM_EDIT_MOVE_PATH = 'move';
 
 /**
@@ -47,17 +41,17 @@
           {
             path: 'status',
             component: ItemStatusComponent,
-            data: {title: 'item.edit.tabs.status.title'}
+            data: { title: 'item.edit.tabs.status.title' }
           },
           {
             path: 'bitstreams',
             component: ItemBitstreamsComponent,
-            data: {title: 'item.edit.tabs.bitstreams.title'}
+            data: { title: 'item.edit.tabs.bitstreams.title' }
           },
           {
             path: 'metadata',
             component: ItemMetadataComponent,
-            data: {title: 'item.edit.tabs.metadata.title'}
+            data: { title: 'item.edit.tabs.metadata.title' }
           },
           {
             path: 'relationships',
@@ -68,13 +62,13 @@
             path: 'view',
             /* TODO - change when view page exists */
             component: ItemBitstreamsComponent,
-            data: {title: 'item.edit.tabs.view.title'}
+            data: { title: 'item.edit.tabs.view.title' }
           },
           {
             path: 'curate',
             /* TODO - change when curate page exists */
             component: ItemBitstreamsComponent,
-            data: {title: 'item.edit.tabs.curate.title'}
+            data: { title: 'item.edit.tabs.curate.title' }
           },
         ]
       },
@@ -116,7 +110,7 @@
       {
         path: ITEM_EDIT_MOVE_PATH,
         component: ItemMoveComponent,
-        data: {title: 'item.edit.move.title'},
+        data: { title: 'item.edit.move.title' },
         resolve: {
           item: ItemPageResolver
         }
