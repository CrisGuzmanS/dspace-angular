--- conflicted
+++ resolved
@@ -20,13 +20,7 @@
             [title]="'community.page.news'">
           </ds-comcol-page-content>
         </header>
-<<<<<<< HEAD
         <ds-dso-edit-menu></ds-dso-edit-menu>
-=======
-        <div class="pl-2 space-children-mr">
-          <ds-dso-page-edit-button *ngIf="isCommunityAdmin$ | async" [pageRoute]="communityPageRoute$ | async" [dso]="communityPayload" [tooltipMsg]="'community.page.edit'"></ds-dso-page-edit-button>
-        </div>
->>>>>>> f01db3e9
       </div>
       <section class="comcol-page-browse-section">
         <!-- Browse-By Links -->
