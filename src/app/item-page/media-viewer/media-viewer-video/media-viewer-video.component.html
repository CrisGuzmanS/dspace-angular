--- conflicted
+++ resolved
@@ -1,11 +1,6 @@
 <video
-<<<<<<< HEAD
+  crossorigin="anonymous"
   [src]="medias[currentIndex].bitstream._links.content.href"
-=======
-  crossorigin="anonymous"
-  #media
-  [src]="filteredMedias[currentIndex].bitstream._links.content.href"
->>>>>>> 694fa39a
   id="singleVideo"
   [poster]="
     medias[currentIndex].thumbnail ||
@@ -13,20 +8,15 @@
   "
   preload="none"
   controls
-<<<<<<< HEAD
-></video>
-<div class="buttons" *ngIf="medias?.length > 1">
-=======
 >
-  <ng-container *ngIf="getMediaCap(filteredMedias[currentIndex].bitstream.name) as capInfos">
+  <ng-container *ngIf="getMediaCap(medias[currentIndex].bitstream.name, captions) as capInfos">
     <ng-container *ngFor="let capInfo of capInfos">
       <track [src]="capInfo.src" [label]="capInfo.langLabel" [srclang]="capInfo.srclang" />
     </ng-container>
   </ng-container>
 
 </video>
-<div class="buttons" *ngIf="filteredMedias?.length > 1">
->>>>>>> 694fa39a
+<div class="buttons" *ngIf="medias?.length > 1">
   <button
     class="btn btn-primary previous"
     [disabled]="currentIndex === 0"
