<div class="container" *ngVar="(itemRD$ | async) as itemRD">
  <div class="item-page" *ngIf="itemRD?.hasSucceeded" @fadeInOut>
    <div *ngIf="itemRD?.payload as item">
      <ds-item-alerts [item]="item"></ds-item-alerts>
      <ds-item-versions-notice [item]="item"></ds-item-versions-notice>
      <ds-view-tracker [object]="item"></ds-view-tracker>
<<<<<<< HEAD
      <div class="d-flex flex-row">
        <ds-item-page-title-field class="mr-auto" [item]="item">
        </ds-item-page-title-field>
        <div class="pl-2">
          <ds-dso-page-edit-button [pageRoute]="itemPageRoute$ | async" [dso]="item" [tooltipMsg]="'item.page.edit'"></ds-dso-page-edit-button>
=======
      <div *ngIf="!item.isWithdrawn || (isAdmin$|async)" class="full-item-info">
        <div class="d-flex flex-row">
          <ds-item-page-title-field class="mr-auto" [item]="item"></ds-item-page-title-field>
          <div class="pl-2 space-children-mr">
            <ds-dso-page-edit-button [pageRoute]="itemPageRoute$ | async" [dso]="item"
                                     [tooltipMsg]="'item.page.edit'"></ds-dso-page-edit-button>
          </div>
>>>>>>> 31167a3c
        </div>
        <div class="simple-view-link my-3" *ngIf="!fromSubmissionObject">
          <a class="btn btn-outline-primary" [routerLink]="[(itemPageRoute$ | async)]">
            {{"item.page.link.simple" | translate}}
          </a>
        </div>
        <div class="table-responsive">
          <table class="table  table-striped">
            <tbody>
            <ng-container *ngFor="let mdEntry of (metadata$ | async) | keyvalue">
              <tr *ngFor="let mdValue of mdEntry.value">
                <td>{{mdEntry.key}}</td>
                <td>{{mdValue.value}}</td>
                <td>{{mdValue.language}}</td>
              </tr>
            </ng-container>
            </tbody>
          </table>
        </div>
        <ds-item-page-full-file-section [item]="item"></ds-item-page-full-file-section>
        <ds-item-page-collections [item]="item"></ds-item-page-collections>
        <ds-item-versions class="mt-2" [item]="item"></ds-item-versions>
        <div class="button-row bottom" *ngIf="fromSubmissionObject">
          <div class="text-right">
            <button class="btn btn-outline-secondary mr-1" (click)="back()"><i
                    class="fas fa-arrow-left"></i> {{'item.page.return' | translate}}</button>
          </div>
        </div>
      </div>
    </div>
  </div>
  <ds-error *ngIf="itemRD?.hasFailed" message="{{'error.item' | translate}}"></ds-error>
  <ds-themed-loading *ngIf="itemRD?.isLoading" message="{{'loading.item' | translate}}"></ds-themed-loading>
</div><|MERGE_RESOLUTION|>--- conflicted
+++ resolved
@@ -4,13 +4,6 @@
       <ds-item-alerts [item]="item"></ds-item-alerts>
       <ds-item-versions-notice [item]="item"></ds-item-versions-notice>
       <ds-view-tracker [object]="item"></ds-view-tracker>
-<<<<<<< HEAD
-      <div class="d-flex flex-row">
-        <ds-item-page-title-field class="mr-auto" [item]="item">
-        </ds-item-page-title-field>
-        <div class="pl-2">
-          <ds-dso-page-edit-button [pageRoute]="itemPageRoute$ | async" [dso]="item" [tooltipMsg]="'item.page.edit'"></ds-dso-page-edit-button>
-=======
       <div *ngIf="!item.isWithdrawn || (isAdmin$|async)" class="full-item-info">
         <div class="d-flex flex-row">
           <ds-item-page-title-field class="mr-auto" [item]="item"></ds-item-page-title-field>
@@ -18,7 +11,6 @@
             <ds-dso-page-edit-button [pageRoute]="itemPageRoute$ | async" [dso]="item"
                                      [tooltipMsg]="'item.page.edit'"></ds-dso-page-edit-button>
           </div>
->>>>>>> 31167a3c
         </div>
         <div class="simple-view-link my-3" *ngIf="!fromSubmissionObject">
           <a class="btn btn-outline-primary" [routerLink]="[(itemPageRoute$ | async)]">
