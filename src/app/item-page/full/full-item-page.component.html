--- conflicted
+++ resolved
@@ -10,7 +10,6 @@
         <ds-dso-edit-menu></ds-dso-edit-menu>
 
         </div>
-<<<<<<< HEAD
         <div class="simple-view-link my-3" *ngIf="!fromSubmissionObject">
           <a class="btn btn-outline-primary" [routerLink]="[(itemPageRoute$ | async)]">
             {{"item.page.link.simple" | translate}}
@@ -29,7 +28,7 @@
             </tbody>
           </table>
         </div>
-        <ds-item-page-full-file-section [item]="item"></ds-item-page-full-file-section>
+        <ds-themed-item-page-full-file-section [item]="item"></ds-themed-item-page-full-file-section>
         <ds-item-page-collections [item]="item"></ds-item-page-collections>
         <ds-item-versions class="mt-2" [item]="item"></ds-item-versions>
         <div class="button-row bottom" *ngIf="fromSubmissionObject">
@@ -37,31 +36,6 @@
             <button class="btn btn-outline-secondary mr-1" (click)="back()"><i
                     class="fas fa-arrow-left"></i> {{'item.page.return' | translate}}</button>
           </div>
-=======
-      </div>
-      <div class="simple-view-link my-3" *ngIf="!fromWfi">
-        <a class="btn btn-outline-primary" [routerLink]="[(itemPageRoute$ | async)]">
-          {{"item.page.link.simple" | translate}}
-        </a>
-      </div>
-      <table class="table table-responsive table-striped">
-        <tbody>
-          <ng-container *ngFor="let mdEntry of (metadata$ | async) | keyvalue">
-            <tr *ngFor="let mdValue of mdEntry.value">
-              <td>{{mdEntry.key}}</td>
-              <td>{{mdValue.value}}</td>
-              <td>{{mdValue.language}}</td>
-            </tr>
-          </ng-container>
-        </tbody>
-      </table>
-      <ds-themed-item-page-full-file-section [item]="item"></ds-themed-item-page-full-file-section>
-      <ds-item-page-collections [item]="item"></ds-item-page-collections>
-      <ds-item-versions class="mt-2" [item]="item"></ds-item-versions>
-      <div class="button-row bottom" *ngIf="fromWfi">
-        <div class="text-right">
-          <button class="btn btn-outline-secondary mr-1" (click)="back()"><i class="fas fa-arrow-left"></i> {{'item.page.return' | translate}}</button>
->>>>>>> 660a6dbd
         </div>
       </div>
     </div>
