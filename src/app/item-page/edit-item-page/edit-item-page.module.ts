--- conflicted
+++ resolved
@@ -34,16 +34,13 @@
 import { ObjectValuesPipe } from '../../shared/utils/object-values-pipe';
 import { ResourcePoliciesModule } from '../../shared/resource-policies/resource-policies.module';
 import { ItemVersionsModule } from '../versions/item-versions.module';
-<<<<<<< HEAD
-import { ThemedItemStatusComponent } from './item-status/themed-item-status.component';
-
-=======
 import { IdentifierDataService } from '../../core/data/identifier-data.service';
 import { IdentifierDataComponent } from '../../shared/object-list/identifier-data/identifier-data.component';
 import { ItemRegisterDoiComponent } from './item-register-doi/item-register-doi.component';
 import { DsoSharedModule } from '../../dso-shared/dso-shared.module';
 import { ItemCurateComponent } from './item-curate/item-curate.component';
->>>>>>> 37d9b5bf
+import { ThemedItemStatusComponent } from './item-status/themed-item-status.component';
+
 
 /**
  * Module that contains all components related to the Edit Item page administrator functionality
@@ -72,12 +69,7 @@
     ItemPublicComponent,
     ItemDeleteComponent,
     ItemStatusComponent,
-<<<<<<< HEAD
     ThemedItemStatusComponent,
-    ItemMetadataComponent,
-    ThemedItemMetadataComponent,
-=======
->>>>>>> 37d9b5bf
     ItemRelationshipsComponent,
     ItemBitstreamsComponent,
     ItemVersionHistoryComponent,
@@ -100,14 +92,9 @@
     IdentifierDataService,
     ObjectValuesPipe
   ],
-<<<<<<< HEAD
   exports: [
-    EditInPlaceFieldComponent,
-    ThemedItemMetadataComponent,
     ItemOperationComponent,
   ]
-=======
->>>>>>> 37d9b5bf
 })
 export class EditItemPageModule {
 
