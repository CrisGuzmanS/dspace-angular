--- conflicted
+++ resolved
@@ -10,11 +10,8 @@
 import { NotificationsService } from '../../../../shared/notifications/notifications.service';
 import { TranslateService } from '@ngx-translate/core';
 import { getFirstCompletedRemoteData } from '../../../../core/shared/operators';
-<<<<<<< HEAD
+import { AppConfig, APP_CONFIG } from 'src/config/app-config.interface';
 import { DSONameService } from '../../../../core/breadcrumbs/dso-name.service';
-=======
-import { AppConfig, APP_CONFIG } from 'src/config/app-config.interface';
->>>>>>> 1d58910d
 
 /**
  * This component renders the file section of the item
@@ -46,11 +43,8 @@
     protected bitstreamDataService: BitstreamDataService,
     protected notificationsService: NotificationsService,
     protected translateService: TranslateService,
-<<<<<<< HEAD
     public dsoNameService: DSONameService,
-=======
     @Inject(APP_CONFIG) protected appConfig: AppConfig
->>>>>>> 1d58910d
   ) {
     this.pageSize = this.appConfig.item.bitstream.pageSize;
   }
