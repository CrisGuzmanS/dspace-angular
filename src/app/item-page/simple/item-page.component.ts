--- conflicted
+++ resolved
@@ -1,38 +1,20 @@
-<<<<<<< HEAD
-import { map, mergeMap, take, tap } from 'rxjs/operators';
-import { ChangeDetectionStrategy, Component, OnInit } from '@angular/core';
-import { ActivatedRoute, Router } from '@angular/router';
-
-import { BehaviorSubject, Observable } from 'rxjs';
-=======
 import { ChangeDetectionStrategy, Component, OnInit } from '@angular/core';
 import { ActivatedRoute, Router } from '@angular/router';
 
 import { Observable } from 'rxjs';
 import { map } from 'rxjs/operators';
 
->>>>>>> 9b6aa9f3
 import { ItemDataService } from '../../core/data/item-data.service';
 import { RemoteData } from '../../core/data/remote-data';
 import { Item } from '../../core/shared/item.model';
 import { fadeInOut } from '../../shared/animations/fade';
-<<<<<<< HEAD
-import { getAllSucceededRemoteDataPayload, getFirstSucceededRemoteData } from '../../core/shared/operators';
-=======
 import { getAllSucceededRemoteDataPayload } from '../../core/shared/operators';
->>>>>>> 9b6aa9f3
 import { ViewMode } from '../../core/shared/view-mode.model';
 import { AuthService } from '../../core/auth/auth.service';
 import { getItemPageRoute } from '../item-page-routing-paths';
 import { redirectOn4xx } from '../../core/shared/authorized.operators';
 import { AuthorizationDataService } from '../../core/data/feature-authorization/authorization-data.service';
 import { FeatureID } from '../../core/data/feature-authorization/feature-id';
-import { TranslateService } from '@ngx-translate/core';
-import { ResearcherProfileService } from '../../core/profile/researcher-profile.service';
-import { ResearcherProfile } from '../../core/profile/model/researcher-profile.model';
-import { isNotUndefined } from '../../shared/empty.util';
-import { NotificationsService } from '../../shared/notifications/notifications.service';
-
 
 /**
  * This component renders a simple item page.
