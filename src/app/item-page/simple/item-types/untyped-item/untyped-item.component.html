--- conflicted
+++ resolved
@@ -8,16 +8,9 @@
   </div>
 </div>
 <div class="d-flex flex-row">
-<<<<<<< HEAD
   <ds-item-page-title-field [item]="object" class="mr-auto">
   </ds-item-page-title-field>
-  <div class="pl-2">
-=======
-  <h2 class="item-page-title-field mr-auto">
-    <ds-metadata-values [mdValues]="object?.allMetadata(['dc.title'])"></ds-metadata-values>
-  </h2>
   <div class="pl-2 space-children-mr">
->>>>>>> 31167a3c
     <ds-dso-page-version-button (newVersionEvent)="onCreateNewVersion()" [dso]="object"
                                 [tooltipMsgCreate]="'item.page.version.create'"
                                 [tooltipMsgHasDraft]="'item.page.version.hasDraft'"></ds-dso-page-version-button>
