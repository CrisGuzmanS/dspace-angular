--- conflicted
+++ resolved
@@ -20,15 +20,9 @@
         <ds-thumbnail [thumbnail]="object?.thumbnail | async"></ds-thumbnail>
       </ds-metadata-field-wrapper>
     </ng-container>
-<<<<<<< HEAD
-    <ng-container *ngIf="mediaViewer.image || mediaViewer.video">
+    <div *ngIf="mediaViewer.image || mediaViewer.video" class="mb-2">
       <ds-themed-media-viewer [item]="object"></ds-themed-media-viewer>
-    </ng-container>
-=======
-    <div *ngIf="mediaViewer.image" class="mb-2">
-      <ds-themed-media-viewer [item]="object" [videoOptions]="mediaViewer.video"></ds-themed-media-viewer>
     </div>
->>>>>>> 81087d3a
     <ds-themed-item-page-file-section [item]="object"></ds-themed-item-page-file-section>
     <ds-item-page-date-field [item]="object"></ds-item-page-date-field>
     <ds-themed-metadata-representation-list class="ds-item-page-mixed-author-field"
