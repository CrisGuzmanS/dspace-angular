import { HttpClient } from '@angular/common/http';
import { ChangeDetectionStrategy, NO_ERRORS_SCHEMA } from '@angular/core';
import { ComponentFixture, fakeAsync, TestBed, tick, waitForAsync } from '@angular/core/testing';
import { By } from '@angular/platform-browser';
import { Store } from '@ngrx/store';
import { TranslateLoader, TranslateModule } from '@ngx-translate/core';
import { Observable, of } from 'rxjs';
import { RemoteDataBuildService } from '../../../../core/cache/builders/remote-data-build.service';
import { ObjectCacheService } from '../../../../core/cache/object-cache.service';
import { BitstreamDataService } from '../../../../core/data/bitstream-data.service';
import { CommunityDataService } from '../../../../core/data/community-data.service';
import { DefaultChangeAnalyzer } from '../../../../core/data/default-change-analyzer.service';
import { DSOChangeAnalyzer } from '../../../../core/data/dso-change-analyzer.service';
import { ItemDataService } from '../../../../core/data/item-data.service';
import { RelationshipService } from '../../../../core/data/relationship.service';
import { RemoteData } from '../../../../core/data/remote-data';
import { Bitstream } from '../../../../core/shared/bitstream.model';
import { HALEndpointService } from '../../../../core/shared/hal-endpoint.service';
import { Item } from '../../../../core/shared/item.model';
import { MetadataMap  } from '../../../../core/shared/metadata.models';
import { UUIDService } from '../../../../core/shared/uuid.service';
import { TranslateLoaderMock } from '../../../../shared/mocks/translate-loader.mock';
import { NotificationsService } from '../../../../shared/notifications/notifications.service';
import { createSuccessfulRemoteDataObject$ } from '../../../../shared/remote-data.utils';
import { TruncatableService } from '../../../../shared/truncatable/truncatable.service';
import { TruncatePipe } from '../../../../shared/utils/truncate.pipe';
import { GenericItemPageFieldComponent } from '../../field-components/specific-field/generic/generic-item-page-field.component';
import {
  createRelationshipsObservable, getIIIFEnabled, getIIIFSearchEnabled, mockRouteService
} from '../shared/item.component.spec';
import { PublicationComponent } from './publication.component';
import { createPaginatedList } from '../../../../shared/testing/utils.test';
import { RouteService } from '../../../../core/services/route.service';
import { VersionHistoryDataService } from '../../../../core/data/version-history-data.service';
import { VersionDataService } from '../../../../core/data/version-data.service';
import { RouterTestingModule } from '@angular/router/testing';
import { WorkspaceitemDataService } from '../../../../core/submission/workspaceitem-data.service';
import { SearchService } from '../../../../core/shared/search/search.service';

const noMetadata = new MetadataMap();

function getItem(metadata: MetadataMap) {
  return Object.assign(new Item(), {
    bundles: createSuccessfulRemoteDataObject$(createPaginatedList([])),
    metadata: metadata,
    relationships: createRelationshipsObservable()
  });
}

describe('PublicationComponent', () => {
  let comp: PublicationComponent;
  let fixture: ComponentFixture<PublicationComponent>;

  beforeEach(waitForAsync(() => {
    const mockBitstreamDataService = {
      getThumbnailFor(item: Item): Observable<RemoteData<Bitstream>> {
        return createSuccessfulRemoteDataObject$(new Bitstream());
      }
    };
    TestBed.configureTestingModule({
      imports: [
        TranslateModule.forRoot({
          loader: {
            provide: TranslateLoader,
            useClass: TranslateLoaderMock
          }
        }),
        RouterTestingModule,
      ],
      declarations: [PublicationComponent, GenericItemPageFieldComponent, TruncatePipe],
      providers: [
<<<<<<< HEAD
        {provide: ItemDataService, useValue: {}},
        {provide: TruncatableService, useValue: {}},
        {provide: RelationshipService, useValue: {}},
        {provide: ObjectCacheService, useValue: {}},
        {provide: UUIDService, useValue: {}},
        {provide: Store, useValue: {}},
        {provide: RemoteDataBuildService, useValue: {}},
        {provide: CommunityDataService, useValue: {}},
        {provide: HALEndpointService, useValue: {}},
        {provide: NotificationsService, useValue: {}},
        {provide: HttpClient, useValue: {}},
        {provide: DSOChangeAnalyzer, useValue: {}},
        {provide: DefaultChangeAnalyzer, useValue: {}},
        {provide: BitstreamDataService, useValue: mockBitstreamDataService},
        {provide: RouteService, useValue: mockRouteService}
=======
        { provide: ItemDataService, useValue: {} },
        { provide: TruncatableService, useValue: {} },
        { provide: RelationshipService, useValue: {} },
        { provide: ObjectCacheService, useValue: {} },
        { provide: UUIDService, useValue: {} },
        { provide: Store, useValue: {} },
        { provide: RemoteDataBuildService, useValue: {} },
        { provide: CommunityDataService, useValue: {} },
        { provide: HALEndpointService, useValue: {} },
        { provide: NotificationsService, useValue: {} },
        { provide: HttpClient, useValue: {} },
        { provide: DSOChangeAnalyzer, useValue: {} },
        { provide: DefaultChangeAnalyzer, useValue: {} },
        { provide: VersionHistoryDataService, useValue: {} },
        { provide: VersionDataService, useValue: {} },
        { provide: BitstreamDataService, useValue: mockBitstreamDataService },
        { provide: WorkspaceitemDataService, useValue: {} },
        { provide: SearchService, useValue: {} },
        { provide: RouteService, useValue: mockRouteService }
>>>>>>> 26ed23d1
      ],

      schemas: [NO_ERRORS_SCHEMA]
    }).overrideComponent(PublicationComponent, {
      set: {changeDetection: ChangeDetectionStrategy.Default}
    });
  }));

  describe('default view', () => {
    beforeEach(waitForAsync(() => {
      TestBed.compileComponents();
      fixture = TestBed.createComponent(PublicationComponent);
      comp = fixture.componentInstance;
      comp.object = getItem(noMetadata);
      fixture.detectChanges();
    }));

    it('should contain a component to display the date', () => {
      const fields = fixture.debugElement.queryAll(By.css('ds-item-page-date-field'));
      expect(fields.length).toBeGreaterThanOrEqual(1);
    });

    it('should not contain a metadata only author field', () => {
      const fields = fixture.debugElement.queryAll(By.css('ds-item-page-author-field'));
      expect(fields.length).toBe(0);
    });

    it('should contain a mixed metadata and relationship field for authors', () => {
      const fields = fixture.debugElement.queryAll(By.css('.ds-item-page-mixed-author-field'));
      expect(fields.length).toBe(1);
    });

    it('should contain a component to display the abstract', () => {
      const fields = fixture.debugElement.queryAll(By.css('ds-item-page-abstract-field'));
      expect(fields.length).toBeGreaterThanOrEqual(1);
    });

    it('should contain a component to display the uri', () => {
      const fields = fixture.debugElement.queryAll(By.css('ds-item-page-uri-field'));
      expect(fields.length).toBeGreaterThanOrEqual(1);
    });

    it('should contain a component to display the collections', () => {
      const fields = fixture.debugElement.queryAll(By.css('ds-item-page-collections'));
      expect(fields.length).toBeGreaterThanOrEqual(1);
    });
  });

  describe('with IIIF viewer', () => {

    beforeEach(waitForAsync(() => {
      const iiifEnabledMap: MetadataMap = {
        'dspace.iiif.enabled': [getIIIFEnabled(true)],
        'iiif.search.enabled': [getIIIFSearchEnabled(false)],
      };
      TestBed.compileComponents();
      fixture = TestBed.createComponent(PublicationComponent);
      comp = fixture.componentInstance;
      comp.object = getItem(iiifEnabledMap);
      fixture.detectChanges();
    }));

    it('should contain an iiif viewer component', () => {
      const fields = fixture.debugElement.queryAll(By.css('ds-mirador-viewer'));
      expect(fields.length).toBeGreaterThanOrEqual(1);
    });
    it('should not retrieve the query term for previous route', fakeAsync((): void => {
      //tick(10)
      expect(comp.iiifQuery$).toBeFalsy();
    }));

  });

  describe('with IIIF viewer and search', () => {

    beforeEach(waitForAsync(() => {
      const localMockRouteService = {
        getPreviousUrl(): Observable<string> {
          return of('/search?query=test%20query&fakeParam=true');
        }
      };
      const iiifEnabledMap: MetadataMap = {
        'dspace.iiif.enabled': [getIIIFEnabled(true)],
        'iiif.search.enabled': [getIIIFSearchEnabled(true)],
      };
      TestBed.overrideProvider(RouteService, {useValue: localMockRouteService});
      TestBed.compileComponents();
      fixture = TestBed.createComponent(PublicationComponent);
      comp = fixture.componentInstance;
      comp.object = getItem(iiifEnabledMap);
      fixture.detectChanges();
    }));

    it('should contain an iiif viewer component', () => {
      const fields = fixture.debugElement.queryAll(By.css('ds-mirador-viewer'));
      expect(fields.length).toBeGreaterThanOrEqual(1);
    });

    it('should retrieve the query term for previous route', fakeAsync((): void => {
      expect(comp.iiifQuery$.subscribe(result => expect(result).toEqual('test query')));
    }));

  });

  describe('with IIIF viewer and search but no previous search query', () => {

    beforeEach(waitForAsync(() => {
      const localMockRouteService = {
        getPreviousUrl(): Observable<string> {
          return of('/item');
        }
      };
      const iiifEnabledMap: MetadataMap = {
        'dspace.iiif.enabled': [getIIIFEnabled(true)],
        'iiif.search.enabled': [getIIIFSearchEnabled(true)],
      };
      TestBed.overrideProvider(RouteService, {useValue: localMockRouteService});
      TestBed.compileComponents();
      fixture = TestBed.createComponent(PublicationComponent);
      comp = fixture.componentInstance;
      comp.object = getItem(iiifEnabledMap);
      fixture.detectChanges();
    }));

    it('should contain an iiif viewer component', () => {
      const fields = fixture.debugElement.queryAll(By.css('ds-mirador-viewer'));
      expect(fields.length).toBeGreaterThanOrEqual(1);
    });

    it('should not retrieve the query term for previous route', fakeAsync( () => {
      let emitted;
      comp.iiifQuery$.subscribe(result => emitted = result);
      tick(10);
      expect(emitted).toBeUndefined();
    }));

  });
});<|MERGE_RESOLUTION|>--- conflicted
+++ resolved
@@ -69,23 +69,6 @@
       ],
       declarations: [PublicationComponent, GenericItemPageFieldComponent, TruncatePipe],
       providers: [
-<<<<<<< HEAD
-        {provide: ItemDataService, useValue: {}},
-        {provide: TruncatableService, useValue: {}},
-        {provide: RelationshipService, useValue: {}},
-        {provide: ObjectCacheService, useValue: {}},
-        {provide: UUIDService, useValue: {}},
-        {provide: Store, useValue: {}},
-        {provide: RemoteDataBuildService, useValue: {}},
-        {provide: CommunityDataService, useValue: {}},
-        {provide: HALEndpointService, useValue: {}},
-        {provide: NotificationsService, useValue: {}},
-        {provide: HttpClient, useValue: {}},
-        {provide: DSOChangeAnalyzer, useValue: {}},
-        {provide: DefaultChangeAnalyzer, useValue: {}},
-        {provide: BitstreamDataService, useValue: mockBitstreamDataService},
-        {provide: RouteService, useValue: mockRouteService}
-=======
         { provide: ItemDataService, useValue: {} },
         { provide: TruncatableService, useValue: {} },
         { provide: RelationshipService, useValue: {} },
@@ -105,7 +88,6 @@
         { provide: WorkspaceitemDataService, useValue: {} },
         { provide: SearchService, useValue: {} },
         { provide: RouteService, useValue: mockRouteService }
->>>>>>> 26ed23d1
       ],
 
       schemas: [NO_ERRORS_SCHEMA]
