--- conflicted
+++ resolved
@@ -87,10 +87,6 @@
     return observableOf('')
   }
 };
-<<<<<<< HEAD
-=======
-const mockFixedFilterService: SearchFixedFilterService = {} as SearchFixedFilterService;
->>>>>>> ddbe0c82
 
 export function configureSearchComponentTestingModule(compType) {
   TestBed.configureTestingModule({
