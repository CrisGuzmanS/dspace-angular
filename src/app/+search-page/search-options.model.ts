--- conflicted
+++ resolved
@@ -1,9 +1,6 @@
 import { isNotEmpty } from '../shared/empty.util';
 import { URLCombiner } from '../core/url-combiner/url-combiner';
-<<<<<<< HEAD
-=======
 import 'core-js/fn/object/entries';
->>>>>>> 99f8d4f2
 
 export enum ViewMode {
   List = 'list',
