--- conflicted
+++ resolved
@@ -1,46 +1,34 @@
-<<<<<<< HEAD
-<div class="search-page">
-    <ds-search-sidebar dsStick *ngIf="!(isMobileView | async)" class="col-3 sidebar-md-fixed" id="search-sidebar"
-                       resultCount="{{(results.pageInfo | async)?.totalElements}}"></ds-search-sidebar>
-    <div id="search-header" class="row">
-        <ds-search-form id="search-form" class="col-12 col-md-9 ml-md-auto"
-                        [query]="query"
-                        [scope]="scopeObject?.payload | async"
-                        [currentParams]="currentParams"
-                        [scopes]="scopeList?.payload">
-        </ds-search-form>
-    </div>
-    <div class="row">
-        <div id="search-body" *ngIf="(isMobileView | async)" class="row-offcanvas row-offcanvas-left"  [@slideInOut]="(isSidebarCollapsed() | async) ? 'collapsed' : 'expanded'">
-            <ds-search-sidebar class="col-12" id="search-sidebar-xs"
-                               resultCount="{{(results.pageInfo | async)?.totalElements}}"
-                               (toggleSidebar)="closeSidebar()" [ngClass]="{'active': !(isSidebarCollapsed() | async)}"></ds-search-sidebar>
-            <div id="search-content" class="col-12 col-md-9 ml-md-auto">
-                <div class="d-block d-md-none search-controls clearfix">
+<div class="container">
+    <div class="search-page">
+        <ds-search-sidebar dsStick *ngIf="!(isMobileView | async)" class="col-3 sidebar-md-fixed" id="search-sidebar"
+                           resultCount="{{(results.pageInfo | async)?.totalElements}}"></ds-search-sidebar>
+        <div id="search-header" class="row">
+            <ds-search-form id="search-form" class="col-12 col-md-9 ml-md-auto"
+                            [query]="query"
+                            [scope]="scopeObject?.payload | async"
+                            [currentParams]="currentParams"
+                            [scopes]="scopeList?.payload">
+            </ds-search-form>
+        </div>
+        <div class="row">
+            <div id="search-body" *ngIf="(isMobileView | async)" class="row-offcanvas row-offcanvas-left"  [@slideInOut]="(isSidebarCollapsed() | async) ? 'collapsed' : 'expanded'">
+                <ds-search-sidebar class="col-12" id="search-sidebar-xs"
+                                   resultCount="{{(results.pageInfo | async)?.totalElements}}"
+                                   (toggleSidebar)="closeSidebar()" [ngClass]="{'active': !(isSidebarCollapsed() | async)}"></ds-search-sidebar>
+                <div id="search-content" class="col-12 col-md-9 ml-md-auto">
+                    <div class="d-block d-md-none search-controls clearfix">
 
-                    <ds-view-mode-switch></ds-view-mode-switch>
-                    <button (click)="openSidebar()" aria-controls="#search-body"
-                            class="btn btn-outline-primary float-right open-sidebar"><i
-                            class="fa fa-sliders"></i> {{"search.sidebar.open"
-                        | translate}}
-                    </button>
+                        <ds-view-mode-switch></ds-view-mode-switch>
+                        <button (click)="openSidebar()" aria-controls="#search-body"
+                                class="btn btn-outline-primary float-right open-sidebar"><i
+                                class="fa fa-sliders"></i> {{"search.sidebar.open"
+                            | translate}}
+                        </button>
+                    </div>
+                    <ds-search-results [searchResults]="results"
+                                       [searchConfig]="searchOptions"></ds-search-results>
                 </div>
-                <ds-search-results [searchResults]="results"
-                                   [searchConfig]="searchOptions"></ds-search-results>
             </div>
         </div>
     </div>
-=======
-<div class="container">
-  <div class="search-page">
-    <ds-search-form
-      [query]="query"
-      [scope]="scopeObject?.payload | async"
-      [currentParams]="currentParams"
-      [scopes]="scopeList?.payload">
-    </ds-search-form>
-    <ds-view-mode-switch></ds-view-mode-switch>
-    <ds-search-results [searchResults]="results" [searchConfig]="searchOptions"></ds-search-results>
-  </div>
->>>>>>> cef017b9
-</div>+</div>
