import { SearchConfigurationService } from './search-configuration.service';
import { ActivatedRouteStub } from '../../shared/testing/active-router-stub';
import { PaginationComponentOptions } from '../../shared/pagination/pagination-component-options.model';
import { SortDirection, SortOptions } from '../../core/cache/models/sort-options.model';
import { PaginatedSearchOptions } from '../paginated-search-options.model';
import { SearchFilter } from '../search-filter.model';
import { of as observableOf } from 'rxjs';

describe('SearchConfigurationService', () => {
  let service: SearchConfigurationService;
  const value1 = 'random value';
  const prefixFilter = {
    'f.author': ['another value'],
    'f.date.min': ['2013'],
    'f.date.max': ['2018']
  };
  const defaults = new PaginatedSearchOptions({
    pagination: Object.assign(new PaginationComponentOptions(), { currentPage: 1, pageSize: 20 }),
    sort: new SortOptions('score', SortDirection.DESC),
    query: '',
    scope: ''
  });

  const backendFilters = [new SearchFilter('f.author', ['another value']), new SearchFilter('f.date', ['[2013 TO 2018]'])];

<<<<<<< HEAD
  const routeService = jasmine.createSpyObj('RouteService', {
    getQueryParameterValue: Observable.of(value1),
    getQueryParamsWithPrefix: Observable.of(prefixFilter),
    getRouteParameterValue: Observable.of('')
  });

  const fixedFilterService = jasmine.createSpyObj('SearchFixedFilterService', {
    getQueryByFilterName: Observable.of(''),
=======
  const spy = jasmine.createSpyObj('RouteService', {
    getQueryParameterValue: observableOf(value1),
    getQueryParamsWithPrefix: observableOf(prefixFilter)
>>>>>>> a3b4883e
  });

  const activatedRoute: any = new ActivatedRouteStub();

  beforeEach(() => {
    service = new SearchConfigurationService(routeService, fixedFilterService, activatedRoute);
  });
  describe('when the scope is called', () => {
    beforeEach(() => {
      service.getCurrentScope('');
    });
    it('should call getQueryParameterValue on the routeService with parameter name \'scope\'', () => {
      expect((service as any).routeService.getQueryParameterValue).toHaveBeenCalledWith('scope');
    });
  });

  describe('when getCurrentQuery is called', () => {
    beforeEach(() => {
      service.getCurrentQuery('');
    });
    it('should call getQueryParameterValue on the routeService with parameter name \'query\'', () => {
      expect((service as any).routeService.getQueryParameterValue).toHaveBeenCalledWith('query');
    });
  });

  describe('when getCurrentDSOType is called', () => {
    beforeEach(() => {
      service.getCurrentDSOType();
    });
    it('should call getQueryParameterValue on the routeService with parameter name \'dsoType\'', () => {
      expect((service as any).routeService.getQueryParameterValue).toHaveBeenCalledWith('dsoType');
    });
  });

  describe('when getCurrentFrontendFilters is called', () => {
    beforeEach(() => {
      service.getCurrentFrontendFilters();
    });
    it('should call getQueryParamsWithPrefix on the routeService with parameter prefix \'f.\'', () => {
      expect((service as any).routeService.getQueryParamsWithPrefix).toHaveBeenCalledWith('f.');
    });
  });

  describe('when getCurrentFilters is called', () => {
    let parsedValues$;
    beforeEach(() => {
      parsedValues$ = service.getCurrentFilters();
    });
    it('should call getQueryParamsWithPrefix on the routeService with parameter prefix \'f.\'', () => {
      expect((service as any).routeService.getQueryParamsWithPrefix).toHaveBeenCalledWith('f.');
      parsedValues$.subscribe((values) => {
        expect(values).toEqual(backendFilters);
      });
    });
  });

  describe('when getCurrentSort is called', () => {
    beforeEach(() => {
      service.getCurrentSort({} as any);
    });
    it('should call getQueryParameterValue on the routeService with parameter name \'sortDirection\'', () => {
      expect((service as any).routeService.getQueryParameterValue).toHaveBeenCalledWith('sortDirection');
    });
    it('should call getQueryParameterValue on the routeService with parameter name \'sortField\'', () => {
      expect((service as any).routeService.getQueryParameterValue).toHaveBeenCalledWith('sortField');
    });
  });
  describe('when getCurrentPagination is called', () => {
    beforeEach(() => {
      service.getCurrentPagination({ currentPage: 1, pageSize: 10 } as any);
    });
    it('should call getQueryParameterValue on the routeService with parameter name \'page\'', () => {
      expect((service as any).routeService.getQueryParameterValue).toHaveBeenCalledWith('page');
    });
    it('should call getQueryParameterValue on the routeService with parameter name \'pageSize\'', () => {
      expect((service as any).routeService.getQueryParameterValue).toHaveBeenCalledWith('pageSize');
    });
  });
  describe('when subscribeToSearchOptions or subscribeToPaginatedSearchOptions is called', () => {
    beforeEach(() => {
      spyOn(service, 'getCurrentPagination').and.callThrough();
      spyOn(service, 'getCurrentSort').and.callThrough();
      spyOn(service, 'getCurrentScope').and.callThrough();
      spyOn(service, 'getCurrentQuery').and.callThrough();
      spyOn(service, 'getCurrentDSOType').and.callThrough();
      spyOn(service, 'getCurrentFilters').and.callThrough();
    });

    describe('when subscribeToSearchOptions is called', () => {
      beforeEach(() => {
        service.subscribeToSearchOptions(defaults)
      });
      it('should call all getters it needs, but not call any others', () => {
        expect(service.getCurrentPagination).not.toHaveBeenCalled();
        expect(service.getCurrentSort).not.toHaveBeenCalled();
        expect(service.getCurrentScope).toHaveBeenCalled();
        expect(service.getCurrentQuery).toHaveBeenCalled();
        expect(service.getCurrentDSOType).toHaveBeenCalled();
        expect(service.getCurrentFilters).toHaveBeenCalled();
      });
    });

    describe('when subscribeToPaginatedSearchOptions is called', () => {
      beforeEach(() => {
        service.subscribeToPaginatedSearchOptions(defaults);
      });
      it('should call all getters it needs', () => {
        expect(service.getCurrentPagination).toHaveBeenCalled();
        expect(service.getCurrentSort).toHaveBeenCalled();
        expect(service.getCurrentScope).toHaveBeenCalled();
        expect(service.getCurrentQuery).toHaveBeenCalled();
        expect(service.getCurrentDSOType).toHaveBeenCalled();
        expect(service.getCurrentFilters).toHaveBeenCalled();
      });
    });
  });

  describe('when getCurrentFixedFilter is called', () => {
    beforeEach(() => {
      service.getCurrentFixedFilter();
    });
    it('should call getRouteParameterValue on the routeService with parameter name \'filter\'', () => {
      expect((service as any).routeService.getRouteParameterValue).toHaveBeenCalledWith('filter');
    });
  });

  describe('when updateFixedFilter is called', () => {
    const filter = 'filter';

    beforeEach(() => {
      service.updateFixedFilter(filter);
    });

    it('should update the paginated search options with the correct fixed filter', () => {
      expect(service.paginatedSearchOptions.getValue().fixedFilter).toEqual(filter);
    });

    it('should update the search options with the correct fixed filter', () => {
      expect(service.searchOptions.getValue().fixedFilter).toEqual(filter);
    });
  });
});<|MERGE_RESOLUTION|>--- conflicted
+++ resolved
@@ -23,20 +23,14 @@
 
   const backendFilters = [new SearchFilter('f.author', ['another value']), new SearchFilter('f.date', ['[2013 TO 2018]'])];
 
-<<<<<<< HEAD
   const routeService = jasmine.createSpyObj('RouteService', {
-    getQueryParameterValue: Observable.of(value1),
-    getQueryParamsWithPrefix: Observable.of(prefixFilter),
-    getRouteParameterValue: Observable.of('')
+    getQueryParameterValue: observableOf(value1),
+    getQueryParamsWithPrefix: observableOf(prefixFilter),
+    getRouteParameterValue: observableOf('')
   });
 
   const fixedFilterService = jasmine.createSpyObj('SearchFixedFilterService', {
-    getQueryByFilterName: Observable.of(''),
-=======
-  const spy = jasmine.createSpyObj('RouteService', {
-    getQueryParameterValue: observableOf(value1),
-    getQueryParamsWithPrefix: observableOf(prefixFilter)
->>>>>>> a3b4883e
+    getQueryByFilterName: observableOf(''),
   });
 
   const activatedRoute: any = new ActivatedRouteStub();
