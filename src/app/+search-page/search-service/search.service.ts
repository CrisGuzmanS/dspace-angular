--- conflicted
+++ resolved
@@ -181,14 +181,9 @@
     ));
   }
 
-<<<<<<< HEAD
-  getFacetValuesFor(searchFilterConfigName: string): RemoteData<FacetValue[]> {
+  getFacetValuesFor(searchFilterConfigName: string): Observable<RemoteData<FacetValue[]>> {
 
     const filterConfig = this.config.find((config: SearchFilterConfig) => config.name === searchFilterConfigName);
-
-=======
-  getFacetValuesFor(searchFilterConfigName: string): Observable<RemoteData<FacetValue[]>> {
->>>>>>> 41ac4035
     const values: FacetValue[] = [];
     for (let i = 0; i < 5; i++) {
       const value = searchFilterConfigName + ' ' + (i + 1);
