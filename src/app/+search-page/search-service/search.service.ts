import { Injectable, OnDestroy } from '@angular/core';
import { PaginatedList } from '../../core/data/paginated-list';
import { RemoteData } from '../../core/data/remote-data';
import { Observable } from 'rxjs/Observable';
import { RemoteDataError } from '../../core/data/remote-data-error';
import { SearchResult } from '../search-result.model';
import { ItemDataService } from '../../core/data/item-data.service';
import { PageInfo } from '../../core/shared/page-info.model';
import { DSpaceObject } from '../../core/shared/dspace-object.model';
import { SearchOptions } from '../search-options.model';
import { hasValue, isNotEmpty } from '../../shared/empty.util';
import { Metadatum } from '../../core/shared/metadatum.model';
import { Item } from '../../core/shared/item.model';
import { SearchFilterConfig } from './search-filter-config.model';
import { FilterType } from './filter-type.model';
import { FacetValue } from './facet-value.model';
import { ItemSearchResult } from '../../shared/object-collection/shared/item-search-result.model';
import { ViewMode } from '../../+search-page/search-options.model';
import { Router, NavigationExtras, ActivatedRoute } from '@angular/router';
import { RouteService } from '../../shared/route.service';
import { PaginationComponentOptions } from '../../shared/pagination/pagination-component-options.model';
import { SortOptions } from '../../core/cache/models/sort-options.model';

function shuffle(array: any[]) {
  let i = 0;
  let j = 0;
  let temp = null;

  for (i = array.length - 1; i > 0; i -= 1) {
    j = Math.floor(Math.random() * (i + 1));
    temp = array[i];
    array[i] = array[j];
    array[j] = temp;
  }
  return array;
}

@Injectable()
export class SearchService implements OnDestroy {

  totalPages = 5;
  mockedHighlights: string[] = new Array(
    'This is a <em>sample abstract</em>.',
    'This is a sample abstract. But, to fill up some space, here\'s <em>"Hello"</em> in several different languages : ',
    'This is a Sample HTML webpage including several <em>images</em> and styles (CSS).',
    'This is <em>really</em> just a sample abstract. But, Í’vé thrown ïn a cõuple of spëciâl charactèrs för êxtrå fuñ!',
    'This abstract is <em>really quite great</em>',
    'The solution structure of the <em>bee</em> venom neurotoxin',
    'BACKGROUND: The <em>Open Archive Initiative (OAI)</em> refers to a movement started around the \'90 s to guarantee free access to scientific information',
    'The collision fault detection of a <em>XXY</em> stage is proposed for the first time in this paper',
    '<em>This was blank in the actual item, no abstract</em>',
    '<em>The QSAR DataBank (QsarDB) repository</em>',
  );
  private sub;
  searchLink = '/search';

  config: SearchFilterConfig[] = [
    Object.assign(new SearchFilterConfig(),
      {
        name: 'scope',
        type: FilterType.hierarchy,
        hasFacets: true,
        isOpenByDefault: true
      }),
    Object.assign(new SearchFilterConfig(),
      {
        name: 'author',
        type: FilterType.text,
        hasFacets: true,
        isOpenByDefault: false
      }),
    Object.assign(new SearchFilterConfig(),
      {
        name: 'date',
        type: FilterType.range,
        hasFacets: true,
        isOpenByDefault: false
      }),
    Object.assign(new SearchFilterConfig(),
      {
        name: 'subject',
        type: FilterType.text,
        hasFacets: false,
        isOpenByDefault: false
      })
  ];
  // searchOptions: BehaviorSubject<SearchOptions>;
  searchOptions: SearchOptions;

  constructor(private itemDataService: ItemDataService,
              private routeService: RouteService,
              private route: ActivatedRoute,
              private router: Router) {

    const pagination: PaginationComponentOptions = new PaginationComponentOptions();
    pagination.id = 'search-results-pagination';
    pagination.currentPage = 1;
    pagination.pageSize = 10;
    const sort: SortOptions = new SortOptions();
    this.searchOptions = { pagination: pagination, sort: sort };
    // this.searchOptions = new BehaviorSubject<SearchOptions>(searchOptions);
  }

  search(query: string, scopeId?: string, searchOptions?: SearchOptions): Observable<RemoteData<Array<SearchResult<DSpaceObject>>>> {
<<<<<<< HEAD
    const error = undefined;
=======
    this.searchOptions = searchOptions;
    let self = `https://dspace7.4science.it/dspace-spring-rest/api/search?query=${query}`;
    if (hasValue(scopeId)) {
      self += `&scope=${scopeId}`;
    }
    if (isNotEmpty(searchOptions) && hasValue(searchOptions.pagination.currentPage)) {
      self += `&page=${searchOptions.pagination.currentPage}`;
    }
    if (isNotEmpty(searchOptions) && hasValue(searchOptions.pagination.pageSize)) {
      self += `&pageSize=${searchOptions.pagination.pageSize}`;
    }
    if (isNotEmpty(searchOptions) && hasValue(searchOptions.sort.direction)) {
      self += `&sortDirection=${searchOptions.sort.direction}`;
    }
    if (isNotEmpty(searchOptions) && hasValue(searchOptions.sort.field)) {
      self += `&sortField=${searchOptions.sort.field}`;
    }

    const errorMessage = undefined;
    const statusCode = '200';
>>>>>>> 1a1cc3a3
    const returningPageInfo = new PageInfo();

    if (isNotEmpty(searchOptions)) {
      returningPageInfo.elementsPerPage = searchOptions.pagination.pageSize;
      returningPageInfo.currentPage = searchOptions.pagination.currentPage;
    } else {
      returningPageInfo.elementsPerPage = 10;
      returningPageInfo.currentPage = 1;
    }

    const itemsObs = this.itemDataService.findAll({
      scopeID: scopeId,
      currentPage: returningPageInfo.currentPage,
      elementsPerPage: returningPageInfo.elementsPerPage
    });

    return itemsObs
      .filter((rd: RemoteData<PaginatedList<Item>>) => rd.hasSucceeded)
      .map((rd: RemoteData<PaginatedList<Item>>) => {

        const totalElements = rd.payload.totalElements > 20 ? 20 : rd.payload.totalElements;

        const page = shuffle(rd.payload.page)
          .map((item: Item, index: number) => {
            const mockResult: SearchResult<DSpaceObject> = new ItemSearchResult();
            mockResult.dspaceObject = item;
            const highlight = new Metadatum();
            highlight.key = 'dc.description.abstract';
            highlight.value = this.mockedHighlights[index % this.mockedHighlights.length];
            mockResult.hitHighlights = new Array(highlight);
            return mockResult;
          });

        const payload = Object.assign({}, rd.payload, { totalElements: totalElements, page });

        return new RemoteData(
          rd.isRequestPending,
          rd.isResponsePending,
          rd.hasSucceeded,
          error,
          payload
        )
      }).startWith(new RemoteData(
        true,
        false,
        undefined,
        undefined,
        undefined
      ));
  }

  getConfig(): Observable<RemoteData<SearchFilterConfig[]>> {
    const requestPending = false;
    const responsePending = false;
    const isSuccessful = true;
    const error = undefined;
    return Observable.of(new RemoteData(
      requestPending,
      responsePending,
      isSuccessful,
      error,
      this.config
    ));
  }

  getFacetValuesFor(searchFilterConfigName: string): Observable<RemoteData<FacetValue[]>> {
    const filterConfig = this.config.find((config: SearchFilterConfig) => config.name === searchFilterConfigName);
    return this.routeService.getQueryParameterValues(filterConfig.paramName).map((selectedValues: string[]) => {
        const payload: FacetValue[] = [];
        const totalFilters = 13;
        for (let i = 0; i < totalFilters; i++) {
          const value = searchFilterConfigName + ' ' + (i + 1);
          if (!selectedValues.includes(value)) {
            payload.push({
              value: value,
              count: Math.floor(Math.random() * 20) + 20 * (totalFilters - i), // make sure first results have the highest (random) count
              search: decodeURI(this.router.url) + (this.router.url.includes('?') ? '&' : '?') + filterConfig.paramName + '=' + value
            });
          }
        }
        const requestPending = false;
        const responsePending = false;
        const isSuccessful = true;
        const error = undefined;
        return new RemoteData(
          requestPending,
          responsePending,
          isSuccessful,
          error,
          payload
        )
      }
    )
  }

  getViewMode(): Observable<ViewMode> {
    return this.route.queryParams.map((params) => {
      if (isNotEmpty(params.view) && hasValue(params.view)) {
        return params.view;
      } else {
        return ViewMode.List;
      }
    });
  }

  setViewMode(viewMode: ViewMode) {
    const navigationExtras: NavigationExtras = {
      queryParams: { view: viewMode },
      queryParamsHandling: 'merge'
    };

    this.router.navigate([this.searchLink], navigationExtras);
  }

  getClearFiltersQueryParams(): any {
    const params = {};
    this.sub = this.route.queryParamMap
      .subscribe((map) => {
        map.keys
          .filter((key) => this.config
            .findIndex((conf: SearchFilterConfig) => conf.paramName === key) < 0)
          .forEach((key) => {
            params[key] = map.get(key);
          })
      });
    return params;
  }

  getSearchLink() {
    return this.searchLink;
  }

  ngOnDestroy(): void {
    if (this.sub !== undefined) {
      this.sub.unsubscribe();
    }
  }
}<|MERGE_RESOLUTION|>--- conflicted
+++ resolved
@@ -1,25 +1,24 @@
 import { Injectable, OnDestroy } from '@angular/core';
+import { ActivatedRoute, NavigationExtras, Router } from '@angular/router';
+import { Observable } from 'rxjs/Observable';
+import { ViewMode } from '../../+search-page/search-options.model';
+import { SortOptions } from '../../core/cache/models/sort-options.model';
+import { ItemDataService } from '../../core/data/item-data.service';
 import { PaginatedList } from '../../core/data/paginated-list';
 import { RemoteData } from '../../core/data/remote-data';
-import { Observable } from 'rxjs/Observable';
-import { RemoteDataError } from '../../core/data/remote-data-error';
+import { DSpaceObject } from '../../core/shared/dspace-object.model';
+import { Item } from '../../core/shared/item.model';
+import { Metadatum } from '../../core/shared/metadatum.model';
+import { PageInfo } from '../../core/shared/page-info.model';
+import { hasValue, isNotEmpty } from '../../shared/empty.util';
+import { ItemSearchResult } from '../../shared/object-collection/shared/item-search-result.model';
+import { PaginationComponentOptions } from '../../shared/pagination/pagination-component-options.model';
+import { RouteService } from '../../shared/route.service';
+import { SearchOptions } from '../search-options.model';
 import { SearchResult } from '../search-result.model';
-import { ItemDataService } from '../../core/data/item-data.service';
-import { PageInfo } from '../../core/shared/page-info.model';
-import { DSpaceObject } from '../../core/shared/dspace-object.model';
-import { SearchOptions } from '../search-options.model';
-import { hasValue, isNotEmpty } from '../../shared/empty.util';
-import { Metadatum } from '../../core/shared/metadatum.model';
-import { Item } from '../../core/shared/item.model';
+import { FacetValue } from './facet-value.model';
+import { FilterType } from './filter-type.model';
 import { SearchFilterConfig } from './search-filter-config.model';
-import { FilterType } from './filter-type.model';
-import { FacetValue } from './facet-value.model';
-import { ItemSearchResult } from '../../shared/object-collection/shared/item-search-result.model';
-import { ViewMode } from '../../+search-page/search-options.model';
-import { Router, NavigationExtras, ActivatedRoute } from '@angular/router';
-import { RouteService } from '../../shared/route.service';
-import { PaginationComponentOptions } from '../../shared/pagination/pagination-component-options.model';
-import { SortOptions } from '../../core/cache/models/sort-options.model';
 
 function shuffle(array: any[]) {
   let i = 0;
@@ -102,9 +101,6 @@
   }
 
   search(query: string, scopeId?: string, searchOptions?: SearchOptions): Observable<RemoteData<Array<SearchResult<DSpaceObject>>>> {
-<<<<<<< HEAD
-    const error = undefined;
-=======
     this.searchOptions = searchOptions;
     let self = `https://dspace7.4science.it/dspace-spring-rest/api/search?query=${query}`;
     if (hasValue(scopeId)) {
@@ -123,9 +119,7 @@
       self += `&sortField=${searchOptions.sort.field}`;
     }
 
-    const errorMessage = undefined;
-    const statusCode = '200';
->>>>>>> 1a1cc3a3
+    const error = undefined;
     const returningPageInfo = new PageInfo();
 
     if (isNotEmpty(searchOptions)) {
