import { Injectable, OnDestroy } from '@angular/core';
import { ActivatedRoute, Params } from '@angular/router';

import {
  BehaviorSubject,
  combineLatest as observableCombineLatest,
  merge as observableMerge,
  Observable,
  of as observableOf,
  Subscription
} from 'rxjs';
<<<<<<< HEAD
import { filter, flatMap, map } from 'rxjs/operators';
=======
import { filter, map } from 'rxjs/operators';

>>>>>>> 9e0846ac
import { SortDirection, SortOptions } from '../../core/cache/models/sort-options.model';
import { PaginationComponentOptions } from '../../shared/pagination/pagination-component-options.model';
import { SearchOptions } from '../search-options.model';
import { PaginatedSearchOptions } from '../paginated-search-options.model';
import { RouteService } from '../../shared/services/route.service';
import { hasNoValue, hasValue, isNotEmpty, isNotEmptyOperator } from '../../shared/empty.util';
import { RemoteData } from '../../core/data/remote-data';
import { getSucceededRemoteData } from '../../core/shared/operators';
import { SearchFilter } from '../search-filter.model';
import { DSpaceObjectType } from '../../core/shared/dspace-object-type.model';
import { SearchFixedFilterService } from '../search-filters/search-filter/search-fixed-filter.service';

/**
 * Service that performs all actions that have to do with the current search configuration
 */
@Injectable()
export class SearchConfigurationService implements OnDestroy {
  /**
   * Default pagination settings
   */
  protected defaultPagination = Object.assign(new PaginationComponentOptions(), {
    id: 'search-page-configuration',
    pageSize: 10,
    currentPage: 1
  });

  /**
   * Default sort settings
   */
  protected defaultSort = new SortOptions('score', SortDirection.DESC);

  /**
   * Default configuration parameter setting
   */
  protected defaultConfiguration = 'default';

  /**
   * Default scope setting
   */
  protected defaultScope = '';

  /**
   * Default query setting
   */
  protected defaultQuery = '';

  /**
   * Emits the current default values
   */
  protected _defaults: Observable<RemoteData<PaginatedSearchOptions>>;

  /**
   * Emits the current search options
   */
  public searchOptions: BehaviorSubject<SearchOptions>;

  /**
   * Emits the current search options including pagination and sort
   */
  public paginatedSearchOptions: BehaviorSubject<PaginatedSearchOptions>;

  /**
   * List of subscriptions to unsubscribe from on destroy
   */
  protected subs: Subscription[] = new Array();

  /**
   * Initialize the search options
   * @param {RouteService} routeService
   * @param {SearchFixedFilterService} fixedFilterService
   * @param {ActivatedRoute} route
   */
<<<<<<< HEAD
  constructor(private routeService: RouteService,
              private fixedFilterService: SearchFixedFilterService,
              private route: ActivatedRoute) {
=======
  constructor(protected routeService: RouteService,
              protected route: ActivatedRoute) {

    this.initDefaults();
  }

  /**
   * Initialize the search options
   */
  protected initDefaults() {
>>>>>>> 9e0846ac
    this.defaults
      .pipe(getSucceededRemoteData())
      .subscribe((defRD) => {
          const defs = defRD.payload;
          this.paginatedSearchOptions = new BehaviorSubject<PaginatedSearchOptions>(defs);
          this.searchOptions = new BehaviorSubject<SearchOptions>(defs);

          this.subs.push(this.subscribeToSearchOptions(defs));
          this.subs.push(this.subscribeToPaginatedSearchOptions(defs));

        }
      )
  }

  /**
   * @returns {Observable<string>} Emits the current configuration string
   */
  getCurrentConfiguration(defaultConfiguration: string) {
    return this.routeService.getQueryParameterValue('configuration').pipe(map((configuration) => {
      return configuration || defaultConfiguration;
    }));
  }

  /**
   * @returns {Observable<string>} Emits the current scope's identifier
   */
  getCurrentScope(defaultScope: string) {
    return this.routeService.getQueryParameterValue('scope').pipe(map((scope) => {
      return scope || defaultScope;
    }));
  }

  /**
   * @returns {Observable<string>} Emits the current query string
   */
  getCurrentQuery(defaultQuery: string) {
    return this.routeService.getQueryParameterValue('query').pipe(map((query) => {
      return query || defaultQuery;
    }));
  }

  /**
   * @returns {Observable<number>} Emits the current DSpaceObject type as a number
   */
  getCurrentDSOType(): Observable<DSpaceObjectType> {
    return this.routeService.getQueryParameterValue('dsoType').pipe(
      filter((type) => isNotEmpty(type) && hasValue(DSpaceObjectType[type.toUpperCase()])),
      map((type) => DSpaceObjectType[type.toUpperCase()]),);
  }

  /**
   * @returns {Observable<string>} Emits the current pagination settings
   */
  getCurrentPagination(defaultPagination: PaginationComponentOptions): Observable<PaginationComponentOptions> {
    const page$ = this.routeService.getQueryParameterValue('page');
    const size$ = this.routeService.getQueryParameterValue('pageSize');
    return observableCombineLatest(page$, size$).pipe(map(([page, size]) => {
        return Object.assign(new PaginationComponentOptions(), defaultPagination, {
          currentPage: page || defaultPagination.currentPage,
          pageSize: size || defaultPagination.pageSize
        });
      })
    );
  }

  /**
   * @returns {Observable<string>} Emits the current sorting settings
   */
  getCurrentSort(defaultSort: SortOptions): Observable<SortOptions> {
    const sortDirection$ = this.routeService.getQueryParameterValue('sortDirection');
    const sortField$ = this.routeService.getQueryParameterValue('sortField');
    return observableCombineLatest(sortDirection$, sortField$).pipe(map(([sortDirection, sortField]) => {
        // Dirty fix because sometimes the observable value is null somehow
        sortField = this.route.snapshot.queryParamMap.get('sortField');

        const field = sortField || defaultSort.field;
        const direction = SortDirection[sortDirection] || defaultSort.direction;
        return new SortOptions(field, direction)
      }
      )
    );
  }

  /**
   * @returns {Observable<Params>} Emits the current active filters with their values as they are sent to the backend
   */
  getCurrentFilters(): Observable<SearchFilter[]> {
    return this.routeService.getQueryParamsWithPrefix('f.').pipe(map((filterParams) => {
      if (isNotEmpty(filterParams)) {
        const filters = [];
        Object.keys(filterParams).forEach((key) => {
          if (key.endsWith('.min') || key.endsWith('.max')) {
            const realKey = key.slice(0, -4);
            if (hasNoValue(filters.find((f) => f.key === realKey))) {
              const min = filterParams[realKey + '.min'] ? filterParams[realKey + '.min'][0] : '*';
              const max = filterParams[realKey + '.max'] ? filterParams[realKey + '.max'][0] : '*';
              filters.push(new SearchFilter(realKey, ['[' + min + ' TO ' + max + ']']));
            }
          } else {
            filters.push(new SearchFilter(key, filterParams[key]));
          }
        });
        return filters;
      }
      return [];
    }));
  }

  /**
   * @returns {Observable<string>} Emits the current fixed filter as a string
   */
  getCurrentFixedFilter(): Observable<string> {
    return this.routeService.getRouteParameterValue('filter').pipe(
      flatMap((f) => this.fixedFilterService.getQueryByFilterName(f))
    );
  }

  /**
   * @returns {Observable<Params>} Emits the current active filters with their values as they are displayed in the frontend URL
   */
  getCurrentFrontendFilters(): Observable<Params> {
    return this.routeService.getQueryParamsWithPrefix('f.');
  }

  /**
   * Sets up a subscription to all necessary parameters to make sure the searchOptions emits a new value every time they update
   * @param {SearchOptions} defaults Default values for when no parameters are available
   * @returns {Subscription} The subscription to unsubscribe from
   */
  private subscribeToSearchOptions(defaults: SearchOptions): Subscription {
    return observableMerge(
      this.getConfigurationPart(defaults.configuration),
      this.getScopePart(defaults.scope),
      this.getQueryPart(defaults.query),
      this.getDSOTypePart(),
      this.getFiltersPart(),
      this.getFixedFilterPart()
    ).subscribe((update) => {
      const currentValue: SearchOptions = this.searchOptions.getValue();
      const updatedValue: SearchOptions = Object.assign(currentValue, update);
      this.searchOptions.next(updatedValue);
    });
  }

  /**
   * Sets up a subscription to all necessary parameters to make sure the paginatedSearchOptions emits a new value every time they update
   * @param {PaginatedSearchOptions} defaults Default values for when no parameters are available
   * @returns {Subscription} The subscription to unsubscribe from
   */
  private subscribeToPaginatedSearchOptions(defaults: PaginatedSearchOptions): Subscription {
    return observableMerge(
      this.getPaginationPart(defaults.pagination),
      this.getSortPart(defaults.sort),
      this.getConfigurationPart(defaults.configuration),
      this.getScopePart(defaults.scope),
      this.getQueryPart(defaults.query),
      this.getDSOTypePart(),
      this.getFiltersPart(),
      this.getFixedFilterPart()
    ).subscribe((update) => {
      const currentValue: PaginatedSearchOptions = this.paginatedSearchOptions.getValue();
      const updatedValue: PaginatedSearchOptions = Object.assign(currentValue, update);
      this.paginatedSearchOptions.next(updatedValue);
    });
  }

  /**
   * Default values for the Search Options
   */
  get defaults(): Observable<RemoteData<PaginatedSearchOptions>> {
    if (hasNoValue(this._defaults)) {
      const options = new PaginatedSearchOptions({
        pagination: this.defaultPagination,
        configuration: this.defaultConfiguration,
        sort: this.defaultSort,
        scope: this.defaultScope,
        query: this.defaultQuery
      });
      this._defaults = observableOf(new RemoteData(false, false, true, null, options));
    }
    return this._defaults;
  }

  /**
   * Make sure to unsubscribe from all existing subscription to prevent memory leaks
   */
  ngOnDestroy(): void {
    this.subs.forEach((sub) => {
      sub.unsubscribe();
    });
    this.subs = [];
  }

  /**
   * @returns {Observable<string>} Emits the current configuration settings as a partial SearchOptions object
   */
  private getConfigurationPart(defaultConfiguration: string): Observable<any> {
    return this.getCurrentConfiguration(defaultConfiguration).pipe(map((configuration) => {
      return { configuration }
    }));
  }

  /**
   * @returns {Observable<string>} Emits the current scope's identifier
   */
  private getScopePart(defaultScope: string): Observable<any> {
    return this.getCurrentScope(defaultScope).pipe(map((scope) => {
      return { scope }
    }));
  }

  /**
   * @returns {Observable<string>} Emits the current query string as a partial SearchOptions object
   */
  private getQueryPart(defaultQuery: string): Observable<any> {
    return this.getCurrentQuery(defaultQuery).pipe(map((query) => {
      return { query }
    }));
  }

  /**
   * @returns {Observable<string>} Emits the current query string as a partial SearchOptions object
   */
  private getDSOTypePart(): Observable<any> {
    return this.getCurrentDSOType().pipe(map((dsoType) => {
      return { dsoType }
    }));
  }

  /**
   * @returns {Observable<string>} Emits the current pagination settings as a partial SearchOptions object
   */
  private getPaginationPart(defaultPagination: PaginationComponentOptions): Observable<any> {
    return this.getCurrentPagination(defaultPagination).pipe(map((pagination) => {
      return { pagination }
    }));
  }

  /**
   * @returns {Observable<string>} Emits the current sorting settings as a partial SearchOptions object
   */
  private getSortPart(defaultSort: SortOptions): Observable<any> {
    return this.getCurrentSort(defaultSort).pipe(map((sort) => {
      return { sort }
    }));
  }

  /**
   * @returns {Observable<Params>} Emits the current active filters as a partial SearchOptions object
   */
  private getFiltersPart(): Observable<any> {
    return this.getCurrentFilters().pipe(map((filters) => {
      return { filters }
    }));
  }

  /**
   * @returns {Observable<string>} Emits the current fixed filter as a partial SearchOptions object
   */
  private getFixedFilterPart(): Observable<any> {
    return this.getCurrentFixedFilter().pipe(
      isNotEmptyOperator(),
      map((fixedFilter) => {
        return { fixedFilter }
      })
    );
  }

  /**
   * Update the fixed filter in paginated and non-paginated search options with a given value
   * @param {string} fixedFilter
   */
  public updateFixedFilter(fixedFilter: string) {
    const currentPaginatedValue: PaginatedSearchOptions = this.paginatedSearchOptions.getValue();
    const updatedPaginatedValue: PaginatedSearchOptions = Object.assign(currentPaginatedValue, { fixedFilter: fixedFilter });
    this.paginatedSearchOptions.next(updatedPaginatedValue);

    const currentValue: SearchOptions = this.searchOptions.getValue();
    const updatedValue: SearchOptions = Object.assign(currentValue, { fixedFilter: fixedFilter });
    this.searchOptions.next(updatedValue);
  }
}<|MERGE_RESOLUTION|>--- conflicted
+++ resolved
@@ -9,12 +9,7 @@
   of as observableOf,
   Subscription
 } from 'rxjs';
-<<<<<<< HEAD
 import { filter, flatMap, map } from 'rxjs/operators';
-=======
-import { filter, map } from 'rxjs/operators';
-
->>>>>>> 9e0846ac
 import { SortDirection, SortOptions } from '../../core/cache/models/sort-options.model';
 import { PaginationComponentOptions } from '../../shared/pagination/pagination-component-options.model';
 import { SearchOptions } from '../search-options.model';
@@ -87,12 +82,8 @@
    * @param {SearchFixedFilterService} fixedFilterService
    * @param {ActivatedRoute} route
    */
-<<<<<<< HEAD
-  constructor(private routeService: RouteService,
-              private fixedFilterService: SearchFixedFilterService,
-              private route: ActivatedRoute) {
-=======
   constructor(protected routeService: RouteService,
+              protected fixedFilterService: SearchFixedFilterService,
               protected route: ActivatedRoute) {
 
     this.initDefaults();
@@ -102,7 +93,6 @@
    * Initialize the search options
    */
   protected initDefaults() {
->>>>>>> 9e0846ac
     this.defaults
       .pipe(getSucceededRemoteData())
       .subscribe((defRD) => {
