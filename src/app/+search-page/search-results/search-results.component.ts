import { Component, Input } from '@angular/core';
import { RemoteData } from '../../core/data/remote-data';
import { DSpaceObject } from '../../core/shared/dspace-object.model';
import { fadeIn, fadeInOut } from '../../shared/animations/fade';
<<<<<<< HEAD
import { SetViewMode } from '../../shared/view-mode';
import { SearchOptions } from '../search-options.model';
import { SortOptions } from '../../core/cache/models/sort-options.model';
import { SearchResult } from '../search-result.model';
import { PaginatedList } from '../../core/data/paginated-list';
import { hasValue, isNotEmpty } from '../../shared/empty.util';
=======
import { SearchOptions } from '../search-options.model';
import { SearchResult } from '../search-result.model';
import { PaginatedList } from '../../core/data/paginated-list';
import { ViewMode } from '../../core/shared/view-mode.model';
>>>>>>> 0455a16d

@Component({
  selector: 'ds-search-results',
  templateUrl: './search-results.component.html',
  animations: [
    fadeIn,
    fadeInOut
  ]
})

/**
 * Component that represents all results from a search
 */
export class SearchResultsComponent {
  /**
   * The actual search result objects
   */
  @Input() searchResults: RemoteData<PaginatedList<SearchResult<DSpaceObject>>>;

  /**
   * The current configuration of the search
   */
  @Input() searchConfig: SearchOptions;
<<<<<<< HEAD
  @Input() sortConfig: SortOptions;
  @Input() viewMode: SetViewMode;
  @Input() fixedFilter: string;

  getTitleKey() {
    if (isNotEmpty(this.fixedFilter)) {
      return 'search.' + this.fixedFilter + '.results.head'
    } else {
      return 'search.results.head';
    }
  }
=======

  /**
   * The current view mode for the search results
   */
  @Input() viewMode: ViewMode;

>>>>>>> 0455a16d
}<|MERGE_RESOLUTION|>--- conflicted
+++ resolved
@@ -2,20 +2,18 @@
 import { RemoteData } from '../../core/data/remote-data';
 import { DSpaceObject } from '../../core/shared/dspace-object.model';
 import { fadeIn, fadeInOut } from '../../shared/animations/fade';
-<<<<<<< HEAD
 import { SetViewMode } from '../../shared/view-mode';
 import { SearchOptions } from '../search-options.model';
 import { SortOptions } from '../../core/cache/models/sort-options.model';
 import { SearchResult } from '../search-result.model';
 import { PaginatedList } from '../../core/data/paginated-list';
 import { hasValue, isNotEmpty } from '../../shared/empty.util';
-=======
-import { SearchOptions } from '../search-options.model';
-import { SearchResult } from '../search-result.model';
-import { PaginatedList } from '../../core/data/paginated-list';
-import { ViewMode } from '../../core/shared/view-mode.model';
->>>>>>> 0455a16d
 
+/**
+ * This component renders a simple item page.
+ * The route parameter 'id' is used to request the item it represents.
+ * All fields of the item that should be displayed, are defined in its template.
+ */
 @Component({
   selector: 'ds-search-results',
   templateUrl: './search-results.component.html',
@@ -38,7 +36,6 @@
    * The current configuration of the search
    */
   @Input() searchConfig: SearchOptions;
-<<<<<<< HEAD
   @Input() sortConfig: SortOptions;
   @Input() viewMode: SetViewMode;
   @Input() fixedFilter: string;
@@ -50,12 +47,4 @@
       return 'search.results.head';
     }
   }
-=======
-
-  /**
-   * The current view mode for the search results
-   */
-  @Input() viewMode: ViewMode;
-
->>>>>>> 0455a16d
 }