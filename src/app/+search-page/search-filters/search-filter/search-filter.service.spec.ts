--- conflicted
+++ resolved
@@ -15,11 +15,8 @@
 import { FilterType } from '../../search-service/filter-type.model';
 import { SearchFixedFilterService } from './search-fixed-filter.service';
 import { ActivatedRouteStub } from '../../../shared/testing/active-router-stub';
-<<<<<<< HEAD
+import { of as observableOf } from 'rxjs';
 import { SortDirection, SortOptions } from '../../../core/cache/models/sort-options.model';
-=======
-import { of as observableOf } from 'rxjs';
->>>>>>> a3b4883e
 
 describe('SearchFilterService', () => {
   let service: SearchFilterService;
@@ -34,7 +31,7 @@
 
   const mockFixedFilterService: SearchFixedFilterService = {
     getQueryByFilterName: (filter: string) => {
-      return Observable.of(undefined)
+      return observableOf(undefined)
     }
   } as SearchFixedFilterService
   const value1 = 'random value';
@@ -62,13 +59,9 @@
       return observableOf({});
     },
     getQueryParamsWithPrefix: (param: string) => {
-<<<<<<< HEAD
-      return Observable.of({});
+      return observableOf({});
     },
     getRouteParameterValue: (param: string) => {
-=======
-      return observableOf({});
->>>>>>> a3b4883e
     }
     /* tslint:enable:no-empty */
   };
@@ -225,7 +218,7 @@
     const mockReturn = 5;
 
     beforeEach(() => {
-      spyOn(routeServiceStub, 'getQueryParameterValue').and.returnValue(Observable.of(mockReturn));
+      spyOn(routeServiceStub, 'getQueryParameterValue').and.returnValue(observableOf(mockReturn));
       result = service.getCurrentPagination();
     });
 
@@ -251,7 +244,7 @@
     const direction = SortDirection.ASC;
 
     beforeEach(() => {
-      spyOn(routeServiceStub, 'getQueryParameterValue').and.returnValue(Observable.of(undefined));
+      spyOn(routeServiceStub, 'getQueryParameterValue').and.returnValue(observableOf(undefined));
       result = service.getCurrentSort(new SortOptions(field, direction));
     });
 
@@ -286,8 +279,8 @@
     const filter = 'filter';
 
     beforeEach(() => {
-      spyOn(routeServiceStub, 'getRouteParameterValue').and.returnValue(Observable.of(filter));
-      spyOn(mockFixedFilterService, 'getQueryByFilterName').and.returnValue(Observable.of(filter));
+      spyOn(routeServiceStub, 'getRouteParameterValue').and.returnValue(observableOf(filter));
+      spyOn(mockFixedFilterService, 'getQueryByFilterName').and.returnValue(observableOf(filter));
       service.getCurrentFixedFilter().subscribe();
     });
 
