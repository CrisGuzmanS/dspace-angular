--- conflicted
+++ resolved
@@ -57,12 +57,6 @@
     });
   }
 
-<<<<<<< HEAD
-  getCurrentSort(): Observable<SortOptions> {
-    const sortDirection$ = this.routeService.getQueryParameterValue('sortDirection');
-    const sortField$ = this.routeService.getQueryParameterValue('sortField');
-    return Observable.combineLatest(sortDirection$, sortField$, (sortDirection, sortField) => new SortOptions(sortField || undefined, SortDirection[sortDirection]));
-=======
   getCurrentSort(defaultSort: SortOptions): Observable<SortOptions> {
     const sortDirection$ = this.routeService.getQueryParameterValue('sortDirection');
     const sortField$ = this.routeService.getQueryParameterValue('sortField');
@@ -72,7 +66,6 @@
         return new SortOptions(field, direction)
       }
     );
->>>>>>> 99f8d4f2
   }
 
   getCurrentFilters() {
@@ -86,14 +79,6 @@
   getPaginatedSearchOptions(defaults: any = {}): Observable<PaginatedSearchOptions> {
     return Observable.combineLatest(
       this.getCurrentPagination(defaults.pagination),
-<<<<<<< HEAD
-      this.getCurrentSort(),
-      this.getCurrentView(),
-      this.getCurrentScope(),
-      this.getCurrentQuery(),
-      this.getCurrentFilters(),
-      (pagination, sort, view, scope, query, filters) => {
-=======
       this.getCurrentSort(defaults.sort),
       this.getCurrentView(),
       this.getCurrentScope(),
@@ -101,7 +86,6 @@
       this.getCurrentFilters()).pipe(
       distinctUntilChanged((a, b) => JSON.stringify(a) === JSON.stringify(b)),
       map(([pagination, sort, view, scope, query, filters]) => {
->>>>>>> 99f8d4f2
         return Object.assign(new PaginatedSearchOptions(),
           defaults,
           {
@@ -112,19 +96,11 @@
             query: query,
             filters: filters
           })
-<<<<<<< HEAD
-      }
-    )
-  }
-
- getSearchOptions(defaults: any = {}): Observable<SearchOptions> {
-=======
       })
     )
   }
 
   getSearchOptions(defaults: any = {}): Observable<SearchOptions> {
->>>>>>> 99f8d4f2
     return Observable.combineLatest(
       this.getCurrentView(),
       this.getCurrentScope(),
@@ -135,11 +111,7 @@
           defaults,
           {
             view: view,
-<<<<<<< HEAD
-            scope: scope,
-=======
             scope: scope || defaults.scope,
->>>>>>> 99f8d4f2
             query: query,
             filters: filters
           })
