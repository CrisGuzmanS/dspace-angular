--- conflicted
+++ resolved
@@ -1,12 +1,6 @@
-<<<<<<< HEAD
 import { ChangeDetectionStrategy, Component, Input, OnInit } from '@angular/core';
 import { Observable } from 'rxjs/Observable';
-import { flatMap, switchMap, } from 'rxjs/operators';
-=======
-import { ChangeDetectionStrategy, Component, OnInit } from '@angular/core';
-import { BehaviorSubject, Observable, Subscription } from 'rxjs';
 import { switchMap, } from 'rxjs/operators';
->>>>>>> a3b4883e
 import { PaginatedList } from '../core/data/paginated-list';
 import { RemoteData } from '../core/data/remote-data';
 import { DSpaceObject } from '../core/shared/dspace-object.model';
@@ -17,13 +11,9 @@
 import { SearchResult } from './search-result.model';
 import { SearchService } from './search-service/search.service';
 import { SearchSidebarService } from './search-sidebar/search-sidebar.service';
-<<<<<<< HEAD
 import { Subscription } from 'rxjs/Subscription';
 import { hasValue, isNotEmpty } from '../shared/empty.util';
 import { BehaviorSubject } from 'rxjs/BehaviorSubject';
-=======
-import { hasValue } from '../shared/empty.util';
->>>>>>> a3b4883e
 import { SearchConfigurationService } from './search-service/search-configuration.service';
 import { getSucceededRemoteData } from '../core/shared/operators';
 import { RouteService } from '../shared/services/route.service';
@@ -102,15 +92,9 @@
    * If something changes, update the list of scopes for the dropdown
    */
   ngOnInit(): void {
-<<<<<<< HEAD
     this.searchOptions$ = this.getSearchOptions();
-    this.sub = this.searchOptions$
-      .switchMap((options) => this.service.search(options).pipe(getSucceededRemoteData()))
-=======
-    this.searchOptions$ = this.searchConfigService.paginatedSearchOptions;
     this.sub = this.searchOptions$.pipe(
       switchMap((options) => this.service.search(options).pipe(getSucceededRemoteData())))
->>>>>>> a3b4883e
       .subscribe((results) => {
         this.resultsRD$.next(results);
       });
