--- conflicted
+++ resolved
@@ -121,14 +121,7 @@
     this.searchLink = this.getSearchLink();
     this.searchOptions$ = this.getSearchOptions();
     this.sub = this.searchOptions$.pipe(
-<<<<<<< HEAD
-      switchMap((options) => this.service.search(options).pipe(
-        getSucceededRemoteData(),
-        startWith(undefined)
-      )))
-=======
       switchMap((options) => this.service.search(options).pipe(getSucceededRemoteData(), startWith(undefined))))
->>>>>>> 3a68b6dd
       .subscribe((results) => {
         this.resultsRD$.next(results);
       });
