import { ChangeDetectionStrategy, Component, OnDestroy, OnInit } from '@angular/core';
import { Observable } from 'rxjs/Observable';
import { flatMap, } from 'rxjs/operators';
<<<<<<< HEAD
import { SortOptions } from '../core/cache/models/sort-options.model';
=======
import { SortDirection, SortOptions } from '../core/cache/models/sort-options.model';
>>>>>>> 99f8d4f2
import { CommunityDataService } from '../core/data/community-data.service';
import { PaginatedList } from '../core/data/paginated-list';
import { RemoteData } from '../core/data/remote-data';
import { Community } from '../core/shared/community.model';
import { DSpaceObject } from '../core/shared/dspace-object.model';
import { pushInOut } from '../shared/animations/push';
import { HostWindowService } from '../shared/host-window.service';
import { PaginatedSearchOptions } from './paginated-search-options.model';
import { SearchFilterService } from './search-filters/search-filter/search-filter.service';
import { SearchResult } from './search-result.model';
import { SearchService } from './search-service/search.service';
import { SearchSidebarService } from './search-sidebar/search-sidebar.service';

/**
 * This component renders a simple item page.
 * The route parameter 'id' is used to request the item it represents.
 * All fields of the item that should be displayed, are defined in its template.
 */

@Component({
  selector: 'ds-search-page',
  styleUrls: ['./search-page.component.scss'],
  templateUrl: './search-page.component.html',
  changeDetection: ChangeDetectionStrategy.OnPush,
  animations: [pushInOut]
})
export class SearchPageComponent implements OnInit {

  resultsRD$: Observable<RemoteData<PaginatedList<SearchResult<DSpaceObject>>>>;
<<<<<<< HEAD
  currentParams = {};
=======
>>>>>>> 99f8d4f2
  searchOptions$: Observable<PaginatedSearchOptions>;
  sortConfig: SortOptions;
  scopeListRD$: Observable<RemoteData<PaginatedList<Community>>>;
  isMobileView$: Observable<boolean>;
  pageSize;
  pageSizeOptions;
  defaults = {
    pagination: {
      id: 'search-results-pagination',
      pageSize: 10
    },
<<<<<<< HEAD
=======
    sort: new SortOptions('score', SortDirection.DESC),
>>>>>>> 99f8d4f2
    query: '',
    scope: ''
  };

  constructor(private service: SearchService,
              private communityService: CommunityDataService,
              private sidebarService: SearchSidebarService,
              private windowService: HostWindowService,
              private filterService: SearchFilterService) {
    this.isMobileView$ = Observable.combineLatest(
      this.windowService.isXs(),
      this.windowService.isSm(),
      ((isXs, isSm) => isXs || isSm)
    );
    this.scopeListRD$ = communityService.findAll();
  }

  ngOnInit(): void {
    this.searchOptions$ = this.filterService.getPaginatedSearchOptions(this.defaults);
    this.resultsRD$ = this.searchOptions$.pipe(
      flatMap((searchOptions) => this.service.search(searchOptions))
    );
  }

  public closeSidebar(): void {
    this.sidebarService.collapse()
  }

  public openSidebar(): void {
    this.sidebarService.expand();
  }

  public isSidebarCollapsed(): Observable<boolean> {
    return this.sidebarService.isCollapsed;
  }

  public getSearchLink(): string {
    return this.service.getSearchLink();
  }
}<|MERGE_RESOLUTION|>--- conflicted
+++ resolved
@@ -1,11 +1,7 @@
 import { ChangeDetectionStrategy, Component, OnDestroy, OnInit } from '@angular/core';
 import { Observable } from 'rxjs/Observable';
 import { flatMap, } from 'rxjs/operators';
-<<<<<<< HEAD
-import { SortOptions } from '../core/cache/models/sort-options.model';
-=======
 import { SortDirection, SortOptions } from '../core/cache/models/sort-options.model';
->>>>>>> 99f8d4f2
 import { CommunityDataService } from '../core/data/community-data.service';
 import { PaginatedList } from '../core/data/paginated-list';
 import { RemoteData } from '../core/data/remote-data';
@@ -35,10 +31,6 @@
 export class SearchPageComponent implements OnInit {
 
   resultsRD$: Observable<RemoteData<PaginatedList<SearchResult<DSpaceObject>>>>;
-<<<<<<< HEAD
-  currentParams = {};
-=======
->>>>>>> 99f8d4f2
   searchOptions$: Observable<PaginatedSearchOptions>;
   sortConfig: SortOptions;
   scopeListRD$: Observable<RemoteData<PaginatedList<Community>>>;
@@ -50,10 +42,7 @@
       id: 'search-results-pagination',
       pageSize: 10
     },
-<<<<<<< HEAD
-=======
     sort: new SortOptions('score', SortDirection.DESC),
->>>>>>> 99f8d4f2
     query: '',
     scope: ''
   };
