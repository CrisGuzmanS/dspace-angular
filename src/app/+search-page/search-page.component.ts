--- conflicted
+++ resolved
@@ -1,34 +1,4 @@
-<<<<<<< HEAD
-import { ChangeDetectionStrategy, Component, Inject, Input, OnInit } from '@angular/core';
-import { BehaviorSubject, Observable, of as observableOf, Subscription } from 'rxjs';
-import { startWith, switchMap, } from 'rxjs/operators';
-import { PaginatedList } from '../core/data/paginated-list';
-import { RemoteData } from '../core/data/remote-data';
-import { DSpaceObject } from '../core/shared/dspace-object.model';
-import { pushInOut } from '../shared/animations/push';
-import { HostWindowService } from '../shared/host-window.service';
-import { PaginatedSearchOptions } from '../shared/search/paginated-search-options.model';
-import { SearchResult } from '../shared/search/search-result.model';
-import { SearchService } from '../core/shared/search/search.service';
-import { SidebarService } from '../shared/sidebar/sidebar.service';
-import { hasValue, isNotEmpty } from '../shared/empty.util';
-import { SearchConfigurationService } from '../core/shared/search/search-configuration.service';
-import { getSucceededRemoteData } from '../core/shared/operators';
-import { RouteService } from '../core/services/route.service';
-import { SEARCH_CONFIG_SERVICE } from '../+my-dspace-page/my-dspace-page.component';
-import { currentPath } from '../shared/utils/route.utils';
-import { Router } from '@angular/router';
-
-export const SEARCH_ROUTE = '/search';
-
-/**
- * This component renders a simple item page.
- * The route parameter 'id' is used to request the item it represents.
- * All fields of the item that should be displayed, are defined in its template.
- */
-=======
 import { Component } from '@angular/core';
->>>>>>> a78e0512
 
 @Component({
   selector: 'ds-search-page',
@@ -38,148 +8,5 @@
  * This component represents the whole search page
  * It renders search results depending on the current search options
  */
-<<<<<<< HEAD
-export class SearchPageComponent implements OnInit {
-  /**
-   * The current search results
-   */
-  resultsRD$: BehaviorSubject<RemoteData<PaginatedList<SearchResult<DSpaceObject>>>> = new BehaviorSubject(null);
-
-  /**
-   * The current paginated search options
-   */
-  searchOptions$: Observable<PaginatedSearchOptions>;
-
-  /**
-   * The current relevant scopes
-   */
-  scopeListRD$: Observable<DSpaceObject[]>;
-
-  /**
-   * Emits true if were on a small screen
-   */
-  isXsOrSm$: Observable<boolean>;
-
-  /**
-   * Subscription to unsubscribe from
-   */
-  sub: Subscription;
-
-  /**
-   * True when the search component should show results on the current page
-   */
-  @Input() inPlaceSearch = true;
-
-  /**
-   * Whether or not the search bar should be visible
-   */
-  @Input()
-  searchEnabled = true;
-
-  /**
-   * The width of the sidebar (bootstrap columns)
-   */
-  @Input()
-  sideBarWidth = 3;
-
-  /**
-   * The currently applied configuration (determines title of search)
-   */
-  @Input()
-  configuration$: Observable<string>;
-
-  /**
-   * Link to the search page
-   */
-  searchLink: string;
-
-  /**
-   * Observable for whether or not the sidebar is currently collapsed
-   */
-  isSidebarCollapsed$: Observable<boolean>;
-
-  constructor(protected service: SearchService,
-              protected sidebarService: SidebarService,
-              protected windowService: HostWindowService,
-              @Inject(SEARCH_CONFIG_SERVICE) public searchConfigService: SearchConfigurationService,
-              protected routeService: RouteService,
-              protected router: Router) {
-    this.isXsOrSm$ = this.windowService.isXsOrSm();
-  }
-
-  /**
-   * Listening to changes in the paginated search options
-   * If something changes, update the search results
-   *
-   * Listen to changes in the scope
-   * If something changes, update the list of scopes for the dropdown
-   */
-  ngOnInit(): void {
-    this.isSidebarCollapsed$ = this.isSidebarCollapsed();
-    this.searchLink = this.getSearchLink();
-    this.searchOptions$ = this.getSearchOptions();
-    this.sub = this.searchOptions$.pipe(
-      switchMap((options) => this.service.search(options).pipe(getSucceededRemoteData(), startWith(undefined))))
-      .subscribe((results) => {
-        this.resultsRD$.next(results);
-      });
-    this.scopeListRD$ = this.searchConfigService.getCurrentScope('').pipe(
-      switchMap((scopeId) => this.service.getScopes(scopeId))
-    );
-    if (!isNotEmpty(this.configuration$)) {
-      this.configuration$ = this.routeService.getRouteParameterValue('configuration');
-    }
-  }
-
-  /**
-   * Get the current paginated search options
-   * @returns {Observable<PaginatedSearchOptions>}
-   */
-  protected getSearchOptions(): Observable<PaginatedSearchOptions> {
-    return this.searchConfigService.paginatedSearchOptions;
-  }
-
-  /**
-   * Set the sidebar to a collapsed state
-   */
-  public closeSidebar(): void {
-    this.sidebarService.collapse()
-  }
-
-  /**
-   * Set the sidebar to an expanded state
-   */
-  public openSidebar(): void {
-    this.sidebarService.expand();
-  }
-
-  /**
-   * Check if the sidebar is collapsed
-   * @returns {Observable<boolean>} emits true if the sidebar is currently collapsed, false if it is expanded
-   */
-  private isSidebarCollapsed(): Observable<boolean> {
-    return this.sidebarService.isCollapsed;
-  }
-
-  /**
-   * @returns {string} The base path to the search page, or the current page when inPlaceSearch is true
-   */
-  private getSearchLink(): string {
-    if (this.inPlaceSearch) {
-      return currentPath(this.router);
-    }
-    return this.service.getSearchLink();
-  }
-
-  /**
-   * Unsubscribe from the subscription
-   */
-  ngOnDestroy(): void {
-    if (hasValue(this.sub)) {
-      this.sub.unsubscribe();
-    }
-  }
-=======
 export class SearchPageComponent {
->>>>>>> a78e0512
 }