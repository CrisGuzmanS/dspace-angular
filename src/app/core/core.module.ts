--- conflicted
+++ resolved
@@ -79,7 +79,7 @@
 import { DSOChangeAnalyzer } from './data/dso-change-analyzer.service';
 import { ObjectUpdatesService } from './data/object-updates/object-updates.service';
 import { DefaultChangeAnalyzer } from './data/default-change-analyzer.service';
-<<<<<<< HEAD
+import { SearchService } from '../+search-page/search-service/search.service';
 import { RoleService } from './roles/role.service';
 import { MyDSpaceGuard } from '../+my-dspace-page/my-dspace.guard';
 import { MyDSpaceResponseParsingService } from './data/mydspace-response-parsing.service';
@@ -88,9 +88,6 @@
 import { PoolTaskDataService } from './tasks/pool-task-data.service';
 import { TaskResponseParsingService } from './tasks/task-response-parsing.service';
 import { MessageResponseParsingService } from './message/message-response-parsing.service';
-=======
-import { SearchService } from '../+search-page/search-service/search.service';
->>>>>>> c07766f5
 
 const IMPORTS = [
   CommonModule,
@@ -173,7 +170,7 @@
   CSSVariableService,
   MenuService,
   ObjectUpdatesService,
-<<<<<<< HEAD
+  SearchService,
   MyDSpaceGuard,
   RoleService,
   MessageResponseParsingService,
@@ -181,9 +178,6 @@
   TaskResponseParsingService,
   ClaimedTaskDataService,
   PoolTaskDataService,
-=======
-  SearchService,
->>>>>>> c07766f5
   // register AuthInterceptor as HttpInterceptor
   {
     provide: HTTP_INTERCEPTORS,
