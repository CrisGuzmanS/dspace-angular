--- conflicted
+++ resolved
@@ -160,12 +160,9 @@
 import { Root } from './data/root.model';
 import { SearchConfig } from './shared/search/search-filters/search-config.model';
 import { SequenceService } from './shared/sequence.service';
-<<<<<<< HEAD
 import { CoreState } from './core-state.model';
-=======
 import { GroupDataService } from './eperson/group-data.service';
 import { SubmissionAccessesModel } from './config/models/config-submission-accesses.model';
->>>>>>> c1e69765
 
 /**
  * When not in production, endpoint responses can be mocked for testing purposes
