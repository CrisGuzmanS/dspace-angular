import { CommonModule } from '@angular/common';
import { HTTP_INTERCEPTORS, HttpClient } from '@angular/common/http';
import { ModuleWithProviders, NgModule, Optional, SkipSelf } from '@angular/core';
import { DynamicFormLayoutService, DynamicFormService, DynamicFormValidationService } from '@ng-dynamic-forms/core';
import { EffectsModule } from '@ngrx/effects';

import { Action, StoreConfig, StoreModule } from '@ngrx/store';
import { MyDSpaceGuard } from '../+my-dspace-page/my-dspace.guard';

import { isNotEmpty } from '../shared/empty.util';
import { FormBuilderService } from '../shared/form/builder/form-builder.service';
import { FormService } from '../shared/form/form.service';
import { HostWindowService } from '../shared/host-window.service';
import { MenuService } from '../shared/menu/menu.service';
import { EndpointMockingRestService } from '../shared/mocks/dspace-rest-v2/endpoint-mocking-rest.service';
import {
  MOCK_RESPONSE_MAP,
  ResponseMapMock,
  mockResponseMap
} from '../shared/mocks/dspace-rest-v2/mocks/response-map.mock';
import { NotificationsService } from '../shared/notifications/notifications.service';
import { SelectableListService } from '../shared/object-list/selectable-list/selectable-list.service';
import { ObjectSelectService } from '../shared/object-select/object-select.service';
import { PaginationComponentOptions } from '../shared/pagination/pagination-component-options.model';
import { CSSVariableService } from '../shared/sass-helper/sass-helper.service';
import { SidebarService } from '../shared/sidebar/sidebar.service';
import { UploaderService } from '../shared/uploader/uploader.service';
import { SectionFormOperationsService } from '../submission/sections/form/section-form-operations.service';
import { AuthRequestService } from './auth/auth-request.service';
import { AuthResponseParsingService } from './auth/auth-response-parsing.service';
import { AuthInterceptor } from './auth/auth.interceptor';
import { AuthenticatedGuard } from './auth/authenticated.guard';
import { AuthStatus } from './auth/models/auth-status.model';
import { BrowseService } from './browse/browse.service';
import { RemoteDataBuildService } from './cache/builders/remote-data-build.service';
import { ObjectCacheService } from './cache/object-cache.service';
import { ConfigResponseParsingService } from './config/config-response-parsing.service';
import { SubmissionDefinitionsModel } from './config/models/config-submission-definitions.model';
import { SubmissionFormsModel } from './config/models/config-submission-forms.model';
import { SubmissionSectionModel } from './config/models/config-submission-section.model';
import { SubmissionUploadsModel } from './config/models/config-submission-uploads.model';
import { SubmissionDefinitionsConfigService } from './config/submission-definitions-config.service';
import { SubmissionFormsConfigService } from './config/submission-forms-config.service';
import { SubmissionSectionsConfigService } from './config/submission-sections-config.service';
import { coreEffects } from './core.effects';
import { coreReducers, CoreState } from './core.reducers';
import { BitstreamFormatDataService } from './data/bitstream-format-data.service';
import { BrowseEntriesResponseParsingService } from './data/browse-entries-response-parsing.service';
import { BrowseItemsResponseParsingService } from './data/browse-items-response-parsing-service';
import { BrowseResponseParsingService } from './data/browse-response-parsing.service';
import { CollectionDataService } from './data/collection-data.service';
import { CommunityDataService } from './data/community-data.service';
import { ContentSourceResponseParsingService } from './data/content-source-response-parsing.service';
import { DebugResponseParsingService } from './data/debug-response-parsing.service';
import { DefaultChangeAnalyzer } from './data/default-change-analyzer.service';
import { DSOChangeAnalyzer } from './data/dso-change-analyzer.service';
import { DSOResponseParsingService } from './data/dso-response-parsing.service';
import { DSpaceObjectDataService } from './data/dspace-object-data.service';
import { EndpointMapResponseParsingService } from './data/endpoint-map-response-parsing.service';
import { ItemTypeDataService } from './data/entity-type-data.service';
import { EntityTypeService } from './data/entity-type.service';
import { ExternalSourceService } from './data/external-source.service';
import { FacetConfigResponseParsingService } from './data/facet-config-response-parsing.service';
import { FacetValueMapResponseParsingService } from './data/facet-value-map-response-parsing.service';
import { FacetValueResponseParsingService } from './data/facet-value-response-parsing.service';
import { FilteredDiscoveryPageResponseParsingService } from './data/filtered-discovery-page-response-parsing.service';
import { ItemDataService } from './data/item-data.service';
import { LicenseDataService } from './data/license-data.service';
import { LookupRelationService } from './data/lookup-relation.service';
import { MappedCollectionsReponseParsingService } from './data/mapped-collections-reponse-parsing.service';
import { MyDSpaceResponseParsingService } from './data/mydspace-response-parsing.service';
import { ObjectUpdatesService } from './data/object-updates/object-updates.service';
import { RelationshipTypeService } from './data/relationship-type.service';
import { RelationshipService } from './data/relationship.service';
import { ResourcePolicyService } from './resource-policy/resource-policy.service';
import { SearchResponseParsingService } from './data/search-response-parsing.service';
import { SiteDataService } from './data/site-data.service';
import { DSpaceRESTv2Service } from './dspace-rest-v2/dspace-rest-v2.service';
import { EPersonDataService } from './eperson/eperson-data.service';
import { EpersonResponseParsingService } from './eperson/eperson-response-parsing.service';
import { EPerson } from './eperson/models/eperson.model';
import { Group } from './eperson/models/group.model';
import { AuthorityService } from './integration/authority.service';
import { IntegrationResponseParsingService } from './integration/integration-response-parsing.service';
import { AuthorityValue } from './integration/models/authority.value';
import { JsonPatchOperationsBuilder } from './json-patch/builder/json-patch-operations-builder';
import { MetadataField } from './metadata/metadata-field.model';
import { MetadataSchema } from './metadata/metadata-schema.model';
import { MetadataService } from './metadata/metadata.service';
import { RegistryService } from './registry/registry.service';
import { RoleService } from './roles/role.service';

import { ApiService } from './services/api.service';
import { ServerResponseService } from './services/server-response.service';
import { NativeWindowFactory, NativeWindowService } from './services/window.service';
import { BitstreamFormat } from './shared/bitstream-format.model';
import { Bitstream } from './shared/bitstream.model';
import { BrowseDefinition } from './shared/browse-definition.model';
import { BrowseEntry } from './shared/browse-entry.model';
import { Bundle } from './shared/bundle.model';
import { Collection } from './shared/collection.model';
import { Community } from './shared/community.model';
import { DSpaceObject } from './shared/dspace-object.model';
import { ExternalSourceEntry } from './shared/external-source-entry.model';
import { ExternalSource } from './shared/external-source.model';
import { FileService } from './shared/file.service';
import { HALEndpointService } from './shared/hal-endpoint.service';
import { ItemType } from './shared/item-relationships/item-type.model';
import { RelationshipType } from './shared/item-relationships/relationship-type.model';
import { Relationship } from './shared/item-relationships/relationship.model';
import { Item } from './shared/item.model';
import { License } from './shared/license.model';
import { ResourcePolicy } from './resource-policy/models/resource-policy.model';
import { SearchConfigurationService } from './shared/search/search-configuration.service';
import { SearchFilterService } from './shared/search/search-filter.service';
import { SearchService } from './shared/search/search.service';
import { Site } from './shared/site.model';
import { UUIDService } from './shared/uuid.service';
import { WorkflowItem } from './submission/models/workflowitem.model';
import { WorkspaceItem } from './submission/models/workspaceitem.model';
import { SubmissionJsonPatchOperationsService } from './submission/submission-json-patch-operations.service';
import { SubmissionResponseParsingService } from './submission/submission-response-parsing.service';
import { SubmissionRestService } from './submission/submission-rest.service';
import { WorkflowItemDataService } from './submission/workflowitem-data.service';
import { WorkspaceitemDataService } from './submission/workspaceitem-data.service';
import { ClaimedTaskDataService } from './tasks/claimed-task-data.service';
import { ClaimedTask } from './tasks/models/claimed-task-object.model';
import { PoolTask } from './tasks/models/pool-task-object.model';
import { TaskObject } from './tasks/models/task-object.model';
import { PoolTaskDataService } from './tasks/pool-task-data.service';
import { TaskResponseParsingService } from './tasks/task-response-parsing.service';
import { ArrayMoveChangeAnalyzer } from './data/array-move-change-analyzer.service';
import { BitstreamDataService } from './data/bitstream-data.service';
import { environment } from '../../environments/environment';
import { storeModuleConfig } from '../app.reducer';
import { VersionDataService } from './data/version-data.service';
import { VersionHistoryDataService } from './data/version-history-data.service';
import { Version } from './shared/version.model';
import { VersionHistory } from './shared/version-history.model';
import { Script } from '../process-page/scripts/script.model';
import { Process } from '../process-page/processes/process.model';
import { ProcessDataService } from './data/processes/process-data.service';
import { ScriptDataService } from './data/processes/script-data.service';
import { ProcessFilesResponseParsingService } from './data/process-files-response-parsing.service';
import { WorkflowActionDataService } from './data/workflow-action-data.service';
import { WorkflowAction } from './tasks/models/workflow-action-object.model';
import { LocaleInterceptor } from './locale/locale.interceptor';
import { ItemTemplateDataService } from './data/item-template-data.service';
import { TemplateItem } from './shared/template-item.model';
import { Feature } from './shared/feature.model';
import { Authorization } from './shared/authorization.model';
import { FeatureDataService } from './data/feature-authorization/feature-data.service';
import { AuthorizationDataService } from './data/feature-authorization/authorization-data.service';
import { SiteAdministratorGuard } from './data/feature-authorization/feature-authorization-guard/site-administrator.guard';
import { Registration } from './shared/registration.model';
import { MetadataSchemaDataService } from './data/metadata-schema-data.service';
import { MetadataFieldDataService } from './data/metadata-field-data.service';
import { TokenResponseParsingService } from './auth/token-response-parsing.service';
import { SubmissionCcLicenseDataService } from './submission/submission-cc-license-data.service';
import { SubmissionCcLicence } from './submission/models/submission-cc-license.model';
import { SubmissionCcLicenceUrl } from './submission/models/submission-cc-license-url.model';
import { SubmissionCcLicenseUrlDataService } from './submission/submission-cc-license-url-data.service';
import { ConfigurationDataService } from './data/configuration-data.service';
import { ConfigurationProperty } from './shared/configuration-property.model';
<<<<<<< HEAD
import { EndUserAgreementGuard } from './end-user-agreement/end-user-agreement.guard';
import { EndUserAgreementService } from './end-user-agreement/end-user-agreement.service';
=======
import { ReloadGuard } from './reload/reload.guard';
>>>>>>> a3df6ce4

/**
 * When not in production, endpoint responses can be mocked for testing purposes
 * If there is no mock version available for the endpoint, the actual REST response will be used just like in production mode
 */
export const restServiceFactory = (mocks: ResponseMapMock, http: HttpClient) => {
  if (environment.production) {
    return new DSpaceRESTv2Service(http);
  } else {
    return new EndpointMockingRestService(mocks, http);
  }
};

const IMPORTS = [
  CommonModule,
  StoreModule.forFeature('core', coreReducers, storeModuleConfig as StoreConfig<CoreState, Action>),
  EffectsModule.forFeature(coreEffects)
];

const DECLARATIONS = [];

const EXPORTS = [];

const PROVIDERS = [
  ApiService,
  AuthenticatedGuard,
  AuthRequestService,
  AuthResponseParsingService,
  CommunityDataService,
  CollectionDataService,
  SiteDataService,
  DSOResponseParsingService,
  { provide: MOCK_RESPONSE_MAP, useValue: mockResponseMap },
  { provide: DSpaceRESTv2Service, useFactory: restServiceFactory, deps: [MOCK_RESPONSE_MAP, HttpClient]},
  DynamicFormLayoutService,
  DynamicFormService,
  DynamicFormValidationService,
  FormBuilderService,
  SectionFormOperationsService,
  FormService,
  EpersonResponseParsingService,
  EPersonDataService,
  HALEndpointService,
  HostWindowService,
  ItemDataService,
  MetadataService,
  ObjectCacheService,
  PaginationComponentOptions,
  ResourcePolicyService,
  RegistryService,
  BitstreamFormatDataService,
  RemoteDataBuildService,
  EndpointMapResponseParsingService,
  FacetValueResponseParsingService,
  FacetValueMapResponseParsingService,
  FacetConfigResponseParsingService,
  MappedCollectionsReponseParsingService,
  DebugResponseParsingService,
  SearchResponseParsingService,
  MyDSpaceResponseParsingService,
  ServerResponseService,
  BrowseResponseParsingService,
  BrowseEntriesResponseParsingService,
  BrowseItemsResponseParsingService,
  BrowseService,
  ConfigResponseParsingService,
  SubmissionCcLicenseDataService,
  SubmissionCcLicenseUrlDataService,
  SubmissionDefinitionsConfigService,
  SubmissionFormsConfigService,
  SubmissionRestService,
  SubmissionSectionsConfigService,
  SubmissionResponseParsingService,
  SubmissionJsonPatchOperationsService,
  JsonPatchOperationsBuilder,
  AuthorityService,
  IntegrationResponseParsingService,
  UploaderService,
  UUIDService,
  NotificationsService,
  WorkspaceitemDataService,
  WorkflowItemDataService,
  UploaderService,
  FileService,
  DSpaceObjectDataService,
  ConfigurationDataService,
  DSOChangeAnalyzer,
  DefaultChangeAnalyzer,
  ArrayMoveChangeAnalyzer,
  ObjectSelectService,
  CSSVariableService,
  MenuService,
  ObjectUpdatesService,
  SearchService,
  RelationshipService,
  MyDSpaceGuard,
  RoleService,
  TaskResponseParsingService,
  ClaimedTaskDataService,
  PoolTaskDataService,
  BitstreamDataService,
  EntityTypeService,
  ContentSourceResponseParsingService,
  ItemTemplateDataService,
  SearchService,
  SidebarService,
  SearchFilterService,
  SearchFilterService,
  SearchConfigurationService,
  SelectableListService,
  RelationshipTypeService,
  ExternalSourceService,
  LookupRelationService,
  VersionDataService,
  VersionHistoryDataService,
  LicenseDataService,
  ItemTypeDataService,
  WorkflowActionDataService,
  ProcessDataService,
  ScriptDataService,
  ProcessFilesResponseParsingService,
  FeatureDataService,
  AuthorizationDataService,
  SiteAdministratorGuard,
  MetadataSchemaDataService,
  MetadataFieldDataService,
  TokenResponseParsingService,
<<<<<<< HEAD
  EndUserAgreementGuard,
  EndUserAgreementService,
=======
  ReloadGuard,
>>>>>>> a3df6ce4
  // register AuthInterceptor as HttpInterceptor
  {
    provide: HTTP_INTERCEPTORS,
    useClass: AuthInterceptor,
    multi: true
  },
  // register LocaleInterceptor as HttpInterceptor
  {
    provide: HTTP_INTERCEPTORS,
    useClass: LocaleInterceptor,
    multi: true
  },
  NotificationsService,
  FilteredDiscoveryPageResponseParsingService,
  { provide: NativeWindowService, useFactory: NativeWindowFactory }
];

/**
 * Declaration needed to make sure all decorator functions are called in time
 */
export const models =
  [
    DSpaceObject,
    Bundle,
    Bitstream,
    BitstreamFormat,
    Item,
    Site,
    Collection,
    Community,
    EPerson,
    Group,
    ResourcePolicy,
    MetadataSchema,
    MetadataField,
    License,
    WorkflowItem,
    WorkspaceItem,
    SubmissionCcLicence,
    SubmissionCcLicenceUrl,
    SubmissionDefinitionsModel,
    SubmissionFormsModel,
    SubmissionSectionModel,
    SubmissionUploadsModel,
    AuthStatus,
    AuthorityValue,
    BrowseEntry,
    BrowseDefinition,
    ClaimedTask,
    TaskObject,
    PoolTask,
    Relationship,
    RelationshipType,
    ItemType,
    ExternalSource,
    ExternalSourceEntry,
    Script,
    Process,
    Version,
    VersionHistory,
    WorkflowAction,
    TemplateItem,
    Feature,
    Authorization,
    Registration,
    ConfigurationProperty
  ];

@NgModule({
  imports: [
    ...IMPORTS
  ],
  declarations: [
    ...DECLARATIONS
  ],
  exports: [
    ...EXPORTS
  ],
  providers: [
    ...PROVIDERS
  ]
})

export class CoreModule {
  static forRoot(): ModuleWithProviders {
    return {
      ngModule: CoreModule,
      providers: [
        ...PROVIDERS
      ]
    };
  }

  constructor(@Optional() @SkipSelf() parentModule: CoreModule) {
    if (isNotEmpty(parentModule)) {
      throw new Error('CoreModule is already loaded. Import it in the AppModule only');
    }
  }
}<|MERGE_RESOLUTION|>--- conflicted
+++ resolved
@@ -162,12 +162,9 @@
 import { SubmissionCcLicenseUrlDataService } from './submission/submission-cc-license-url-data.service';
 import { ConfigurationDataService } from './data/configuration-data.service';
 import { ConfigurationProperty } from './shared/configuration-property.model';
-<<<<<<< HEAD
+import { ReloadGuard } from './reload/reload.guard';
 import { EndUserAgreementGuard } from './end-user-agreement/end-user-agreement.guard';
 import { EndUserAgreementService } from './end-user-agreement/end-user-agreement.service';
-=======
-import { ReloadGuard } from './reload/reload.guard';
->>>>>>> a3df6ce4
 
 /**
  * When not in production, endpoint responses can be mocked for testing purposes
@@ -295,12 +292,9 @@
   MetadataSchemaDataService,
   MetadataFieldDataService,
   TokenResponseParsingService,
-<<<<<<< HEAD
+  ReloadGuard,
   EndUserAgreementGuard,
   EndUserAgreementService,
-=======
-  ReloadGuard,
->>>>>>> a3df6ce4
   // register AuthInterceptor as HttpInterceptor
   {
     provide: HTTP_INTERCEPTORS,
