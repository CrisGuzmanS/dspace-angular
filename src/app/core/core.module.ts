import { NgModule, Optional, SkipSelf, ModuleWithProviders } from '@angular/core';
import { CommonModule } from '@angular/common';

import { SharedModule } from "../shared/shared.module";
import { isNotEmpty } from "../shared/empty.util";
import { FooterComponent } from "./footer/footer.component";
import { DSpaceRESTv2Service } from "./dspace-rest-v2/dspace-rest-v2.service";
import { ObjectCacheService } from "./cache/object-cache.service";
<<<<<<< HEAD
import { RequestCacheService } from "./cache/request-cache.service";
import { CollectionDataService } from "./data-services/collection-data.service";
import { ItemDataService } from "./data-services/item-data.service";
import { PaginationOptions } from "./shared/pagination-options.model";
=======
import { ResponseCacheService } from "./cache/response-cache.service";
import { CollectionDataService } from "./data/collection-data.service";
import { ItemDataService } from "./data/item-data.service";
import { RequestService } from "./data/request.service";
import { RemoteDataBuildService } from "./cache/builders/remote-data-build.service";
import { CommunityDataService } from "./data/community-data.service";
>>>>>>> 71c1e3a5

const IMPORTS = [
  CommonModule,
  SharedModule
];

const DECLARATIONS = [
  FooterComponent
];

const EXPORTS = [
  FooterComponent
];

const PROVIDERS = [
  CommunityDataService,
  CollectionDataService,
  ItemDataService,
  DSpaceRESTv2Service,
  ObjectCacheService,
<<<<<<< HEAD
  PaginationOptions,
  RequestCacheService
=======
  ResponseCacheService,
  RequestService,
  RemoteDataBuildService
>>>>>>> 71c1e3a5
];

@NgModule({
  imports: [ ...IMPORTS ],
  declarations: [...DECLARATIONS],
  exports: [...EXPORTS],
  providers: [...PROVIDERS]
})
export class CoreModule {
  constructor (@Optional() @SkipSelf() parentModule: CoreModule) {
    if (isNotEmpty(parentModule)) {
      throw new Error(
        'CoreModule is already loaded. Import it in the AppModule only');
    }
  }

  static forRoot(): ModuleWithProviders {
    return {
      ngModule: CoreModule,
      providers: [
        ...PROVIDERS
      ]
    };
  }
}<|MERGE_RESOLUTION|>--- conflicted
+++ resolved
@@ -1,24 +1,18 @@
 import { NgModule, Optional, SkipSelf, ModuleWithProviders } from '@angular/core';
 import { CommonModule } from '@angular/common';
+import { SharedModule } from "../shared/shared.module";
 
-import { SharedModule } from "../shared/shared.module";
 import { isNotEmpty } from "../shared/empty.util";
 import { FooterComponent } from "./footer/footer.component";
 import { DSpaceRESTv2Service } from "./dspace-rest-v2/dspace-rest-v2.service";
 import { ObjectCacheService } from "./cache/object-cache.service";
-<<<<<<< HEAD
-import { RequestCacheService } from "./cache/request-cache.service";
-import { CollectionDataService } from "./data-services/collection-data.service";
-import { ItemDataService } from "./data-services/item-data.service";
-import { PaginationOptions } from "./shared/pagination-options.model";
-=======
 import { ResponseCacheService } from "./cache/response-cache.service";
 import { CollectionDataService } from "./data/collection-data.service";
 import { ItemDataService } from "./data/item-data.service";
 import { RequestService } from "./data/request.service";
 import { RemoteDataBuildService } from "./cache/builders/remote-data-build.service";
 import { CommunityDataService } from "./data/community-data.service";
->>>>>>> 71c1e3a5
+import { PaginationOptions } from "./cache/models/pagination-options.model";
 
 const IMPORTS = [
   CommonModule,
@@ -39,14 +33,9 @@
   ItemDataService,
   DSpaceRESTv2Service,
   ObjectCacheService,
-<<<<<<< HEAD
   PaginationOptions,
-  RequestCacheService
-=======
-  ResponseCacheService,
   RequestService,
   RemoteDataBuildService
->>>>>>> 71c1e3a5
 ];
 
 @NgModule({
