--- conflicted
+++ resolved
@@ -2,18 +2,12 @@
 import { HTTP_INTERCEPTORS, HttpClient } from '@angular/common/http';
 import { ModuleWithProviders, NgModule, Optional, SkipSelf } from '@angular/core';
 
-<<<<<<< HEAD
+import { DynamicFormLayoutService, DynamicFormService, DynamicFormValidationService } from '@ng-dynamic-forms/core';
+import { EffectsModule } from '@ngrx/effects';
+
 import { Action, StoreConfig, StoreModule } from '@ngrx/store';
 import { MyDSpaceGuard } from '../+my-dspace-page/my-dspace.guard';
 
-=======
-import { DynamicFormLayoutService, DynamicFormService, DynamicFormValidationService } from '@ng-dynamic-forms/core';
-import { EffectsModule } from '@ngrx/effects';
-import { StoreModule } from '@ngrx/store';
-
-import { MyDSpaceGuard } from '../+my-dspace-page/my-dspace.guard';
-import { ENV_CONFIG, GLOBAL_CONFIG, GlobalConfig } from '../../config';
->>>>>>> b535d166
 import { isNotEmpty } from '../shared/empty.util';
 import { FormBuilderService } from '../shared/form/builder/form-builder.service';
 import { FormService } from '../shared/form/form.service';
@@ -141,15 +135,12 @@
 import { TaskObject } from './tasks/models/task-object.model';
 import { PoolTaskDataService } from './tasks/pool-task-data.service';
 import { TaskResponseParsingService } from './tasks/task-response-parsing.service';
-<<<<<<< HEAD
 import { environment } from '../../environments/environment';
 import { storeModuleConfig } from '../app.reducer';
-=======
 import { VersionDataService } from './data/version-data.service';
 import { VersionHistoryDataService } from './data/version-history-data.service';
 import { Version } from './shared/version.model';
 import { VersionHistory } from './shared/version-history.model';
->>>>>>> b535d166
 
 /**
  * When not in production, endpoint responses can be mocked for testing purposes
@@ -183,15 +174,7 @@
   SiteDataService,
   DSOResponseParsingService,
   { provide: MOCK_RESPONSE_MAP, useValue: mockResponseMap },
-<<<<<<< HEAD
   { provide: DSpaceRESTv2Service, useFactory: restServiceFactory, deps: [MOCK_RESPONSE_MAP, HttpClient]},
-=======
-  {
-    provide: DSpaceRESTv2Service,
-    useFactory: restServiceFactory,
-    deps: [GLOBAL_CONFIG, MOCK_RESPONSE_MAP, HttpClient]
-  },
->>>>>>> b535d166
   DynamicFormLayoutService,
   DynamicFormService,
   DynamicFormValidationService,
