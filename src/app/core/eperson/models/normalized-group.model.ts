--- conflicted
+++ resolved
@@ -1,9 +1,5 @@
-<<<<<<< HEAD
-import { autoserialize, autoserializeAs, inheritSerialization } from 'cerialize';
-=======
 import { autoserialize, deserialize, inheritSerialization } from 'cerialize';
 
->>>>>>> 2013eade
 import { CacheableObject } from '../../cache/object-cache.reducer';
 import { ListableObject } from '../../../shared/object-collection/shared/listable-object.model';
 import { NormalizedDSpaceObject } from '../../cache/models/normalized-dspace-object.model';
@@ -15,11 +11,6 @@
 @inheritSerialization(NormalizedDSpaceObject)
 export class NormalizedGroup extends NormalizedDSpaceObject<Group> implements CacheableObject, ListableObject {
 
-<<<<<<< HEAD
-  @autoserializeAs(NormalizedGroup)
-  groups: Group[];
-
-=======
   /**
    * List of Groups that this Group belong to
    */
@@ -30,7 +21,6 @@
   /**
    * A string representing the unique handle of this Group
    */
->>>>>>> 2013eade
   @autoserialize
   public handle: string;
 
@@ -44,8 +34,5 @@
    * A string representing the name of this Group is permanent
    */
   @autoserialize
-  public name: string;
-
-  @autoserialize
   public permanent: boolean;
 }