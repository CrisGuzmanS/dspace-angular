--- conflicted
+++ resolved
@@ -26,10 +26,8 @@
 import { createPaginatedList, createRequestEntry$ } from '../../shared/testing/utils.test';
 import { CoreState } from '../core-state.model';
 import { FindListOptions } from '../data/find-list-options.model';
-import { DataService } from '../data/data.service';
 import { ObjectCacheService } from '../cache/object-cache.service';
 import { getMockLinkService } from '../../shared/mocks/link-service.mock';
-import { DataServiceStub } from '../../shared/testing/data-service.stub';
 import { of as observableOf } from 'rxjs';
 import { ObjectCacheEntry } from '../cache/object-cache.reducer';
 
@@ -45,8 +43,6 @@
   let halService;
   let rdbService;
   let objectCache: ObjectCacheService;
-  let dataService: DataServiceStub;
-
   function init() {
     restEndpointURL = 'https://dspace.4science.it/dspace-spring-rest/api/eperson';
     groupsEndpoint = `${restEndpointURL}/groups`;
@@ -55,7 +51,6 @@
     rdbService = getMockRemoteDataBuildServiceHrefMap(undefined, { 'https://dspace.4science.it/dspace-spring-rest/api/eperson/groups': groups$ });
     halService = new HALEndpointServiceStub(restEndpointURL);
     objectCache = new ObjectCacheService(store, getMockLinkService());
-    dataService = new DataServiceStub();
     TestBed.configureTestingModule({
       imports: [
         CommonModule,
@@ -68,9 +63,7 @@
         }),
       ],
       declarations: [],
-      providers: [
-        { provide: DataService, useValue: dataService },
-      ],
+      providers: [],
       schemas: [CUSTOM_ELEMENTS_SCHEMA]
     });
   }
@@ -79,12 +72,7 @@
     return new GroupDataService(
       requestService,
       rdbService,
-<<<<<<< HEAD
-      store,
       objectCache,
-=======
-      null,
->>>>>>> a2f8a5cc
       halService,
       new DummyChangeAnalyzer() as any,
       null,
@@ -128,7 +116,7 @@
       spyOn(objectCache, 'getByHref').and.returnValue(observableOf({
         requestUUIDs: ['request1', 'request2']
       } as ObjectCacheEntry));
-      spyOn(dataService, 'invalidateByHref');
+      spyOn((service as any).deleteData, 'invalidateByHref');
       service.addSubGroupToGroup(GroupMock, GroupMock2).subscribe();
     });
     it('should send PostRequest to eperson/groups/group-id/subgroups endpoint with new subgroup link in body', () => {
@@ -152,7 +140,7 @@
       spyOn(objectCache, 'getByHref').and.returnValue(observableOf({
         requestUUIDs: ['request1', 'request2']
       } as ObjectCacheEntry));
-      spyOn(dataService, 'invalidateByHref');
+      spyOn((service as any).deleteData, 'invalidateByHref');
       service.deleteSubGroupFromGroup(GroupMock, GroupMock2).subscribe();
     });
     it('should send DeleteRequest to eperson/groups/group-id/subgroups/group-id endpoint', () => {
@@ -172,7 +160,7 @@
       spyOn(objectCache, 'getByHref').and.returnValue(observableOf({
         requestUUIDs: ['request1', 'request2']
       } as ObjectCacheEntry));
-      spyOn(dataService, 'invalidateByHref');
+      spyOn((service as any).deleteData, 'invalidateByHref');
       service.addMemberToGroup(GroupMock, EPersonMock2).subscribe();
     });
     it('should send PostRequest to eperson/groups/group-id/epersons endpoint with new eperson member in body', () => {
@@ -197,7 +185,7 @@
       spyOn(objectCache, 'getByHref').and.returnValue(observableOf({
         requestUUIDs: ['request1', 'request2']
       } as ObjectCacheEntry));
-      spyOn(dataService, 'invalidateByHref');
+      spyOn((service as any).deleteData, 'invalidateByHref');
       service.deleteMemberFromGroup(GroupMock, EPersonMock).subscribe();
     });
     it('should send DeleteRequest to eperson/groups/group-id/epersons/eperson-id endpoint', () => {
