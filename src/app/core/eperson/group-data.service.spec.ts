import { CommonModule } from '@angular/common';
import { HttpHeaders } from '@angular/common/http';
import { CUSTOM_ELEMENTS_SCHEMA } from '@angular/core';
import { TestBed } from '@angular/core/testing';
import { Store, StoreModule } from '@ngrx/store';
import { TranslateLoader, TranslateModule } from '@ngx-translate/core';
import { compare, Operation } from 'fast-json-patch';
import {
  GroupRegistryCancelGroupAction,
  GroupRegistryEditGroupAction
} from '../../access-control/group-registry/group-registry.actions';
import { GroupMock, GroupMock2 } from '../../shared/testing/group-mock';
import { RequestParam } from '../cache/models/request-param.model';
import { ChangeAnalyzer } from '../data/change-analyzer';
import { DeleteRequest, PostRequest } from '../data/request.models';
import { RequestService } from '../data/request.service';
import { HttpOptions } from '../dspace-rest/dspace-rest.service';
import { Item } from '../shared/item.model';
import { GroupDataService } from './group-data.service';
import { createSuccessfulRemoteDataObject$ } from '../../shared/remote-data.utils';
import { getMockRemoteDataBuildServiceHrefMap } from '../../shared/mocks/remote-data-build.service.mock';
import { HALEndpointServiceStub } from '../../shared/testing/hal-endpoint-service.stub';
import { TranslateLoaderMock } from '../../shared/testing/translate-loader.mock';
import { getMockRequestService } from '../../shared/mocks/request.service.mock';
import { EPersonMock, EPersonMock2 } from '../../shared/testing/eperson.mock';
import { createPaginatedList, createRequestEntry$ } from '../../shared/testing/utils.test';
import { CoreState } from '../core-state.model';
import { FindListOptions } from '../data/find-list-options.model';
<<<<<<< HEAD
import { DataService } from '../data/data.service';
import { DataServiceStub } from '../../shared/testing/data-service.stub';
=======
import { ObjectCacheService } from '../cache/object-cache.service';
import { getMockLinkService } from '../../shared/mocks/link-service.mock';
>>>>>>> 8d36de27
import { of as observableOf } from 'rxjs';
import { ObjectCacheEntry } from '../cache/object-cache.reducer';
import { getMockObjectCacheService } from '../../shared/mocks/object-cache.service.mock';

describe('GroupDataService', () => {
  let service: GroupDataService;
  let store: Store<CoreState>;
  let requestService: RequestService;

  let restEndpointURL;
  let groupsEndpoint;
  let groups;
  let groups$;
  let halService;
  let rdbService;
<<<<<<< HEAD
  let objectCache;
  let dataService: DataServiceStub;

=======
  let objectCache: ObjectCacheService;
>>>>>>> 8d36de27
  function init() {
    restEndpointURL = 'https://dspace.4science.it/dspace-spring-rest/api/eperson';
    groupsEndpoint = `${restEndpointURL}/groups`;
    groups = [GroupMock, GroupMock2];
    groups$ = createSuccessfulRemoteDataObject$(createPaginatedList(groups));
    rdbService = getMockRemoteDataBuildServiceHrefMap(undefined, { 'https://dspace.4science.it/dspace-spring-rest/api/eperson/groups': groups$ });
    halService = new HALEndpointServiceStub(restEndpointURL);
<<<<<<< HEAD

    objectCache = getMockObjectCacheService();

    dataService = new DataServiceStub();
=======
    objectCache = new ObjectCacheService(store, getMockLinkService());
>>>>>>> 8d36de27
    TestBed.configureTestingModule({
      imports: [
        CommonModule,
        StoreModule.forRoot({}),
        TranslateModule.forRoot({
          loader: {
            provide: TranslateLoader,
            useClass: TranslateLoaderMock
          }
        }),
      ],
      declarations: [],
      providers: [],
      schemas: [CUSTOM_ELEMENTS_SCHEMA]
    });
  }

  function initTestService() {
    return new GroupDataService(
      requestService,
      rdbService,
      objectCache,
      halService,
      new DummyChangeAnalyzer() as any,
      null,
      null,
      store,
    );
  }

  beforeEach(() => {
    init();
    requestService = getMockRequestService(createRequestEntry$(groups));
    store = new Store<CoreState>(undefined, undefined, undefined);
    service = initTestService();
    spyOn(store, 'dispatch');
    spyOn(rdbService, 'buildFromRequestUUIDAndAwait').and.callThrough();
  });

  describe('searchGroups', () => {
    beforeEach(() => {
      spyOn(service, 'searchBy');
    });

    it('search with empty query', () => {
      service.searchGroups('');
      const options = Object.assign(new FindListOptions(), {
        searchParams: [Object.assign(new RequestParam('query', ''))]
      });
      expect(service.searchBy).toHaveBeenCalledWith('byMetadata', options, true, true);
    });

    it('search with query', () => {
      service.searchGroups('test');
      const options = Object.assign(new FindListOptions(), {
        searchParams: [Object.assign(new RequestParam('query', 'test'))]
      });
      expect(service.searchBy).toHaveBeenCalledWith('byMetadata', options, true, true);
    });
  });

  describe('addSubGroupToGroup', () => {
    beforeEach(() => {
      objectCache.getByHref.and.returnValue(observableOf({
        requestUUIDs: ['request1', 'request2'],
        dependentRequestUUIDs: [],
      } as ObjectCacheEntry));
      spyOn((service as any).deleteData, 'invalidateByHref');
      service.addSubGroupToGroup(GroupMock, GroupMock2).subscribe();
    });
    it('should send PostRequest to eperson/groups/group-id/subgroups endpoint with new subgroup link in body', () => {
      let headers = new HttpHeaders();
      const options: HttpOptions = Object.create({});
      headers = headers.append('Content-Type', 'text/uri-list');
      options.headers = headers;
      const expected = new PostRequest(requestService.generateRequestId(), GroupMock.self + '/' + service.subgroupsEndpoint, GroupMock2.self, options);
      expect(requestService.send).toHaveBeenCalledWith(expected);
    });
    it('should invalidate the previous requests of the parent group', () => {
      expect(rdbService.buildFromRequestUUIDAndAwait).toHaveBeenCalled();
      expect(rdbService.buildFromRequestUUIDAndAwait.calls.argsFor(0)[0]).toBe(requestService.generateRequestId());
      const callback = rdbService.buildFromRequestUUIDAndAwait.calls.argsFor(0)[1];
      callback();

      expect(objectCache.getByHref).toHaveBeenCalledWith(GroupMock._links.self.href);
      expect(requestService.setStaleByUUID).toHaveBeenCalledTimes(2);
      expect(requestService.setStaleByUUID).toHaveBeenCalledWith('request1');
      expect(requestService.setStaleByUUID).toHaveBeenCalledWith('request2');
    });
  });

  describe('deleteSubGroupFromGroup', () => {
    beforeEach(() => {
      objectCache.getByHref.and.returnValue(observableOf({
        requestUUIDs: ['request1', 'request2'],
        dependentRequestUUIDs: [],
      } as ObjectCacheEntry));
      spyOn((service as any).deleteData, 'invalidateByHref');
      service.deleteSubGroupFromGroup(GroupMock, GroupMock2).subscribe();
    });
    it('should send DeleteRequest to eperson/groups/group-id/subgroups/group-id endpoint', () => {
      const expected = new DeleteRequest(requestService.generateRequestId(), GroupMock.self + '/' + service.subgroupsEndpoint + '/' + GroupMock2.id);
      expect(requestService.send).toHaveBeenCalledWith(expected);
    });
    it('should invalidate the previous requests of the parent group\'', () => {
      expect(rdbService.buildFromRequestUUIDAndAwait).toHaveBeenCalled();
      expect(rdbService.buildFromRequestUUIDAndAwait.calls.argsFor(0)[0]).toBe(requestService.generateRequestId());
      const callback = rdbService.buildFromRequestUUIDAndAwait.calls.argsFor(0)[1];
      callback();

      expect(objectCache.getByHref).toHaveBeenCalledWith(GroupMock._links.self.href);
      expect(requestService.setStaleByUUID).toHaveBeenCalledTimes(2);
      expect(requestService.setStaleByUUID).toHaveBeenCalledWith('request1');
      expect(requestService.setStaleByUUID).toHaveBeenCalledWith('request2');
    });
  });

  describe('addMemberToGroup', () => {
    beforeEach(() => {
      objectCache.getByHref.and.returnValue(observableOf({
        requestUUIDs: ['request1', 'request2'],
        dependentRequestUUIDs: [],
      } as ObjectCacheEntry));
      spyOn((service as any).deleteData, 'invalidateByHref');
      service.addMemberToGroup(GroupMock, EPersonMock2).subscribe();
    });
    it('should send PostRequest to eperson/groups/group-id/epersons endpoint with new eperson member in body', () => {
      let headers = new HttpHeaders();
      const options: HttpOptions = Object.create({});
      headers = headers.append('Content-Type', 'text/uri-list');
      options.headers = headers;
      const expected = new PostRequest(requestService.generateRequestId(), GroupMock.self + '/' + service.ePersonsEndpoint, EPersonMock2.self, options);
      expect(requestService.send).toHaveBeenCalledWith(expected);
    });
    it('should invalidate the previous requests of the EPerson and the group', () => {
      expect(rdbService.buildFromRequestUUIDAndAwait).toHaveBeenCalled();
      expect(rdbService.buildFromRequestUUIDAndAwait.calls.argsFor(0)[0]).toBe(requestService.generateRequestId());
      const callback = rdbService.buildFromRequestUUIDAndAwait.calls.argsFor(0)[1];
      callback();

      expect(objectCache.getByHref).toHaveBeenCalledWith(EPersonMock2._links.self.href);
      expect(objectCache.getByHref).toHaveBeenCalledWith(GroupMock._links.self.href);
      expect(requestService.setStaleByUUID).toHaveBeenCalledTimes(4);
      expect(requestService.setStaleByUUID).toHaveBeenCalledWith('request1');
      expect(requestService.setStaleByUUID).toHaveBeenCalledWith('request2');
    });
  });

  describe('deleteMemberFromGroup', () => {
    beforeEach(() => {
      objectCache.getByHref.and.returnValue(observableOf({
        requestUUIDs: ['request1', 'request2'],
        dependentRequestUUIDs: [],
      } as ObjectCacheEntry));
      spyOn((service as any).deleteData, 'invalidateByHref');
      service.deleteMemberFromGroup(GroupMock, EPersonMock).subscribe();
    });
    it('should send DeleteRequest to eperson/groups/group-id/epersons/eperson-id endpoint', () => {
      const expected = new DeleteRequest(requestService.generateRequestId(), GroupMock.self + '/' + service.ePersonsEndpoint + '/' + EPersonMock.id);
      expect(requestService.send).toHaveBeenCalledWith(expected);
    });
    it('should invalidate the previous requests of the EPerson and the group', () => {
      expect(rdbService.buildFromRequestUUIDAndAwait).toHaveBeenCalled();
      expect(rdbService.buildFromRequestUUIDAndAwait.calls.argsFor(0)[0]).toBe(requestService.generateRequestId());
      const callback = rdbService.buildFromRequestUUIDAndAwait.calls.argsFor(0)[1];
      callback();

      expect(objectCache.getByHref).toHaveBeenCalledWith(EPersonMock._links.self.href);
      expect(objectCache.getByHref).toHaveBeenCalledWith(GroupMock._links.self.href);
      expect(requestService.setStaleByUUID).toHaveBeenCalledTimes(4);
      expect(requestService.setStaleByUUID).toHaveBeenCalledWith('request1');
      expect(requestService.setStaleByUUID).toHaveBeenCalledWith('request2');
    });
  });

  describe('editGroup', () => {
    it('should dispatch a EDIT_GROUP action with the group to start editing', () => {
      service.editGroup(GroupMock);
      expect(store.dispatch).toHaveBeenCalledWith(new GroupRegistryEditGroupAction(GroupMock));
    });
  });

  describe('cancelEditGroup', () => {
    it('should dispatch a CANCEL_EDIT_GROUP action', () => {
      service.cancelEditGroup();
      expect(store.dispatch).toHaveBeenCalledWith(new GroupRegistryCancelGroupAction());
    });
  });
});

class DummyChangeAnalyzer implements ChangeAnalyzer<Item> {
  diff(object1: Item, object2: Item): Operation[] {
    return compare((object1 as any).metadata, (object2 as any).metadata);
  }
}<|MERGE_RESOLUTION|>--- conflicted
+++ resolved
@@ -26,13 +26,6 @@
 import { createPaginatedList, createRequestEntry$ } from '../../shared/testing/utils.test';
 import { CoreState } from '../core-state.model';
 import { FindListOptions } from '../data/find-list-options.model';
-<<<<<<< HEAD
-import { DataService } from '../data/data.service';
-import { DataServiceStub } from '../../shared/testing/data-service.stub';
-=======
-import { ObjectCacheService } from '../cache/object-cache.service';
-import { getMockLinkService } from '../../shared/mocks/link-service.mock';
->>>>>>> 8d36de27
 import { of as observableOf } from 'rxjs';
 import { ObjectCacheEntry } from '../cache/object-cache.reducer';
 import { getMockObjectCacheService } from '../../shared/mocks/object-cache.service.mock';
@@ -48,13 +41,7 @@
   let groups$;
   let halService;
   let rdbService;
-<<<<<<< HEAD
   let objectCache;
-  let dataService: DataServiceStub;
-
-=======
-  let objectCache: ObjectCacheService;
->>>>>>> 8d36de27
   function init() {
     restEndpointURL = 'https://dspace.4science.it/dspace-spring-rest/api/eperson';
     groupsEndpoint = `${restEndpointURL}/groups`;
@@ -62,14 +49,7 @@
     groups$ = createSuccessfulRemoteDataObject$(createPaginatedList(groups));
     rdbService = getMockRemoteDataBuildServiceHrefMap(undefined, { 'https://dspace.4science.it/dspace-spring-rest/api/eperson/groups': groups$ });
     halService = new HALEndpointServiceStub(restEndpointURL);
-<<<<<<< HEAD
-
     objectCache = getMockObjectCacheService();
-
-    dataService = new DataServiceStub();
-=======
-    objectCache = new ObjectCacheService(store, getMockLinkService());
->>>>>>> 8d36de27
     TestBed.configureTestingModule({
       imports: [
         CommonModule,
