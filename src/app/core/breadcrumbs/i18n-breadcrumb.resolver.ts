import { BreadcrumbConfig } from '../../breadcrumbs/breadcrumb/breadcrumb-config.model';
import { Injectable } from '@angular/core';
import { ActivatedRouteSnapshot, Resolve, RouterStateSnapshot } from '@angular/router';
import { I18nBreadcrumbsService } from './i18n-breadcrumbs.service';
import { hasNoValue } from '../../shared/empty.util';
import { currentPathFromSnapshot } from '../../shared/utils/route.utils';

/**
 * The class that resolves a BreadcrumbConfig object with an i18n key string for a route
 */
@Injectable({
  providedIn: 'root'
})
export class I18nBreadcrumbResolver implements Resolve<BreadcrumbConfig<string>> {
  constructor(protected breadcrumbService: I18nBreadcrumbsService) {
  }

  /**
   * Method for resolving an I18n breadcrumb configuration object
   * @param {ActivatedRouteSnapshot} route The current ActivatedRouteSnapshot
   * @param {RouterStateSnapshot} state The current RouterStateSnapshot
   * @returns BreadcrumbConfig object
   */
  resolve(route: ActivatedRouteSnapshot, state: RouterStateSnapshot): BreadcrumbConfig<string> {
    const key = route.data.breadcrumbKey;
    if (hasNoValue(key)) {
      throw new Error('You provided an i18nBreadcrumbResolver for url \"' + route.url + '\" but no breadcrumbKey in the route\'s data')
    }
<<<<<<< HEAD
    const fullPath = currentPathFromSnapshot(route);
=======
    const fullPath = this.getResolvedUrl(route);
>>>>>>> bb705919
    return { provider: this.breadcrumbService, key: key, url: fullPath };
  }

  /**
   * Resolve the full URL of an ActivatedRouteSnapshot
   * @param route
   */
  getResolvedUrl(route: ActivatedRouteSnapshot): string {
    return route.pathFromRoot
      .map((v) => v.url.map((segment) => segment.toString()).join('/'))
      .join('/');
  }
}<|MERGE_RESOLUTION|>--- conflicted
+++ resolved
@@ -26,21 +26,7 @@
     if (hasNoValue(key)) {
       throw new Error('You provided an i18nBreadcrumbResolver for url \"' + route.url + '\" but no breadcrumbKey in the route\'s data')
     }
-<<<<<<< HEAD
     const fullPath = currentPathFromSnapshot(route);
-=======
-    const fullPath = this.getResolvedUrl(route);
->>>>>>> bb705919
     return { provider: this.breadcrumbService, key: key, url: fullPath };
   }
-
-  /**
-   * Resolve the full URL of an ActivatedRouteSnapshot
-   * @param route
-   */
-  getResolvedUrl(route: ActivatedRouteSnapshot): string {
-    return route.pathFromRoot
-      .map((v) => v.url.map((segment) => segment.toString()).join('/'))
-      .join('/');
-  }
 }