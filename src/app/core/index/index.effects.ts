--- conflicted
+++ resolved
@@ -11,15 +11,12 @@
 import { AddToIndexAction, RemoveFromIndexByValueAction } from './index.actions';
 import { hasValue } from '../../shared/empty.util';
 import { IndexName } from './index.reducer';
-<<<<<<< HEAD
 import { RestRequestMethod } from '../data/rest-request-method';
-=======
 import {
   AddMenuSectionAction,
   MenuActionTypes,
   RemoveMenuSectionAction
 } from '../../shared/menu/menu.actions';
->>>>>>> da1a97bd
 
 @Injectable()
 export class UUIDIndexEffects {
