--- conflicted
+++ resolved
@@ -349,9 +349,8 @@
    *                            metadata should be saved as real metadata
    * @return an observable that emits true when the deletion was successful, false when it failed
    */
-<<<<<<< HEAD
-  delete(dso: T): Observable<boolean> {
-    const requestId = this.deleteAndReturnRequestId(dso);
+  delete(dso: T, copyVirtualMetadata?: string[]): Observable<boolean> {
+    const requestId = this.deleteAndReturnRequestId(dso, copyVirtualMetadata);
 
     return this.requestService.getByUUID(requestId).pipe(
       find((request: RequestEntry) => request.completed),
@@ -362,10 +361,12 @@
   /**
    * Delete an existing DSpace Object on the server
    * @param dso The DSpace Object to be removed
+   * @param copyVirtualMetadata (optional parameter) the identifiers of the relationship types for which the virtual
+   *                            metadata should be saved as real metadata
    * Return an observable of the completed response
    */
-  deleteAndReturnResponse(dso: T): Observable<RestResponse> {
-    const requestId = this.deleteAndReturnRequestId(dso);
+  deleteAndReturnResponse(dso: T, copyVirtualMetadata?: string[]): Observable<RestResponse> {
+    const requestId = this.deleteAndReturnRequestId(dso, copyVirtualMetadata);
 
     return this.requestService.getByUUID(requestId).pipe(
       hasValueOperator(),
@@ -377,12 +378,11 @@
   /**
    * Delete an existing DSpace Object on the server
    * @param dso The DSpace Object to be removed
+   * @param copyVirtualMetadata (optional parameter) the identifiers of the relationship types for which the virtual
+   *                            metadata should be saved as real metadata
    * Return the delete request's ID
    */
-  private deleteAndReturnRequestId(dso: T): string {
-=======
-  delete(dso: T, copyVirtualMetadata?: string[]): Observable<boolean> {
->>>>>>> 3bbd05f5
+  private deleteAndReturnRequestId(dso: T, copyVirtualMetadata?: string[]): string {
     const requestId = this.requestService.generateRequestId();
 
     const hrefObs = this.halService.getEndpoint(this.linkPath).pipe(
