--- conflicted
+++ resolved
@@ -44,12 +44,8 @@
   FindByIDRequest,
   FindListOptions,
   FindListRequest,
-<<<<<<< HEAD
   GetRequest,
   PatchRequest
-=======
-  GetRequest, PatchRequest
->>>>>>> c911ec90
 } from './request.models';
 import { RequestEntry } from './request.reducer';
 import { RequestService } from './request.service';
@@ -334,13 +330,8 @@
   }
 
   /**
-<<<<<<< HEAD
-   * Send out a patch for a specified object
-   * @param {T} dso The object to send a patch for
-=======
    * Send a patch request for a specified object
    * @param {T} dso The object to send a patch request for
->>>>>>> c911ec90
    * @param {Operation[]} operations The patch operations to be performed
    */
   patch(dso: T, operations: Operation[]): Observable<RestResponse> {
