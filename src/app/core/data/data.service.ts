--- conflicted
+++ resolved
@@ -1,12 +1,12 @@
 import {
-  delay,
   distinctUntilChanged,
   filter,
   find,
+  first,
+  map,
+  mergeMap,
   switchMap,
-  map,
-  take,
-  tap, first, mergeMap
+  take
 } from 'rxjs/operators';
 import { Observable } from 'rxjs';
 import { Store } from '@ngrx/store';
@@ -18,37 +18,29 @@
 import { PaginatedList } from './paginated-list';
 import { RemoteData } from './remote-data';
 import {
-  CreateRequest, DeleteByIDRequest,
+  CreateRequest,
+  DeleteByIDRequest,
   FindAllOptions,
   FindAllRequest,
   FindByIDRequest,
-  GetRequest, RestRequest
+  GetRequest
 } from './request.models';
 import { RequestService } from './request.service';
 import { NormalizedObject } from '../cache/models/normalized-object.model';
-import { compare, Operation } from 'fast-json-patch';
+import { Operation } from 'fast-json-patch';
 import { ObjectCacheService } from '../cache/object-cache.service';
 import { DSpaceObject } from '../shared/dspace-object.model';
 import { NotificationsService } from '../../shared/notifications/notifications.service';
 import { HttpClient } from '@angular/common/http';
-import {
-  configureRequest,
-  filterSuccessfulResponses, getFinishedRemoteData, getResourceLinksFromResponse,
-  getResponseFromEntry
-} from '../shared/operators';
-import { DSOSuccessResponse, ErrorResponse, RestResponse } from '../cache/response.models';
+import { configureRequest, getResponseFromEntry } from '../shared/operators';
+import { ErrorResponse, RestResponse } from '../cache/response.models';
 import { NotificationOptions } from '../../shared/notifications/models/notification-options.model';
 import { DSpaceRESTv2Serializer } from '../dspace-rest-v2/dspace-rest-v2.serializer';
 import { NormalizedObjectFactory } from '../cache/models/normalized-object-factory';
 import { CacheableObject } from '../cache/object-cache.reducer';
-<<<<<<< HEAD
-import { DataBuildService } from '../cache/builders/data-build.service';
-import { UpdateComparator } from './update-comparator';
 import { RequestEntry } from './request.reducer';
-=======
 import { NormalizedObjectBuildService } from '../cache/builders/normalized-object-build.service';
 import { ChangeAnalyzer } from './change-analyzer';
->>>>>>> c4004eaa
 
 export abstract class DataService<TNormalized extends NormalizedObject, TDomain extends CacheableObject> {
   protected abstract requestService: RequestService;
