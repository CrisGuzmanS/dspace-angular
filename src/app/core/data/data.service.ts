--- conflicted
+++ resolved
@@ -1,9 +1,5 @@
-<<<<<<< HEAD
-import { filter, take, tap } from 'rxjs/operators';
-=======
 import { delay, distinctUntilChanged, filter, first, map, take, tap } from 'rxjs/operators';
 import { Observable } from 'rxjs';
->>>>>>> dd24958f
 import { Store } from '@ngrx/store';
 import { hasValue, isNotEmpty } from '../../shared/empty.util';
 import { RemoteDataBuildService } from '../cache/builders/remote-data-build.service';
@@ -60,7 +56,7 @@
 
     hrefObs.pipe(
       filter((href: string) => hasValue(href)),
-      take(1), tap((value) => console.log(value)))
+      take(1))
       .subscribe((href: string) => {
         const request = new FindAllRequest(this.requestService.generateRequestId(), href, options);
         this.requestService.configure(request);
