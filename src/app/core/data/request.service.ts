--- conflicted
+++ resolved
@@ -3,12 +3,8 @@
 
 import { createSelector, MemoizedSelector, select, Store } from '@ngrx/store';
 import { Observable, race as observableRace } from 'rxjs';
-<<<<<<< HEAD
-import { filter, map, mergeMap, take, tap } from 'rxjs/operators';
-=======
 import { filter, find, map, mergeMap, take } from 'rxjs/operators';
 import { cloneDeep, remove } from 'lodash';
->>>>>>> 2d07cc19
 
 import { AppState } from '../../app.reducer';
 import { hasValue, isEmpty, isNotEmpty } from '../../shared/empty.util';
