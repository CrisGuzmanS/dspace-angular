<<<<<<< HEAD

import {distinctUntilChanged, map, filter} from 'rxjs/operators';
import { Inject, Injectable } from '@angular/core';
=======
>>>>>>> 3a8f7754

import {distinctUntilChanged, map, filter} from 'rxjs/operators';
import { Injectable } from '@angular/core';
import { Store } from '@ngrx/store';
import { Observable } from 'rxjs';
<<<<<<< HEAD
import { GLOBAL_CONFIG, GlobalConfig } from '../../../config';
import { isEmpty, isNotEmpty } from '../../shared/empty.util';
=======
import { isNotEmpty } from '../../shared/empty.util';
>>>>>>> 3a8f7754
import { BrowseService } from '../browse/browse.service';
import { RemoteDataBuildService } from '../cache/builders/remote-data-build.service';
import { NormalizedItem } from '../cache/models/normalized-item.model';
import { ResponseCacheService } from '../cache/response-cache.service';
import { CoreState } from '../core.reducers';
import { Item } from '../shared/item.model';
import { URLCombiner } from '../url-combiner/url-combiner';

import { DataService } from './data.service';
import { RequestService } from './request.service';
import { HALEndpointService } from '../shared/hal-endpoint.service';
<<<<<<< HEAD
import { ObjectCacheService } from '../cache/object-cache.service';
=======
import { FindAllOptions } from './request.models';
>>>>>>> 3a8f7754

@Injectable()
export class ItemDataService extends DataService<NormalizedItem, Item> {
  protected linkPath = 'items';

  constructor(
    protected responseCache: ResponseCacheService,
    protected requestService: RequestService,
    protected rdbService: RemoteDataBuildService,
    protected store: Store<CoreState>,
    private bs: BrowseService,
    protected halService: HALEndpointService,
    protected objectCache: ObjectCacheService) {
    super();
  }

<<<<<<< HEAD
  public getScopedEndpoint(scopeID: string): Observable<string> {
    if (isEmpty(scopeID)) {
      return this.halService.getEndpoint(this.linkPath);
    } else {
      return this.bs.getBrowseURLFor('dc.date.issued', this.linkPath).pipe(
        filter((href: string) => isNotEmpty(href)),
        map((href: string) => new URLCombiner(href, `?scope=${scopeID}`).toString()),
        distinctUntilChanged(),);
=======
  /**
   * Get the endpoint for browsing items
   *  (When options.sort.field is empty, the default field to browse by will be 'dc.date.issued')
   * @param {FindAllOptions} options
   * @returns {Observable<string>}
   */
  public getBrowseEndpoint(options: FindAllOptions = {}): Observable<string> {
    let field = 'dc.date.issued';
    if (options.sort && options.sort.field) {
      field = options.sort.field;
>>>>>>> 3a8f7754
    }
    return this.bs.getBrowseURLFor(field, this.linkPath).pipe(
      filter((href: string) => isNotEmpty(href)),
      map((href: string) => new URLCombiner(href, `?scope=${options.scopeID}`).toString()),
      distinctUntilChanged(),);
  }

}<|MERGE_RESOLUTION|>--- conflicted
+++ resolved
@@ -1,20 +1,9 @@
-<<<<<<< HEAD
-
-import {distinctUntilChanged, map, filter} from 'rxjs/operators';
-import { Inject, Injectable } from '@angular/core';
-=======
->>>>>>> 3a8f7754
 
 import {distinctUntilChanged, map, filter} from 'rxjs/operators';
 import { Injectable } from '@angular/core';
 import { Store } from '@ngrx/store';
 import { Observable } from 'rxjs';
-<<<<<<< HEAD
-import { GLOBAL_CONFIG, GlobalConfig } from '../../../config';
-import { isEmpty, isNotEmpty } from '../../shared/empty.util';
-=======
 import { isNotEmpty } from '../../shared/empty.util';
->>>>>>> 3a8f7754
 import { BrowseService } from '../browse/browse.service';
 import { RemoteDataBuildService } from '../cache/builders/remote-data-build.service';
 import { NormalizedItem } from '../cache/models/normalized-item.model';
@@ -26,11 +15,8 @@
 import { DataService } from './data.service';
 import { RequestService } from './request.service';
 import { HALEndpointService } from '../shared/hal-endpoint.service';
-<<<<<<< HEAD
+import { FindAllOptions } from './request.models';
 import { ObjectCacheService } from '../cache/object-cache.service';
-=======
-import { FindAllOptions } from './request.models';
->>>>>>> 3a8f7754
 
 @Injectable()
 export class ItemDataService extends DataService<NormalizedItem, Item> {
@@ -47,16 +33,6 @@
     super();
   }
 
-<<<<<<< HEAD
-  public getScopedEndpoint(scopeID: string): Observable<string> {
-    if (isEmpty(scopeID)) {
-      return this.halService.getEndpoint(this.linkPath);
-    } else {
-      return this.bs.getBrowseURLFor('dc.date.issued', this.linkPath).pipe(
-        filter((href: string) => isNotEmpty(href)),
-        map((href: string) => new URLCombiner(href, `?scope=${scopeID}`).toString()),
-        distinctUntilChanged(),);
-=======
   /**
    * Get the endpoint for browsing items
    *  (When options.sort.field is empty, the default field to browse by will be 'dc.date.issued')
@@ -67,7 +43,6 @@
     let field = 'dc.date.issued';
     if (options.sort && options.sort.field) {
       field = options.sort.field;
->>>>>>> 3a8f7754
     }
     return this.bs.getBrowseURLFor(field, this.linkPath).pipe(
       filter((href: string) => isNotEmpty(href)),
