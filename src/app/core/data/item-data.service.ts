--- conflicted
+++ resolved
@@ -2,7 +2,7 @@
 import { Injectable } from '@angular/core';
 import { Store } from '@ngrx/store';
 import { Observable } from 'rxjs';
-import { distinctUntilChanged, filter, find, map, switchMap, tap } from 'rxjs/operators';
+import { distinctUntilChanged, filter, find, map, switchMap, take } from 'rxjs/operators';
 import { hasValue, isNotEmpty, isNotEmptyOperator } from '../../shared/empty.util';
 import { NotificationsService } from '../../shared/notifications/notifications.service';
 import { BrowseService } from '../browse/browse.service';
@@ -40,19 +40,9 @@
   RestRequest
 } from './request.models';
 import { RequestEntry } from './request.reducer';
-<<<<<<< HEAD
-import { GenericSuccessResponse, RestResponse } from '../cache/response.models';
-import { HttpOptions } from '../dspace-rest-v2/dspace-rest-v2.service';
-import { Collection } from '../shared/collection.model';
-import { RemoteData } from './remote-data';
-import { PaginatedList } from './paginated-list';
-import { Bitstream } from '../shared/bitstream.model';
+import { RequestService } from './request.service';
+import { PaginatedSearchOptions } from '../../shared/search/paginated-search-options.model';
 import { Bundle } from '../shared/bundle.model';
-import { ExternalSourceEntry } from '../shared/external-source-entry.model';
-import { PaginatedSearchOptions } from '../../shared/search/paginated-search-options.model';
-=======
-import { RequestService } from './request.service';
->>>>>>> 01231ef1
 
 @Injectable()
 @dataService(ITEM)
