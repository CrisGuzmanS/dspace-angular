--- conflicted
+++ resolved
@@ -104,11 +104,7 @@
    *                          the response becomes stale
    * @param linksToFollow     List of {@link FollowLinkConfig} that indicate which {@link HALLink}s should be automatically resolved
    */
-<<<<<<< HEAD
-  findByCollectionID(collectionID: string, ...linksToFollow: FollowLinkConfig<Item>[]): Observable<RemoteData<Item>> {
-=======
-  findByCollectionID(collectionID: string, reRequestOnStale = true, ...linksToFollow: Array<FollowLinkConfig<Item>>): Observable<RemoteData<Item>> {
->>>>>>> 85303576
+  findByCollectionID(collectionID: string, reRequestOnStale = true, ...linksToFollow: FollowLinkConfig<Item>[]): Observable<RemoteData<Item>> {
     this.setCollectionEndpoint(collectionID);
     return super.findById(collectionID, reRequestOnStale, ...linksToFollow);
   }
@@ -186,13 +182,8 @@
    *                          the response becomes stale
    * @param linksToFollow     List of {@link FollowLinkConfig} that indicate which {@link HALLink}s should be automatically resolved
    */
-<<<<<<< HEAD
-  findByCollectionID(collectionID: string, ...linksToFollow: FollowLinkConfig<Item>[]): Observable<RemoteData<Item>> {
-    return this.dataService.findByCollectionID(collectionID, ...linksToFollow);
-=======
-  findByCollectionID(collectionID: string, reRequestOnStale = true, ...linksToFollow: Array<FollowLinkConfig<Item>>): Observable<RemoteData<Item>> {
+  findByCollectionID(collectionID: string, reRequestOnStale = true, ...linksToFollow: FollowLinkConfig<Item>[]): Observable<RemoteData<Item>> {
     return this.dataService.findByCollectionID(collectionID, reRequestOnStale, ...linksToFollow);
->>>>>>> 85303576
   }
 
   /**
