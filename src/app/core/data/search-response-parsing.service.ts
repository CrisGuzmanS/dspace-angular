import { Injectable } from '@angular/core';
import { RestResponse, SearchSuccessResponse } from '../cache/response-cache.models';
import { DSOResponseParsingService } from './dso-response-parsing.service';
import { ResponseParsingService } from './parsing.service';
import { RestRequest } from './request.models';
import { DSpaceRESTV2Response } from '../dspace-rest-v2/dspace-rest-v2-response.model';
import { DSpaceRESTv2Serializer } from '../dspace-rest-v2/dspace-rest-v2.serializer';
import { hasValue } from '../../shared/empty.util';
import { SearchQueryResponse } from '../../+search-page/search-service/search-query-response.model';
import { Metadatum } from '../shared/metadatum.model';

@Injectable()
export class SearchResponseParsingService implements ResponseParsingService {
  constructor(private dsoParser: DSOResponseParsingService) {
  }

  parse(request: RestRequest, data: DSpaceRESTV2Response): RestResponse {
    const payload = data.payload._embedded.searchResult;
    const hitHighlights = payload._embedded.objects
      .map((object) => object.hitHighlights)
      .map((hhObject) => {
        if (hhObject) {
          return Object.keys(hhObject).map((key) => Object.assign(new Metadatum(), {
            key: key,
            value: hhObject[key].join('...')
          }))
        } else {
          return [];
        }
      });

    const dsoSelfLinks = payload._embedded.objects
      .filter((object) => hasValue(object._embedded))
      .map((object) => object._embedded.dspaceObject)
      // we don't need embedded collections, bitstreamformats, etc for search results.
      // And parsing them all takes up a lot of time. Throw them away to improve performance
      // until objs until partial results are supported by the rest api
      .map((dso) => Object.assign({}, dso, { _embedded: undefined }))
      .map((dso) => this.dsoParser.parse(request, {
        payload: dso,
        statusCode: data.statusCode,
        statusText: data.statusText
      }))
      .map((obj) => obj.resourceSelfLinks)
      .reduce((combined, thisElement) => [...combined, ...thisElement], []);

    const objects = payload._embedded.objects
      .filter((object) => hasValue(object._embedded))
      .map((object, index) => Object.assign({}, object, {
        dspaceObject: dsoSelfLinks[index],
        hitHighlights: hitHighlights[index],
        // we don't need embedded collections, bitstreamformats, etc for search results.
        // And parsing them all takes up a lot of time. Throw them away to improve performance
        // until objs until partial results are supported by the rest api
        _embedded: undefined
      }));
    payload.objects = objects;
    const deserialized = new DSpaceRESTv2Serializer(SearchQueryResponse).deserialize(payload);
<<<<<<< HEAD
    return new SearchSuccessResponse(deserialized, data.statusCode, data.statusText, this.dsoParser.processPageInfo(data.payload));
=======
    return new SearchSuccessResponse(deserialized, data.statusCode, this.dsoParser.processPageInfo(payload));
>>>>>>> 8c124f22
  }
}<|MERGE_RESOLUTION|>--- conflicted
+++ resolved
@@ -56,10 +56,6 @@
       }));
     payload.objects = objects;
     const deserialized = new DSpaceRESTv2Serializer(SearchQueryResponse).deserialize(payload);
-<<<<<<< HEAD
-    return new SearchSuccessResponse(deserialized, data.statusCode, data.statusText, this.dsoParser.processPageInfo(data.payload));
-=======
-    return new SearchSuccessResponse(deserialized, data.statusCode, this.dsoParser.processPageInfo(payload));
->>>>>>> 8c124f22
+    return new SearchSuccessResponse(deserialized, data.statusCode, data.statusText, this.dsoParser.processPageInfo(payload));
   }
 }