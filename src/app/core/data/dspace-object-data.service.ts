import { Injectable } from '@angular/core';
import { Store } from '@ngrx/store';
import { Observable } from 'rxjs';
import { RemoteDataBuildService } from '../cache/builders/remote-data-build.service';
<<<<<<< HEAD
import { NormalizedDSpaceObject } from '../cache/models/normalized-dspace-object.model';
=======
>>>>>>> 2d07cc19
import { CoreState } from '../core.reducers';
import { DSpaceObject } from '../shared/dspace-object.model';
import { HALEndpointService } from '../shared/hal-endpoint.service';
import { DataService } from './data.service';
import { RemoteData } from './remote-data';
import { RequestService } from './request.service';
import { FindAllOptions } from './request.models';
import { ObjectCacheService } from '../cache/object-cache.service';
<<<<<<< HEAD
=======
import { NotificationsService } from '../../shared/notifications/notifications.service';
import { HttpClient } from '@angular/common/http';
import { NormalizedObjectBuildService } from '../cache/builders/normalized-object-build.service';
import { DSOChangeAnalyzer } from './dso-change-analyzer.service';
>>>>>>> 2d07cc19

/* tslint:disable:max-classes-per-file */
class DataServiceImpl extends DataService<DSpaceObject> {
  protected linkPath = 'dso';
  protected forceBypassCache = false;

  constructor(
    protected requestService: RequestService,
    protected rdbService: RemoteDataBuildService,
    protected dataBuildService: NormalizedObjectBuildService,
    protected store: Store<CoreState>,
<<<<<<< HEAD
    protected halService: HALEndpointService,
    protected objectCache: ObjectCacheService) {
=======
    protected objectCache: ObjectCacheService,
    protected halService: HALEndpointService,
    protected notificationsService: NotificationsService,
    protected http: HttpClient,
    protected comparator: DSOChangeAnalyzer<DSpaceObject>) {
>>>>>>> 2d07cc19
    super();
  }

  getBrowseEndpoint(options: FindAllOptions = {}, linkPath: string = this.linkPath): Observable<string> {
    return this.halService.getEndpoint(linkPath);
  }

  getIDHref(endpoint, resourceID): string {
    return endpoint.replace(/\{\?uuid\}/,`?uuid=${resourceID}`);
  }
}

@Injectable()
export class DSpaceObjectDataService {
  protected linkPath = 'dso';
  private dataService: DataServiceImpl;

  constructor(
    protected requestService: RequestService,
    protected rdbService: RemoteDataBuildService,
<<<<<<< HEAD
    protected halService: HALEndpointService,
    protected objectCache: ObjectCacheService) {
    this.dataService = new DataServiceImpl(requestService, rdbService, null, halService, objectCache);
=======
    protected dataBuildService: NormalizedObjectBuildService,
    protected objectCache: ObjectCacheService,
    protected halService: HALEndpointService,
    protected notificationsService: NotificationsService,
    protected http: HttpClient,
    protected comparator: DSOChangeAnalyzer<DSpaceObject>) {
    this.dataService = new DataServiceImpl(requestService, rdbService, dataBuildService, null, objectCache, halService, notificationsService, http, comparator);
>>>>>>> 2d07cc19
  }

  findById(uuid: string): Observable<RemoteData<DSpaceObject>> {
    return this.dataService.findById(uuid);
  }
}<|MERGE_RESOLUTION|>--- conflicted
+++ resolved
@@ -2,10 +2,6 @@
 import { Store } from '@ngrx/store';
 import { Observable } from 'rxjs';
 import { RemoteDataBuildService } from '../cache/builders/remote-data-build.service';
-<<<<<<< HEAD
-import { NormalizedDSpaceObject } from '../cache/models/normalized-dspace-object.model';
-=======
->>>>>>> 2d07cc19
 import { CoreState } from '../core.reducers';
 import { DSpaceObject } from '../shared/dspace-object.model';
 import { HALEndpointService } from '../shared/hal-endpoint.service';
@@ -14,13 +10,10 @@
 import { RequestService } from './request.service';
 import { FindAllOptions } from './request.models';
 import { ObjectCacheService } from '../cache/object-cache.service';
-<<<<<<< HEAD
-=======
 import { NotificationsService } from '../../shared/notifications/notifications.service';
 import { HttpClient } from '@angular/common/http';
 import { NormalizedObjectBuildService } from '../cache/builders/normalized-object-build.service';
 import { DSOChangeAnalyzer } from './dso-change-analyzer.service';
->>>>>>> 2d07cc19
 
 /* tslint:disable:max-classes-per-file */
 class DataServiceImpl extends DataService<DSpaceObject> {
@@ -32,16 +25,11 @@
     protected rdbService: RemoteDataBuildService,
     protected dataBuildService: NormalizedObjectBuildService,
     protected store: Store<CoreState>,
-<<<<<<< HEAD
-    protected halService: HALEndpointService,
-    protected objectCache: ObjectCacheService) {
-=======
     protected objectCache: ObjectCacheService,
     protected halService: HALEndpointService,
     protected notificationsService: NotificationsService,
     protected http: HttpClient,
     protected comparator: DSOChangeAnalyzer<DSpaceObject>) {
->>>>>>> 2d07cc19
     super();
   }
 
@@ -62,11 +50,6 @@
   constructor(
     protected requestService: RequestService,
     protected rdbService: RemoteDataBuildService,
-<<<<<<< HEAD
-    protected halService: HALEndpointService,
-    protected objectCache: ObjectCacheService) {
-    this.dataService = new DataServiceImpl(requestService, rdbService, null, halService, objectCache);
-=======
     protected dataBuildService: NormalizedObjectBuildService,
     protected objectCache: ObjectCacheService,
     protected halService: HALEndpointService,
@@ -74,7 +57,6 @@
     protected http: HttpClient,
     protected comparator: DSOChangeAnalyzer<DSpaceObject>) {
     this.dataService = new DataServiceImpl(requestService, rdbService, dataBuildService, null, objectCache, halService, notificationsService, http, comparator);
->>>>>>> 2d07cc19
   }
 
   findById(uuid: string): Observable<RemoteData<DSpaceObject>> {
