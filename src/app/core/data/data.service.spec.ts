--- conflicted
+++ resolved
@@ -7,13 +7,6 @@
 import { HALEndpointService } from '../shared/hal-endpoint.service';
 import { Observable, of as observableOf } from 'rxjs';
 import { FindAllOptions } from './request.models';
-<<<<<<< HEAD
-import { SortOptions, SortDirection } from '../cache/models/sort-options.model';
-import { of as observableOf } from 'rxjs';
-import { ObjectCacheService } from '../cache/object-cache.service';
-import { Operation } from '../../../../node_modules/fast-json-patch';
-import { DSpaceObject } from '../shared/dspace-object.model';
-=======
 import { SortDirection, SortOptions } from '../cache/models/sort-options.model';
 import { ObjectCacheService } from '../cache/object-cache.service';
 import { compare, Operation } from 'fast-json-patch';
@@ -23,7 +16,6 @@
 import { NormalizedObjectBuildService } from '../cache/builders/normalized-object-build.service';
 import { NotificationsService } from '../../shared/notifications/notifications.service';
 import { Item } from '../shared/item.model';
->>>>>>> 2d07cc19
 
 const endpoint = 'https://rest.api/core';
 
@@ -41,14 +33,10 @@
     protected store: Store<CoreState>,
     protected linkPath: string,
     protected halService: HALEndpointService,
-<<<<<<< HEAD
-    protected objectCache: ObjectCacheService
-=======
     protected objectCache: ObjectCacheService,
     protected notificationsService: NotificationsService,
     protected http: HttpClient,
     protected comparator: ChangeAnalyzer<NormalizedTestObject>
->>>>>>> 2d07cc19
   ) {
     super();
   }
@@ -70,24 +58,17 @@
   const requestService = {} as RequestService;
   const halService = {} as HALEndpointService;
   const rdbService = {} as RemoteDataBuildService;
-<<<<<<< HEAD
-=======
   const notificationsService = {} as NotificationsService;
   const http = {} as HttpClient;
   const comparator = new DummyChangeAnalyzer() as any;
   const dataBuildService = {
     normalize: (object) => object
   } as NormalizedObjectBuildService;
->>>>>>> 2d07cc19
   const objectCache = {
     addPatch: () => {
       /* empty */
     },
-<<<<<<< HEAD
-    getBySelfLink: () => {
-=======
     getObjectBySelfLink: () => {
->>>>>>> 2d07cc19
       /* empty */
     }
   } as any;
@@ -101,14 +82,10 @@
       store,
       endpoint,
       halService,
-<<<<<<< HEAD
-      objectCache
-=======
       objectCache,
       notificationsService,
       http,
       comparator,
->>>>>>> 2d07cc19
     );
   }
   service = initTestService();
@@ -182,49 +159,6 @@
     let selfLink;
 
     beforeEach(() => {
-<<<<<<< HEAD
-      operations = [{ op: 'replace', path: '/name', value: 'random string' } as Operation];
-      selfLink = 'https://rest.api/endpoint/1698f1d3-be98-4c51-9fd8-6bfedcbd59b7';
-      spyOn(objectCache, 'addPatch');
-    });
-
-    it('should call addPatch on the object cache with the right parameters', () => {
-      service.patch(selfLink, operations);
-      expect(objectCache.addPatch).toHaveBeenCalledWith(selfLink, operations);
-    });
-  });
-
-  describe('update', () => {
-    let operations;
-    let selfLink;
-    let dso;
-    let dso2;
-    const name1 = 'random string';
-    const name2 = 'another random string';
-    beforeEach(() => {
-      operations = [{ op: 'replace', path: '/name', value: name2 } as Operation];
-      selfLink = 'https://rest.api/endpoint/1698f1d3-be98-4c51-9fd8-6bfedcbd59b7';
-
-      dso = new DSpaceObject();
-      dso.self = selfLink;
-      dso.name = name1;
-
-      dso2 = new DSpaceObject();
-      dso2.self = selfLink;
-      dso2.name = name2;
-
-      spyOn(objectCache, 'getBySelfLink').and.returnValue(dso);
-      spyOn(objectCache, 'addPatch');
-    });
-
-    it('should call addPatch on the object cache with the right parameters when there are differences', () => {
-      service.update(dso2);
-      expect(objectCache.addPatch).toHaveBeenCalledWith(selfLink, operations);
-    });
-
-    it('should not call addPatch on the object cache with the right parameters when there are no differences', () => {
-      service.update(dso);
-=======
       operations = [{ op: 'replace', path: '/metadata/dc.title', value: 'random string' } as Operation];
       selfLink = 'https://rest.api/endpoint/1698f1d3-be98-4c51-9fd8-6bfedcbd59b7';
       spyOn(objectCache, 'addPatch');
@@ -267,7 +201,6 @@
 
     it('should not call addPatch on the object cache with the right parameters when there are no differences', () => {
       service.update(dso).subscribe();
->>>>>>> 2d07cc19
       expect(objectCache.addPatch).not.toHaveBeenCalled();
     });
   });
