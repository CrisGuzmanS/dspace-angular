import { DataService } from './data.service';
import { NormalizedObject } from '../cache/models/normalized-object.model';
import { ResponseCacheService } from '../cache/response-cache.service';
import { RequestService } from './request.service';
import { RemoteDataBuildService } from '../cache/builders/remote-data-build.service';
import { CoreState } from '../core.reducers';
import { Store } from '@ngrx/store';
import { HALEndpointService } from '../shared/hal-endpoint.service';
<<<<<<< HEAD
import { Observable } from 'rxjs/Observable';
import 'rxjs/add/observable/of';
=======
import { Observable } from 'rxjs';
>>>>>>> a3b4883e
import { FindAllOptions } from './request.models';
import { SortOptions, SortDirection } from '../cache/models/sort-options.model';
import { of as observableOf } from 'rxjs';

const endpoint = 'https://rest.api/core';

// tslint:disable:max-classes-per-file
class NormalizedTestObject extends NormalizedObject {
}

class TestService extends DataService<NormalizedTestObject, any> {
<<<<<<< HEAD
    protected forceBypassCache = false;
    constructor(
        protected responseCache: ResponseCacheService,
        protected requestService: RequestService,
        protected rdbService: RemoteDataBuildService,
        protected store: Store<CoreState>,
        protected linkPath: string,
        protected halService: HALEndpointService
    ) {
        super();
    }

    public getBrowseEndpoint(options: FindAllOptions): Observable<string> {
        return Observable.of(endpoint);
    }
=======
  constructor(
    protected responseCache: ResponseCacheService,
    protected requestService: RequestService,
    protected rdbService: RemoteDataBuildService,
    protected store: Store<CoreState>,
    protected linkPath: string,
    protected halService: HALEndpointService
  ) {
    super();
  }

  public getBrowseEndpoint(options: FindAllOptions): Observable<string> {
    return observableOf(endpoint);
  }
>>>>>>> a3b4883e
}

describe('DataService', () => {
  let service: TestService;
  let options: FindAllOptions;
  const responseCache = {} as ResponseCacheService;
  const requestService = {} as RequestService;
  const halService = {} as HALEndpointService;
  const rdbService = {} as RemoteDataBuildService;
  const store = {} as Store<CoreState>;

  function initTestService(): TestService {
    return new TestService(
      responseCache,
      requestService,
      rdbService,
      store,
      endpoint,
      halService
    );
  }

  service = initTestService();

  describe('getFindAllHref', () => {

    it('should return an observable with the endpoint', () => {
      options = {};

      (service as any).getFindAllHref(options).subscribe((value) => {
          expect(value).toBe(endpoint);
        }
      );
    });

    it('should include page in href if currentPage provided in options', () => {
      options = { currentPage: 2 };
      const expected = `${endpoint}?page=${options.currentPage - 1}`;

      (service as any).getFindAllHref(options).subscribe((value) => {
        expect(value).toBe(expected);
      });
    });

    it('should include size in href if elementsPerPage provided in options', () => {
      options = { elementsPerPage: 5 };
      const expected = `${endpoint}?size=${options.elementsPerPage}`;

      (service as any).getFindAllHref(options).subscribe((value) => {
        expect(value).toBe(expected);
      });
    });

    it('should include sort href if SortOptions provided in options', () => {
      const sortOptions = new SortOptions('field1', SortDirection.ASC);
      options = { sort: sortOptions };
      const expected = `${endpoint}?sort=${sortOptions.field},${sortOptions.direction}`;

      (service as any).getFindAllHref(options).subscribe((value) => {
        expect(value).toBe(expected);
      });
    });

    it('should include startsWith in href if startsWith provided in options', () => {
      options = { startsWith: 'ab' };
      const expected = `${endpoint}?startsWith=${options.startsWith}`;

      (service as any).getFindAllHref(options).subscribe((value) => {
        expect(value).toBe(expected);
      });
    });

    it('should include all provided options in href', () => {
      const sortOptions = new SortOptions('field1', SortDirection.DESC)
      options = {
        currentPage: 6,
        elementsPerPage: 10,
        sort: sortOptions,
        startsWith: 'ab'
      }
      const expected = `${endpoint}?page=${options.currentPage - 1}&size=${options.elementsPerPage}` +
        `&sort=${sortOptions.field},${sortOptions.direction}&startsWith=${options.startsWith}`;

      (service as any).getFindAllHref(options).subscribe((value) => {
        expect(value).toBe(expected);
      });
    })
  });

});<|MERGE_RESOLUTION|>--- conflicted
+++ resolved
@@ -6,12 +6,7 @@
 import { CoreState } from '../core.reducers';
 import { Store } from '@ngrx/store';
 import { HALEndpointService } from '../shared/hal-endpoint.service';
-<<<<<<< HEAD
-import { Observable } from 'rxjs/Observable';
-import 'rxjs/add/observable/of';
-=======
 import { Observable } from 'rxjs';
->>>>>>> a3b4883e
 import { FindAllOptions } from './request.models';
 import { SortOptions, SortDirection } from '../cache/models/sort-options.model';
 import { of as observableOf } from 'rxjs';
@@ -23,23 +18,7 @@
 }
 
 class TestService extends DataService<NormalizedTestObject, any> {
-<<<<<<< HEAD
-    protected forceBypassCache = false;
-    constructor(
-        protected responseCache: ResponseCacheService,
-        protected requestService: RequestService,
-        protected rdbService: RemoteDataBuildService,
-        protected store: Store<CoreState>,
-        protected linkPath: string,
-        protected halService: HALEndpointService
-    ) {
-        super();
-    }
-
-    public getBrowseEndpoint(options: FindAllOptions): Observable<string> {
-        return Observable.of(endpoint);
-    }
-=======
+  protected forceBypassCache = false;
   constructor(
     protected responseCache: ResponseCacheService,
     protected requestService: RequestService,
@@ -54,7 +33,6 @@
   public getBrowseEndpoint(options: FindAllOptions): Observable<string> {
     return observableOf(endpoint);
   }
->>>>>>> a3b4883e
 }
 
 describe('DataService', () => {
