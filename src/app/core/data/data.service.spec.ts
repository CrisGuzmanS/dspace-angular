--- conflicted
+++ resolved
@@ -2,15 +2,11 @@
 import { Store } from '@ngrx/store';
 import { compare, Operation } from 'fast-json-patch';
 import { Observable, of as observableOf } from 'rxjs';
-<<<<<<< HEAD
-import { FindListOptions, PatchRequest } from './request.models';
-=======
 import * as uuidv4 from 'uuid/v4';
 import { NotificationsService } from '../../shared/notifications/notifications.service';
 import { createSuccessfulRemoteDataObject$ } from '../../shared/testing/utils';
 import { FollowLinkConfig } from '../../shared/utils/follow-link-config.model';
 import { RemoteDataBuildService } from '../cache/builders/remote-data-build.service';
->>>>>>> a9cd9f03
 import { SortDirection, SortOptions } from '../cache/models/sort-options.model';
 import { ObjectCacheService } from '../cache/object-cache.service';
 import { CoreState } from '../core.reducers';
@@ -18,17 +14,12 @@
 import { DSpaceObject } from '../shared/dspace-object.model';
 import { HALEndpointService } from '../shared/hal-endpoint.service';
 import { Item } from '../shared/item.model';
-<<<<<<< HEAD
+import { ChangeAnalyzer } from './change-analyzer';
+import { DataService } from './data.service';
+import { FindListOptions, PatchRequest } from './request.models';
+import { RequestService } from './request.service';
 import { getMockRequestService } from '../../shared/mocks/mock-request.service';
 import { HALEndpointServiceStub } from '../../shared/testing/hal-endpoint-service-stub';
-import * as uuidv4 from 'uuid/v4';
-import { createSuccessfulRemoteDataObject$ } from '../../shared/testing/utils';
-=======
-import { ChangeAnalyzer } from './change-analyzer';
-import { DataService } from './data.service';
-import { FindListOptions } from './request.models';
-import { RequestService } from './request.service';
->>>>>>> a9cd9f03
 
 const endpoint = 'https://rest.api/core';
 
@@ -64,13 +55,8 @@
 describe('DataService', () => {
   let service: TestService;
   let options: FindListOptions;
-<<<<<<< HEAD
   const requestService = getMockRequestService();
   const halService = new HALEndpointServiceStub('url') as any;
-=======
-  const requestService = { generateRequestId: () => uuidv4() } as RequestService;
-  const halService = {} as HALEndpointService;
->>>>>>> a9cd9f03
   const rdbService = {} as RemoteDataBuildService;
   const notificationsService = {} as NotificationsService;
   const http = {} as HttpClient;
