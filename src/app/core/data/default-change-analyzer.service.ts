--- conflicted
+++ resolved
@@ -2,12 +2,7 @@
 import { compare } from 'fast-json-patch';
 import { Operation } from 'fast-json-patch';
 import { getClassForType } from '../cache/builders/build-decorators';
-<<<<<<< HEAD
-import { DSpaceSerializer } from '../dspace-rest/dspace.serializer';
-=======
-import { TypedObject } from '../cache/object-cache.reducer';
 import { DSpaceNotNullSerializer } from '../dspace-rest/dspace-not-null.serializer';
->>>>>>> c1e69765
 import { ChangeAnalyzer } from './change-analyzer';
 import { TypedObject } from '../cache/typed-object.model';
 
