import { Inject, Injectable } from '@angular/core';
import { GLOBAL_CONFIG } from '../../../config';
import { GlobalConfig } from '../../../config/global-config.interface';
import { isNotEmpty } from '../../shared/empty.util';
import { ObjectCacheService } from '../cache/object-cache.service';
import {
  ErrorResponse,
  GenericSuccessResponse,
  RestResponse
} from '../cache/response.models';
import { DSpaceRESTV2Response } from '../dspace-rest-v2/dspace-rest-v2-response.model';
import { DSpaceRESTv2Serializer } from '../dspace-rest-v2/dspace-rest-v2.serializer';
import { BrowseEntry } from '../shared/browse-entry.model';
import { BaseResponseParsingService } from './base-response-parsing.service';
import { ResponseParsingService } from './parsing.service';
import { RestRequest } from './request.models';

@Injectable()
export class BrowseEntriesResponseParsingService extends BaseResponseParsingService implements ResponseParsingService {

  protected objectFactory = {
    getConstructor: () => BrowseEntry
  };
  protected toCache = false;

  constructor(
    @Inject(GLOBAL_CONFIG) protected EnvConfig: GlobalConfig,
    protected objectCache: ObjectCacheService,
  ) { super();
  }

  parse(request: RestRequest, data: DSpaceRESTV2Response): RestResponse {
<<<<<<< HEAD
    if (isNotEmpty(data.payload) && isNotEmpty(data.payload._embedded)
      && Array.isArray(data.payload._embedded[Object.keys(data.payload._embedded)[0]])) {
      const serializer = new DSpaceRESTv2Serializer(BrowseEntry);
      const browseEntries = serializer.deserializeArray(data.payload._embedded[Object.keys(data.payload._embedded)[0]]);
      return new GenericSuccessResponse(browseEntries, data.statusCode, data.statusText, this.processPageInfo(data.payload));
=======
    if (isNotEmpty(data.payload)) {
      let browseEntries = [];
      if (isNotEmpty(data.payload._embedded) && Array.isArray(data.payload._embedded[Object.keys(data.payload._embedded)[0]])) {
        const serializer = new DSpaceRESTv2Serializer(BrowseEntry);
        browseEntries = serializer.deserializeArray(data.payload._embedded[Object.keys(data.payload._embedded)[0]]);
      }
      return new GenericSuccessResponse(browseEntries, data.statusCode, this.processPageInfo(data.payload));
>>>>>>> 8bf9b509
    } else {
      return new ErrorResponse(
        Object.assign(
          new Error('Unexpected response from browse endpoint'),
          { statusCode: data.statusCode, statusText: data.statusText }
        )
      );
    }
  }

}<|MERGE_RESOLUTION|>--- conflicted
+++ resolved
@@ -30,13 +30,6 @@
   }
 
   parse(request: RestRequest, data: DSpaceRESTV2Response): RestResponse {
-<<<<<<< HEAD
-    if (isNotEmpty(data.payload) && isNotEmpty(data.payload._embedded)
-      && Array.isArray(data.payload._embedded[Object.keys(data.payload._embedded)[0]])) {
-      const serializer = new DSpaceRESTv2Serializer(BrowseEntry);
-      const browseEntries = serializer.deserializeArray(data.payload._embedded[Object.keys(data.payload._embedded)[0]]);
-      return new GenericSuccessResponse(browseEntries, data.statusCode, data.statusText, this.processPageInfo(data.payload));
-=======
     if (isNotEmpty(data.payload)) {
       let browseEntries = [];
       if (isNotEmpty(data.payload._embedded) && Array.isArray(data.payload._embedded[Object.keys(data.payload._embedded)[0]])) {
@@ -44,7 +37,6 @@
         browseEntries = serializer.deserializeArray(data.payload._embedded[Object.keys(data.payload._embedded)[0]]);
       }
       return new GenericSuccessResponse(browseEntries, data.statusCode, this.processPageInfo(data.payload));
->>>>>>> 8bf9b509
     } else {
       return new ErrorResponse(
         Object.assign(
