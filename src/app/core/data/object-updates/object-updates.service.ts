--- conflicted
+++ resolved
@@ -8,12 +8,8 @@
   Identifiable,
   OBJECT_UPDATES_TRASH_PATH,
   ObjectUpdatesEntry,
-<<<<<<< HEAD
-  ObjectUpdatesState, OrderPage
-=======
-  ObjectUpdatesState,
+  ObjectUpdatesState, OrderPage,
   VirtualMetadataSource
->>>>>>> 3bbd05f5
 } from './object-updates.reducer';
 import { Observable } from 'rxjs';
 import {
@@ -129,27 +125,11 @@
    */
   getFieldUpdates(url: string, initialFields: Identifiable[], ignoreStates?: boolean): Observable<FieldUpdates> {
     const objectUpdates = this.getObjectEntry(url);
-<<<<<<< HEAD
-    return objectUpdates.pipe(map((objectEntry) => {
-      const fieldUpdates: FieldUpdates = {};
-      if (hasValue(objectEntry)) {
-        Object.keys(ignoreStates ? objectEntry.fieldUpdates : objectEntry.fieldStates).forEach((uuid) => {
-          let fieldUpdate = objectEntry.fieldUpdates[uuid];
-          if (isEmpty(fieldUpdate)) {
-            const identifiable = initialFields.find((object: Identifiable) => object.uuid === uuid);
-            fieldUpdate = {field: identifiable, changeType: undefined};
-          }
-          fieldUpdates[uuid] = fieldUpdate;
-        });
-      }
-      return fieldUpdates;
-    }))
-=======
     return objectUpdates.pipe(
       switchMap((objectEntry) => {
         const fieldUpdates: FieldUpdates = {};
         if (hasValue(objectEntry)) {
-          Object.keys(objectEntry.fieldStates).forEach((uuid) => {
+          Object.keys(ignoreStates ? objectEntry.fieldUpdates : objectEntry.fieldStates).forEach((uuid) => {
             fieldUpdates[uuid] = objectEntry.fieldUpdates[uuid];
           });
         }
@@ -163,7 +143,6 @@
         );
       }),
     );
->>>>>>> 3bbd05f5
   }
 
   /**
@@ -282,7 +261,6 @@
   }
 
   /**
-<<<<<<< HEAD
    * Dispatches a MoveFieldUpdateAction
    * @param url       The page's URL for which the changes are saved
    * @param from      The index of the object to move
@@ -293,7 +271,9 @@
    */
   saveMoveFieldUpdate(url: string, from: number, to: number, fromPage = 0, toPage = 0, field?: Identifiable) {
     this.store.dispatch(new MoveFieldUpdateAction(url, from, to, fromPage, toPage, field));
-=======
+  }
+
+  /**
    * Check whether the virtual metadata of a given item is selected to be saved as real metadata
    * @param url           The URL of the page on which the field resides
    * @param relationship  The id of the relationship for which to check whether the virtual metadata is selected to be
@@ -319,7 +299,6 @@
    */
   setSelectedVirtualMetadata(url: string, relationship: string, uuid: string, selected: boolean) {
     this.store.dispatch(new SelectVirtualMetadataAction(url, relationship, uuid, selected));
->>>>>>> 3bbd05f5
   }
 
   /**
