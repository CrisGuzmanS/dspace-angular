import {type} from '../../../shared/ngrx/type';
import {Action} from '@ngrx/store';
import {Identifiable} from './object-updates.reducer';
import {INotification} from '../../../shared/notifications/models/notification.model';

/**
 * The list of ObjectUpdatesAction type definitions
 */
export const ObjectUpdatesActionTypes = {
  INITIALIZE_FIELDS: type('dspace/core/cache/object-updates/INITIALIZE_FIELDS'),
  ADD_PAGE_TO_CUSTOM_ORDER: type('dspace/core/cache/object-updates/ADD_PAGE_TO_CUSTOM_ORDER'),
  SET_EDITABLE_FIELD: type('dspace/core/cache/object-updates/SET_EDITABLE_FIELD'),
  SET_VALID_FIELD: type('dspace/core/cache/object-updates/SET_VALID_FIELD'),
  ADD_FIELD: type('dspace/core/cache/object-updates/ADD_FIELD'),
  SELECT_VIRTUAL_METADATA: type('dspace/core/cache/object-updates/SELECT_VIRTUAL_METADATA'),
  DISCARD: type('dspace/core/cache/object-updates/DISCARD'),
  REINSTATE: type('dspace/core/cache/object-updates/REINSTATE'),
  REMOVE: type('dspace/core/cache/object-updates/REMOVE'),
  REMOVE_ALL: type('dspace/core/cache/object-updates/REMOVE_ALL'),
  REMOVE_FIELD: type('dspace/core/cache/object-updates/REMOVE_FIELD'),
  MOVE: type('dspace/core/cache/object-updates/MOVE'),
};

/* tslint:disable:max-classes-per-file */

/**
 * Enum that represents the different types of updates that can be performed on a field in the ObjectUpdates store
 */
export enum FieldChangeType {
  UPDATE = 0,
  ADD = 1,
  REMOVE = 2,
  MOVE = 3
}

/**
 * An ngrx action to initialize a new page's fields in the ObjectUpdates state
 */
export class InitializeFieldsAction implements Action {
  type = ObjectUpdatesActionTypes.INITIALIZE_FIELDS;
  payload: {
    url: string,
    fields: Identifiable[],
    lastModified: Date,
    order: string[],
    pageSize: number,
    page: number
  };

  /**
   * Create a new InitializeFieldsAction
   *
   * @param url
   *    the unique url of the page for which the fields are being initialized
   * @param fields The identifiable fields of which the updates are kept track of
   * @param lastModified The last modified date of the object that belongs to the page
   * @param order A custom order to keep track of objects moving around
   * @param pageSize The page size used to fill empty pages for the custom order
   * @param page The first page to populate in the custom order
   */
  constructor(
    url: string,
    fields: Identifiable[],
    lastModified: Date,
    order: string[] = [],
    pageSize: number = 9999,
    page: number = 0
  ) {
    this.payload = { url, fields, lastModified, order, pageSize, page };
  }
}

/**
 * An ngrx action to initialize a new page's fields in the ObjectUpdates state
 */
export class AddPageToCustomOrderAction implements Action {
  type = ObjectUpdatesActionTypes.ADD_PAGE_TO_CUSTOM_ORDER;
  payload: {
    url: string,
    fields: Identifiable[],
    order: string[],
    page: number
  };

  /**
   * Create a new AddPageToCustomOrderAction
   *
   * @param url The unique url of the page for which the fields are being added
   * @param fields The identifiable fields of which the updates are kept track of
   * @param order A custom order to keep track of objects moving around
   * @param page The page to populate in the custom order
   */
  constructor(
    url: string,
    fields: Identifiable[],
    order: string[] = [],
    page: number = 0
  ) {
    this.payload = { url, fields, order, page };
  }
}

/**
 * An ngrx action to add a new field update in the ObjectUpdates state for a certain page url
 */
export class AddFieldUpdateAction implements Action {
  type = ObjectUpdatesActionTypes.ADD_FIELD;
  payload: {
    url: string,
    field: Identifiable,
    changeType: FieldChangeType,
  };

  /**
   * Create a new AddFieldUpdateAction
   *
   * @param url
   *    the unique url of the page for which a field update is added
   * @param field The identifiable field of which a new update is added
   * @param changeType The update's change type
   */
  constructor(
    url: string,
    field: Identifiable,
    changeType: FieldChangeType) {
    this.payload = { url, field, changeType };
  }
}

/**
 * An ngrx action to select/deselect virtual metadata in the ObjectUpdates state for a certain page url
 */
export class SelectVirtualMetadataAction implements Action {

  type = ObjectUpdatesActionTypes.SELECT_VIRTUAL_METADATA;
  payload: {
    url: string,
    source: string,
    uuid: string,
    select: boolean;
  };

  /**
   * Create a new SelectVirtualMetadataAction
   *
   * @param url
   *    the unique url of the page for which a field update is added
   * @param source
   *    the id of the relationship which adds the virtual metadata
   * @param uuid
   *    the id of the item which has the virtual metadata
   * @param select
   *    whether to select or deselect the virtual metadata to be saved as real metadata
   */
  constructor(
    url: string,
    source: string,
    uuid: string,
    select: boolean,
  ) {
    this.payload = { url, source, uuid, select: select};
  }
}

/**
 * An ngrx action to set the editable state of an existing field in the ObjectUpdates state for a certain page url
 */
export class SetEditableFieldUpdateAction implements Action {
  type = ObjectUpdatesActionTypes.SET_EDITABLE_FIELD;
  payload: {
    url: string,
    uuid: string,
    editable: boolean,
  };

  /**
   * Create a new SetEditableFieldUpdateAction
   *
   * @param url
   *    the unique url of the page
   * @param fieldUUID The UUID of the field of which
   * @param editable The new editable value for the field
   */
  constructor(
    url: string,
    fieldUUID: string,
    editable: boolean) {
    this.payload = { url, uuid: fieldUUID, editable };
  }
}

/**
 * An ngrx action to set the isValid state of an existing field in the ObjectUpdates state for a certain page url
 */
export class SetValidFieldUpdateAction implements Action {
  type = ObjectUpdatesActionTypes.SET_VALID_FIELD;
  payload: {
    url: string,
    uuid: string,
    isValid: boolean,
  };

  /**
   * Create a new SetValidFieldUpdateAction
   *
   * @param url
   *    the unique url of the page
   * @param fieldUUID The UUID of the field of which
   * @param isValid The new isValid value for the field
   */
  constructor(
    url: string,
    fieldUUID: string,
    isValid: boolean) {
    this.payload = { url, uuid: fieldUUID, isValid };
  }
}

/**
 * An ngrx action to discard all existing updates in the ObjectUpdates state for a certain page url
 */
export class DiscardObjectUpdatesAction implements Action {
  type = ObjectUpdatesActionTypes.DISCARD;
  payload: {
    url: string,
    notification: INotification,
    discardAll: boolean;
  };

  /**
   * Create a new DiscardObjectUpdatesAction
   *
   * @param url
   *    the unique url of the page for which the changes should be discarded
   * @param notification The notification that is raised when changes are discarded
   * @param discardAll  discard all
   */
  constructor(
    url: string,
    notification: INotification,
    discardAll = false
  ) {
    this.payload = { url, notification, discardAll };
  }
}

/**
 * An ngrx action to reinstate all previously discarded updates in the ObjectUpdates state for a certain page url
 */
export class ReinstateObjectUpdatesAction implements Action {
  type = ObjectUpdatesActionTypes.REINSTATE;
  payload: {
    url: string
  };

  /**
   * Create a new ReinstateObjectUpdatesAction
   *
   * @param url
   *    the unique url of the page for which the changes should be reinstated
   */
  constructor(
    url: string
  ) {
    this.payload = { url };
  }
}

/**
 * An ngrx action to remove all previously discarded updates in the ObjectUpdates state for a certain page url
 */
export class RemoveObjectUpdatesAction implements Action {
  type = ObjectUpdatesActionTypes.REMOVE;
  payload: {
    url: string
  };

  /**
   * Create a new RemoveObjectUpdatesAction
   *
   * @param url
   *    the unique url of the page for which the changes should be removed
   */
  constructor(
    url: string
  ) {
    this.payload = { url };
  }
}

/**
 * An ngrx action to remove all previously discarded updates in the ObjectUpdates state
 */
export class RemoveAllObjectUpdatesAction implements Action {
  type = ObjectUpdatesActionTypes.REMOVE_ALL;
}

/**
 * An ngrx action to remove a single field update in the ObjectUpdates state for a certain page url and field uuid
 */
export class RemoveFieldUpdateAction implements Action {
  type = ObjectUpdatesActionTypes.REMOVE_FIELD;
  payload: {
    url: string,
    uuid: string
  };

  /**
   * Create a new RemoveObjectUpdatesAction
   *
   * @param url
   *    the unique url of the page for which a field's change should be removed
   * @param uuid The UUID of the field for which the change should be removed
   */
  constructor(
    url: string,
    uuid: string
  ) {
    this.payload = { url, uuid };
  }
}

/**
 * An ngrx action to remove a single field update in the ObjectUpdates state for a certain page url and field uuid
 */
export class MoveFieldUpdateAction implements Action {
  type = ObjectUpdatesActionTypes.MOVE;
  payload: {
    url: string,
    from: number,
    to: number,
    fromPage: number,
    toPage: number,
    field?: Identifiable
  };

  /**
   * Create a new RemoveObjectUpdatesAction
   *
   * @param url
   *    the unique url of the page for which a field's change should be removed
   * @param from      The index of the object to move
   * @param to        The index to move the object to
   * @param fromPage  The page to move the object from
   * @param toPage    The page to move the object to
   * @param field     Optional field to add to the fieldUpdates list (useful when we want to track updates across multiple pages)
   */
  constructor(
    url: string,
    from: number,
    to: number,
    fromPage: number,
    toPage: number,
    field?: Identifiable
  ) {
    this.payload = { url, from, to, fromPage, toPage, field };
  }
}

/* tslint:enable:max-classes-per-file */

/**
 * A type to encompass all ObjectUpdatesActions
 */
export type ObjectUpdatesAction
  = AddFieldUpdateAction
  | InitializeFieldsAction
  | DiscardObjectUpdatesAction
  | ReinstateObjectUpdatesAction
  | RemoveObjectUpdatesAction
  | RemoveFieldUpdateAction
<<<<<<< HEAD
  | MoveFieldUpdateAction
  | AddPageToCustomOrderAction
  | SelectVirtualMetadataAction;
=======
  | SelectVirtualMetadataAction
  | SetEditableFieldUpdateAction
  | SetValidFieldUpdateAction;
>>>>>>> 01231ef1
<|MERGE_RESOLUTION|>--- conflicted
+++ resolved
@@ -369,12 +369,9 @@
   | ReinstateObjectUpdatesAction
   | RemoveObjectUpdatesAction
   | RemoveFieldUpdateAction
-<<<<<<< HEAD
   | MoveFieldUpdateAction
   | AddPageToCustomOrderAction
-  | SelectVirtualMetadataAction;
-=======
+  | RemoveAllObjectUpdatesAction
   | SelectVirtualMetadataAction
   | SetEditableFieldUpdateAction
-  | SetValidFieldUpdateAction;
->>>>>>> 01231ef1
+  | SetValidFieldUpdateAction;