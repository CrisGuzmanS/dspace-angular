--- conflicted
+++ resolved
@@ -369,9 +369,6 @@
   | ReinstateObjectUpdatesAction
   | RemoveObjectUpdatesAction
   | RemoveFieldUpdateAction
-<<<<<<< HEAD
   | MoveFieldUpdateAction
-  | AddPageToCustomOrderAction;
-=======
-  | SelectVirtualMetadataAction;
->>>>>>> 3bbd05f5
+  | AddPageToCustomOrderAction
+  | SelectVirtualMetadataAction;