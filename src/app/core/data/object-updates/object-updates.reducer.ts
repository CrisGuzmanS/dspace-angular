--- conflicted
+++ resolved
@@ -12,14 +12,10 @@
   SetValidFieldUpdateAction,
   SelectVirtualMetadataAction,
 } from './object-updates.actions';
-<<<<<<< HEAD
 import { hasNoValue, hasValue, isEmpty, isNotEmpty } from '../../../shared/empty.util';
 import { moveItemInArray, transferArrayItem } from '@angular/cdk/drag-drop';
 import { from } from 'rxjs/internal/observable/from';
-=======
-import { hasNoValue, hasValue } from '../../../shared/empty.util';
 import {Relationship} from '../../shared/item-relationships/relationship.model';
->>>>>>> 3bbd05f5
 
 /**
  * Path where discarded objects are saved
@@ -52,7 +48,7 @@
 /**
  * The state of a single field update
  */
-export interface  FieldUpdate {
+export interface FieldUpdate {
   field: Identifiable,
   changeType: FieldChangeType
 }
@@ -65,7 +61,29 @@
 }
 
 /**
-<<<<<<< HEAD
+ * The states of all virtual metadata selections available for a single page, mapped by the relationship uuid
+ */
+export interface VirtualMetadataSources {
+  [source: string]: VirtualMetadataSource
+}
+
+/**
+ * The selection of virtual metadata for a relationship, mapped by the uuid of either the item or the relationship type
+ */
+export interface VirtualMetadataSource {
+  [uuid: string]: boolean,
+}
+
+/**
+ * A fieldupdate interface which represents a relationship selected to be deleted,
+ * along with a selection of the virtual metadata to keep
+ */
+export interface DeleteRelationship extends Relationship {
+  keepLeftVirtualMetadata: boolean,
+  keepRightVirtualMetadata: boolean,
+}
+
+/**
  * A custom order given to the list of objects
  */
 export interface CustomOrder {
@@ -77,28 +95,6 @@
 
 export interface OrderPage {
   order: string[]
-=======
- * The states of all virtual metadata selections available for a single page, mapped by the relationship uuid
- */
-export interface VirtualMetadataSources {
-  [source: string]: VirtualMetadataSource
-}
-
-/**
- * The selection of virtual metadata for a relationship, mapped by the uuid of either the item or the relationship type
- */
-export interface VirtualMetadataSource {
-  [uuid: string]: boolean,
-}
-
-/**
- * A fieldupdate interface which represents a relationship selected to be deleted,
- * along with a selection of the virtual metadata to keep
- */
-export interface DeleteRelationship extends Relationship {
-  keepLeftVirtualMetadata: boolean,
-  keepRightVirtualMetadata: boolean,
->>>>>>> 3bbd05f5
 }
 
 /**
@@ -200,7 +196,7 @@
     state[url],
     { fieldStates: fieldStates },
     { fieldUpdates: {} },
-<<<<<<< HEAD
+    { virtualMetadataSources: {} },
     { lastModified: lastModifiedServer },
     { customOrder: {
       initialOrderPages: initialOrderPages,
@@ -208,10 +204,6 @@
       pageSize: pageSize,
       changed: false }
     }
-=======
-    { virtualMetadataSources: {} },
-    { lastModified: lastModifiedServer }
->>>>>>> 3bbd05f5
   );
   return Object.assign({}, state, { [url]: newPageState });
 }
