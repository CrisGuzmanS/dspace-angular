--- conflicted
+++ resolved
@@ -45,12 +45,8 @@
               }
             });
         }
-<<<<<<< HEAD
-        this.cache(object, requestUUID);
-=======
 
         this.cache(object, request);
->>>>>>> 3c0adf9b
         return object;
       }
       const result = {};
