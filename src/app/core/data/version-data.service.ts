import { Injectable } from '@angular/core';
import { DataService } from './data.service';
import { Version } from '../shared/version.model';
import { RequestService } from './request.service';
import { RemoteDataBuildService } from '../cache/builders/remote-data-build.service';
import { Store } from '@ngrx/store';
import { ObjectCacheService } from '../cache/object-cache.service';
import { HALEndpointService } from '../shared/hal-endpoint.service';
import { NotificationsService } from '../../shared/notifications/notifications.service';
import { HttpClient } from '@angular/common/http';
import { DefaultChangeAnalyzer } from './default-change-analyzer.service';
<<<<<<< HEAD
import { Observable } from 'rxjs';
import { dataService } from '../cache/builders/build-decorators';
import { VERSION } from '../shared/version.resource-type';
import { CoreState } from '../core-state.model';
import { FindListOptions } from './find-list-options.model';
=======
import { EMPTY, Observable } from 'rxjs';
import { dataService } from '../cache/builders/build-decorators';
import { VERSION } from '../shared/version.resource-type';
import { VersionHistory } from '../shared/version-history.model';
import { followLink } from '../../shared/utils/follow-link-config.model';
import { getFirstSucceededRemoteDataPayload } from '../shared/operators';
import { map, switchMap } from 'rxjs/operators';
import { isNotEmpty } from '../../shared/empty.util';
>>>>>>> c1e69765

/**
 * Service responsible for handling requests related to the Version object
 */
@Injectable()
@dataService(VERSION)
export class VersionDataService extends DataService<Version> {
  protected linkPath = 'versions';

  constructor(
    protected requestService: RequestService,
    protected rdbService: RemoteDataBuildService,
    protected store: Store<CoreState>,
    protected objectCache: ObjectCacheService,
    protected halService: HALEndpointService,
    protected notificationsService: NotificationsService,
    protected http: HttpClient,
    protected comparator: DefaultChangeAnalyzer<Version>) {
    super();
  }

  /**
   * Get the version history for the given version
   * @param version
   * @param useCachedVersionIfAvailable If this is true, the request will only be sent if there's
   *                                    no valid cached version. Defaults to true
   * @param reRequestOnStale            Whether or not the request should automatically be re-
   *                                    requested after the response becomes stale
   */
  getHistoryFromVersion(version: Version, useCachedVersionIfAvailable = false, reRequestOnStale = true): Observable<VersionHistory> {
    return isNotEmpty(version) ? this.findById(version.id, useCachedVersionIfAvailable, reRequestOnStale, followLink('versionhistory')).pipe(
      getFirstSucceededRemoteDataPayload(),
      switchMap((res: Version) => res.versionhistory),
      getFirstSucceededRemoteDataPayload(),
    ) : EMPTY;
  }

  /**
   * Get the ID of the version history for the given version
   * @param version
   */
  getHistoryIdFromVersion(version: Version): Observable<string> {
    return this.getHistoryFromVersion(version).pipe(
      map((versionHistory: VersionHistory) => versionHistory.id),
    );
  }

}<|MERGE_RESOLUTION|>--- conflicted
+++ resolved
@@ -9,13 +9,6 @@
 import { NotificationsService } from '../../shared/notifications/notifications.service';
 import { HttpClient } from '@angular/common/http';
 import { DefaultChangeAnalyzer } from './default-change-analyzer.service';
-<<<<<<< HEAD
-import { Observable } from 'rxjs';
-import { dataService } from '../cache/builders/build-decorators';
-import { VERSION } from '../shared/version.resource-type';
-import { CoreState } from '../core-state.model';
-import { FindListOptions } from './find-list-options.model';
-=======
 import { EMPTY, Observable } from 'rxjs';
 import { dataService } from '../cache/builders/build-decorators';
 import { VERSION } from '../shared/version.resource-type';
@@ -24,7 +17,7 @@
 import { getFirstSucceededRemoteDataPayload } from '../shared/operators';
 import { map, switchMap } from 'rxjs/operators';
 import { isNotEmpty } from '../../shared/empty.util';
->>>>>>> c1e69765
+import { CoreState } from '../core-state.model';
 
 /**
  * Service responsible for handling requests related to the Version object
