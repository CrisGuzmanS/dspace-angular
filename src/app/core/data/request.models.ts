--- conflicted
+++ resolved
@@ -217,7 +217,6 @@
   }
 }
 
-<<<<<<< HEAD
 export class CreateRequest extends PostRequest {
   constructor(uuid: string, href: string, public body?: any, public options?: HttpOptions) {
     super(uuid, href, body, options);
@@ -228,8 +227,6 @@
   }
 }
 
-=======
->>>>>>> 6de7104b
 export class RequestError extends Error {
   statusText: string;
 }
