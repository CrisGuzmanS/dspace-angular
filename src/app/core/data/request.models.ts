import { SortOptions } from '../cache/models/sort-options.model';
import { GenericConstructor } from '../shared/generic-constructor';
import { BrowseEntriesResponseParsingService } from './browse-entries-response-parsing.service';
import { DSOResponseParsingService } from './dso-response-parsing.service';
import { ResponseParsingService } from './parsing.service';
import { EndpointMapResponseParsingService } from './endpoint-map-response-parsing.service';
import { BrowseResponseParsingService } from './browse-response-parsing.service';
import { ConfigResponseParsingService } from '../config/config-response-parsing.service';
import { AuthResponseParsingService } from '../auth/auth-response-parsing.service';
import { HttpOptions } from '../dspace-rest-v2/dspace-rest-v2.service';
<<<<<<< HEAD
import { SubmissionResponseParsingService } from '../submission/submission-response-parsing.service';
import { IntegrationResponseParsingService } from '../integration/integration-response-parsing.service';
import { SearchParam } from '../cache/models/search-param.model';
import { EpersonResponseParsingService } from '../eperson/eperson-response-parsing.service';
=======
import { IntegrationResponseParsingService } from '../integration/integration-response-parsing.service';
import { RestRequestMethod } from './rest-request-method';
>>>>>>> 34e78bd4
import { BrowseItemsResponseParsingService } from './browse-items-response-parsing-service';

/* tslint:disable:max-classes-per-file */

export abstract class RestRequest {
  public responseMsToLive = 0;
  constructor(
    public uuid: string,
    public href: string,
    public method: RestRequestMethod = RestRequestMethod.GET,
    public body?: any,
    public options?: HttpOptions,
  ) {
  }

  getResponseParser(): GenericConstructor<ResponseParsingService> {
    return DSOResponseParsingService;
  }

  get toCache(): boolean {
    return this.responseMsToLive > 0;
  }
}

export class GetRequest extends RestRequest {
  public responseMsToLive = 60 * 15 * 1000;

  constructor(
    public uuid: string,
    public href: string,
    public body?: any,
    public options?: HttpOptions,
  )  {
    super(uuid, href, RestRequestMethod.GET, body, options)
  }
}

export class PostRequest extends RestRequest {
  constructor(
    public uuid: string,
    public href: string,
    public body?: any,
    public options?: HttpOptions
  )  {
    super(uuid, href, RestRequestMethod.POST, body)
  }
}

export class PutRequest extends RestRequest {
  constructor(
    public uuid: string,
    public href: string,
    public body?: any,
    public options?: HttpOptions
  )  {
    super(uuid, href, RestRequestMethod.PUT, body)
  }
}

export class DeleteRequest extends RestRequest {
  constructor(
    public uuid: string,
    public href: string,
    public body?: any,
    public options?: HttpOptions
  )  {
    super(uuid, href, RestRequestMethod.DELETE, body)
  }
}

export class OptionsRequest extends RestRequest {
  constructor(
    public uuid: string,
    public href: string,
    public body?: any,
    public options?: HttpOptions
  )  {
    super(uuid, href, RestRequestMethod.OPTIONS, body)
  }
}

export class HeadRequest extends RestRequest {
  constructor(
    public uuid: string,
    public href: string,
    public body?: any,
    public options?: HttpOptions
  )  {
    super(uuid, href, RestRequestMethod.HEAD, body)
  }
}

export class PatchRequest extends RestRequest {
  constructor(
    public uuid: string,
    public href: string,
    public body?: any,
    public options?: HttpOptions
  )  {
    super(uuid, href, RestRequestMethod.PATCH, body)
  }
}

export class FindByIDRequest extends GetRequest {
  constructor(
    uuid: string,
    href: string,
    public resourceID: string
  ) {
    super(uuid, href);
  }
}

export class FindAllOptions {
  scopeID?: string;
  elementsPerPage?: number;
  currentPage?: number;
  sort?: SortOptions;
  searchParams?: SearchParam[];
  startsWith?: string;
}

export class FindAllRequest extends GetRequest {
  constructor(
    uuid: string,
    href: string,
    public body?: FindAllOptions,
  ) {
    super(uuid, href);
  }
}

export class EndpointMapRequest extends GetRequest {
  constructor(
    public uuid: string,
    public href: string,
    public body?: any
  ) {
    super(uuid, href, body);
  }

  getResponseParser(): GenericConstructor<ResponseParsingService> {
    return EndpointMapResponseParsingService;
  }
}

export class BrowseEndpointRequest extends GetRequest {
  constructor(uuid: string, href: string) {
    super(uuid, href);
  }

  getResponseParser(): GenericConstructor<ResponseParsingService> {
    return BrowseResponseParsingService;
  }
}

export class BrowseEntriesRequest extends GetRequest {
  getResponseParser(): GenericConstructor<ResponseParsingService> {
    return BrowseEntriesResponseParsingService;
  }
}

export class BrowseItemsRequest extends GetRequest {
  getResponseParser(): GenericConstructor<ResponseParsingService> {
    return BrowseItemsResponseParsingService;
  }
}

export class ConfigRequest extends GetRequest {
  constructor(uuid: string, href: string, public options?: HttpOptions) {
    super(uuid, href, null, options);
  }

  getResponseParser(): GenericConstructor<ResponseParsingService> {
    return ConfigResponseParsingService;
  }
}

export class AuthPostRequest extends PostRequest {
  constructor(uuid: string, href: string, public body?: any, public options?: HttpOptions) {
    super(uuid, href, body, options);
  }

  getResponseParser(): GenericConstructor<ResponseParsingService> {
    return AuthResponseParsingService;
  }
}

export class AuthGetRequest extends GetRequest {
  constructor(uuid: string, href: string, public options?: HttpOptions) {
    super(uuid, href, null, options);
  }

  getResponseParser(): GenericConstructor<ResponseParsingService> {
    return AuthResponseParsingService;
  }
}

export class IntegrationRequest extends GetRequest {
  constructor(uuid: string, href: string) {
    super(uuid, href);
  }

  getResponseParser(): GenericConstructor<ResponseParsingService> {
    return IntegrationResponseParsingService;
  }
}

<<<<<<< HEAD
/**
 * Class representing a submission HTTP GET request object
 */
export class SubmissionRequest extends GetRequest {
  constructor(uuid: string, href: string) {
    super(uuid, href);
  }

  getResponseParser(): GenericConstructor<ResponseParsingService> {
    return SubmissionResponseParsingService;
  }
}

/**
 * Class representing a submission HTTP DELETE request object
 */
export class SubmissionDeleteRequest extends DeleteRequest {
  constructor(public uuid: string,
              public href: string) {
    super(uuid, href);
  }

  getResponseParser(): GenericConstructor<ResponseParsingService> {
    return SubmissionResponseParsingService;
  }
}

/**
 * Class representing a submission HTTP PATCH request object
 */
export class SubmissionPatchRequest extends PatchRequest {
  constructor(public uuid: string,
              public href: string,
              public body?: any) {
    super(uuid, href, body);
  }

  getResponseParser(): GenericConstructor<ResponseParsingService> {
    return SubmissionResponseParsingService;
  }
}

/**
 * Class representing a submission HTTP POST request object
 */
export class SubmissionPostRequest extends PostRequest {
  constructor(public uuid: string,
              public href: string,
              public body?: any,
              public options?: HttpOptions) {
=======
export class CreateRequest extends PostRequest {
  constructor(uuid: string, href: string, public body?: any, public options?: HttpOptions) {
>>>>>>> 34e78bd4
    super(uuid, href, body, options);
  }

  getResponseParser(): GenericConstructor<ResponseParsingService> {
<<<<<<< HEAD
    return SubmissionResponseParsingService;
  }
}

/**
 * Class representing an eperson HTTP GET request object
 */
export class EpersonRequest extends GetRequest {
  constructor(uuid: string, href: string) {
    super(uuid, href);
  }

  getResponseParser(): GenericConstructor<ResponseParsingService> {
    return EpersonResponseParsingService;
  }
=======
    return DSOResponseParsingService;
  }
}

/**
 * Request to delete an object based on its identifier
 */
export class DeleteByIDRequest extends DeleteRequest {
  constructor(
    uuid: string,
    href: string,
    public resourceID: string
  ) {
    super(uuid, href);
  }
>>>>>>> 34e78bd4
}

export class RequestError extends Error {
  statusCode: number;
  statusText: string;
}
/* tslint:enable:max-classes-per-file */<|MERGE_RESOLUTION|>--- conflicted
+++ resolved
@@ -8,15 +8,11 @@
 import { ConfigResponseParsingService } from '../config/config-response-parsing.service';
 import { AuthResponseParsingService } from '../auth/auth-response-parsing.service';
 import { HttpOptions } from '../dspace-rest-v2/dspace-rest-v2.service';
-<<<<<<< HEAD
 import { SubmissionResponseParsingService } from '../submission/submission-response-parsing.service';
 import { IntegrationResponseParsingService } from '../integration/integration-response-parsing.service';
+import { RestRequestMethod } from './rest-request-method';
 import { SearchParam } from '../cache/models/search-param.model';
 import { EpersonResponseParsingService } from '../eperson/eperson-response-parsing.service';
-=======
-import { IntegrationResponseParsingService } from '../integration/integration-response-parsing.service';
-import { RestRequestMethod } from './rest-request-method';
->>>>>>> 34e78bd4
 import { BrowseItemsResponseParsingService } from './browse-items-response-parsing-service';
 
 /* tslint:disable:max-classes-per-file */
@@ -225,7 +221,6 @@
   }
 }
 
-<<<<<<< HEAD
 /**
  * Class representing a submission HTTP GET request object
  */
@@ -276,31 +271,33 @@
               public href: string,
               public body?: any,
               public options?: HttpOptions) {
-=======
+    super(uuid, href, body, options);
+  }
+
+  getResponseParser(): GenericConstructor<ResponseParsingService> {
+    return SubmissionResponseParsingService;
+  }
+}
+
+/**
+ * Class representing an eperson HTTP GET request object
+ */
+export class EpersonRequest extends GetRequest {
+  constructor(uuid: string, href: string) {
+    super(uuid, href);
+  }
+
+  getResponseParser(): GenericConstructor<ResponseParsingService> {
+    return EpersonResponseParsingService;
+  }
+}
+
 export class CreateRequest extends PostRequest {
   constructor(uuid: string, href: string, public body?: any, public options?: HttpOptions) {
->>>>>>> 34e78bd4
     super(uuid, href, body, options);
   }
 
   getResponseParser(): GenericConstructor<ResponseParsingService> {
-<<<<<<< HEAD
-    return SubmissionResponseParsingService;
-  }
-}
-
-/**
- * Class representing an eperson HTTP GET request object
- */
-export class EpersonRequest extends GetRequest {
-  constructor(uuid: string, href: string) {
-    super(uuid, href);
-  }
-
-  getResponseParser(): GenericConstructor<ResponseParsingService> {
-    return EpersonResponseParsingService;
-  }
-=======
     return DSOResponseParsingService;
   }
 }
@@ -316,7 +313,6 @@
   ) {
     super(uuid, href);
   }
->>>>>>> 34e78bd4
 }
 
 export class RequestError extends Error {
