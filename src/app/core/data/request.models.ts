--- conflicted
+++ resolved
@@ -220,12 +220,9 @@
   }
 }
 
-<<<<<<< HEAD
-=======
 /**
  * Request to create a MetadataSchema
  */
->>>>>>> eb818e4d
 export class CreateMetadataSchemaRequest extends PostRequest {
   constructor(uuid: string, href: string, public body?: any, public options?: HttpOptions) {
     super(uuid, href, body, options);
@@ -236,12 +233,9 @@
   }
 }
 
-<<<<<<< HEAD
-=======
 /**
  * Request to update a MetadataSchema
  */
->>>>>>> eb818e4d
 export class UpdateMetadataSchemaRequest extends PutRequest {
   constructor(uuid: string, href: string, public body?: any, public options?: HttpOptions) {
     super(uuid, href, body, options);
@@ -252,12 +246,9 @@
   }
 }
 
-<<<<<<< HEAD
-=======
 /**
  * Request to create a MetadataField
  */
->>>>>>> eb818e4d
 export class CreateMetadataFieldRequest extends PostRequest {
   constructor(uuid: string, href: string, public body?: any, public options?: HttpOptions) {
     super(uuid, href, body, options);
@@ -268,12 +259,9 @@
   }
 }
 
-<<<<<<< HEAD
-=======
 /**
  * Request to update a MetadataField
  */
->>>>>>> eb818e4d
 export class UpdateMetadataFieldRequest extends PutRequest {
   constructor(uuid: string, href: string, public body?: any, public options?: HttpOptions) {
     super(uuid, href, body, options);
