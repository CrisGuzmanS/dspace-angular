import * as ngrx from '@ngrx/store';
import { ActionsSubject, Store } from '@ngrx/store';
import { cold, getTestScheduler, hot } from 'jasmine-marbles';
import { BehaviorSubject, EMPTY, of as observableOf } from 'rxjs';

import { getMockObjectCacheService } from '../../shared/mocks/mock-object-cache.service';
import { defaultUUID, getMockUUIDService } from '../../shared/mocks/mock-uuid.service';
import { ObjectCacheService } from '../cache/object-cache.service';
import { CoreState } from '../core.reducers';
import { UUIDService } from '../shared/uuid.service';
import { RequestConfigureAction, RequestExecuteAction } from './request.actions';
import {
  DeleteRequest,
  GetRequest,
  HeadRequest,
  OptionsRequest,
  PatchRequest,
  PostRequest,
  PutRequest,
  RestRequest
} from './request.models';
import { RequestService } from './request.service';
import { TestScheduler } from 'rxjs/testing';
<<<<<<< HEAD
import { BehaviorSubject } from 'rxjs/internal/BehaviorSubject';
import { IndexState } from '../index/index.reducer';
=======
>>>>>>> 2d07cc19

describe('RequestService', () => {
  let scheduler: TestScheduler;
  let service: RequestService;
  let serviceAsAny: any;
  let objectCache: ObjectCacheService;
  let uuidService: UUIDService;
  let store: Store<CoreState>;
  let indexStore: Store<IndexState>;

  const testUUID = '5f2a0d2a-effa-4d54-bd54-5663b960f9eb';
  const testHref = 'https://rest.api/endpoint/selfLink';
  const testGetRequest = new GetRequest(testUUID, testHref);
  const testPostRequest = new PostRequest(testUUID, testHref);
  const testPutRequest = new PutRequest(testUUID, testHref);
  const testDeleteRequest = new DeleteRequest(testUUID, testHref);
  const testOptionsRequest = new OptionsRequest(testUUID, testHref);
  const testHeadRequest = new HeadRequest(testUUID, testHref);
  const testPatchRequest = new PatchRequest(testUUID, testHref);
  let selectSpy;

  beforeEach(() => {
    scheduler = getTestScheduler();

    objectCache = getMockObjectCacheService();
    (objectCache.hasBySelfLink as any).and.returnValue(false);

    uuidService = getMockUUIDService();

<<<<<<< HEAD
    store = new Store<CoreState>(undefined, new ActionsSubject(), null);
    indexStore = new Store<IndexState>(undefined, new ActionsSubject(), null);
=======
    store = new Store<CoreState>(new BehaviorSubject({}), new ActionsSubject(), null);
>>>>>>> 2d07cc19
    selectSpy = spyOnProperty(ngrx, 'select');
    selectSpy.and.callFake(() => {
      return () => {
        return () => cold('a', { a: undefined });
      };
    });

    service = new RequestService(
      objectCache,
      uuidService,
      store,
<<<<<<< HEAD
      indexStore
=======
      undefined
>>>>>>> 2d07cc19
    );
    serviceAsAny = service as any;
  });

  describe('generateRequestId', () => {
    it('should generate a new request ID', () => {
      const result = service.generateRequestId();
      const expected = `client/${defaultUUID}`;

      expect(result).toBe(expected);
    });
  });

  describe('isPending', () => {
    describe('before the request is configured', () => {
      beforeEach(() => {
        spyOn(service, 'getByHref').and.returnValue(observableOf(undefined));
      });

      it('should return false', () => {
        const result = service.isPending(testGetRequest);
        const expected = false;

        expect(result).toBe(expected);
      });
    });

    describe('when the request has been configured but hasn\'t reached the store yet', () => {
      beforeEach(() => {
        spyOn(service, 'getByHref').and.returnValue(observableOf(undefined));
        serviceAsAny.requestsOnTheirWayToTheStore = [testHref];
      });

      it('should return true', () => {
        const result = service.isPending(testGetRequest);
        const expected = true;

        expect(result).toBe(expected);
      });
    });

    describe('when the request has reached the store, before the server responds', () => {
      beforeEach(() => {
        spyOn(service, 'getByHref').and.returnValue(observableOf({
          completed: false
        }))
      });

      it('should return true', () => {
        const result = service.isPending(testGetRequest);
        const expected = true;

        expect(result).toBe(expected);
      });
    });

    describe('after the server responds', () => {
      beforeEach(() => {
        spyOn(service, 'getByHref').and.returnValues(observableOf({
          completed: true
        }));
      });

      it('should return false', () => {
        const result = service.isPending(testGetRequest);
        const expected = false;

        expect(result).toBe(expected);
      });
    });

  });

  describe('getByUUID', () => {
    describe('if the request with the specified UUID exists in the store', () => {
      beforeEach(() => {
        selectSpy.and.callFake(() => {
          return () => {
            return () => hot('a', {
              a: {
                completed: true
              }
            });
          };
        });
      });

      it('should return an Observable of the RequestEntry', () => {
        const result = service.getByUUID(testUUID);
        const expected = cold('b', {
          b: {
            completed: true
          }
        });

        expect(result).toBeObservable(expected);
      });
    });

    describe('if the request with the specified UUID doesn\'t exist in the store', () => {
      beforeEach(() => {
        selectSpy.and.callFake(() => {
          return () => {
            return () => hot('a', { a: undefined });
          };
        });
      });

      it('should return an Observable of undefined', () => {
        const result = service.getByUUID(testUUID);
<<<<<<< HEAD
        // const expected = cold('b', {
        //   b: undefined
        // });
=======
>>>>>>> 2d07cc19

        scheduler.expectObservable(result).toBe('b', { b: undefined });
      });
    });

  });

  describe('getByHref', () => {
    describe('when the request with the specified href exists in the store', () => {
      beforeEach(() => {
        selectSpy.and.callFake(() => {
          return () => {
            return () => hot('a', { a: testUUID });
          };
        });
        spyOn(service, 'getByUUID').and.returnValue(cold('b', {
          b: {
            completed: true
          }
        }));
      });

      it('should return an Observable of the RequestEntry', () => {
        const result = service.getByHref(testHref);
        const expected = cold('c', {
          c: {
            completed: true
          }
        });

        expect(result).toBeObservable(expected);
      });
    });

    describe('when the request with the specified href doesn\'t exist in the store', () => {
      beforeEach(() => {
        selectSpy.and.callFake(() => {
          return () => {
            return () => hot('a', { a: undefined });
          };
        });
        spyOn(service, 'getByUUID').and.returnValue(cold('b', {
          b: undefined
        }));
      });

      it('should return an Observable of undefined', () => {
        const result = service.getByHref(testHref);
        const expected = cold('c', {
          c: undefined
        });

        expect(result).toBeObservable(expected);
      });
    });
  });

  describe('configure', () => {
    beforeEach(() => {
      spyOn(serviceAsAny, 'dispatchRequest');
    });

    describe('when the request is a GET request', () => {
      let request: RestRequest;

      beforeEach(() => {
        request = testGetRequest;
      });

      it('should track it on it\'s way to the store', () => {
        spyOn(serviceAsAny, 'trackRequestsOnTheirWayToTheStore');
        service.configure(request);
        expect(serviceAsAny.trackRequestsOnTheirWayToTheStore).toHaveBeenCalledWith(request);
      });
      describe('and it isn\'t cached or pending', () => {
        beforeEach(() => {
          spyOn(serviceAsAny, 'isCachedOrPending').and.returnValue(false);
        });

        it('should dispatch the request', () => {
          scheduler.schedule(() => service.configure(request));
          scheduler.flush();
          expect(serviceAsAny.dispatchRequest).toHaveBeenCalledWith(request);
        });
      });
      describe('and it is already cached or pending', () => {
        beforeEach(() => {
          spyOn(serviceAsAny, 'isCachedOrPending').and.returnValue(true);
        });

        it('shouldn\'t dispatch the request', () => {
          service.configure(request);
          expect(serviceAsAny.dispatchRequest).not.toHaveBeenCalled();
        });
      });
    });

    describe('when the request isn\'t a GET request', () => {
      it('should dispatch the request', () => {
        service.configure(testPostRequest);
        expect(serviceAsAny.dispatchRequest).toHaveBeenCalledWith(testPostRequest);

        service.configure(testPutRequest);
        expect(serviceAsAny.dispatchRequest).toHaveBeenCalledWith(testPutRequest);

        service.configure(testDeleteRequest);
        expect(serviceAsAny.dispatchRequest).toHaveBeenCalledWith(testDeleteRequest);

        service.configure(testOptionsRequest);
        expect(serviceAsAny.dispatchRequest).toHaveBeenCalledWith(testOptionsRequest);

        service.configure(testHeadRequest);
        expect(serviceAsAny.dispatchRequest).toHaveBeenCalledWith(testHeadRequest);

        service.configure(testPatchRequest);
        expect(serviceAsAny.dispatchRequest).toHaveBeenCalledWith(testPatchRequest);
      });
    });

  });

  describe('isCachedOrPending', () => {
    describe('when the request is cached', () => {
      describe('in the ObjectCache', () => {
        beforeEach(() => {
          (objectCache.hasBySelfLink as any).and.returnValue(true);
<<<<<<< HEAD
=======
          spyOn(serviceAsAny, 'hasByHref').and.returnValue(false);
>>>>>>> 2d07cc19
        });

        it('should return true', () => {
          const result = serviceAsAny.isCachedOrPending(testGetRequest);
          const expected = true;

          expect(result).toEqual(expected);
        });
      });
      describe('in the request cache', () => {
        beforeEach(() => {
<<<<<<< HEAD
          spyOn(serviceAsAny, 'isReusable').and.returnValue(observableOf(true));
          spyOn(serviceAsAny, 'getByHref').and.returnValue(observableOf(undefined));
        });

        describe('and it\'s a DSOSuccessResponse', () => {
          beforeEach(() => {
            (serviceAsAny.getByHref as any).and.returnValue(observableOf({
                response: {
                  isSuccessful: true,
                  resourceSelfLinks: [
                    'https://rest.api/endpoint/selfLink1',
                    'https://rest.api/endpoint/selfLink2'
                  ]
                }
              }
            ));
          });

          it('should return true if all top level links in the response are cached in the object cache', () => {
            (objectCache.hasBySelfLink as any).and.returnValues(false, true, true);

            const result = serviceAsAny.isCachedOrPending(testGetRequest);
            const expected = true;

            expect(result).toEqual(expected);
          });
          it('should return false if not all top level links in the response are cached in the object cache', () => {
            (objectCache.hasBySelfLink as any).and.returnValues(false, true, false);
            spyOn(service, 'isPending').and.returnValue(false);

            const result = serviceAsAny.isCachedOrPending(testGetRequest);
            const expected = false;

            expect(result).toEqual(expected);
          });
        });

        describe('and it isn\'t a DSOSuccessResponse', () => {
          beforeEach(() => {
            (objectCache.hasBySelfLink as any).and.returnValue(false);
            (service as any).isReusable.and.returnValue(observableOf(true));
            (serviceAsAny.getByHref as any).and.returnValue(observableOf({
                response: {
                  isSuccessful: true
                }
              }
            ));
          });

          it('should return true', () => {
            const result = serviceAsAny.isCachedOrPending(testGetRequest);
            const expected = true;
=======
          (objectCache.hasBySelfLink as any).and.returnValue(false);
          spyOn(serviceAsAny, 'hasByHref').and.returnValue(true);
        });
        it('should return true', () => {
          const result = serviceAsAny.isCachedOrPending(testGetRequest);
          const expected = true;
>>>>>>> 2d07cc19

          expect(result).toEqual(expected);
        });
      });
    });

    describe('when the request is pending', () => {
      beforeEach(() => {
        spyOn(service, 'isPending').and.returnValue(true);
      });

      it('should return true', () => {
        const result = serviceAsAny.isCachedOrPending(testGetRequest);
        const expected = true;

        expect(result).toEqual(expected);
      });
    });

    describe('when the request is neither cached nor pending', () => {
      it('should return false', () => {
        const result = serviceAsAny.isCachedOrPending(testGetRequest);
        const expected = false;

        expect(result).toEqual(expected);
      });
    });
  });

  describe('dispatchRequest', () => {
    beforeEach(() => {
      spyOn(store, 'dispatch');
    });

    it('should dispatch a RequestConfigureAction', () => {
      const request = testGetRequest;
      serviceAsAny.dispatchRequest(request);
      expect(store.dispatch).toHaveBeenCalledWith(new RequestConfigureAction(request));
    });

    it('should dispatch a RequestExecuteAction', () => {
      const request = testGetRequest;
      serviceAsAny.dispatchRequest(request);
      expect(store.dispatch).toHaveBeenCalledWith(new RequestExecuteAction(request.uuid));
    });

    describe('when it\'s not a GET request', () => {
      it('shouldn\'t track it', () => {
        spyOn(serviceAsAny, 'trackRequestsOnTheirWayToTheStore');

        serviceAsAny.dispatchRequest(testPostRequest);
        expect(serviceAsAny.trackRequestsOnTheirWayToTheStore).not.toHaveBeenCalled();

        serviceAsAny.dispatchRequest(testPutRequest);
        expect(serviceAsAny.trackRequestsOnTheirWayToTheStore).not.toHaveBeenCalled();

        serviceAsAny.dispatchRequest(testDeleteRequest);
        expect(serviceAsAny.trackRequestsOnTheirWayToTheStore).not.toHaveBeenCalled();

        serviceAsAny.dispatchRequest(testOptionsRequest);
        expect(serviceAsAny.trackRequestsOnTheirWayToTheStore).not.toHaveBeenCalled();

        serviceAsAny.dispatchRequest(testHeadRequest);
        expect(serviceAsAny.trackRequestsOnTheirWayToTheStore).not.toHaveBeenCalled();

        serviceAsAny.dispatchRequest(testPatchRequest);
        expect(serviceAsAny.trackRequestsOnTheirWayToTheStore).not.toHaveBeenCalled();
      });
    });
  });

  describe('trackRequestsOnTheirWayToTheStore', () => {
    let request: GetRequest;

    beforeEach(() => {
      request = testGetRequest;
    });

    describe('when the method is called with a new request', () => {
      it('should start tracking the request', () => {
        expect(serviceAsAny.requestsOnTheirWayToTheStore.includes(request.href)).toBeFalsy();
        serviceAsAny.trackRequestsOnTheirWayToTheStore(request);
        expect(serviceAsAny.requestsOnTheirWayToTheStore.includes(request.href)).toBeTruthy();
      });
    });

    describe('when the request is added to the store', () => {
      it('should stop tracking the request', () => {
        selectSpy.and.callFake(() => {
          return () => {
            return () => observableOf({ request });
          };
        });
        serviceAsAny.trackRequestsOnTheirWayToTheStore(request);
        expect(serviceAsAny.requestsOnTheirWayToTheStore.includes(request.href)).toBeFalsy();
      });
    });
  });

<<<<<<< HEAD
  describe('isReusable', () => {
    describe('when the given UUID is has no value', () => {
      let reusable;
      beforeEach(() => {
        const uuid = undefined;
        reusable = serviceAsAny.isReusable(uuid);
      });
      it('return an observable emitting false', () => {
        reusable.subscribe((isReusable) => expect(isReusable).toBe(false));
      })
    });

    describe('when the given UUID has a value, but no cached entry is found', () => {
      let reusable;
      beforeEach(() => {
        spyOn(service, 'getByUUID').and.returnValue(observableOf(undefined));
        const uuid = 'a45bb291-1adb-40d9-b2fc-7ad9080607be';
        reusable = serviceAsAny.isReusable(uuid);
      });
      it('return an observable emitting false', () => {
        reusable.subscribe((isReusable) => expect(isReusable).toBe(false));
      })
    });

    describe('when the given UUID has a value, a cached entry is found, but it has no response', () => {
      let reusable;
      beforeEach(() => {
        spyOn(service, 'getByUUID').and.returnValue(observableOf({ response: undefined }));
        const uuid = '53c9b814-ad8b-4567-9bc1-d9bb6cfba6c8';
        reusable = serviceAsAny.isReusable(uuid);
      });
      it('return an observable emitting false', () => {
        reusable.subscribe((isReusable) => expect(isReusable).toBe(false));
      })
    });

    describe('when the given UUID has a value, a cached entry is found, but its response was not successful', () => {
      let reusable;
      beforeEach(() => {
        spyOn(service, 'getByUUID').and.returnValue(observableOf({ response: { isSuccessful: false } }));
        const uuid = '694c9b32-7b2e-4788-835b-ef3fc2252e6c';
        reusable = serviceAsAny.isReusable(uuid);
      });
      it('return an observable emitting false', () => {
        reusable.subscribe((isReusable) => expect(isReusable).toBe(false));
      })
    });

    describe('when the given UUID has a value, a cached entry is found, its response was successful, but the response is outdated', () => {
      let reusable;
      const now = 100000;
      const timeAdded = 99899;
      const msToLive = 100;

      beforeEach(() => {
        spyOn(Date.prototype, 'getTime').and.returnValue(now);
        spyOn(service, 'getByUUID').and.returnValue(observableOf({
          response: {
            isSuccessful: true,
            timeAdded: timeAdded
          },
          request: {
            responseMsToLive: msToLive
          }
        }));
        const uuid = 'f9b85788-881c-4994-86b6-bae8dad024d2';
        reusable = serviceAsAny.isReusable(uuid);
      });

      it('return an observable emitting false', () => {
        reusable.subscribe((isReusable) => expect(isReusable).toBe(false));
=======
  describe('isValid', () => {
    describe('when the given entry has no value', () => {
      let valid;
      beforeEach(() => {
        const entry = undefined;
        valid = serviceAsAny.isValid(entry);
      });
      it('return an observable emitting false', () => {
        expect(valid).toBe(false);
      })
    });

    describe('when the given entry has a value, but the request is not completed', () => {
      let valid;
      const requestEntry = { completed: false };
      beforeEach(() => {
        spyOn(service, 'getByUUID').and.returnValue(observableOf(requestEntry));
        valid = serviceAsAny.isValid(requestEntry);
      });
      it('return an observable emitting false', () => {
        expect(valid).toBe(false);
      })
    });

    describe('when the given entry has a value, but the response is not successful', () => {
      let valid;
      const requestEntry = { completed: true, response: { isSuccessful: false } };
      beforeEach(() => {
        spyOn(service, 'getByUUID').and.returnValue(observableOf(requestEntry));
        valid = serviceAsAny.isValid(requestEntry);
      });
      it('return an observable emitting false', () => {
        expect(valid).toBe(false);
      })
    });

    describe('when the given UUID has a value, its response was successful, but the response is outdated', () => {
      let valid;
      const now = 100000;
      const timeAdded = 99899;
      const msToLive = 100;
      const requestEntry = {
        completed: true,
        response: {
          isSuccessful: true,
          timeAdded: timeAdded
        },
        request: {
          responseMsToLive: msToLive,
        }
      };

      beforeEach(() => {
        spyOn(Date.prototype, 'getTime').and.returnValue(now);
        spyOn(service, 'getByUUID').and.returnValue(observableOf(requestEntry));
        valid = serviceAsAny.isValid(requestEntry);
      });

      it('return an observable emitting false', () => {
        expect(valid).toBe(false);
>>>>>>> 2d07cc19
      })
    });

    describe('when the given UUID has a value, a cached entry is found, its response was successful, and the response is not outdated', () => {
<<<<<<< HEAD
      let reusable;
=======
      let valid;
>>>>>>> 2d07cc19
      const now = 100000;
      const timeAdded = 99999;
      const msToLive = 100;

<<<<<<< HEAD
      beforeEach(() => {
        spyOn(Date.prototype, 'getTime').and.returnValue(now);
        spyOn(service, 'getByUUID').and.returnValue(observableOf({
          response: {
            isSuccessful: true,
            timeAdded: timeAdded
          },
          request: {
            responseMsToLive: msToLive
          }
        }));
        const uuid = 'f9b85788-881c-4994-86b6-bae8dad024d2';
        reusable = serviceAsAny.isReusable(uuid);
      });

      it('return an observable emitting true', () => {
        reusable.subscribe((isReusable) => expect(isReusable).toBe(true));
      })
    })
  })
=======
      const requestEntry = {
        completed: true,
        response: {
          isSuccessful: true,
          timeAdded: timeAdded
        },
        request: {
          responseMsToLive: msToLive
        }
      };
      beforeEach(() => {
        spyOn(Date.prototype, 'getTime').and.returnValue(now);
        spyOn(service, 'getByUUID').and.returnValue(observableOf(requestEntry));
        valid = serviceAsAny.isValid(requestEntry);
      });

      it('return an observable emitting true', () => {
        expect(valid).toBe(true);
      })
    })
  });

  describe('hasByHref', () => {
    describe('when nothing is returned by getByHref', () => {
      beforeEach(() => {
        spyOn(service, 'getByHref').and.returnValue(EMPTY);
      });
      it('hasByHref should return false', () => {
        const result = service.hasByHref('');
        expect(result).toBe(false);
      });
    });

    describe('when isValid returns false', () => {
      beforeEach(() => {
        spyOn(service, 'getByHref').and.returnValue(observableOf(undefined));
        spyOn(service as any, 'isValid').and.returnValue(false);
      });
      it('hasByHref should return false', () => {
        const result = service.hasByHref('');
        expect(result).toBe(false);
      });
    });

    describe('when isValid returns true', () => {
      beforeEach(() => {
        spyOn(service, 'getByHref').and.returnValue(observableOf(undefined));
        spyOn(service as any, 'isValid').and.returnValue(true);
      });
      it('hasByHref should return true', () => {
        const result = service.hasByHref('');
        expect(result).toBe(true);
      });
    });
  });
>>>>>>> 2d07cc19
});<|MERGE_RESOLUTION|>--- conflicted
+++ resolved
@@ -21,11 +21,6 @@
 } from './request.models';
 import { RequestService } from './request.service';
 import { TestScheduler } from 'rxjs/testing';
-<<<<<<< HEAD
-import { BehaviorSubject } from 'rxjs/internal/BehaviorSubject';
-import { IndexState } from '../index/index.reducer';
-=======
->>>>>>> 2d07cc19
 
 describe('RequestService', () => {
   let scheduler: TestScheduler;
@@ -34,7 +29,6 @@
   let objectCache: ObjectCacheService;
   let uuidService: UUIDService;
   let store: Store<CoreState>;
-  let indexStore: Store<IndexState>;
 
   const testUUID = '5f2a0d2a-effa-4d54-bd54-5663b960f9eb';
   const testHref = 'https://rest.api/endpoint/selfLink';
@@ -55,12 +49,7 @@
 
     uuidService = getMockUUIDService();
 
-<<<<<<< HEAD
-    store = new Store<CoreState>(undefined, new ActionsSubject(), null);
-    indexStore = new Store<IndexState>(undefined, new ActionsSubject(), null);
-=======
     store = new Store<CoreState>(new BehaviorSubject({}), new ActionsSubject(), null);
->>>>>>> 2d07cc19
     selectSpy = spyOnProperty(ngrx, 'select');
     selectSpy.and.callFake(() => {
       return () => {
@@ -72,11 +61,7 @@
       objectCache,
       uuidService,
       store,
-<<<<<<< HEAD
-      indexStore
-=======
       undefined
->>>>>>> 2d07cc19
     );
     serviceAsAny = service as any;
   });
@@ -187,12 +172,6 @@
 
       it('should return an Observable of undefined', () => {
         const result = service.getByUUID(testUUID);
-<<<<<<< HEAD
-        // const expected = cold('b', {
-        //   b: undefined
-        // });
-=======
->>>>>>> 2d07cc19
 
         scheduler.expectObservable(result).toBe('b', { b: undefined });
       });
@@ -319,10 +298,7 @@
       describe('in the ObjectCache', () => {
         beforeEach(() => {
           (objectCache.hasBySelfLink as any).and.returnValue(true);
-<<<<<<< HEAD
-=======
           spyOn(serviceAsAny, 'hasByHref').and.returnValue(false);
->>>>>>> 2d07cc19
         });
 
         it('should return true', () => {
@@ -334,67 +310,12 @@
       });
       describe('in the request cache', () => {
         beforeEach(() => {
-<<<<<<< HEAD
-          spyOn(serviceAsAny, 'isReusable').and.returnValue(observableOf(true));
-          spyOn(serviceAsAny, 'getByHref').and.returnValue(observableOf(undefined));
-        });
-
-        describe('and it\'s a DSOSuccessResponse', () => {
-          beforeEach(() => {
-            (serviceAsAny.getByHref as any).and.returnValue(observableOf({
-                response: {
-                  isSuccessful: true,
-                  resourceSelfLinks: [
-                    'https://rest.api/endpoint/selfLink1',
-                    'https://rest.api/endpoint/selfLink2'
-                  ]
-                }
-              }
-            ));
-          });
-
-          it('should return true if all top level links in the response are cached in the object cache', () => {
-            (objectCache.hasBySelfLink as any).and.returnValues(false, true, true);
-
-            const result = serviceAsAny.isCachedOrPending(testGetRequest);
-            const expected = true;
-
-            expect(result).toEqual(expected);
-          });
-          it('should return false if not all top level links in the response are cached in the object cache', () => {
-            (objectCache.hasBySelfLink as any).and.returnValues(false, true, false);
-            spyOn(service, 'isPending').and.returnValue(false);
-
-            const result = serviceAsAny.isCachedOrPending(testGetRequest);
-            const expected = false;
-
-            expect(result).toEqual(expected);
-          });
-        });
-
-        describe('and it isn\'t a DSOSuccessResponse', () => {
-          beforeEach(() => {
-            (objectCache.hasBySelfLink as any).and.returnValue(false);
-            (service as any).isReusable.and.returnValue(observableOf(true));
-            (serviceAsAny.getByHref as any).and.returnValue(observableOf({
-                response: {
-                  isSuccessful: true
-                }
-              }
-            ));
-          });
-
-          it('should return true', () => {
-            const result = serviceAsAny.isCachedOrPending(testGetRequest);
-            const expected = true;
-=======
           (objectCache.hasBySelfLink as any).and.returnValue(false);
           spyOn(serviceAsAny, 'hasByHref').and.returnValue(true);
         });
         it('should return true', () => {
           const result = serviceAsAny.isCachedOrPending(testGetRequest);
           const expected = true;
->>>>>>> 2d07cc19
 
           expect(result).toEqual(expected);
         });
@@ -494,79 +415,6 @@
     });
   });
 
-<<<<<<< HEAD
-  describe('isReusable', () => {
-    describe('when the given UUID is has no value', () => {
-      let reusable;
-      beforeEach(() => {
-        const uuid = undefined;
-        reusable = serviceAsAny.isReusable(uuid);
-      });
-      it('return an observable emitting false', () => {
-        reusable.subscribe((isReusable) => expect(isReusable).toBe(false));
-      })
-    });
-
-    describe('when the given UUID has a value, but no cached entry is found', () => {
-      let reusable;
-      beforeEach(() => {
-        spyOn(service, 'getByUUID').and.returnValue(observableOf(undefined));
-        const uuid = 'a45bb291-1adb-40d9-b2fc-7ad9080607be';
-        reusable = serviceAsAny.isReusable(uuid);
-      });
-      it('return an observable emitting false', () => {
-        reusable.subscribe((isReusable) => expect(isReusable).toBe(false));
-      })
-    });
-
-    describe('when the given UUID has a value, a cached entry is found, but it has no response', () => {
-      let reusable;
-      beforeEach(() => {
-        spyOn(service, 'getByUUID').and.returnValue(observableOf({ response: undefined }));
-        const uuid = '53c9b814-ad8b-4567-9bc1-d9bb6cfba6c8';
-        reusable = serviceAsAny.isReusable(uuid);
-      });
-      it('return an observable emitting false', () => {
-        reusable.subscribe((isReusable) => expect(isReusable).toBe(false));
-      })
-    });
-
-    describe('when the given UUID has a value, a cached entry is found, but its response was not successful', () => {
-      let reusable;
-      beforeEach(() => {
-        spyOn(service, 'getByUUID').and.returnValue(observableOf({ response: { isSuccessful: false } }));
-        const uuid = '694c9b32-7b2e-4788-835b-ef3fc2252e6c';
-        reusable = serviceAsAny.isReusable(uuid);
-      });
-      it('return an observable emitting false', () => {
-        reusable.subscribe((isReusable) => expect(isReusable).toBe(false));
-      })
-    });
-
-    describe('when the given UUID has a value, a cached entry is found, its response was successful, but the response is outdated', () => {
-      let reusable;
-      const now = 100000;
-      const timeAdded = 99899;
-      const msToLive = 100;
-
-      beforeEach(() => {
-        spyOn(Date.prototype, 'getTime').and.returnValue(now);
-        spyOn(service, 'getByUUID').and.returnValue(observableOf({
-          response: {
-            isSuccessful: true,
-            timeAdded: timeAdded
-          },
-          request: {
-            responseMsToLive: msToLive
-          }
-        }));
-        const uuid = 'f9b85788-881c-4994-86b6-bae8dad024d2';
-        reusable = serviceAsAny.isReusable(uuid);
-      });
-
-      it('return an observable emitting false', () => {
-        reusable.subscribe((isReusable) => expect(isReusable).toBe(false));
-=======
   describe('isValid', () => {
     describe('when the given entry has no value', () => {
       let valid;
@@ -627,42 +475,15 @@
 
       it('return an observable emitting false', () => {
         expect(valid).toBe(false);
->>>>>>> 2d07cc19
       })
     });
 
     describe('when the given UUID has a value, a cached entry is found, its response was successful, and the response is not outdated', () => {
-<<<<<<< HEAD
-      let reusable;
-=======
       let valid;
->>>>>>> 2d07cc19
       const now = 100000;
       const timeAdded = 99999;
       const msToLive = 100;
 
-<<<<<<< HEAD
-      beforeEach(() => {
-        spyOn(Date.prototype, 'getTime').and.returnValue(now);
-        spyOn(service, 'getByUUID').and.returnValue(observableOf({
-          response: {
-            isSuccessful: true,
-            timeAdded: timeAdded
-          },
-          request: {
-            responseMsToLive: msToLive
-          }
-        }));
-        const uuid = 'f9b85788-881c-4994-86b6-bae8dad024d2';
-        reusable = serviceAsAny.isReusable(uuid);
-      });
-
-      it('return an observable emitting true', () => {
-        reusable.subscribe((isReusable) => expect(isReusable).toBe(true));
-      })
-    })
-  })
-=======
       const requestEntry = {
         completed: true,
         response: {
@@ -718,5 +539,4 @@
       });
     });
   });
->>>>>>> 2d07cc19
 });