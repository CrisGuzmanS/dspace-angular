<<<<<<< HEAD
import { Store } from '@ngrx/store';
import { cold, hot } from 'jasmine-marbles';
import { Observable } from 'rxjs/Observable';
import 'rxjs/add/observable/of'
=======
import { cold, getTestScheduler, hot } from 'jasmine-marbles';
import { of as observableOf } from 'rxjs';
>>>>>>> a3b4883e
import { getMockObjectCacheService } from '../../shared/mocks/mock-object-cache.service';
import { getMockResponseCacheService } from '../../shared/mocks/mock-response-cache.service';
import { defaultUUID, getMockUUIDService } from '../../shared/mocks/mock-uuid.service';
import { ObjectCacheService } from '../cache/object-cache.service';
import { ResponseCacheService } from '../cache/response-cache.service';
import { CoreState } from '../core.reducers';
import { UUIDService } from '../shared/uuid.service';
import { RequestConfigureAction, RequestExecuteAction } from './request.actions';
import * as ngrx from '@ngrx/store';
import {
  DeleteRequest,
  GetRequest,
  HeadRequest,
  OptionsRequest,
  PatchRequest,
  PostRequest,
  PutRequest,
  RestRequest
} from './request.models';
import { RequestService } from './request.service';
import { ActionsSubject, Store } from '@ngrx/store';
import { TestScheduler } from 'rxjs/testing';
import { BehaviorSubject } from 'rxjs/internal/BehaviorSubject';

describe('RequestService', () => {
  let scheduler: TestScheduler;
  let service: RequestService;
  let serviceAsAny: any;
  let objectCache: ObjectCacheService;
  let responseCache: ResponseCacheService;
  let uuidService: UUIDService;
  let store: Store<CoreState>;

  const testUUID = '5f2a0d2a-effa-4d54-bd54-5663b960f9eb';
  const testHref = 'https://rest.api/endpoint/selfLink';
  const testGetRequest = new GetRequest(testUUID, testHref);
  const testPostRequest = new PostRequest(testUUID, testHref);
  const testPutRequest = new PutRequest(testUUID, testHref);
  const testDeleteRequest = new DeleteRequest(testUUID, testHref);
  const testOptionsRequest = new OptionsRequest(testUUID, testHref);
  const testHeadRequest = new HeadRequest(testUUID, testHref);
  const testPatchRequest = new PatchRequest(testUUID, testHref);
  let selectSpy;
  beforeEach(() => {
    scheduler = getTestScheduler();

    objectCache = getMockObjectCacheService();
    (objectCache.hasBySelfLink as any).and.returnValue(false);

    responseCache = getMockResponseCacheService();
    (responseCache.has as any).and.returnValue(false);
    (responseCache.get as any).and.returnValue(observableOf(undefined));

    uuidService = getMockUUIDService();

    store = new Store<CoreState>(new BehaviorSubject({}), new ActionsSubject(), null);
    selectSpy = spyOnProperty(ngrx, 'select')
    selectSpy.and.callFake(() => {
      return () => {
        return () => cold('a', { a: undefined });
      };
    });

    service = new RequestService(
      objectCache,
      responseCache,
      uuidService,
      store
    );
    serviceAsAny = service as any;
  });

  describe('generateRequestId', () => {
    it('should generate a new request ID', () => {
      const result = service.generateRequestId();
      const expected = `client/${defaultUUID}`;

      expect(result).toBe(expected);
    });
  });

  describe('isPending', () => {
    describe('before the request is configured', () => {
      beforeEach(() => {
        spyOn(service, 'getByHref').and.returnValue(observableOf(undefined));
      });

      it('should return false', () => {
        const result = service.isPending(testGetRequest);
        const expected = false;

        expect(result).toBe(expected);
      });
    });

    describe('when the request has been configured but hasn\'t reached the store yet', () => {
      beforeEach(() => {
        spyOn(service, 'getByHref').and.returnValue(observableOf(undefined));
        serviceAsAny.requestsOnTheirWayToTheStore = [testHref];
      });

      it('should return true', () => {
        const result = service.isPending(testGetRequest);
        const expected = true;

        expect(result).toBe(expected);
      });
    });

    describe('when the request has reached the store, before the server responds', () => {
      beforeEach(() => {
        spyOn(service, 'getByHref').and.returnValue(observableOf({
          completed: false
        }))
      });

      it('should return true', () => {
        const result = service.isPending(testGetRequest);
        const expected = true;

        expect(result).toBe(expected);
      });
    });

    describe('after the server responds', () => {
      beforeEach(() => {
        spyOn(service, 'getByHref').and.returnValues(observableOf({
          completed: true
        }));
      });

      it('should return false', () => {
        const result = service.isPending(testGetRequest);
        const expected = false;

        expect(result).toBe(expected);
      });
    });

  });

  describe('getByUUID', () => {
    describe('if the request with the specified UUID exists in the store', () => {
      beforeEach(() => {
        selectSpy.and.callFake(() => {
          return () => {
            return () => hot('a', {
              a: {
                completed: true
              }
            });
          };
        });
      });

      it('should return an Observable of the RequestEntry', () => {
        const result = service.getByUUID(testUUID);
        const expected = cold('b', {
          b: {
            completed: true
          }
        });

        expect(result).toBeObservable(expected);
      });
    });

    describe('if the request with the specified UUID doesn\'t exist in the store', () => {
      beforeEach(() => {
        selectSpy.and.callFake(() => {
          return () => {
            return () => hot('a', { a: undefined });
          };
        });
      });

      it('should return an Observable of undefined', () => {
        const result = service.getByUUID(testUUID);
        const expected = cold('b', {
          b: undefined
        });

        expect(result).toBeObservable(expected);
      });
    });

  });

  describe('getByHref', () => {
    describe('when the request with the specified href exists in the store', () => {
      beforeEach(() => {
        selectSpy.and.callFake(() => {
          return () => {
            return () => hot('a', { a: testUUID });
          };
        });
        spyOn(service, 'getByUUID').and.returnValue(cold('b', {
          b: {
            completed: true
          }
        }));
      });

      it('should return an Observable of the RequestEntry', () => {
        const result = service.getByHref(testHref);
        const expected = cold('c', {
          c: {
            completed: true
          }
        });

        expect(result).toBeObservable(expected);
      });
    });

    describe('when the request with the specified href doesn\'t exist in the store', () => {
      beforeEach(() => {
        selectSpy.and.callFake(() => {
          return () => {
            return () => hot('a', { a: undefined });
          };
        });
        spyOn(service, 'getByUUID').and.returnValue(cold('b', {
          b: undefined
        }));
      });

      it('should return an Observable of undefined', () => {
        const result = service.getByHref(testHref);
        const expected = cold('c', {
          c: undefined
        });

        expect(result).toBeObservable(expected);
      });
    });
  });

  describe('configure', () => {
    beforeEach(() => {
      spyOn(serviceAsAny, 'dispatchRequest');
    });

    describe('when the request is a GET request', () => {
      let request: RestRequest;

      beforeEach(() => {
        request = testGetRequest;
      });

      it('should track it on it\'s way to the store', () => {
        spyOn(serviceAsAny, 'trackRequestsOnTheirWayToTheStore');
        service.configure(request);
        expect(serviceAsAny.trackRequestsOnTheirWayToTheStore).toHaveBeenCalledWith(request);
      });

      describe('and it isn\'t cached or pending', () => {
        beforeEach(() => {
          spyOn(serviceAsAny, 'isCachedOrPending').and.returnValue(false);
        });

        it('should dispatch the request', () => {
          scheduler.schedule(() => service.configure(request));
          scheduler.flush();
          expect(serviceAsAny.dispatchRequest).toHaveBeenCalledWith(request);
        });
      });
      describe('and it is already cached or pending', () => {
        beforeEach(() => {
          spyOn(serviceAsAny, 'isCachedOrPending').and.returnValue(true);
        });

        it('shouldn\'t dispatch the request', () => {
          service.configure(request);
          expect(serviceAsAny.dispatchRequest).not.toHaveBeenCalled();
        });
      });
    });

    describe('when the request isn\'t a GET request', () => {
      it('should dispatch the request', () => {
        service.configure(testPostRequest);
        expect(serviceAsAny.dispatchRequest).toHaveBeenCalledWith(testPostRequest);

        service.configure(testPutRequest);
        expect(serviceAsAny.dispatchRequest).toHaveBeenCalledWith(testPutRequest);

        service.configure(testDeleteRequest);
        expect(serviceAsAny.dispatchRequest).toHaveBeenCalledWith(testDeleteRequest);

        service.configure(testOptionsRequest);
        expect(serviceAsAny.dispatchRequest).toHaveBeenCalledWith(testOptionsRequest);

        service.configure(testHeadRequest);
        expect(serviceAsAny.dispatchRequest).toHaveBeenCalledWith(testHeadRequest);

        service.configure(testPatchRequest);
        expect(serviceAsAny.dispatchRequest).toHaveBeenCalledWith(testPatchRequest);
      });
    });
  });

  describe('isCachedOrPending', () => {
    describe('when the request is cached', () => {
      describe('in the ObjectCache', () => {
        beforeEach(() => {
          (objectCache.hasBySelfLink as any).and.returnValues(true);
        });

        it('should return true', () => {
          const result = serviceAsAny.isCachedOrPending(testGetRequest);
          const expected = true;

          expect(result).toEqual(expected);
        });
      });
      describe('in the responseCache', () => {
        beforeEach(() => {
          (responseCache.has as any).and.returnValues(true);
        });

        describe('and it\'s a DSOSuccessResponse', () => {
          beforeEach(() => {
            (responseCache.get as any).and.returnValues(observableOf({
                response: {
                  isSuccessful: true,
                  resourceSelfLinks: [
                    'https://rest.api/endpoint/selfLink1',
                    'https://rest.api/endpoint/selfLink2'
                  ]
                }
              }
            ));
          });

          it('should return true if all top level links in the response are cached in the object cache', () => {
            (objectCache.hasBySelfLink as any).and.returnValues(false, true, true);

            const result = serviceAsAny.isCachedOrPending(testGetRequest);
            const expected = true;

            expect(result).toEqual(expected);
          });
          it('should return false if not all top level links in the response are cached in the object cache', () => {
            (objectCache.hasBySelfLink as any).and.returnValues(false, true, false);

            const result = serviceAsAny.isCachedOrPending(testGetRequest);
            const expected = false;

            expect(result).toEqual(expected);
          });
        });
        describe('and it isn\'t a DSOSuccessResponse', () => {
          beforeEach(() => {
            (objectCache.hasBySelfLink as any).and.returnValues(false);
            (responseCache.has as any).and.returnValues(true);
            (responseCache.get as any).and.returnValues(observableOf({
                response: {
                  isSuccessful: true
                }
              }
            ));
          });

          it('should return true', () => {
            const result = serviceAsAny.isCachedOrPending(testGetRequest);
            const expected = true;

            expect(result).toEqual(expected);
          });
        });
      });
    });

    describe('when the request is pending', () => {
      beforeEach(() => {
        spyOn(service, 'isPending').and.returnValue(true);
      });

      it('should return true', () => {
        const result = serviceAsAny.isCachedOrPending(testGetRequest);
        const expected = true;

        expect(result).toEqual(expected);
      });
    });

    describe('when the request is neither cached nor pending', () => {
      it('should return false', () => {
        const result = serviceAsAny.isCachedOrPending(testGetRequest);
        const expected = false;

        expect(result).toEqual(expected);
      });
    });
  });

  describe('dispatchRequest', () => {
    beforeEach(() => {
      spyOn(store, 'dispatch');
    });

    it('should dispatch a RequestConfigureAction', () => {
      const request = testGetRequest;
      serviceAsAny.dispatchRequest(request);
      expect(store.dispatch).toHaveBeenCalledWith(new RequestConfigureAction(request));
    });

    it('should dispatch a RequestExecuteAction', () => {
      const request = testGetRequest;
      serviceAsAny.dispatchRequest(request);
      expect(store.dispatch).toHaveBeenCalledWith(new RequestExecuteAction(request.uuid));
    });

    describe('when it\'s not a GET request', () => {
      it('shouldn\'t track it', () => {
        spyOn(serviceAsAny, 'trackRequestsOnTheirWayToTheStore');

        serviceAsAny.dispatchRequest(testPostRequest);
        expect(serviceAsAny.trackRequestsOnTheirWayToTheStore).not.toHaveBeenCalled();

        serviceAsAny.dispatchRequest(testPutRequest);
        expect(serviceAsAny.trackRequestsOnTheirWayToTheStore).not.toHaveBeenCalled();

        serviceAsAny.dispatchRequest(testDeleteRequest);
        expect(serviceAsAny.trackRequestsOnTheirWayToTheStore).not.toHaveBeenCalled();

        serviceAsAny.dispatchRequest(testOptionsRequest);
        expect(serviceAsAny.trackRequestsOnTheirWayToTheStore).not.toHaveBeenCalled();

        serviceAsAny.dispatchRequest(testHeadRequest);
        expect(serviceAsAny.trackRequestsOnTheirWayToTheStore).not.toHaveBeenCalled();

        serviceAsAny.dispatchRequest(testPatchRequest);
        expect(serviceAsAny.trackRequestsOnTheirWayToTheStore).not.toHaveBeenCalled();
      });
    });
  });

  describe('trackRequestsOnTheirWayToTheStore', () => {
    let request: GetRequest;

    beforeEach(() => {
      request = testGetRequest;
    });

    describe('when the method is called with a new request', () => {
      it('should start tracking the request', () => {
        expect(serviceAsAny.requestsOnTheirWayToTheStore.includes(request.href)).toBeFalsy();
        serviceAsAny.trackRequestsOnTheirWayToTheStore(request);
        expect(serviceAsAny.requestsOnTheirWayToTheStore.includes(request.href)).toBeTruthy();
      });
    });

    describe('when the request is added to the store', () => {
      beforeEach(() => {
        spyOn(service, 'getByHref').and.returnValue(Observable.of({
          request,
          requestPending: false,
          responsePending: true,
          completed: false
        }));
      });

      it('should stop tracking the request', () => {
<<<<<<< HEAD
=======
        selectSpy.and.callFake(() => {
          return () => {
            return () => observableOf({ request });
          };
        });
>>>>>>> a3b4883e
        serviceAsAny.trackRequestsOnTheirWayToTheStore(request);
        expect(service.getByHref).toHaveBeenCalledWith(request.href);
        expect(serviceAsAny.requestsOnTheirWayToTheStore.includes(request.href)).toBeFalsy();
      });
    });
  });
});<|MERGE_RESOLUTION|>--- conflicted
+++ resolved
@@ -1,12 +1,7 @@
-<<<<<<< HEAD
-import { Store } from '@ngrx/store';
-import { cold, hot } from 'jasmine-marbles';
-import { Observable } from 'rxjs/Observable';
-import 'rxjs/add/observable/of'
-=======
+import * as ngrx from '@ngrx/store';
+import { ActionsSubject, Store } from '@ngrx/store';
 import { cold, getTestScheduler, hot } from 'jasmine-marbles';
 import { of as observableOf } from 'rxjs';
->>>>>>> a3b4883e
 import { getMockObjectCacheService } from '../../shared/mocks/mock-object-cache.service';
 import { getMockResponseCacheService } from '../../shared/mocks/mock-response-cache.service';
 import { defaultUUID, getMockUUIDService } from '../../shared/mocks/mock-uuid.service';
@@ -15,7 +10,6 @@
 import { CoreState } from '../core.reducers';
 import { UUIDService } from '../shared/uuid.service';
 import { RequestConfigureAction, RequestExecuteAction } from './request.actions';
-import * as ngrx from '@ngrx/store';
 import {
   DeleteRequest,
   GetRequest,
@@ -27,7 +21,6 @@
   RestRequest
 } from './request.models';
 import { RequestService } from './request.service';
-import { ActionsSubject, Store } from '@ngrx/store';
 import { TestScheduler } from 'rxjs/testing';
 import { BehaviorSubject } from 'rxjs/internal/BehaviorSubject';
 
@@ -463,7 +456,7 @@
 
     describe('when the request is added to the store', () => {
       beforeEach(() => {
-        spyOn(service, 'getByHref').and.returnValue(Observable.of({
+        spyOn(service, 'getByHref').and.returnValue(observableOf({
           request,
           requestPending: false,
           responsePending: true,
@@ -472,14 +465,11 @@
       });
 
       it('should stop tracking the request', () => {
-<<<<<<< HEAD
-=======
         selectSpy.and.callFake(() => {
           return () => {
             return () => observableOf({ request });
           };
         });
->>>>>>> a3b4883e
         serviceAsAny.trackRequestsOnTheirWayToTheStore(request);
         expect(service.getByHref).toHaveBeenCalledWith(request.href);
         expect(serviceAsAny.requestsOnTheirWayToTheStore.includes(request.href)).toBeFalsy();
