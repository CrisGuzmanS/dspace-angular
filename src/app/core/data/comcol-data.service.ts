--- conflicted
+++ resolved
@@ -49,26 +49,6 @@
           this.requestService.configure(request);
         }));
 
-<<<<<<< HEAD
-      // return scopeCommunityHrefObs.pipe(
-      //   mergeMap((href: string) => this.responseCache.get(href)),
-      //   map((entry: ResponseCacheEntry) => entry.response),
-      //   mergeMap((response) => {
-      //     if (response.isSuccessful) {
-      //       const community$: Observable<NormalizedCommunity> = this.objectCache.getByUUID(scopeID);
-      //       return community$.pipe(
-      //         map((community) => community._links[linkPath]),
-      //         filter((href) => isNotEmpty(href)),
-      //         distinctUntilChanged()
-      //       );
-      //     } else if (!response.isSuccessful) {
-      //       return observableThrowError(new Error(`The Community with scope ${scopeID} couldn't be retrieved`))
-      //     }
-      //   }),
-      //   distinctUntilChanged()
-      // );
-=======
->>>>>>> a3b4883e
       const responses = scopeCommunityHrefObs.pipe(
         mergeMap((href: string) => this.requestService.getByHref(href)),
         getResponseFromEntry()
