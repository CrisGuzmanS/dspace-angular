--- conflicted
+++ resolved
@@ -1,19 +1,6 @@
-<<<<<<< HEAD
-import {
-  distinctUntilChanged,
-  filter,
-  first,
-  map,
-  mergeMap,
-  share,
-  take,
-  tap
-} from 'rxjs/operators';
-=======
 import { distinctUntilChanged, filter, map, mergeMap, share, take, tap } from 'rxjs/operators';
->>>>>>> 2d07cc19
 import { merge as observableMerge, Observable, throwError as observableThrowError } from 'rxjs';
-import { hasValue, isEmpty, isNotEmpty } from '../../shared/empty.util';
+import { isEmpty, isNotEmpty } from '../../shared/empty.util';
 import { NormalizedCommunity } from '../cache/models/normalized-community.model';
 import { ObjectCacheService } from '../cache/object-cache.service';
 import { CommunityDataService } from './community-data.service';
@@ -21,13 +8,8 @@
 import { DataService } from './data.service';
 import { FindAllOptions, FindByIDRequest } from './request.models';
 import { HALEndpointService } from '../shared/hal-endpoint.service';
-<<<<<<< HEAD
-import { RequestEntry } from './request.reducer';
-import { getResponseFromEntry } from '../shared/operators';
-=======
 import { getResponseFromEntry } from '../shared/operators';
 import { CacheableObject } from '../cache/object-cache.reducer';
->>>>>>> 2d07cc19
 
 export abstract class ComColDataService<T extends CacheableObject> extends DataService<T> {
   protected abstract cds: CommunityDataService;
@@ -67,11 +49,7 @@
       );
       const successResponses = responses.pipe(
         filter((response) => response.isSuccessful),
-<<<<<<< HEAD
-        mergeMap(() => this.objectCache.getByUUID(options.scopeID)),
-=======
         mergeMap(() => this.objectCache.getObjectByUUID(options.scopeID)),
->>>>>>> 2d07cc19
         map((nc: NormalizedCommunity) => nc._links[linkPath]),
         filter((href) => isNotEmpty(href))
       );
