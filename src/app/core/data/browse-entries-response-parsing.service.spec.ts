import { getMockObjectCacheService } from '../../shared/mocks/mock-object-cache.service';
import { ErrorResponse, GenericSuccessResponse } from '../cache/response.models';
import { DSpaceRESTV2Response } from '../dspace-rest-v2/dspace-rest-v2-response.model';
import { BrowseEntriesResponseParsingService } from './browse-entries-response-parsing.service';
import { BrowseEntriesRequest } from './request.models';

describe('BrowseEntriesResponseParsingService', () => {
  let service: BrowseEntriesResponseParsingService;

  beforeEach(() => {
    service = new BrowseEntriesResponseParsingService(undefined, getMockObjectCacheService());
  });

  describe('parse', () => {
    const request = new BrowseEntriesRequest('client/f5b4ccb8-fbb0-4548-b558-f234d9fdfad6', 'https://rest.api/discover/browses/author/entries');

    const validResponse = {
      payload: {
        _embedded: {
          browseEntries: [
            {
              authority: null,
              value: 'Arulmozhiyal, Ramaswamy',
              valueLang: null,
              count: 1,
              type: 'browseEntry',
              _links: {
                items: {
                  href: 'https://rest.api/discover/browses/author/items?filterValue=Arulmozhiyal, Ramaswamy'
                }
              }
            },
            {
              authority: null,
              value: 'Bastida-Jumilla, Ma Consuelo',
              valueLang: null,
              count: 1,
              type: 'browseEntry',
              _links: {
                items: {
                  href: 'https://rest.api/discover/browses/author/items?filterValue=Bastida-Jumilla, Ma Consuelo'
                }
              }
            },
            {
              authority: null,
              value: 'Cao, Binggang',
              valueLang: null,
              count: 1,
              type: 'browseEntry',
              _links: {
                items: {
                  href: 'https://rest.api/discover/browses/author/items?filterValue=Cao, Binggang'
                }
              }
            },
            {
              authority: null,
              value: 'Castelli, Mauro',
              valueLang: null,
              count: 1,
              type: 'browseEntry',
              _links: {
                items: {
                  href: 'https://rest.api/discover/browses/author/items?filterValue=Castelli, Mauro'
                }
              }
            },
            {
              authority: null,
              value: 'Cat, Lily',
              valueLang: null,
              count: 1,
              type: 'browseEntry',
              _links: {
                items: {
                  href: 'https://rest.api/discover/browses/author/items?filterValue=Cat, Lily'
                }
              }
            }
          ]
        },
        _links: {
          first: {
            href: 'https://rest.api/discover/browses/author/entries?page=0&size=5'
          },
          self: {
            href: 'https://rest.api/discover/browses/author/entries'
          },
          next: {
            href: 'https://rest.api/discover/browses/author/entries?page=1&size=5'
          },
          last: {
            href: 'https://rest.api/discover/browses/author/entries?page=9&size=5'
          }
        },
        page: {
          size: 5,
          totalElements: 50,
          totalPages: 10,
          number: 0
        }
      },
      statusCode: 200,
      statusText: 'OK'
    } as DSpaceRESTV2Response;

    const invalidResponseNotAList = {
<<<<<<< HEAD
      payload: {
        authority: null,
        value: 'Arulmozhiyal, Ramaswamy',
        valueLang: null,
        count: 1,
        type: 'browseEntry',
        _links: {
          self: {
            href: 'https://rest.api/discover/browses/author/entries'
          },
          items: {
            href: 'https://rest.api/discover/browses/author/items?filterValue=Arulmozhiyal, Ramaswamy'
          }
        },
      },
      statusCode: 200,
      statusText: 'OK'
=======
      statusCode: '200'
>>>>>>> 8bf9b509
    } as DSpaceRESTV2Response;

    const invalidResponseStatusCode = {
      payload: {}, statusCode: 500, statusText: 'Internal Server Error'
    } as DSpaceRESTV2Response;

    it('should return a GenericSuccessResponse if data contains a valid browse entries response', () => {
      const response = service.parse(request, validResponse);
      expect(response.constructor).toBe(GenericSuccessResponse);
    });

    it('should return an ErrorResponse if data contains an invalid browse entries response', () => {
      const response = service.parse(request, invalidResponseNotAList);
      expect(response.constructor).toBe(ErrorResponse);
    });

    it('should return an ErrorResponse if data contains a statuscode other than 200', () => {
      const response = service.parse(request, invalidResponseStatusCode);
      expect(response.constructor).toBe(ErrorResponse);
    });

  });
});<|MERGE_RESOLUTION|>--- conflicted
+++ resolved
@@ -106,27 +106,8 @@
     } as DSpaceRESTV2Response;
 
     const invalidResponseNotAList = {
-<<<<<<< HEAD
-      payload: {
-        authority: null,
-        value: 'Arulmozhiyal, Ramaswamy',
-        valueLang: null,
-        count: 1,
-        type: 'browseEntry',
-        _links: {
-          self: {
-            href: 'https://rest.api/discover/browses/author/entries'
-          },
-          items: {
-            href: 'https://rest.api/discover/browses/author/items?filterValue=Arulmozhiyal, Ramaswamy'
-          }
-        },
-      },
       statusCode: 200,
       statusText: 'OK'
-=======
-      statusCode: '200'
->>>>>>> 8bf9b509
     } as DSpaceRESTV2Response;
 
     const invalidResponseStatusCode = {
