--- conflicted
+++ resolved
@@ -1,10 +1,6 @@
 import { Store } from '@ngrx/store';
 import { cold, getTestScheduler, hot } from 'jasmine-marbles';
-<<<<<<< HEAD
-import { Observable, TestScheduler } from 'rxjs/Rx';
-=======
 import { TestScheduler } from 'rxjs/testing';
->>>>>>> 6de7104b
 import { GlobalConfig } from '../../../config';
 import { getMockRequestService } from '../../shared/mocks/mock-request.service';
 import { RemoteDataBuildService } from '../cache/builders/remote-data-build.service';
@@ -16,15 +12,12 @@
 import { RequestService } from './request.service';
 import { NormalizedObject } from '../cache/models/normalized-object.model';
 import { HALEndpointService } from '../shared/hal-endpoint.service';
-<<<<<<< HEAD
+import { RequestEntry } from './request.reducer';
+import { of as observableOf } from 'rxjs';
 import { Community } from '../shared/community.model';
 import { AuthService } from '../auth/auth.service';
 import { NotificationsService } from '../../shared/notifications/notifications.service';
 import { HttpClient } from '@angular/common/http';
-=======
-import { RequestEntry } from './request.reducer';
-import { of as observableOf } from 'rxjs';
->>>>>>> 6de7104b
 
 const LINK_NAME = 'test';
 
@@ -40,14 +33,11 @@
     protected store: Store<CoreState>,
     protected EnvConfig: GlobalConfig,
     protected cds: CommunityDataService,
+    protected objectCache: ObjectCacheService,
     protected halService: HALEndpointService,
-<<<<<<< HEAD
     protected authService: AuthService,
     protected notificationsService: NotificationsService,
     protected http: HttpClient,
-=======
-    protected objectCache: ObjectCacheService,
->>>>>>> 6de7104b
     protected linkPath: string
   ) {
     super();
@@ -125,46 +115,35 @@
       store,
       EnvConfig,
       cds,
+      objectCache,
       halService,
-<<<<<<< HEAD
       authService,
       notificationsService,
       http,
-=======
-      objectCache,
->>>>>>> 6de7104b
       LINK_NAME
     );
   }
 
-<<<<<<< HEAD
   beforeEach(() => {
     cds = initMockCommunityDataService();
     requestService = getMockRequestService();
     objectCache = initMockObjectCacheService();
-    responseCache = initMockResponseCacheService(true);
     halService = mockHalService;
     authService = initMockAuthService();
     service = initTestService();
   });
 
-  describe('getScopedEndpoint', () => {
-=======
   describe('getBrowseEndpoint', () => {
->>>>>>> 6de7104b
     beforeEach(() => {
       scheduler = getTestScheduler();
     });
 
     it('should configure a new FindByIDRequest for the scope Community', () => {
-<<<<<<< HEAD
-=======
       cds = initMockCommunityDataService();
       requestService = getMockRequestService(getRequestEntry$(true));
       objectCache = initMockObjectCacheService();
       service = initTestService();
 
->>>>>>> 6de7104b
       const expected = new FindByIDRequest(requestService.generateRequestId(), communityEndpoint, scopeID);
 
       scheduler.schedule(() => service.getBrowseEndpoint(options).subscribe());
@@ -174,8 +153,6 @@
     });
 
     describe('if the scope Community can be found', () => {
-<<<<<<< HEAD
-=======
       beforeEach(() => {
         cds = initMockCommunityDataService();
         requestService = getMockRequestService(getRequestEntry$(true));
@@ -183,7 +160,6 @@
         service = initTestService();
       });
 
->>>>>>> 6de7104b
       it('should fetch the scope Community from the cache', () => {
         scheduler.schedule(() => service.getBrowseEndpoint(options).subscribe());
         scheduler.flush();
