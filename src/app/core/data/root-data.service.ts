import { DataService } from './data.service';
import { Root } from './root.model';
import { Injectable } from '@angular/core';
import { ROOT } from './root.resource-type';
import { dataService } from '../cache/builders/build-decorators';
import { RequestService } from './request.service';
import { RemoteDataBuildService } from '../cache/builders/remote-data-build.service';
import { Store } from '@ngrx/store';
import { ObjectCacheService } from '../cache/object-cache.service';
import { HALEndpointService } from '../shared/hal-endpoint.service';
import { NotificationsService } from '../../shared/notifications/notifications.service';
import { HttpClient } from '@angular/common/http';
import { DefaultChangeAnalyzer } from './default-change-analyzer.service';
import { Observable } from 'rxjs';
import { RemoteData } from './remote-data';
import { FollowLinkConfig } from '../../shared/utils/follow-link-config.model';
import { PaginatedList } from './paginated-list.model';
<<<<<<< HEAD
import { CoreState } from '../core-state.model';
import { FindListOptions } from './find-list-options.model';
=======
import { DspaceRestService } from '../dspace-rest/dspace-rest.service';
import { RawRestResponse } from '../dspace-rest/raw-rest-response.model';
import { catchError, map } from 'rxjs/operators';
import { of } from 'rxjs/internal/observable/of';
>>>>>>> c1e69765

/* tslint:disable:max-classes-per-file */

/**
 * A private DataService implementation to delegate specific methods to.
 */
class DataServiceImpl extends DataService<Root> {
  protected linkPath = '';
  protected responseMsToLive = 6 * 60 * 60 * 1000;

  constructor(
    protected requestService: RequestService,
    protected rdbService: RemoteDataBuildService,
    protected store: Store<CoreState>,
    protected objectCache: ObjectCacheService,
    protected halService: HALEndpointService,
    protected notificationsService: NotificationsService,
    protected http: HttpClient,
    protected comparator: DefaultChangeAnalyzer<Root>) {
    super();
  }
}

/**
 * A service to retrieve the {@link Root} object from the REST API.
 */
@Injectable()
@dataService(ROOT)
export class RootDataService {
  /**
   * A private DataService instance to delegate specific methods to.
   */
  private dataService: DataServiceImpl;

  constructor(
    protected requestService: RequestService,
    protected rdbService: RemoteDataBuildService,
    protected store: Store<CoreState>,
    protected objectCache: ObjectCacheService,
    protected halService: HALEndpointService,
    protected notificationsService: NotificationsService,
    protected http: HttpClient,
    protected comparator: DefaultChangeAnalyzer<Root>,
    protected restService: DspaceRestService) {
    this.dataService = new DataServiceImpl(requestService, rdbService, null, objectCache, halService, notificationsService, http, comparator);
  }

  /**
   * Check if root endpoint is available
   */
  checkServerAvailability(): Observable<boolean> {
    return this.restService.get(this.halService.getRootHref()).pipe(
      catchError((err ) => {
        console.error(err);
        return of(false);
      }),
      map((res: RawRestResponse) => res.statusCode === 200)
    );
  }

  /**
   * Find the {@link Root} object of the REST API
   * @param useCachedVersionIfAvailable If this is true, the request will only be sent if there's
   *                                    no valid cached version. Defaults to true
   * @param reRequestOnStale            Whether or not the request should automatically be re-
   *                                    requested after the response becomes stale
   * @param linksToFollow               List of {@link FollowLinkConfig} that indicate which
   *                                    {@link HALLink}s should be automatically resolved
   */
  findRoot(useCachedVersionIfAvailable = true, reRequestOnStale = true, ...linksToFollow: FollowLinkConfig<Root>[]): Observable<RemoteData<Root>> {
    return this.dataService.findByHref(this.halService.getRootHref(), useCachedVersionIfAvailable, reRequestOnStale, ...linksToFollow);
  }

  /**
   * Returns an observable of {@link RemoteData} of an object, based on an href, with a list of
   * {@link FollowLinkConfig}, to automatically resolve {@link HALLink}s of the object
   * @param href                        The url of object we want to retrieve
   * @param useCachedVersionIfAvailable If this is true, the request will only be sent if there's
   *                                    no valid cached version. Defaults to true
   * @param reRequestOnStale            Whether or not the request should automatically be re-
   *                                    requested after the response becomes stale
   * @param linksToFollow               List of {@link FollowLinkConfig} that indicate which
   *                                    {@link HALLink}s should be automatically resolved
   */
  findByHref(href: string | Observable<string>, useCachedVersionIfAvailable = true, reRequestOnStale = true, ...linksToFollow: FollowLinkConfig<Root>[]): Observable<RemoteData<Root>> {
    return this.dataService.findByHref(href, useCachedVersionIfAvailable, reRequestOnStale, ...linksToFollow);
  }

  /**
   * Returns a list of observables of {@link RemoteData} of objects, based on an href, with a list
   * of {@link FollowLinkConfig}, to automatically resolve {@link HALLink}s of the object
   * @param href                        The url of object we want to retrieve
   * @param findListOptions             Find list options object
   * @param useCachedVersionIfAvailable If this is true, the request will only be sent if there's
   *                                    no valid cached version. Defaults to true
   * @param reRequestOnStale            Whether or not the request should automatically be re-
   *                                    requested after the response becomes stale
   * @param linksToFollow               List of {@link FollowLinkConfig} that indicate which
   *                                    {@link HALLink}s should be automatically resolved
   */
  findAllByHref(href: string | Observable<string>, findListOptions: FindListOptions = {}, useCachedVersionIfAvailable = true, reRequestOnStale = true, ...linksToFollow: FollowLinkConfig<Root>[]): Observable<RemoteData<PaginatedList<Root>>> {
    return this.dataService.findAllByHref(href, findListOptions, useCachedVersionIfAvailable, reRequestOnStale, ...linksToFollow);
  }

  /**
   * Set to sale the root endpoint cache hit
   */
  invalidateRootCache() {
    this.requestService.setStaleByHrefSubstring(this.halService.getRootHref());
  }
}
/* tslint:enable:max-classes-per-file */<|MERGE_RESOLUTION|>--- conflicted
+++ resolved
@@ -15,15 +15,12 @@
 import { RemoteData } from './remote-data';
 import { FollowLinkConfig } from '../../shared/utils/follow-link-config.model';
 import { PaginatedList } from './paginated-list.model';
-<<<<<<< HEAD
 import { CoreState } from '../core-state.model';
 import { FindListOptions } from './find-list-options.model';
-=======
 import { DspaceRestService } from '../dspace-rest/dspace-rest.service';
 import { RawRestResponse } from '../dspace-rest/raw-rest-response.model';
 import { catchError, map } from 'rxjs/operators';
 import { of } from 'rxjs/internal/observable/of';
->>>>>>> c1e69765
 
 /* tslint:disable:max-classes-per-file */
 
