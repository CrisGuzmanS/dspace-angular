import { BrowseResponseParsingService } from './browse-response-parsing.service';
import { BrowseEndpointRequest } from './request.models';
import { GenericSuccessResponse, ErrorResponse } from '../cache/response-cache.models';
import { BrowseDefinition } from '../shared/browse-definition.model';
import { DSpaceRESTV2Response } from '../dspace-rest-v2/dspace-rest-v2-response.model';

describe('BrowseResponseParsingService', () => {
  let service: BrowseResponseParsingService;

  beforeEach(() => {
    service = new BrowseResponseParsingService();
  });
  let validRequest;
  let validResponse;
  let invalidResponse1;
  let invalidResponse2;
  let invalidResponse3;
  let definitions;

  describe('parse', () => {
    beforeEach(() => {
      validRequest = new BrowseEndpointRequest('client/b186e8ce-e99c-4183-bc9a-42b4821bdb78', 'https://rest.api/discover/browses');

      validResponse = {
        payload: {
          _embedded: {
            browses: [{
              metadataBrowse: false,
              sortOptions: [{ name: 'title', metadata: 'dc.title' }, {
                name: 'dateissued',
                metadata: 'dc.date.issued'
              }, { name: 'dateaccessioned', metadata: 'dc.date.accessioned' }],
              order: 'ASC',
              type: 'browse',
              metadata: ['dc.date.issued'],
              _links: {
                self: { href: 'https://rest.api/discover/browses/dateissued' },
                items: { href: 'https://rest.api/discover/browses/dateissued/items' }
              }
            }, {
              metadataBrowse: true,
              sortOptions: [{ name: 'title', metadata: 'dc.title' }, {
                name: 'dateissued',
                metadata: 'dc.date.issued'
              }, { name: 'dateaccessioned', metadata: 'dc.date.accessioned' }],
              order: 'ASC',
              type: 'browse',
              metadata: ['dc.contributor.*', 'dc.creator'],
              _links: {
                self: { href: 'https://rest.api/discover/browses/author' },
                entries: { href: 'https://rest.api/discover/browses/author/entries' },
                items: { href: 'https://rest.api/discover/browses/author/items' }
              }
            }]
          },
          _links: { self: { href: 'https://rest.api/discover/browses' } },
          page: { size: 20, totalElements: 2, totalPages: 1, number: 0 }
        }, statusCode: '200'
      } as DSpaceRESTV2Response;

      invalidResponse1 = {
        payload: {
          _embedded: {
            browse: {
              metadataBrowse: false,
              sortOptions: [{ name: 'title', metadata: 'dc.title' }, {
                name: 'dateissued',
                metadata: 'dc.date.issued'
              }, { name: 'dateaccessioned', metadata: 'dc.date.accessioned' }],
              order: 'ASC',
              type: 'browse',
              metadata: ['dc.date.issued'],
              _links: {
                self: { href: 'https://rest.api/discover/browses/dateissued' },
                items: { href: 'https://rest.api/discover/browses/dateissued/items' }
              }
            }
          },
          _links: { self: { href: 'https://rest.api/discover/browses' } },
          page: { size: 20, totalElements: 2, totalPages: 1, number: 0 }
        }, statusCode: '200'
      } as DSpaceRESTV2Response;

      invalidResponse2 = {
        payload: {
          _links: { self: { href: 'https://rest.api/discover/browses' } },
          page: { size: 20, totalElements: 2, totalPages: 1, number: 0 }
        }, statusCode: '200'
      } as DSpaceRESTV2Response;

      invalidResponse3 = {
        payload: {
          _links: { self: { href: 'https://rest.api/discover/browses' } },
          page: { size: 20, totalElements: 2, totalPages: 1, number: 0 }
        }, statusCode: '500'
      } as DSpaceRESTV2Response;

      definitions = [
        Object.assign(new BrowseDefinition(), {
          metadataBrowse: false,
          sortOptions: [
            {
              name: 'title',
              metadata: 'dc.title'
            },
            {
              name: 'dateissued',
              metadata: 'dc.date.issued'
            },
            {
              name: 'dateaccessioned',
              metadata: 'dc.date.accessioned'
            }
<<<<<<< HEAD
          }]
        },
        _links: { self: { href: 'https://rest.api/discover/browses' } },
        page: { size: 20, totalElements: 2, totalPages: 1, number: 0 }
      }, statusCode: 200, statusText: 'OK'
    } as DSpaceRESTV2Response;

    const invalidResponse1 = {
      payload: {
        _embedded: {
          browse: {
            metadataBrowse: false,
            sortOptions: [{ name: 'title', metadata: 'dc.title' }, {
=======
          ],
          defaultSortOrder: 'ASC',
          type: 'browse',
          metadataKeys: [
            'dc.date.issued'
          ],
          _links: {
            self: 'https://rest.api/discover/browses/dateissued',
            items: 'https://rest.api/discover/browses/dateissued/items'
          }
        }),
        Object.assign(new BrowseDefinition(), {
          metadataBrowse: true,
          sortOptions: [
            {
              name: 'title',
              metadata: 'dc.title'
            },
            {
>>>>>>> a3b4883e
              name: 'dateissued',
              metadata: 'dc.date.issued'
            },
            {
              name: 'dateaccessioned',
              metadata: 'dc.date.accessioned'
            }
          ],
          defaultSortOrder: 'ASC',
          type: 'browse',
          metadataKeys: [
            'dc.contributor.*',
            'dc.creator'
          ],
          _links: {
            self: 'https://rest.api/discover/browses/author',
            entries: 'https://rest.api/discover/browses/author/entries',
            items: 'https://rest.api/discover/browses/author/items'
          }
<<<<<<< HEAD
        },
        _links: { self: { href: 'https://rest.api/discover/browses' } },
        page: { size: 20, totalElements: 2, totalPages: 1, number: 0 }
      }, statusCode: 200, statusText: 'OK'
    } as DSpaceRESTV2Response;

    const invalidResponse2 = {
      payload: {
        _links: { self: { href: 'https://rest.api/discover/browses' } },
        page: { size: 20, totalElements: 2, totalPages: 1, number: 0 }
      }, statusCode: 200, statusText: 'OK'
    } as DSpaceRESTV2Response ;

    const invalidResponse3 = {
      payload: {
        _links: { self: { href: 'https://rest.api/discover/browses' } },
        page: { size: 20, totalElements: 2, totalPages: 1, number: 0 }
      }, statusCode: 500, statusText: 'Internal Server Error'
    } as DSpaceRESTV2Response;

    const definitions = [
      Object.assign(new BrowseDefinition(), {
        metadataBrowse: false,
        sortOptions: [
          {
            name: 'title',
            metadata: 'dc.title'
          },
          {
            name: 'dateissued',
            metadata: 'dc.date.issued'
          },
          {
            name: 'dateaccessioned',
            metadata: 'dc.date.accessioned'
          }
        ],
        defaultSortOrder: 'ASC',
        type: 'browse',
        metadataKeys: [
          'dc.date.issued'
        ],
        _links: { }
      }),
      Object.assign(new BrowseDefinition(), {
        metadataBrowse: true,
        sortOptions: [
          {
            name: 'title',
            metadata: 'dc.title'
          },
          {
            name: 'dateissued',
            metadata: 'dc.date.issued'
          },
          {
            name: 'dateaccessioned',
            metadata: 'dc.date.accessioned'
          }
        ],
        defaultSortOrder: 'ASC',
        type: 'browse',
        metadataKeys: [
          'dc.contributor.*',
          'dc.creator'
        ],
        _links: { }
      })
    ];

=======
        })
      ];
    });
>>>>>>> a3b4883e
    it('should return a GenericSuccessResponse if data contains a valid browse endpoint response', () => {
      const response = service.parse(validRequest, validResponse);
      expect(response.constructor).toBe(GenericSuccessResponse);
    });

    it('should return an ErrorResponse if data contains an invalid browse endpoint response', () => {
      const response1 = service.parse(validRequest, invalidResponse1);
      const response2 = service.parse(validRequest, invalidResponse2);
      expect(response1.constructor).toBe(ErrorResponse);
      expect(response2.constructor).toBe(ErrorResponse);
    });

    it('should return an ErrorResponse if data contains a statuscode other than 200', () => {
      const response = service.parse(validRequest, invalidResponse3);
      expect(response.constructor).toBe(ErrorResponse);
    });

    it('should return a GenericSuccessResponse with the BrowseDefinitions in data', () => {
      const response = service.parse(validRequest, validResponse);
      expect((response as GenericSuccessResponse<BrowseDefinition[]>).payload).toEqual(definitions);
    });

  });
});<|MERGE_RESOLUTION|>--- conflicted
+++ resolved
@@ -55,7 +55,7 @@
           },
           _links: { self: { href: 'https://rest.api/discover/browses' } },
           page: { size: 20, totalElements: 2, totalPages: 1, number: 0 }
-        }, statusCode: '200'
+        }, statusCode: 200, statusText: 'OK'
       } as DSpaceRESTV2Response;
 
       invalidResponse1 = {
@@ -78,21 +78,21 @@
           },
           _links: { self: { href: 'https://rest.api/discover/browses' } },
           page: { size: 20, totalElements: 2, totalPages: 1, number: 0 }
-        }, statusCode: '200'
+        }, statusCode: 200, statusText: 'OK'
       } as DSpaceRESTV2Response;
 
       invalidResponse2 = {
         payload: {
           _links: { self: { href: 'https://rest.api/discover/browses' } },
           page: { size: 20, totalElements: 2, totalPages: 1, number: 0 }
-        }, statusCode: '200'
+        }, statusCode: 200, statusText: 'OK'
       } as DSpaceRESTV2Response;
 
       invalidResponse3 = {
         payload: {
           _links: { self: { href: 'https://rest.api/discover/browses' } },
           page: { size: 20, totalElements: 2, totalPages: 1, number: 0 }
-        }, statusCode: '500'
+        }, statusCode: 500, statusText: 'Internal Server Error'
       } as DSpaceRESTV2Response;
 
       definitions = [
@@ -111,21 +111,6 @@
               name: 'dateaccessioned',
               metadata: 'dc.date.accessioned'
             }
-<<<<<<< HEAD
-          }]
-        },
-        _links: { self: { href: 'https://rest.api/discover/browses' } },
-        page: { size: 20, totalElements: 2, totalPages: 1, number: 0 }
-      }, statusCode: 200, statusText: 'OK'
-    } as DSpaceRESTV2Response;
-
-    const invalidResponse1 = {
-      payload: {
-        _embedded: {
-          browse: {
-            metadataBrowse: false,
-            sortOptions: [{ name: 'title', metadata: 'dc.title' }, {
-=======
           ],
           defaultSortOrder: 'ASC',
           type: 'browse',
@@ -145,7 +130,6 @@
               metadata: 'dc.title'
             },
             {
->>>>>>> a3b4883e
               name: 'dateissued',
               metadata: 'dc.date.issued'
             },
@@ -165,82 +149,9 @@
             entries: 'https://rest.api/discover/browses/author/entries',
             items: 'https://rest.api/discover/browses/author/items'
           }
-<<<<<<< HEAD
-        },
-        _links: { self: { href: 'https://rest.api/discover/browses' } },
-        page: { size: 20, totalElements: 2, totalPages: 1, number: 0 }
-      }, statusCode: 200, statusText: 'OK'
-    } as DSpaceRESTV2Response;
-
-    const invalidResponse2 = {
-      payload: {
-        _links: { self: { href: 'https://rest.api/discover/browses' } },
-        page: { size: 20, totalElements: 2, totalPages: 1, number: 0 }
-      }, statusCode: 200, statusText: 'OK'
-    } as DSpaceRESTV2Response ;
-
-    const invalidResponse3 = {
-      payload: {
-        _links: { self: { href: 'https://rest.api/discover/browses' } },
-        page: { size: 20, totalElements: 2, totalPages: 1, number: 0 }
-      }, statusCode: 500, statusText: 'Internal Server Error'
-    } as DSpaceRESTV2Response;
-
-    const definitions = [
-      Object.assign(new BrowseDefinition(), {
-        metadataBrowse: false,
-        sortOptions: [
-          {
-            name: 'title',
-            metadata: 'dc.title'
-          },
-          {
-            name: 'dateissued',
-            metadata: 'dc.date.issued'
-          },
-          {
-            name: 'dateaccessioned',
-            metadata: 'dc.date.accessioned'
-          }
-        ],
-        defaultSortOrder: 'ASC',
-        type: 'browse',
-        metadataKeys: [
-          'dc.date.issued'
-        ],
-        _links: { }
-      }),
-      Object.assign(new BrowseDefinition(), {
-        metadataBrowse: true,
-        sortOptions: [
-          {
-            name: 'title',
-            metadata: 'dc.title'
-          },
-          {
-            name: 'dateissued',
-            metadata: 'dc.date.issued'
-          },
-          {
-            name: 'dateaccessioned',
-            metadata: 'dc.date.accessioned'
-          }
-        ],
-        defaultSortOrder: 'ASC',
-        type: 'browse',
-        metadataKeys: [
-          'dc.contributor.*',
-          'dc.creator'
-        ],
-        _links: { }
-      })
-    ];
-
-=======
         })
       ];
     });
->>>>>>> a3b4883e
     it('should return a GenericSuccessResponse if data contains a valid browse endpoint response', () => {
       const response = service.parse(validRequest, validResponse);
       expect(response.constructor).toBe(GenericSuccessResponse);
