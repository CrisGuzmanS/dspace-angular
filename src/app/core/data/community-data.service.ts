import { filter, mergeMap, take } from 'rxjs/operators';
import { Injectable } from '@angular/core';

import { Store } from '@ngrx/store';
import { RemoteDataBuildService } from '../cache/builders/remote-data-build.service';
import { NormalizedCommunity } from '../cache/models/normalized-community.model';
import { ObjectCacheService } from '../cache/object-cache.service';
import { CoreState } from '../core.reducers';
import { Community } from '../shared/community.model';
import { ComColDataService } from './comcol-data.service';
import { RequestService } from './request.service';
import { HALEndpointService } from '../shared/hal-endpoint.service';
import { FindAllOptions, FindAllRequest } from './request.models';
import { RemoteData } from './remote-data';
import { hasValue, isNotEmpty } from '../../shared/empty.util';
import { Observable } from 'rxjs';
import { PaginatedList } from './paginated-list';
import { NotificationsService } from '../../shared/notifications/notifications.service';
import { HttpClient } from '@angular/common/http';
import { NormalizedObjectBuildService } from '../cache/builders/normalized-object-build.service';
import { DSOChangeAnalyzer } from './dso-change-analyzer.service';

@Injectable()
export class CommunityDataService extends ComColDataService<NormalizedCommunity, Community> {
  protected linkPath = 'communities';
  protected topLinkPath = 'communities/search/top';
  protected cds = this;

  constructor(
    protected requestService: RequestService,
    protected rdbService: RemoteDataBuildService,
    protected dataBuildService: NormalizedObjectBuildService,
    protected store: Store<CoreState>,
<<<<<<< HEAD
    protected halService: HALEndpointService,
    protected objectCache: ObjectCacheService
=======
    protected objectCache: ObjectCacheService,
    protected halService: HALEndpointService,
    protected notificationsService: NotificationsService,
    protected http: HttpClient,
    protected comparator: DSOChangeAnalyzer
>>>>>>> b8252a1a
  ) {
    super();
  }

  getEndpoint() {
    return this.halService.getEndpoint(this.linkPath);
  }

  findTop(options: FindAllOptions = {}): Observable<RemoteData<PaginatedList<Community>>> {
    const hrefObs = this.getFindAllHref(options, this.topLinkPath);
    hrefObs.pipe(
      filter((href: string) => hasValue(href)),
      take(1))
      .subscribe((href: string) => {
        const request = new FindAllRequest(this.requestService.generateRequestId(), href, options);
        this.requestService.configure(request);
      });

    return this.rdbService.buildList<NormalizedCommunity, Community>(hrefObs) as Observable<RemoteData<PaginatedList<Community>>>;
  }
}<|MERGE_RESOLUTION|>--- conflicted
+++ resolved
@@ -31,16 +31,11 @@
     protected rdbService: RemoteDataBuildService,
     protected dataBuildService: NormalizedObjectBuildService,
     protected store: Store<CoreState>,
-<<<<<<< HEAD
-    protected halService: HALEndpointService,
-    protected objectCache: ObjectCacheService
-=======
     protected objectCache: ObjectCacheService,
     protected halService: HALEndpointService,
     protected notificationsService: NotificationsService,
     protected http: HttpClient,
     protected comparator: DSOChangeAnalyzer
->>>>>>> b8252a1a
   ) {
     super();
   }
