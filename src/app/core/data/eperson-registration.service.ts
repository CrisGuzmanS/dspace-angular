import { Injectable } from '@angular/core';
import { RequestService } from './request.service';
import { HALEndpointService } from '../shared/hal-endpoint.service';
import { GetRequest, PostRequest } from './request.models';
import { Observable } from 'rxjs';
import { filter, find, map } from 'rxjs/operators';
import { hasValue, isNotEmpty } from '../../shared/empty.util';
import { Registration } from '../shared/registration.model';
import { getFirstCompletedRemoteData } from '../shared/operators';
import { ResponseParsingService } from './parsing.service';
import { GenericConstructor } from '../shared/generic-constructor';
import { RegistrationResponseParsingService } from './registration-response-parsing.service';
import { RemoteData } from './remote-data';
import { RemoteDataBuildService } from '../cache/builders/remote-data-build.service';
import { HttpOptions } from '../dspace-rest/dspace-rest.service';
import { HttpHeaders } from '@angular/common/http';
import {HttpParams} from '@angular/common/http';
import { HttpOptions } from '../dspace-rest/dspace-rest.service';

@Injectable({
  providedIn: 'root',
})
/**
 * Service that will register a new email address and request a token
 */
export class EpersonRegistrationService {

  protected linkPath = 'registrations';
  protected searchByTokenPath = '/search/findByToken?token=';

  constructor(
    protected requestService: RequestService,
    protected rdbService: RemoteDataBuildService,
    protected halService: HALEndpointService,
  ) {

  }

  /**
   * Retrieves the Registration endpoint
   */
  getRegistrationEndpoint(): Observable<string> {
    return this.halService.getEndpoint(this.linkPath);
  }

  /**
   * Retrieves the endpoint to search by registration token
   */
  getTokenSearchEndpoint(token: string): Observable<string> {
    return this.halService.getEndpoint(this.linkPath).pipe(
      filter((href: string) => isNotEmpty(href)),
      map((href: string) => `${href}${this.searchByTokenPath}${token}`));
  }

  /**
   * Register a new email address
   * @param email
   * @param captchaToken the value of x-recaptcha-token header
   */
  registerEmail(email: string, captchaToken: string = null, type?: string): Observable<RemoteData<Registration>> {
    const registration = new Registration();
    registration.email = email;

    const requestId = this.requestService.generateRequestId();

    const href$ = this.getRegistrationEndpoint();

    const options: HttpOptions = Object.create({});
<<<<<<< HEAD
    let headers = new HttpHeaders();
    if (captchaToken) {
      headers = headers.append('x-recaptcha-token', captchaToken);
    }
    options.headers = headers;
    options.params = type ? new HttpParams({fromString:'type=' + type}) : new HttpParams();
=======
    if (hasValue(type)) {
      options.params = type ? new HttpParams({ fromString: 'type=' + type }) : new HttpParams();
    }
>>>>>>> 31b17731

    href$.pipe(
      find((href: string) => hasValue(href)),
      map((href: string) => {
        const request = new PostRequest(requestId, href, registration, options);
        this.requestService.send(request);
      })
    ).subscribe();

    return this.rdbService.buildFromRequestUUID<Registration>(requestId).pipe(
      getFirstCompletedRemoteData()
    );
  }

  /**
   * Search a registration based on the provided token
   * @param token
   */
  searchByToken(token: string): Observable<RemoteData<Registration>> {
    const requestId = this.requestService.generateRequestId();

    const href$ = this.getTokenSearchEndpoint(token).pipe(
      find((href: string) => hasValue(href)),
    );

    href$.subscribe((href: string) => {
      const request = new GetRequest(requestId, href);
      Object.assign(request, {
        getResponseParser(): GenericConstructor<ResponseParsingService> {
          return RegistrationResponseParsingService;
        }
      });
      this.requestService.send(request, true);
    });

    return this.rdbService.buildSingle<Registration>(href$).pipe(
      map((rd) => {
        if (rd.hasSucceeded && hasValue(rd.payload)) {
          return Object.assign(rd, { payload: Object.assign(rd.payload, { token }) });
        } else {
          return rd;
        }
      })
    );
  }

}<|MERGE_RESOLUTION|>--- conflicted
+++ resolved
@@ -14,8 +14,7 @@
 import { RemoteDataBuildService } from '../cache/builders/remote-data-build.service';
 import { HttpOptions } from '../dspace-rest/dspace-rest.service';
 import { HttpHeaders } from '@angular/common/http';
-import {HttpParams} from '@angular/common/http';
-import { HttpOptions } from '../dspace-rest/dspace-rest.service';
+import { HttpParams } from '@angular/common/http';
 
 @Injectable({
   providedIn: 'root',
@@ -66,18 +65,15 @@
     const href$ = this.getRegistrationEndpoint();
 
     const options: HttpOptions = Object.create({});
-<<<<<<< HEAD
     let headers = new HttpHeaders();
     if (captchaToken) {
       headers = headers.append('x-recaptcha-token', captchaToken);
     }
     options.headers = headers;
-    options.params = type ? new HttpParams({fromString:'type=' + type}) : new HttpParams();
-=======
+
     if (hasValue(type)) {
       options.params = type ? new HttpParams({ fromString: 'type=' + type }) : new HttpParams();
     }
->>>>>>> 31b17731
 
     href$.pipe(
       find((href: string) => hasValue(href)),
