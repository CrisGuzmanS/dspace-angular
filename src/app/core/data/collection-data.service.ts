import { Injectable } from '@angular/core';

<<<<<<< HEAD
import { filter, map, switchMap, take, tap } from 'rxjs/operators';
=======
import { distinctUntilChanged, filter, map, take } from 'rxjs/operators';
>>>>>>> 82367ea7
import { Store } from '@ngrx/store';

import { RemoteDataBuildService } from '../cache/builders/remote-data-build.service';
import { ObjectCacheService } from '../cache/object-cache.service';
import { CoreState } from '../core.reducers';
import { Collection } from '../shared/collection.model';
import { ComColDataService } from './comcol-data.service';
import { CommunityDataService } from './community-data.service';
import { RequestService } from './request.service';
import { HALEndpointService } from '../shared/hal-endpoint.service';
import { NotificationsService } from '../../shared/notifications/notifications.service';
import { HttpClient, HttpHeaders } from '@angular/common/http';
import { NormalizedObjectBuildService } from '../cache/builders/normalized-object-build.service';
import { DSOChangeAnalyzer } from './dso-change-analyzer.service';
import { Observable } from 'rxjs/internal/Observable';
<<<<<<< HEAD
import { ContentSourceRequest, FindAllOptions, RestRequest, UpdateContentSourceRequest } from './request.models';
import { RemoteData } from './remote-data';
import { PaginatedList } from './paginated-list';
import { ContentSource } from '../shared/content-source.model';
import {
  configureRequest,
  filterSuccessfulResponses,
  getRequestFromRequestHref,
  getResponseFromEntry
} from '../shared/operators';
import { ContentSourceSuccessResponse, RestResponse } from '../cache/response.models';
import { HttpOptions } from '../dspace-rest-v2/dspace-rest-v2.service';
import { DSpaceRESTv2Serializer } from '../dspace-rest-v2/dspace-rest-v2.serializer';
import { hasValue, isNotEmpty, isNotEmptyOperator } from '../../shared/empty.util';
import { NotificationOptions } from '../../shared/notifications/models/notification-options.model';
import { TranslateService } from '@ngx-translate/core';
=======
import { FindAllOptions, GetRequest } from './request.models';
import { RemoteData } from './remote-data';
import { PaginatedList } from './paginated-list';
import { configureRequest } from '../shared/operators';
import { DSOResponseParsingService } from './dso-response-parsing.service';
import { ResponseParsingService } from './parsing.service';
import { GenericConstructor } from '../shared/generic-constructor';
import { hasValue, isNotEmptyOperator } from '../../shared/empty.util';
import { DSpaceObject } from '../shared/dspace-object.model';
import { PaginatedSearchOptions } from '../../+search-page/paginated-search-options.model';
import { SearchParam } from '../cache/models/search-param.model';
>>>>>>> 82367ea7

@Injectable()
export class CollectionDataService extends ComColDataService<Collection> {
  protected linkPath = 'collections';
  protected forceBypassCache = false;
  protected errorTitle = 'collection.source.update.notifications.error.title';
  protected contentSourceError = 'collection.source.update.notifications.error.content';

  constructor(
    protected requestService: RequestService,
    protected rdbService: RemoteDataBuildService,
    protected dataBuildService: NormalizedObjectBuildService,
    protected store: Store<CoreState>,
    protected cds: CommunityDataService,
    protected objectCache: ObjectCacheService,
    protected halService: HALEndpointService,
    protected notificationsService: NotificationsService,
    protected http: HttpClient,
    protected comparator: DSOChangeAnalyzer<Collection>,
    protected translate: TranslateService
  ) {
    super();
  }

  /**
   * Get all collections the user is authorized to submit to
   *
   * @param options The [[FindAllOptions]] object
   * @return Observable<RemoteData<PaginatedList<Collection>>>
   *    collection list
   */
  getAuthorizedCollection(options: FindAllOptions = {}): Observable<RemoteData<PaginatedList<Collection>>> {
    const searchHref = 'findAuthorized';

    return this.searchBy(searchHref, options).pipe(
      filter((collections: RemoteData<PaginatedList<Collection>>) => !collections.isResponsePending));
  }

  /**
   * Get all collections the user is authorized to submit to, by community
   *
   * @param communityId The community id
   * @param options The [[FindAllOptions]] object
   * @return Observable<RemoteData<PaginatedList<Collection>>>
   *    collection list
   */
  getAuthorizedCollectionByCommunity(communityId: string, options: FindAllOptions = {}): Observable<RemoteData<PaginatedList<Collection>>> {
    const searchHref = 'findAuthorizedByCommunity';
    options.searchParams = [new SearchParam('uuid', communityId)];

    return this.searchBy(searchHref, options).pipe(
      filter((collections: RemoteData<PaginatedList<Collection>>) => !collections.isResponsePending));
  }

  /**
   * Find whether there is a collection whom user has authorization to submit to
   *
   * @return boolean
   *    true if the user has at least one collection to submit to
   */
  hasAuthorizedCollection(): Observable<boolean> {
    const searchHref = 'findAuthorized';
    const options = new FindAllOptions();
    options.elementsPerPage = 1;

    return this.searchBy(searchHref, options).pipe(
      filter((collections: RemoteData<PaginatedList<Collection>>) => !collections.isResponsePending),
      take(1),
      map((collections: RemoteData<PaginatedList<Collection>>) => collections.payload.totalElements > 0)
    );
  }

  /**
<<<<<<< HEAD
   * Get the endpoint for the collection's content harvester
   * @param collectionId
   */
  getHarvesterEndpoint(collectionId: string): Observable<string> {
    return this.halService.getEndpoint(this.linkPath).pipe(
      switchMap((href: string) => this.halService.getEndpoint('harvester', `${href}/${collectionId}`))
    );
  }

  /**
   * Get the collection's content harvester
   * @param collectionId
   */
  getContentSource(collectionId: string): Observable<ContentSource> {
    return this.getHarvesterEndpoint(collectionId).pipe(
      map((href: string) => new ContentSourceRequest(this.requestService.generateRequestId(), href)),
      configureRequest(this.requestService),
      map((request: RestRequest) => request.href),
      getRequestFromRequestHref(this.requestService),
      filterSuccessfulResponses(),
      map((response: ContentSourceSuccessResponse) => response.contentsource)
    );
  }

  /**
   * Update the settings of the collection's content harvester
   * @param collectionId
   * @param contentSource
   */
  updateContentSource(collectionId: string, contentSource: ContentSource): Observable<ContentSource> {
    const requestId = this.requestService.generateRequestId();
    const serializedContentSource = new DSpaceRESTv2Serializer(ContentSource).serialize(contentSource);
    const request$ = this.getHarvesterEndpoint(collectionId).pipe(
      take(1),
      map((href: string) => {
        const options: HttpOptions = Object.create({});
        let headers = new HttpHeaders();
        headers = headers.append('Content-Type', 'application/json');
        options.headers = headers;
        return new UpdateContentSourceRequest(requestId, href, JSON.stringify(serializedContentSource), options);
      })
    );

    // Execute the post/put request
    request$.pipe(
      configureRequest(this.requestService)
    ).subscribe();

    // Return updated ContentSource
    return this.requestService.getByUUID(requestId).pipe(
      getResponseFromEntry(),
      map((response: RestResponse) => {
        if (!response.isSuccessful) {
          if (hasValue((response as any).errorMessage)) {
            if (response.statusCode === 422) {
              this.notificationsService.error(this.translate.instant(this.errorTitle), this.translate.instant(this.contentSourceError), new NotificationOptions(-1));
            } else {
              this.notificationsService.error(this.translate.instant(this.errorTitle), (response as any).errorMessage, new NotificationOptions(-1));
            }
          }
        } else {
          return response;
        }
      }),
      isNotEmptyOperator(),
      map((response: ContentSourceSuccessResponse) => {
        if (isNotEmpty(response.contentsource)) {
          return response.contentsource;
        }
      })
    );
  }
=======
   * Fetches the endpoint used for mapping items to a collection
   * @param collectionId   The id of the collection to map items to
   */
  getMappedItemsEndpoint(collectionId): Observable<string> {
    return this.halService.getEndpoint(this.linkPath).pipe(
      map((endpoint: string) => this.getIDHref(endpoint, collectionId)),
      map((endpoint: string) => `${endpoint}/mappedItems`)
    );
  }

  /**
   * Fetches a list of items that are mapped to a collection
   * @param collectionId    The id of the collection
   * @param searchOptions   Search options to sort or filter out items
   */
  getMappedItems(collectionId: string, searchOptions?: PaginatedSearchOptions): Observable<RemoteData<PaginatedList<DSpaceObject>>> {
    const requestUuid = this.requestService.generateRequestId();

    const href$ = this.getMappedItemsEndpoint(collectionId).pipe(
      isNotEmptyOperator(),
      distinctUntilChanged(),
      map((endpoint: string) => hasValue(searchOptions) ? searchOptions.toRestUrl(endpoint) : endpoint)
    );

    href$.pipe(
      map((endpoint: string) => {
        const request = new GetRequest(requestUuid, endpoint);
        return Object.assign(request, {
          responseMsToLive: 0,
          getResponseParser(): GenericConstructor<ResponseParsingService> {
            return DSOResponseParsingService;
          }
        });
      }),
      configureRequest(this.requestService)
    ).subscribe();

    return this.rdbService.buildList(href$);
  }

>>>>>>> 82367ea7
}<|MERGE_RESOLUTION|>--- conflicted
+++ resolved
@@ -1,10 +1,6 @@
 import { Injectable } from '@angular/core';
 
-<<<<<<< HEAD
-import { filter, map, switchMap, take, tap } from 'rxjs/operators';
-=======
-import { distinctUntilChanged, filter, map, take } from 'rxjs/operators';
->>>>>>> 82367ea7
+import { distinctUntilChanged, filter, map, switchMap, take, tap } from 'rxjs/operators';
 import { Store } from '@ngrx/store';
 
 import { RemoteDataBuildService } from '../cache/builders/remote-data-build.service';
@@ -20,8 +16,7 @@
 import { NormalizedObjectBuildService } from '../cache/builders/normalized-object-build.service';
 import { DSOChangeAnalyzer } from './dso-change-analyzer.service';
 import { Observable } from 'rxjs/internal/Observable';
-<<<<<<< HEAD
-import { ContentSourceRequest, FindAllOptions, RestRequest, UpdateContentSourceRequest } from './request.models';
+import { ContentSourceRequest, FindAllOptions, RestRequest, UpdateContentSourceRequest, GetRequest } from './request.models';
 import { RemoteData } from './remote-data';
 import { PaginatedList } from './paginated-list';
 import { ContentSource } from '../shared/content-source.model';
@@ -37,19 +32,12 @@
 import { hasValue, isNotEmpty, isNotEmptyOperator } from '../../shared/empty.util';
 import { NotificationOptions } from '../../shared/notifications/models/notification-options.model';
 import { TranslateService } from '@ngx-translate/core';
-=======
-import { FindAllOptions, GetRequest } from './request.models';
-import { RemoteData } from './remote-data';
-import { PaginatedList } from './paginated-list';
-import { configureRequest } from '../shared/operators';
+import { SearchParam } from '../cache/models/search-param.model';
 import { DSOResponseParsingService } from './dso-response-parsing.service';
 import { ResponseParsingService } from './parsing.service';
 import { GenericConstructor } from '../shared/generic-constructor';
-import { hasValue, isNotEmptyOperator } from '../../shared/empty.util';
 import { DSpaceObject } from '../shared/dspace-object.model';
 import { PaginatedSearchOptions } from '../../+search-page/paginated-search-options.model';
-import { SearchParam } from '../cache/models/search-param.model';
->>>>>>> 82367ea7
 
 @Injectable()
 export class CollectionDataService extends ComColDataService<Collection> {
@@ -123,7 +111,6 @@
   }
 
   /**
-<<<<<<< HEAD
    * Get the endpoint for the collection's content harvester
    * @param collectionId
    */
@@ -196,7 +183,8 @@
       })
     );
   }
-=======
+
+  /**
    * Fetches the endpoint used for mapping items to a collection
    * @param collectionId   The id of the collection to map items to
    */
@@ -237,5 +225,4 @@
     return this.rdbService.buildList(href$);
   }
 
->>>>>>> 82367ea7
 }