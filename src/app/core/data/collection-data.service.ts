--- conflicted
+++ resolved
@@ -26,14 +26,10 @@
 import { DSOChangeAnalyzer } from './dso-change-analyzer.service';
 import { PaginatedList } from './paginated-list.model';
 import { RemoteData } from './remote-data';
-<<<<<<< HEAD
 import {
   ContentSourceRequest,
   UpdateContentSourceRequest
 } from './request.models';
-=======
-import { ContentSourceRequest, FindListOptions, RestRequest, UpdateContentSourceRequest } from './request.models';
->>>>>>> c1e69765
 import { RequestService } from './request.service';
 import { BitstreamDataService } from './bitstream-data.service';
 import { RestRequest } from './rest-request.model';
@@ -282,7 +278,16 @@
     return this.findByHref(item._links.owningCollection.href);
   }
 
-<<<<<<< HEAD
+  /**
+   * Get a list of mapped collections for the given item.
+   * @param item  Item for which the mapped collections should be retrieved.
+   * @param findListOptions Pagination and search options.
+   */
+  findMappedCollectionsFor(item: Item, findListOptions?: FindListOptions): Observable<RemoteData<PaginatedList<Collection>>> {
+    return this.findAllByHref(item._links.mappedCollections.href, findListOptions);
+  }
+
+
   protected getScopeCommunityHref(options: FindListOptions) {
     return this.cds.getEndpoint().pipe(
       map((endpoint: string) => this.cds.getIDHref(endpoint, options.scopeID)),
@@ -290,15 +295,4 @@
       take(1)
     );
   }
-=======
-  /**
-   * Get a list of mapped collections for the given item.
-   * @param item  Item for which the mapped collections should be retrieved.
-   * @param findListOptions Pagination and search options.
-   */
-  findMappedCollectionsFor(item: Item, findListOptions?: FindListOptions): Observable<RemoteData<PaginatedList<Collection>>> {
-    return this.findAllByHref(item._links.mappedCollections.href, findListOptions);
-  }
-
->>>>>>> c1e69765
 }