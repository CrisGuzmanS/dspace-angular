--- conflicted
+++ resolved
@@ -34,13 +34,8 @@
 
   parse(request: RestRequest, data: DSpaceRESTV2Response): RestResponse {
     if (isNotEmpty(data.payload) && isNotEmpty(data.payload._links)) {
-<<<<<<< HEAD
-      const dataDefinition = this.process<IntegrationModel,IntegrationType>(data.payload, request.href);
+      const dataDefinition = this.process<IntegrationModel,IntegrationType>(data.payload, request.uuid);
       return new IntegrationSuccessResponse(this.processResponse(dataDefinition), data.statusCode, data.statusText, this.processPageInfo(data.payload));
-=======
-      const dataDefinition = this.process<IntegrationModel,IntegrationType>(data.payload, request.uuid);
-      return new IntegrationSuccessResponse(dataDefinition, data.statusCode, this.processPageInfo(data.payload.page));
->>>>>>> 34e78bd4
     } else {
       return new ErrorResponse(
         Object.assign(
