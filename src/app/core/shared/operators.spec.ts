--- conflicted
+++ resolved
@@ -1,4 +1,3 @@
-<<<<<<< HEAD
 import { cold, getTestScheduler, hot } from 'jasmine-marbles';
 import { TestScheduler } from 'rxjs/testing';
 import { getMockRequestService } from '../../shared/mocks/mock-request.service';
@@ -8,30 +7,15 @@
 import {
   configureRequest,
   filterSuccessfulResponses,
-  getRemoteDataPayload, getRequestFromRequestHref, getRequestFromRequestUUID,
-  getResourceLinksFromResponse, getResponseFromEntry,
-=======
-import {cold, getTestScheduler, hot} from 'jasmine-marbles';
-import {TestScheduler} from 'rxjs/testing';
-import {getMockRequestService} from '../../shared/mocks/mock-request.service';
-import {getMockResponseCacheService} from '../../shared/mocks/mock-response-cache.service';
-import {ResponseCacheEntry} from '../cache/response-cache.reducer';
-import {ResponseCacheService} from '../cache/response-cache.service';
-import {GetRequest} from '../data/request.models';
-import {RequestEntry} from '../data/request.reducer';
-import {RequestService} from '../data/request.service';
-import {
-  configureRequest,
-  filterSuccessfulResponses,
   getAllSucceededRemoteData,
   getRemoteDataPayload,
-  getRequestFromSelflink,
+  getRequestFromRequestHref,
+  getRequestFromRequestUUID,
   getResourceLinksFromResponse,
-  getResponseFromSelflink,
+  getResponseFromEntry,
   getSucceededRemoteData
->>>>>>> da1a97bd
 } from './operators';
-import {RemoteData} from '../data/remote-data';
+import { RemoteData } from '../data/remote-data';
 
 describe('Core Module - RxJS Operators', () => {
   let scheduler: TestScheduler;
@@ -40,7 +24,6 @@
   const testRequestUUID = 'https://rest.api/';
 
   const testRCEs = {
-<<<<<<< HEAD
     a: { response: { isSuccessful: true, resourceSelfLinks: ['a', 'b', 'c', 'd'] } },
     b: { response: { isSuccessful: false, resourceSelfLinks: ['e', 'f'] } },
     c: { response: { isSuccessful: undefined, resourceSelfLinks: ['g', 'h', 'i'] } },
@@ -56,13 +39,6 @@
     c: testRCEs.c.response,
     d: testRCEs.d.response,
     e: testRCEs.e.response
-=======
-    a: {response: {isSuccessful: true, resourceSelfLinks: ['a', 'b', 'c', 'd']}},
-    b: {response: {isSuccessful: false, resourceSelfLinks: ['e', 'f']}},
-    c: {response: {isSuccessful: undefined, resourceSelfLinks: ['g', 'h', 'i']}},
-    d: {response: {isSuccessful: true, resourceSelfLinks: ['j', 'k', 'l', 'm', 'n']}},
-    e: {response: {isSuccessful: 1, resourceSelfLinks: []}}
->>>>>>> da1a97bd
   };
 
   beforeEach(() => {
@@ -74,15 +50,9 @@
     it('should return the RequestEntry corresponding to the self link in the source', () => {
       requestService = getMockRequestService();
 
-<<<<<<< HEAD
       const source = hot('a', { a: testRequestHref });
       const result = source.pipe(getRequestFromRequestHref(requestService));
       const expected = cold('a', { a: new RequestEntry() });
-=======
-      const source = hot('a', {a: testSelfLink});
-      const result = source.pipe(getRequestFromSelflink(requestService));
-      const expected = cold('a', {a: new RequestEntry()});
->>>>>>> da1a97bd
 
       expect(result).toBeObservable(expected);
     });
@@ -90,31 +60,18 @@
     it('should use the requestService to fetch the request by its self link', () => {
       requestService = getMockRequestService();
 
-<<<<<<< HEAD
       const source = hot('a', { a: testRequestHref });
       scheduler.schedule(() => source.pipe(getRequestFromRequestHref(requestService)).subscribe());
       scheduler.flush();
 
       expect(requestService.getByHref).toHaveBeenCalledWith(testRequestHref)
-=======
-      const source = hot('a', {a: testSelfLink});
-      scheduler.schedule(() => source.pipe(getRequestFromSelflink(requestService)).subscribe());
-      scheduler.flush();
-
-      expect(requestService.getByHref).toHaveBeenCalledWith(testSelfLink);
->>>>>>> da1a97bd
     });
 
     it('shouldn\'t return anything if there is no request matching the self link', () => {
-      requestService = getMockRequestService(cold('a', {a: undefined}));
-
-<<<<<<< HEAD
+      requestService = getMockRequestService(cold('a', { a: undefined }));
+
       const source = hot('a', { a: testRequestUUID });
       const result = source.pipe(getRequestFromRequestHref(requestService));
-=======
-      const source = hot('a', {a: testSelfLink});
-      const result = source.pipe(getRequestFromSelflink(requestService));
->>>>>>> da1a97bd
       const expected = cold('-');
 
       expect(result).toBeObservable(expected);
@@ -126,15 +83,9 @@
     it('should return the RequestEntry corresponding to the request uuid in the source', () => {
       requestService = getMockRequestService();
 
-<<<<<<< HEAD
       const source = hot('a', { a: testRequestUUID });
       const result = source.pipe(getRequestFromRequestUUID(requestService));
       const expected = cold('a', { a: new RequestEntry() });
-=======
-      const source = hot('a', {a: testSelfLink});
-      const result = source.pipe(getResponseFromSelflink(responseCacheService));
-      const expected = cold('a', {a: new ResponseCacheEntry()});
->>>>>>> da1a97bd
 
       expect(result).toBeObservable(expected);
     });
@@ -142,7 +93,6 @@
     it('should use the requestService to fetch the request by its request uuid', () => {
       requestService = getMockRequestService();
 
-<<<<<<< HEAD
       const source = hot('a', { a: testRequestUUID });
       scheduler.schedule(() => source.pipe(getRequestFromRequestUUID(requestService)).subscribe());
       scheduler.flush();
@@ -155,20 +105,6 @@
 
       const source = hot('a', { a: testRequestUUID });
       const result = source.pipe(getRequestFromRequestUUID(requestService));
-=======
-      const source = hot('a', {a: testSelfLink});
-      scheduler.schedule(() => source.pipe(getResponseFromSelflink(responseCacheService)).subscribe());
-      scheduler.flush();
-
-      expect(responseCacheService.get).toHaveBeenCalledWith(testSelfLink);
-    });
-
-    it('shouldn\'t return anything if there is no response matching the request\'s link', () => {
-      responseCacheService = getMockResponseCacheService(undefined, cold('a', {a: undefined}));
-
-      const source = hot('a', {a: testSelfLink});
-      const result = source.pipe(getResponseFromSelflink(responseCacheService));
->>>>>>> da1a97bd
       const expected = cold('-');
 
       expect(result).toBeObservable(expected);
@@ -201,13 +137,8 @@
   describe('configureRequest', () => {
     it('should call requestService.configure with the source request', () => {
       requestService = getMockRequestService();
-<<<<<<< HEAD
       const testRequest = new GetRequest('6b789e31-f026-4ff8-8993-4eb3b730c841', testRequestHref);
       const source = hot('a', { a: testRequest });
-=======
-      const testRequest = new GetRequest('6b789e31-f026-4ff8-8993-4eb3b730c841', testSelfLink);
-      const source = hot('a', {a: testRequest});
->>>>>>> da1a97bd
       scheduler.schedule(() => source.pipe(configureRequest(requestService)).subscribe());
       scheduler.flush();
 
@@ -217,7 +148,7 @@
 
   describe('getRemoteDataPayload', () => {
     it('should return the payload of the source RemoteData', () => {
-      const testRD = {a: {payload: 'a'}};
+      const testRD = { a: { payload: 'a' } };
       const source = hot('a', testRD);
       const result = source.pipe(getRemoteDataPayload());
       const expected = cold('a', {
@@ -228,7 +159,24 @@
     });
   });
 
-<<<<<<< HEAD
+  describe('getSucceededRemoteData', () => {
+    it('should return the first() hasSucceeded RemoteData Observable', () => {
+      const testRD = {
+        a: new RemoteData(false, false, true, null, undefined),
+        b: new RemoteData(false, false, false, null, 'b'),
+        c: new RemoteData(false, false, undefined, null, 'c'),
+        d: new RemoteData(false, false, true, null, 'd'),
+        e: new RemoteData(false, false, true, null, 'e'),
+      };
+      const source = hot('abcde', testRD);
+      const result = source.pipe(getSucceededRemoteData());
+
+      result.subscribe((value) => expect(value)
+        .toEqual(new RemoteData(false, false, true, null, 'd')));
+
+    });
+  });
+
   describe('getResponseFromEntry', () => {
     it('should return the response for all not empty request entries, when they have a value', () => {
       const source = hot('abcdefg', testRCEs);
@@ -243,25 +191,8 @@
 
       expect(result).toBeObservable(expected)
     });
-=======
-  describe('getSucceededRemoteData', () => {
-    it('should return the first() hasSucceeded RemoteData Observable', () => {
-      const testRD = {
-        a: new RemoteData(false, false, true, null, undefined),
-        b: new RemoteData(false, false, false, null, 'b'),
-        c: new RemoteData(false, false, undefined, null, 'c'),
-        d: new RemoteData(false, false, true, null, 'd'),
-        e: new RemoteData(false, false, true, null, 'e'),
-      };
-      const source = hot('abcde', testRD);
-      const result = source.pipe(getSucceededRemoteData());
-
-      result.subscribe((value) => expect(value)
-        .toEqual(new RemoteData(false, false, true, null, 'd')));
-
-    });
-
-  });
+  });
+
   describe('getAllSucceededRemoteData', () => {
     it('should return all hasSucceeded RemoteData Observables', () => {
       const testRD = {
@@ -279,6 +210,5 @@
 
     });
 
->>>>>>> da1a97bd
   });
 });