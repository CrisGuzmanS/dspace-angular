<<<<<<< HEAD
import { cold, getTestScheduler, hot } from 'jasmine-marbles';
import { TestScheduler } from 'rxjs/testing';
import { getMockRequestService } from '../../shared/mocks/mock-request.service';
import { getMockResponseCacheService } from '../../shared/mocks/mock-response-cache.service';
import { ResponseCacheEntry } from '../cache/response-cache.reducer';
import { ResponseCacheService } from '../cache/response-cache.service';
import { GetRequest } from '../data/request.models';
import { RequestEntry } from '../data/request.reducer';
import { RequestService } from '../data/request.service';
=======
import {cold, getTestScheduler, hot} from 'jasmine-marbles';
import {TestScheduler} from 'rxjs/testing';
import {getMockRequestService} from '../../shared/mocks/mock-request.service';
import {getMockResponseCacheService} from '../../shared/mocks/mock-response-cache.service';
import {ResponseCacheEntry} from '../cache/response-cache.reducer';
import {ResponseCacheService} from '../cache/response-cache.service';
import {GetRequest} from '../data/request.models';
import {RequestEntry} from '../data/request.reducer';
import {RequestService} from '../data/request.service';
>>>>>>> 65c7aa0a
import {
  configureRequest,
  filterSuccessfulResponses,
  getAllSucceededRemoteData,
  getRemoteDataPayload,
  getRequestFromSelflink,
  getResourceLinksFromResponse,
  getResponseFromSelflink,
  getSucceededRemoteData
} from './operators';
import {RemoteData} from '../data/remote-data';

describe('Core Module - RxJS Operators', () => {
  let scheduler: TestScheduler;
  let requestService: RequestService;
  const testSelfLink = 'https://rest.api/';

  const testRCEs = {
    a: {response: {isSuccessful: true, resourceSelfLinks: ['a', 'b', 'c', 'd']}},
    b: {response: {isSuccessful: false, resourceSelfLinks: ['e', 'f']}},
    c: {response: {isSuccessful: undefined, resourceSelfLinks: ['g', 'h', 'i']}},
    d: {response: {isSuccessful: true, resourceSelfLinks: ['j', 'k', 'l', 'm', 'n']}},
    e: {response: {isSuccessful: 1, resourceSelfLinks: []}}
  };

  beforeEach(() => {
    scheduler = getTestScheduler();
  });

  describe('getRequestFromSelflink', () => {

    it('should return the RequestEntry corresponding to the self link in the source', () => {
      requestService = getMockRequestService();

      const source = hot('a', {a: testSelfLink});
      const result = source.pipe(getRequestFromSelflink(requestService));
      const expected = cold('a', {a: new RequestEntry()});

      expect(result).toBeObservable(expected);
    });

    it('should use the requestService to fetch the request by its self link', () => {
      requestService = getMockRequestService();

      const source = hot('a', {a: testSelfLink});
      scheduler.schedule(() => source.pipe(getRequestFromSelflink(requestService)).subscribe());
      scheduler.flush();

      expect(requestService.getByHref).toHaveBeenCalledWith(testSelfLink);
    });

    it('shouldn\'t return anything if there is no request matching the self link', () => {
      requestService = getMockRequestService(cold('a', {a: undefined}));

      const source = hot('a', {a: testSelfLink});
      const result = source.pipe(getRequestFromSelflink(requestService));
      const expected = cold('-');

      expect(result).toBeObservable(expected);
    });
  });

  describe('getResponseFromSelflink', () => {
    let responseCacheService: ResponseCacheService;

    beforeEach(() => {
      scheduler = getTestScheduler();
    });

    it('should return the ResponseCacheEntry corresponding to the self link in the source', () => {
      responseCacheService = getMockResponseCacheService();

      const source = hot('a', {a: testSelfLink});
      const result = source.pipe(getResponseFromSelflink(responseCacheService));
      const expected = cold('a', {a: new ResponseCacheEntry()});

      expect(result).toBeObservable(expected);
    });

    it('should use the responseCacheService to fetch the response by the request\'s link', () => {
      responseCacheService = getMockResponseCacheService();

      const source = hot('a', {a: testSelfLink});
      scheduler.schedule(() => source.pipe(getResponseFromSelflink(responseCacheService)).subscribe());
      scheduler.flush();

      expect(responseCacheService.get).toHaveBeenCalledWith(testSelfLink);
    });

    it('shouldn\'t return anything if there is no response matching the request\'s link', () => {
      responseCacheService = getMockResponseCacheService(undefined, cold('a', {a: undefined}));

      const source = hot('a', {a: testSelfLink});
      const result = source.pipe(getResponseFromSelflink(responseCacheService));
      const expected = cold('-');

      expect(result).toBeObservable(expected);
    });
  });

  describe('filterSuccessfulResponses', () => {
    it('should only return responses for which isSuccessful === true', () => {
      const source = hot('abcde', testRCEs);
      const result = source.pipe(filterSuccessfulResponses());
      const expected = cold('a--d-', testRCEs);

      expect(result).toBeObservable(expected);
    });
  });

  describe('getResourceLinksFromResponse', () => {
    it('should return the resourceSelfLinks for all successful responses', () => {
      const source = hot('abcde', testRCEs);
      const result = source.pipe(getResourceLinksFromResponse());
      const expected = cold('a--d-', {
        a: testRCEs.a.response.resourceSelfLinks,
        d: testRCEs.d.response.resourceSelfLinks
      });

      expect(result).toBeObservable(expected);
    });
  });

  describe('configureRequest', () => {
    it('should call requestService.configure with the source request', () => {
      requestService = getMockRequestService();
      const testRequest = new GetRequest('6b789e31-f026-4ff8-8993-4eb3b730c841', testSelfLink);
      const source = hot('a', {a: testRequest});
      scheduler.schedule(() => source.pipe(configureRequest(requestService)).subscribe());
      scheduler.flush();

<<<<<<< HEAD
      expect(requestService.configure).toHaveBeenCalledWith(testRequest, undefined)
=======
      expect(requestService.configure).toHaveBeenCalledWith(testRequest);
>>>>>>> 65c7aa0a
    });
  });

  describe('getRemoteDataPayload', () => {
    it('should return the payload of the source RemoteData', () => {
      const testRD = {a: {payload: 'a'}};
      const source = hot('a', testRD);
      const result = source.pipe(getRemoteDataPayload());
      const expected = cold('a', {
        a: testRD.a.payload,
      });

      expect(result).toBeObservable(expected);
    });
  });

  describe('getSucceededRemoteData', () => {
    it('should return the first() hasSucceeded RemoteData Observable', () => {
      const testRD = {
        a: new RemoteData(false, false, true, null, undefined),
        b: new RemoteData(false, false, false, null, 'b'),
        c: new RemoteData(false, false, undefined, null, 'c'),
        d: new RemoteData(false, false, true, null, 'd'),
        e: new RemoteData(false, false, true, null, 'e'),
      };
      const source = hot('abcde', testRD);
      const result = source.pipe(getSucceededRemoteData());

      result.subscribe((value) => expect(value)
        .toEqual(new RemoteData(false, false, true, null, 'd')));

    });

  });
  describe('getAllSucceededRemoteData', () => {
    it('should return all hasSucceeded RemoteData Observables', () => {
      const testRD = {
        a: new RemoteData(false, false, true, null, undefined),
        b: new RemoteData(false, false, false, null, 'b'),
        c: new RemoteData(false, false, undefined, null, 'c'),
        d: new RemoteData(false, false, true, null, 'd'),
        e: new RemoteData(false, false, true, null, 'e'),
      };
      const source = hot('abcde', testRD);
      const result = source.pipe(getAllSucceededRemoteData());
      const expected = cold('---de', testRD);

      expect(result).toBeObservable(expected);

    });

  });
});<|MERGE_RESOLUTION|>--- conflicted
+++ resolved
@@ -1,14 +1,3 @@
-<<<<<<< HEAD
-import { cold, getTestScheduler, hot } from 'jasmine-marbles';
-import { TestScheduler } from 'rxjs/testing';
-import { getMockRequestService } from '../../shared/mocks/mock-request.service';
-import { getMockResponseCacheService } from '../../shared/mocks/mock-response-cache.service';
-import { ResponseCacheEntry } from '../cache/response-cache.reducer';
-import { ResponseCacheService } from '../cache/response-cache.service';
-import { GetRequest } from '../data/request.models';
-import { RequestEntry } from '../data/request.reducer';
-import { RequestService } from '../data/request.service';
-=======
 import {cold, getTestScheduler, hot} from 'jasmine-marbles';
 import {TestScheduler} from 'rxjs/testing';
 import {getMockRequestService} from '../../shared/mocks/mock-request.service';
@@ -18,7 +7,6 @@
 import {GetRequest} from '../data/request.models';
 import {RequestEntry} from '../data/request.reducer';
 import {RequestService} from '../data/request.service';
->>>>>>> 65c7aa0a
 import {
   configureRequest,
   filterSuccessfulResponses,
@@ -150,11 +138,7 @@
       scheduler.schedule(() => source.pipe(configureRequest(requestService)).subscribe());
       scheduler.flush();
 
-<<<<<<< HEAD
-      expect(requestService.configure).toHaveBeenCalledWith(testRequest, undefined)
-=======
-      expect(requestService.configure).toHaveBeenCalledWith(testRequest);
->>>>>>> 65c7aa0a
+      expect(requestService.configure).toHaveBeenCalledWith(testRequest, undefined);
     });
   });
 
