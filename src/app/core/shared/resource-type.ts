--- conflicted
+++ resolved
@@ -6,10 +6,7 @@
   Item = 'item',
   Collection = 'collection',
   Community = 'community',
-<<<<<<< HEAD
-  ResourcePolicy = 'resourcePolicy'
-=======
   Eperson = 'eperson',
   Group = 'group',
->>>>>>> 9745faf1
+  ResourcePolicy = 'resourcePolicy'
 }