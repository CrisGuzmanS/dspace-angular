--- conflicted
+++ resolved
@@ -1,10 +1,5 @@
-<<<<<<< HEAD
-import { Observable } from 'rxjs/Observable';
-import { filter, find, first, flatMap, map, tap } from 'rxjs/operators';
-=======
 import { Observable } from 'rxjs';
-import { filter, first, flatMap, map, tap } from 'rxjs/operators';
->>>>>>> a3b4883e
+import { filter, find, flatMap, map, tap } from 'rxjs/operators';
 import { hasValueOperator, isNotEmpty } from '../../shared/empty.util';
 import { DSOSuccessResponse } from '../cache/response-cache.models';
 import { ResponseCacheEntry } from '../cache/response-cache.reducer';
