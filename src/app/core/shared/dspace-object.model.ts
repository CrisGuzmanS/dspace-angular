<<<<<<< HEAD
import {
  MetadataMap,
  MetadataValue,
  MetadataValueFilter,
  MetadatumViewModel
} from './metadata.models';
import { Metadata } from './metadata.utils';
=======
import { Metadatum } from './metadatum.model'
import { hasNoValue, isEmpty, isNotEmpty } from '../../shared/empty.util';
>>>>>>> 2e7c9f21
import { CacheableObject } from '../cache/object-cache.reducer';
import { RemoteData } from '../data/remote-data';
import { ResourceType } from './resource-type';
import { ListableObject } from '../../shared/object-collection/shared/listable-object.model';
import { Observable } from 'rxjs';

/**
 * An abstract model class for a DSpaceObject.
 */
export class DSpaceObject implements CacheableObject, ListableObject {

  self: string;

  /**
   * The human-readable identifier of this DSpaceObject
   */
  id: string;

  /**
   * The universally unique identifier of this DSpaceObject
   */
  uuid: string;

  /**
   * A string representing the kind of DSpaceObject, e.g. community, item, …
   */
  type: ResourceType;

  /**
   * The name for this DSpaceObject
   */
  get name(): string {
    return this.firstMetadataValue('dc.title');
  }

  /**
   * All metadata of this DSpaceObject
   */
  metadata: MetadataMap;

  /**
   * Retrieve the current metadata as a list of MetadatumViewModels
   */
  get metadataAsList(): MetadatumViewModel[] {
    return Metadata.toViewModelList(this.metadata);
  }

  /**
   * An array of DSpaceObjects that are direct parents of this DSpaceObject
   */
  parents: Observable<RemoteData<DSpaceObject[]>>;

  /**
   * The DSpaceObject that owns this DSpaceObject
   */
  owner: Observable<RemoteData<DSpaceObject>>;

  /**
   * Gets all matching metadata in this DSpaceObject.
   *
   * @param {string|string[]} keyOrKeys The metadata key(s) in scope. Wildcards are supported; see [[Metadata]].
   * @param {MetadataValueFilter} filter The value filter to use. If unspecified, no filtering will be done.
   * @returns {MetadataValue[]} the matching values or an empty array.
   */
  allMetadata(keyOrKeys: string | string[], valueFilter?: MetadataValueFilter): MetadataValue[] {
    return Metadata.all(this.metadata, keyOrKeys, valueFilter);
  }

  /**
   * Like [[allMetadata]], but only returns string values.
   *
   * @param {string|string[]} keyOrKeys The metadata key(s) in scope. Wildcards are supported; see [[Metadata]].
   * @param {MetadataValueFilter} filter The value filter to use. If unspecified, no filtering will be done.
   * @returns {string[]} the matching string values or an empty array.
   */
  allMetadataValues(keyOrKeys: string | string[], valueFilter?: MetadataValueFilter): string[] {
    return Metadata.allValues(this.metadata, keyOrKeys, valueFilter);
  }

  /**
   * Gets the first matching MetadataValue object in this DSpaceObject, or `undefined`.
   *
   * @param {string|string[]} keyOrKeys The metadata key(s) in scope. Wildcards are supported; see [[Metadata]].
   * @param {MetadataValueFilter} filter The value filter to use. If unspecified, no filtering will be done.
   * @returns {MetadataValue} the first matching value, or `undefined`.
   */
  firstMetadata(keyOrKeys: string | string[], valueFilter?: MetadataValueFilter): MetadataValue {
    return Metadata.first(this.metadata, keyOrKeys, valueFilter);
  }

  /**
   * Like [[firstMetadata]], but only returns a string value, or `undefined`.
   *
   * @param {string|string[]} keyOrKeys The metadata key(s) in scope. Wildcards are supported; see [[Metadata]].
   * @param {MetadataValueFilter} filter The value filter to use. If unspecified, no filtering will be done.
   * @returns {string} the first matching string value, or `undefined`.
   */
  firstMetadataValue(keyOrKeys: string | string[], valueFilter?: MetadataValueFilter): string {
    return Metadata.firstValue(this.metadata, keyOrKeys, valueFilter);
  }

  /**
   * Checks for a matching metadata value in this DSpaceObject.
   *
   * @param {string|string[]} keyOrKeys The metadata key(s) in scope. Wildcards are supported; see [[Metadata]].
   * @param {MetadataValueFilter} filter The value filter to use. If unspecified, no filtering will be done.
   * @returns {boolean} whether a match is found.
   */
  hasMetadata(keyOrKeys: string | string[], valueFilter?: MetadataValueFilter): boolean {
    return Metadata.has(this.metadata, keyOrKeys, valueFilter);
  }

  /**
   * Find metadata on a specific field and order all of them using their "place" property.
   * @param key
   */
  findMetadataSortedByPlace(key: string): Metadatum[] {
    return this.filterMetadata([key]).sort((a: Metadatum, b: Metadatum) => {
      if (hasNoValue(a.place) && hasNoValue(b.place)) {
        return 0;
      }
      if (hasNoValue(a.place)) {
        return -1;
      }
      if (hasNoValue(b.place)) {
        return 1;
      }
      return a.place - b.place;
    });
  }

}<|MERGE_RESOLUTION|>--- conflicted
+++ resolved
@@ -1,4 +1,3 @@
-<<<<<<< HEAD
 import {
   MetadataMap,
   MetadataValue,
@@ -6,15 +5,12 @@
   MetadatumViewModel
 } from './metadata.models';
 import { Metadata } from './metadata.utils';
-=======
-import { Metadatum } from './metadatum.model'
-import { hasNoValue, isEmpty, isNotEmpty } from '../../shared/empty.util';
->>>>>>> 2e7c9f21
 import { CacheableObject } from '../cache/object-cache.reducer';
 import { RemoteData } from '../data/remote-data';
 import { ResourceType } from './resource-type';
 import { ListableObject } from '../../shared/object-collection/shared/listable-object.model';
 import { Observable } from 'rxjs';
+import { hasNoValue } from '../../shared/empty.util';
 
 /**
  * An abstract model class for a DSpaceObject.
@@ -126,8 +122,8 @@
    * Find metadata on a specific field and order all of them using their "place" property.
    * @param key
    */
-  findMetadataSortedByPlace(key: string): Metadatum[] {
-    return this.filterMetadata([key]).sort((a: Metadatum, b: Metadatum) => {
+  findMetadataSortedByPlace(key: string): MetadataValue[] {
+    return this.allMetadata([key]).sort((a: MetadataValue, b: MetadataValue) => {
       if (hasNoValue(a.place) && hasNoValue(b.place)) {
         return 0;
       }
