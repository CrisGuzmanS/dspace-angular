import { autoserialize, autoserializeAs, deserialize } from 'cerialize';
import { typedObject } from '../cache/builders/build-decorators';
import { excludeFromEquals } from '../utilities/equals.decorators';
import { BROWSE_DEFINITION } from './browse-definition.resource-type';
import { HALLink } from './hal-link.model';
import { ResourceType } from './resource-type';
import { SortOption } from './sort-option.model';
<<<<<<< HEAD
import { CacheableObject } from '../cache/cacheable-object.model';
=======
import { BrowseByDataType } from '../../browse-by/browse-by-switcher/browse-by-decorator';
>>>>>>> c1e69765

@typedObject
export class BrowseDefinition extends CacheableObject {
  static type = BROWSE_DEFINITION;

  /**
   * The object type
   */
  @excludeFromEquals
  @autoserialize
  type: ResourceType;

  @autoserialize
  id: string;

  @autoserialize
  metadataBrowse: boolean;

  @autoserialize
  sortOptions: SortOption[];

  @autoserializeAs('order')
  defaultSortOrder: string;

  @autoserializeAs('metadata')
  metadataKeys: string[];

  @autoserialize
  dataType: BrowseByDataType;

  get self(): string {
    return this._links.self.href;
  }

  @deserialize
  _links: {
    self: HALLink;
    entries: HALLink;
    items: HALLink;
  };
}<|MERGE_RESOLUTION|>--- conflicted
+++ resolved
@@ -5,11 +5,8 @@
 import { HALLink } from './hal-link.model';
 import { ResourceType } from './resource-type';
 import { SortOption } from './sort-option.model';
-<<<<<<< HEAD
 import { CacheableObject } from '../cache/cacheable-object.model';
-=======
 import { BrowseByDataType } from '../../browse-by/browse-by-switcher/browse-by-decorator';
->>>>>>> c1e69765
 
 @typedObject
 export class BrowseDefinition extends CacheableObject {
