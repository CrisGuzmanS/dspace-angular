import { autoserialize, deserialize } from 'cerialize';
<<<<<<< HEAD
import { typedObject } from '../cache/builders/build-decorators';
=======
import { link, typedObject } from '../cache/builders/build-decorators';
import { CacheableObject } from '../cache/object-cache.reducer';
>>>>>>> c1e69765
import { excludeFromEquals } from '../utilities/equals.decorators';
import { EXTERNAL_SOURCE } from './external-source.resource-type';
import { HALLink } from './hal-link.model';
import { ResourceType } from './resource-type';
<<<<<<< HEAD
import { CacheableObject } from '../cache/cacheable-object.model';
=======
import { RemoteData } from '../data/remote-data';
import { PaginatedList } from '../data/paginated-list.model';
import { Observable } from 'rxjs';
import { ITEM_TYPE } from './item-relationships/item-type.resource-type';
import { ItemType } from './item-relationships/item-type.model';
>>>>>>> c1e69765

/**
 * Model class for an external source
 */
@typedObject
export class ExternalSource extends CacheableObject {
  static type = EXTERNAL_SOURCE;

  /**
   * The object type
   */
  @excludeFromEquals
  @autoserialize
  type: ResourceType;

  /**
   * Unique identifier
   */
  @autoserialize
  id: string;

  /**
   * The name of this external source
   */
  @autoserialize
  name: string;

  /**
   * Is the source hierarchical?
   */
  @autoserialize
  hierarchical: boolean;

  /**
   * The list of entity types that are compatible with this external source
   * Will be undefined unless the entityTypes {@link HALLink} has been resolved.
   */
  @link(ITEM_TYPE, true)
  entityTypes?: Observable<RemoteData<PaginatedList<ItemType>>>;

  /**
   * The {@link HALLink}s for this ExternalSource
   */
  @deserialize
  _links: {
    self: HALLink;
    entries: HALLink;
    entityTypes: HALLink;
  };
}<|MERGE_RESOLUTION|>--- conflicted
+++ resolved
@@ -1,23 +1,15 @@
 import { autoserialize, deserialize } from 'cerialize';
-<<<<<<< HEAD
-import { typedObject } from '../cache/builders/build-decorators';
-=======
 import { link, typedObject } from '../cache/builders/build-decorators';
-import { CacheableObject } from '../cache/object-cache.reducer';
->>>>>>> c1e69765
 import { excludeFromEquals } from '../utilities/equals.decorators';
 import { EXTERNAL_SOURCE } from './external-source.resource-type';
 import { HALLink } from './hal-link.model';
 import { ResourceType } from './resource-type';
-<<<<<<< HEAD
 import { CacheableObject } from '../cache/cacheable-object.model';
-=======
 import { RemoteData } from '../data/remote-data';
 import { PaginatedList } from '../data/paginated-list.model';
 import { Observable } from 'rxjs';
 import { ITEM_TYPE } from './item-relationships/item-type.resource-type';
 import { ItemType } from './item-relationships/item-type.model';
->>>>>>> c1e69765
 
 /**
  * Model class for an external source
