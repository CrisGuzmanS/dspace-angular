--- conflicted
+++ resolved
@@ -1,7 +1,3 @@
-<<<<<<< HEAD
-import { Observable } from 'rxjs/Observable';
-import { distinctUntilChanged, map, flatMap, startWith, tap, switchMap } from 'rxjs/operators';
-=======
 import { Observable, of as observableOf, combineLatest as observableCombineLatest } from 'rxjs';
 import {
   distinctUntilChanged, first,
@@ -11,7 +7,6 @@
   switchMap,
   tap
 } from 'rxjs/operators';
->>>>>>> 6de7104b
 import { RequestService } from '../data/request.service';
 import { GlobalConfig } from '../../../config/global-config.interface';
 import { EndpointMapRequest } from '../data/request.models';
@@ -76,26 +71,6 @@
         switchMap((nextHref) => this.getEndpointAt(nextHref, ...halNames.slice(1)))
       );
     }
-<<<<<<< HEAD
-    let currentPath;
-    const pipeArguments = path
-      .map((subPath: string, index: number) => [
-        switchMap((href: string) => this.getEndpointMapAt(href)),
-        map((endpointMap: EndpointMap) => {
-          if (hasValue(endpointMap) && hasValue(endpointMap[subPath])) {
-            currentPath = endpointMap[subPath];
-            return endpointMap[subPath];
-          } else {
-            /*TODO remove if/else block once the rest response contains _links for facets*/
-            currentPath += '/' + subPath;
-            return currentPath;
-          }
-        }),
-      ])
-      .reduce((combined, thisElement) => [...combined, ...thisElement], []);
-    return Observable.of(this.getRootHref()).pipe(...pipeArguments, distinctUntilChanged());
-=======
->>>>>>> 6de7104b
   }
 
   public isEnabledOnRestApi(linkPath: string): Observable<boolean> {
