--- conflicted
+++ resolved
@@ -77,25 +77,6 @@
         switchMap((nextHref) => this.getEndpointAt(nextHref, ...halNames.slice(1)))
       );
     }
-<<<<<<< HEAD
-    let currentPath;
-    const pipeArguments = path
-      .map((subPath: string, index: number) => [
-        flatMap((href: string) => this.getEndpointMapAt(href)),
-        map((endpointMap: EndpointMap) => {
-          if (hasValue(endpointMap) && hasValue(endpointMap[subPath])) {
-            currentPath = endpointMap[subPath];
-            return endpointMap[subPath];
-          } else {
-            /*TODO remove if/else block once the rest response contains _links for facets*/
-            return currentPath + '/' + subPath;
-          }
-        }),
-      ])
-      .reduce((combined, thisElement) => [...combined, ...thisElement], []);
-    return observableOf(this.getRootHref()).pipe(...pipeArguments, distinctUntilChanged());
-=======
->>>>>>> 34e78bd4
   }
 
   public isEnabledOnRestApi(linkPath: string): Observable<boolean> {
