--- conflicted
+++ resolved
@@ -13,16 +13,12 @@
 
 import { DSpaceObject } from './dspace-object.model';
 import { GenericConstructor } from './generic-constructor';
-<<<<<<< HEAD
-import { ListableObject } from '../../shared/object-collection/shared/listable-object.model';
-import { DEFAULT_ENTITY_TYPE } from '../../shared/metadata-representation/metadata-representation.decorator';
-import { Version } from './version.model';
-=======
 import { HALLink } from './hal-link.model';
 import { Relationship } from './item-relationships/relationship.model';
 import { RELATIONSHIP } from './item-relationships/relationship.resource-type';
 import { ITEM } from './item.resource-type';
->>>>>>> a6f1a6d1
+import { Version } from './version.model';
+import { VERSION } from './version.resource-type';
 
 /**
  * Class representing a DSpace Item
@@ -72,6 +68,7 @@
     bundles: HALLink;
     owningCollection: HALLink;
     templateItemOf: HALLink;
+    version: HALLink;
     self: HALLink;
   };
 
@@ -83,18 +80,15 @@
   owningCollection?: Observable<RemoteData<Collection>>;
 
   /**
-<<<<<<< HEAD
    * The version this item represents in its history
+   * Will be undefined unless the version {@link HALLink} has been resolved.
    */
-  version: Observable<RemoteData<Version>>;
+  @link(VERSION)
+  version?: Observable<RemoteData<Version>>;
 
   /**
-   * Retrieves the thumbnail of this item
-   * @returns {Observable<Bitstream>} the primaryBitstream of the 'THUMBNAIL' bundle
-=======
    * The list of Bundles inside this Item
    * Will be undefined unless the bundles {@link HALLink} has been resolved.
->>>>>>> a6f1a6d1
    */
   @link(BUNDLE, true)
   bundles?: Observable<RemoteData<PaginatedList<Bundle>>>;
