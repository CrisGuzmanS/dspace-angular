--- conflicted
+++ resolved
@@ -5,19 +5,12 @@
 import { Collection } from './collection.model';
 import { RemoteData } from '../data/remote-data';
 import { Bitstream } from './bitstream.model';
-<<<<<<< HEAD
-import { hasValueOperator, isNotEmpty } from '../../shared/empty.util';
-=======
 import { hasValueOperator, isNotEmpty, isEmpty } from '../../shared/empty.util';
->>>>>>> 1472bd7d
 import { PaginatedList } from '../data/paginated-list';
 import { Relationship } from './item-relationships/relationship.model';
 import { ResourceType } from './resource-type';
 import { getAllSucceededRemoteData, getSucceededRemoteData } from './operators';
 import { Bundle } from './bundle.model';
-<<<<<<< HEAD
-
-=======
 import { GenericConstructor } from './generic-constructor';
 import { ListableObject } from '../../shared/object-collection/shared/listable-object.model';
 import { DEFAULT_ENTITY_TYPE } from '../../shared/metadata-representation/metadata-representation.decorator';
@@ -25,7 +18,6 @@
 /**
  * Class representing a DSpace Item
  */
->>>>>>> 1472bd7d
 export class Item extends DSpaceObject {
   static type = new ResourceType('item');
 
