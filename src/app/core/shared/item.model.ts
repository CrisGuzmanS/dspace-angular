--- conflicted
+++ resolved
@@ -5,18 +5,11 @@
 import { Collection } from './collection.model';
 import { RemoteData } from '../data/remote-data';
 import { Bitstream } from './bitstream.model';
-<<<<<<< HEAD
-import { hasValue, isNotEmpty } from '../../shared/empty.util';
-=======
 import { hasValue, isEmpty, isNotEmpty } from '../../shared/empty.util';
->>>>>>> ddbe0c82
 import { PaginatedList } from '../data/paginated-list';
 import { Relationship } from './item-relationships/relationship.model';
 import { ResourceType } from './resource-type';
 import { getSucceededRemoteData } from './operators';
-<<<<<<< HEAD
-
-=======
 import { GenericConstructor } from './generic-constructor';
 import { ListableObject } from '../../shared/object-collection/shared/listable-object.model';
 import { DEFAULT_ENTITY_TYPE } from '../../shared/metadata-representation/metadata-representation.decorator';
@@ -24,7 +17,6 @@
 /**
  * Class representing a DSpace Item
  */
->>>>>>> ddbe0c82
 export class Item extends DSpaceObject {
   static type = new ResourceType('item');
 
