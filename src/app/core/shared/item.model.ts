--- conflicted
+++ resolved
@@ -17,12 +17,9 @@
 import { Relationship } from './item-relationships/relationship.model';
 import { RELATIONSHIP } from './item-relationships/relationship.resource-type';
 import { ITEM } from './item.resource-type';
-<<<<<<< HEAD
+import { ChildHALResource } from './child-hal-resource.model';
 import { Version } from './version.model';
 import { VERSION } from './version.resource-type';
-=======
-import { ChildHALResource } from './child-hal-resource.model';
->>>>>>> 01231ef1
 
 /**
  * Class representing a DSpace Item
