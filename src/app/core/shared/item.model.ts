--- conflicted
+++ resolved
@@ -1,10 +1,5 @@
-<<<<<<< HEAD
 import { Observable } from 'rxjs/Observable';
 import { filter, map, startWith, tap } from 'rxjs/operators';
-=======
-import {map, startWith, filter} from 'rxjs/operators';
-import { Observable } from 'rxjs';
->>>>>>> a3b4883e
 
 import { DSpaceObject } from './dspace-object.model';
 import { Collection } from './collection.model';
