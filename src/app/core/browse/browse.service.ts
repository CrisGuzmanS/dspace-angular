--- conflicted
+++ resolved
@@ -9,11 +9,6 @@
   isNotEmptyOperator
 } from '../../shared/empty.util';
 import { RemoteDataBuildService } from '../cache/builders/remote-data-build.service';
-<<<<<<< HEAD
-import { SortOptions } from '../cache/models/sort-options.model';
-import { GenericSuccessResponse } from '../cache/response.models';
-=======
->>>>>>> 2d07cc19
 import { PaginatedList } from '../data/paginated-list';
 import { RemoteData } from '../data/remote-data';
 import {
@@ -28,15 +23,9 @@
 import { HALEndpointService } from '../shared/hal-endpoint.service';
 import {
   configureRequest,
-<<<<<<< HEAD
-  filterSuccessfulResponses,
-  getBrowseDefinitionLinks,
-  getRemoteDataPayload, getRequestFromRequestHref
-=======
   filterSuccessfulResponses, getBrowseDefinitionLinks, getFirstOccurrence,
   getRemoteDataPayload,
   getRequestFromRequestHref
->>>>>>> 2d07cc19
 } from '../shared/operators';
 import { URLCombiner } from '../url-combiner/url-combiner';
 import { Item } from '../shared/item.model';
@@ -130,24 +119,6 @@
       }),
       getBrowseEntriesFor(this.requestService, this.rdb)
     );
-<<<<<<< HEAD
-
-    const href$ = request$.pipe(map((request: RestRequest) => request.href));
-
-    const requestEntry$ = href$.pipe(getRequestFromRequestHref(this.requestService));
-
-    const payload$ = requestEntry$.pipe(
-      filterSuccessfulResponses(),
-      map((response: GenericSuccessResponse<BrowseEntry[]>) => new PaginatedList(response.pageInfo, response.payload)),
-      map((list: PaginatedList<BrowseEntry>) => Object.assign(list, {
-        page: list.page ? list.page.map((entry: BrowseEntry) => Object.assign(new BrowseEntry(), entry)) : list.page
-      })),
-      distinctUntilChanged()
-    );
-
-    return this.rdb.toRemoteDataObservable(requestEntry$, payload$);
-=======
->>>>>>> 2d07cc19
   }
 
   /**
@@ -217,17 +188,6 @@
     );
   }
 
-<<<<<<< HEAD
-    const requestEntry$ = href$.pipe(getRequestFromRequestHref(this.requestService));
-
-    const payload$ = requestEntry$.pipe(
-      filterSuccessfulResponses(),
-      map((response: GenericSuccessResponse<Item[]>) => new PaginatedList(response.pageInfo, response.payload)),
-      map((list: PaginatedList<Item>) => Object.assign(list, {
-        page: list.page ? list.page.map((item: DSpaceObject) => Object.assign(new Item(), item)) : list.page
-      })),
-      distinctUntilChanged()
-=======
   /**
    * Get the previous page of items using the paginated list's prev link
    * @param items
@@ -245,13 +205,9 @@
   getNextBrowseItems(items: RemoteData<PaginatedList<Item>>): Observable<RemoteData<PaginatedList<Item>>> {
     return observableOf(items.payload.next).pipe(
       getBrowseItemsFor(this.requestService, this.rdb)
->>>>>>> 2d07cc19
-    );
-  }
-
-<<<<<<< HEAD
-    return this.rdb.toRemoteDataObservable(requestEntry$, payload$);
-=======
+    );
+  }
+
   /**
    * Get the previous page of browse-entries using the paginated list's prev link
    * @param entries
@@ -260,7 +216,6 @@
     return observableOf(entries.payload.prev).pipe(
       getBrowseEntriesFor(this.requestService, this.rdb)
     );
->>>>>>> 2d07cc19
   }
 
   /**
