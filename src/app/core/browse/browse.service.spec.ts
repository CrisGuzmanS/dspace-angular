import { cold, getTestScheduler, hot } from 'jasmine-marbles';
import { TestScheduler } from 'rxjs/testing';
import { getMockRemoteDataBuildService } from '../../shared/mocks/mock-remote-data-build.service';
import { getMockRequestService } from '../../shared/mocks/mock-request.service';
import { HALEndpointServiceStub } from '../../shared/testing/hal-endpoint-service-stub';
import { RemoteDataBuildService } from '../cache/builders/remote-data-build.service';
import { BrowseEndpointRequest, BrowseEntriesRequest, BrowseItemsRequest } from '../data/request.models';
import { RequestService } from '../data/request.service';
import { BrowseDefinition } from '../shared/browse-definition.model';
import { BrowseService } from './browse.service';
<<<<<<< HEAD
=======
import { BrowseEntrySearchOptions } from './browse-entry-search-options.model';
>>>>>>> 2d07cc19
import { RequestEntry } from '../data/request.reducer';
import { of as observableOf } from 'rxjs';

describe('BrowseService', () => {
  let scheduler: TestScheduler;
  let service: BrowseService;
  let requestService: RequestService;
  let rdbService: RemoteDataBuildService;

  const browsesEndpointURL = 'https://rest.api/browses';
  const halService: any = new HALEndpointServiceStub(browsesEndpointURL);
  const browseDefinitions = [
    Object.assign(new BrowseDefinition(), {
      id: 'date',
      metadataBrowse: false,
      sortOptions: [
        {
          name: 'title',
          metadata: 'dc.title'
        },
        {
          name: 'dateissued',
          metadata: 'dc.date.issued'
        },
        {
          name: 'dateaccessioned',
          metadata: 'dc.date.accessioned'
        }
      ],
      defaultSortOrder: 'ASC',
      type: 'browse',
      metadataKeys: [
        'dc.date.issued'
      ],
      _links: {
        self: 'https://rest.api/discover/browses/dateissued',
        items: 'https://rest.api/discover/browses/dateissued/items'
      }
    }),
    Object.assign(new BrowseDefinition(), {
      id: 'author',
      metadataBrowse: true,
      sortOptions: [
        {
          name: 'title',
          metadata: 'dc.title'
        },
        {
          name: 'dateissued',
          metadata: 'dc.date.issued'
        },
        {
          name: 'dateaccessioned',
          metadata: 'dc.date.accessioned'
        }
      ],
      defaultSortOrder: 'ASC',
      type: 'browse',
      metadataKeys: [
        'dc.contributor.*',
        'dc.creator'
      ],
      _links: {
        self: 'https://rest.api/discover/browses/author',
        entries: 'https://rest.api/discover/browses/author/entries',
        items: 'https://rest.api/discover/browses/author/items'
      }
    })
  ];

  const getRequestEntry$ = (successful: boolean) => {
    return observableOf({
      response: { isSuccessful: successful, payload: browseDefinitions } as any
    } as RequestEntry)
  };

  function initTestService() {
    return new BrowseService(
      requestService,
      halService,
      rdbService
    );
  }

  beforeEach(() => {
    scheduler = getTestScheduler();
  });

  describe('getBrowseDefinitions', () => {

    beforeEach(() => {
      requestService = getMockRequestService(getRequestEntry$(true));
      rdbService = getMockRemoteDataBuildService();
      service = initTestService();
      spyOn(halService, 'getEndpoint').and
        .returnValue(hot('--a-', { a: browsesEndpointURL }));
      spyOn(rdbService, 'toRemoteDataObservable').and.callThrough();
    });

    it('should configure a new BrowseEndpointRequest', () => {
      const expected = new BrowseEndpointRequest(requestService.generateRequestId(), browsesEndpointURL);

      scheduler.schedule(() => service.getBrowseDefinitions().subscribe());
      scheduler.flush();

      expect(requestService.configure).toHaveBeenCalledWith(expected, undefined);
    });

    it('should call RemoteDataBuildService to create the RemoteData Observable', () => {
      service.getBrowseDefinitions();

      expect(rdbService.toRemoteDataObservable).toHaveBeenCalled();

    });

    it('should return a RemoteData object containing the correct BrowseDefinition[]', () => {
      const expected = cold('--a-', { a: {
        payload: browseDefinitions
      }});

      expect(service.getBrowseDefinitions()).toBeObservable(expected);
    });

  });

  describe('getBrowseEntriesFor and getBrowseItemsFor', () => {
    const mockAuthorName = 'Donald Smith';

    beforeEach(() => {
      requestService = getMockRequestService(getRequestEntry$(true));
      rdbService = getMockRemoteDataBuildService();
      service = initTestService();
      spyOn(service, 'getBrowseDefinitions').and
        .returnValue(hot('--a-', { a: {
            payload: browseDefinitions
          }}));
      spyOn(rdbService, 'toRemoteDataObservable').and.callThrough();
    });

    describe('when getBrowseEntriesFor is called with a valid browse definition id', () => {
      it('should configure a new BrowseEntriesRequest', () => {
        const expected = new BrowseEntriesRequest(requestService.generateRequestId(), browseDefinitions[1]._links.entries);

        scheduler.schedule(() => service.getBrowseEntriesFor(new BrowseEntrySearchOptions(browseDefinitions[1].id)).subscribe());
        scheduler.flush();

        expect(requestService.configure).toHaveBeenCalledWith(expected, undefined);
      });

      it('should call RemoteDataBuildService to create the RemoteData Observable', () => {
        service.getBrowseEntriesFor(new BrowseEntrySearchOptions(browseDefinitions[1].id));

        expect(rdbService.toRemoteDataObservable).toHaveBeenCalled();

      });

    });

    describe('when getBrowseItemsFor is called with a valid browse definition id', () => {
      it('should configure a new BrowseItemsRequest', () => {
        const expected = new BrowseItemsRequest(requestService.generateRequestId(), browseDefinitions[1]._links.items + '?filterValue=' + mockAuthorName);

        scheduler.schedule(() => service.getBrowseItemsFor(mockAuthorName, new BrowseEntrySearchOptions(browseDefinitions[1].id)).subscribe());
        scheduler.flush();

        expect(requestService.configure).toHaveBeenCalledWith(expected, undefined);
      });

      it('should call RemoteDataBuildService to create the RemoteData Observable', () => {
        service.getBrowseItemsFor(mockAuthorName, new BrowseEntrySearchOptions(browseDefinitions[1].id));

        expect(rdbService.toRemoteDataObservable).toHaveBeenCalled();

      });

    });

    describe('when getBrowseEntriesFor is called with an invalid browse definition id', () => {
      it('should throw an Error', () => {

        const definitionID = 'invalidID';
        const expected = cold('--#-', undefined, new Error(`No metadata browse definition could be found for id '${definitionID}'`));

        expect(service.getBrowseEntriesFor(new BrowseEntrySearchOptions(definitionID))).toBeObservable(expected);
      });
    });

    describe('when getBrowseItemsFor is called with an invalid browse definition id', () => {
      it('should throw an Error', () => {

        const definitionID = 'invalidID';
        const expected = cold('--#-', undefined, new Error(`No metadata browse definition could be found for id '${definitionID}'`))

        expect(service.getBrowseItemsFor(mockAuthorName, new BrowseEntrySearchOptions(definitionID))).toBeObservable(expected);
      });
    });
  });

  describe('getBrowseURLFor', () => {

    describe('if getBrowseDefinitions fires', () => {
      beforeEach(() => {
        requestService = getMockRequestService(getRequestEntry$(true));
        rdbService = getMockRemoteDataBuildService();
        service = initTestService();
        spyOn(service, 'getBrowseDefinitions').and
          .returnValue(hot('--a-', { a: {
              payload: browseDefinitions
            }}));
      });

      it('should return the URL for the given metadataKey and linkPath', () => {
        const metadataKey = 'dc.date.issued';
        const linkPath = 'items';
        const expectedURL = browseDefinitions[0]._links[linkPath];

        const result = service.getBrowseURLFor(metadataKey, linkPath);
        const expected = cold('c-d-', { c: undefined, d: expectedURL });

        expect(result).toBeObservable(expected);
      });

      it('should work when the definition uses a wildcard in the metadataKey', () => {
        const metadataKey = 'dc.contributor.author';  // should match dc.contributor.* in the definition
        const linkPath = 'items';
        const expectedURL = browseDefinitions[1]._links[linkPath];

        const result = service.getBrowseURLFor(metadataKey, linkPath);
        const expected = cold('c-d-', { c: undefined, d: expectedURL });

        expect(result).toBeObservable(expected);
      });

      it('should throw an error when the key doesn\'t match', () => {
        const metadataKey = 'dc.title'; // isn't in the definitions
        const linkPath = 'items';

        const result = service.getBrowseURLFor(metadataKey, linkPath);
        const expected = cold('c-#-', { c: undefined }, new Error(`A browse endpoint for ${linkPath} on ${metadataKey} isn't configured`));

        expect(result).toBeObservable(expected);
      });

      it('should throw an error when the link doesn\'t match', () => {
        const metadataKey = 'dc.date.issued';
        const linkPath = 'collections'; // isn't in the definitions

        const result = service.getBrowseURLFor(metadataKey, linkPath);
        const expected = cold('c-#-', { c: undefined }, new Error(`A browse endpoint for ${linkPath} on ${metadataKey} isn't configured`));

        expect(result).toBeObservable(expected);
      });

    });

    describe('if getBrowseDefinitions doesn\'t fire', () => {
      it('should return undefined', () => {
        requestService = getMockRequestService(getRequestEntry$(true));
        rdbService = getMockRemoteDataBuildService();
        service = initTestService();
        spyOn(service, 'getBrowseDefinitions').and
          .returnValue(hot('----'));

        const metadataKey = 'dc.date.issued';
        const linkPath = 'items';

        const result = service.getBrowseURLFor(metadataKey, linkPath);
        const expected = cold('b---', { b: undefined });
        expect(result).toBeObservable(expected);
      });
    });
  });

  describe('getFirstItemFor', () => {
    beforeEach(() => {
      requestService = getMockRequestService();
      rdbService = getMockRemoteDataBuildService();
      service = initTestService();
      spyOn(service, 'getBrowseDefinitions').and
        .returnValue(hot('--a-', { a: {
            payload: browseDefinitions
          }}));
      spyOn(rdbService, 'toRemoteDataObservable').and.callThrough();
    });

    describe('when getFirstItemFor is called with a valid browse definition id', () => {
      const expectedURL = browseDefinitions[1]._links.items + '?page=0&size=1';

      it('should configure a new BrowseItemsRequest', () => {
        const expected = new BrowseItemsRequest(requestService.generateRequestId(), expectedURL);

        scheduler.schedule(() => service.getFirstItemFor(browseDefinitions[1].id).subscribe());
        scheduler.flush();

        expect(requestService.configure).toHaveBeenCalledWith(expected, undefined);
      });

      it('should call RemoteDataBuildService to create the RemoteData Observable', () => {
        service.getFirstItemFor(browseDefinitions[1].id);

        expect(rdbService.toRemoteDataObservable).toHaveBeenCalled();
      });

    });
  });

});<|MERGE_RESOLUTION|>--- conflicted
+++ resolved
@@ -8,10 +8,7 @@
 import { RequestService } from '../data/request.service';
 import { BrowseDefinition } from '../shared/browse-definition.model';
 import { BrowseService } from './browse.service';
-<<<<<<< HEAD
-=======
 import { BrowseEntrySearchOptions } from './browse-entry-search-options.model';
->>>>>>> 2d07cc19
 import { RequestEntry } from '../data/request.reducer';
 import { of as observableOf } from 'rxjs';
 
