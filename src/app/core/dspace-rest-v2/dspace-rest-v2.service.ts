--- conflicted
+++ resolved
@@ -5,12 +5,9 @@
 
 import { DSpaceRESTV2Response } from './dspace-rest-v2-response.model';
 import { HttpObserve } from '@angular/common/http/src/client';
-<<<<<<< HEAD
+import { RestRequestMethod } from '../data/rest-request-method';
 import { isNotEmpty } from '../../shared/empty.util';
 import { DSpaceObject } from '../shared/dspace-object.model';
-=======
-import { RestRequestMethod } from '../data/rest-request-method';
->>>>>>> 6de7104b
 
 export interface HttpOptions {
   body?: any;
@@ -64,7 +61,7 @@
   request(method: RestRequestMethod, url: string, body?: any, options?: HttpOptions): Observable<DSpaceRESTV2Response> {
     const requestOptions: HttpOptions = {};
     requestOptions.body = body;
-    if (method === RestRequestMethod.Post && isNotEmpty(body) && isNotEmpty(body.name)) {
+    if (method === RestRequestMethod.POST && isNotEmpty(body) && isNotEmpty(body.name)) {
       requestOptions.body = this.buildFormData(body);
     }
     requestOptions.observe = 'response';
