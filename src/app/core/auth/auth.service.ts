<<<<<<< HEAD
import {Inject, Injectable, Optional} from '@angular/core';
import {PRIMARY_OUTLET, Router, UrlSegmentGroup, UrlTree} from '@angular/router';
import {HttpHeaders} from '@angular/common/http';
import {REQUEST, RESPONSE} from '@nguniversal/express-engine/tokens';

import {Observable, of as observableOf} from 'rxjs';
import {distinctUntilChanged, filter, map, startWith, switchMap, take, withLatestFrom} from 'rxjs/operators';
import {RouterReducerState} from '@ngrx/router-store';
import {select, Store} from '@ngrx/store';
import {CookieAttributes} from 'js-cookie';

import {EPerson} from '../eperson/models/eperson.model';
import {AuthRequestService} from './auth-request.service';
import {HttpOptions} from '../dspace-rest-v2/dspace-rest-v2.service';
import {AuthStatus} from './models/auth-status.model';
import {AuthTokenInfo, TOKENITEM} from './models/auth-token-info.model';
import {isEmpty, isNotEmpty, isNotNull, isNotUndefined} from '../../shared/empty.util';
import {CookieService} from '../../shared/services/cookie.service';
import {getAuthenticationToken, getRedirectUrl, isAuthenticated, isTokenRefreshing} from './selectors';
import {AppState, routerStateSelector} from '../../app.reducer';
import {ResetAuthenticationMessagesAction, SetRedirectUrlAction} from './auth.actions';
import {NativeWindowRef, NativeWindowService} from '../../shared/services/window.service';
import {Base64EncodeUrl} from '../../shared/utils/encode-decode.util';
import {RemoteDataBuildService} from '../cache/builders/remote-data-build.service';
import {GlobalConfig} from '../../../config/global-config.interface';
import {GLOBAL_CONFIG} from '../../../config';
import {AuthMethodModel} from './models/auth-method.model';
=======
import { Inject, Injectable, Optional } from '@angular/core';
import { PRIMARY_OUTLET, Router, UrlSegmentGroup, UrlTree } from '@angular/router';
import { HttpHeaders } from '@angular/common/http';
import { REQUEST, RESPONSE } from '@nguniversal/express-engine/tokens';

import { Observable, of as observableOf } from 'rxjs';
import { distinctUntilChanged, filter, map, startWith, switchMap, take, withLatestFrom } from 'rxjs/operators';
import { RouterReducerState } from '@ngrx/router-store';
import { select, Store } from '@ngrx/store';
import { CookieAttributes } from 'js-cookie';

import { EPerson } from '../eperson/models/eperson.model';
import { AuthRequestService } from './auth-request.service';
import { HttpOptions } from '../dspace-rest-v2/dspace-rest-v2.service';
import { AuthStatus } from './models/auth-status.model';
import { AuthTokenInfo, TOKENITEM } from './models/auth-token-info.model';
import { isEmpty, isNotEmpty, isNotNull, isNotUndefined } from '../../shared/empty.util';
import { CookieService } from '../services/cookie.service';
import { getAuthenticationToken, getRedirectUrl, isAuthenticated, isTokenRefreshing } from './selectors';
import { AppState, routerStateSelector } from '../../app.reducer';
import { ResetAuthenticationMessagesAction, SetRedirectUrlAction } from './auth.actions';
import { NativeWindowRef, NativeWindowService } from '../services/window.service';
import { Base64EncodeUrl } from '../../shared/utils/encode-decode.util';
import { RemoteDataBuildService } from '../cache/builders/remote-data-build.service';
import {RouteService} from '../services/route.service';
>>>>>>> 1508d613

export const LOGIN_ROUTE = '/login';
export const LOGOUT_ROUTE = '/logout';

export const REDIRECT_COOKIE = 'dsRedirectUrl';

/**
 * The auth service.
 */
@Injectable()
export class AuthService {

  /**
   * True if authenticated
   * @type boolean
   */
  protected _authenticated: boolean;

<<<<<<< HEAD
  constructor(
    @Inject(GLOBAL_CONFIG) public config: GlobalConfig,
    @Inject(REQUEST) protected req: any,
    @Inject(NativeWindowService) protected _window: NativeWindowRef,
    protected authRequestService: AuthRequestService,
    @Optional() @Inject(RESPONSE) private response: any,
    protected router: Router,
    protected storage: CookieService,
    protected store: Store<AppState>,
    protected rdbService: RemoteDataBuildService
=======
  constructor(@Inject(REQUEST) protected req: any,
              @Inject(NativeWindowService) protected _window: NativeWindowRef,
              protected authRequestService: AuthRequestService,
              @Optional() @Inject(RESPONSE) private response: any,
              protected router: Router,
              protected routeService: RouteService,
              protected storage: CookieService,
              protected store: Store<AppState>,
              protected rdbService: RemoteDataBuildService
>>>>>>> 1508d613
  ) {
    this.store.pipe(
      select(isAuthenticated),
      startWith(false)
    ).subscribe((authenticated: boolean) => this._authenticated = authenticated);

    // If current route is different from the one setted in authentication guard
    // and is not the login route, clear redirect url and messages
    const routeUrl$ = this.store.pipe(
      select(routerStateSelector),
      filter((routerState: RouterReducerState) => isNotUndefined(routerState) && isNotUndefined(routerState.state)),
      filter((routerState: RouterReducerState) => !this.isLoginRoute(routerState.state.url)),
      map((routerState: RouterReducerState) => routerState.state.url)
    );
    const redirectUrl$ = this.store.pipe(select(getRedirectUrl), distinctUntilChanged());
    routeUrl$.pipe(
      withLatestFrom(redirectUrl$),
      map(([routeUrl, redirectUrl]) => [routeUrl, redirectUrl])
    ).pipe(filter(([routeUrl, redirectUrl]) => isNotEmpty(redirectUrl) && (routeUrl !== redirectUrl)))
      .subscribe(() => {
        this.clearRedirectUrl();
      });
  }

  /**
   * Check if is a login page route
   *
   * @param {string} url
   * @returns {Boolean}.
   */
  protected isLoginRoute(url: string) {
    const urlTree: UrlTree = this.router.parseUrl(url);
    const g: UrlSegmentGroup = urlTree.root.children[PRIMARY_OUTLET];
    const segment = '/' + g.toString();
    return segment === LOGIN_ROUTE;
  }

  /**
   * Authenticate the user
   *
   * @param {string} user The user name
   * @param {string} password The user's password
   * @returns {Observable<User>} The authenticated user observable.
   */
  public authenticate(user: string, password: string): Observable<AuthStatus> {
    // Attempt authenticating the user using the supplied credentials.
    const body = (`password=${Base64EncodeUrl(password)}&user=${Base64EncodeUrl(user)}`);
    const options: HttpOptions = Object.create({});
    let headers = new HttpHeaders();
    headers = headers.append('Content-Type', 'application/x-www-form-urlencoded');
    options.headers = headers;
    return this.authRequestService.postToEndpoint('login', body, options).pipe(
      map((status: AuthStatus) => {
        if (status.authenticated) {
          return status;
        } else {
          throw(new Error('Invalid email or password'));
        }
      }))

  }

  shibbolethAuthenticate(location: string) {
    // implement a call to the backend here
    console.log('location: ', location);
    /*return this.authRequestService.postToEndpoint('login').pipe(
      map((status: AuthStatus) => {
        if (status.authenticated) {
          return status;
        } else {
          throw(new Error('Shibboleth login failed'));
        }
      }))*/
  }

  public startShibbAuth():  Observable<AuthStatus> {

    return this.authRequestService.postToEndpoint('login').pipe(
      map((status: AuthStatus) => {
        if (status.authenticated) {
          return status;
        } else {
          throw(new Error('Shibboleth login failed'));
        }
      }))

  }

  /**
   * Determines if the user is authenticated
   * @returns {Observable<boolean>}
   */
  public isAuthenticated(): Observable<boolean> {
    return this.store.pipe(select(isAuthenticated));
  }

  /**
   * Returns the authenticated user
   * @returns {User}
   */
  public authenticatedUser(token: AuthTokenInfo): Observable<EPerson> {
    // Determine if the user has an existing auth session on the server
    const options: HttpOptions = Object.create({});
    let headers = new HttpHeaders();
    headers = headers.append('Accept', 'application/json');
    headers = headers.append('Authorization', `Bearer ${token.accessToken}`);
    options.headers = headers;
    return this.authRequestService.getRequest('status', options).pipe(
      map((status) => this.rdbService.build(status)),
      switchMap((status: AuthStatus) => {
        if (status.authenticated) {
          return status.eperson.pipe(map((eperson) => eperson.payload));
        } else {
          throw(new Error('Not authenticated'));
        }
      }))
  }

  /**
   * Checks if token is present into browser storage and is valid. (NB Check is done only on SSR)
   */
  public checkAuthenticationToken() {
    return
  }

  /**
   * Checks if token is present into storage and is not expired
   */
  public hasValidAuthenticationToken(): Observable<AuthTokenInfo> {
    return this.store.pipe(
      select(getAuthenticationToken),
      take(1),
      map((authTokenInfo: AuthTokenInfo) => {
        let token: AuthTokenInfo;
        // Retrieve authentication token info and check if is valid
        token = isNotEmpty(authTokenInfo) ? authTokenInfo : this.storage.get(TOKENITEM);
        if (isNotEmpty(token) && token.hasOwnProperty('accessToken') && isNotEmpty(token.accessToken) && !this.isTokenExpired(token)) {
          return token;
        } else {
          throw false;
        }
      })
    );
  }

  /**
   * Checks if token is present into storage
   */
  public refreshAuthenticationToken(token: AuthTokenInfo): Observable<AuthTokenInfo> {
    const options: HttpOptions = Object.create({});
    let headers = new HttpHeaders();
    headers = headers.append('Accept', 'application/json');
    headers = headers.append('Authorization', `Bearer ${token.accessToken}`);
    options.headers = headers;
    return this.authRequestService.postToEndpoint('login', {}, options).pipe(
      map((status: AuthStatus) => {
        if (status.authenticated) {
          return status.token;
        } else {
          throw(new Error('Not authenticated'));
        }
      }));
  }

  /**
   * Clear authentication errors
   */
  public resetAuthenticationError(): void {
    this.store.dispatch(new ResetAuthenticationMessagesAction());
  }

  /**
   * Retrieve authentication methods available
   * @returns {User}
   */
  public retrieveAuthMethods(): Observable<AuthMethodModel[]> {
    return this.authRequestService.postToEndpoint('login', {}).pipe(
      map((status: AuthStatus) => {
        let authMethods: AuthMethodModel[];
        if (isNotEmpty(status.authMethods)) {
          authMethods = status.authMethods;
        }
        return authMethods;
      })
    )
  }

  /**
   * Create a new user
   * @returns {User}
   */
  public create(user: EPerson): Observable<EPerson> {
    // Normally you would do an HTTP request to POST the user
    // details and then return the new user object
    // but, let's just return the new user for this example.
    // this._authenticated = true;
    return observableOf(user);
  }

  /**
   * End session
   * @returns {Observable<boolean>}
   */
  public logout(): Observable<boolean> {
    // Send a request that sign end the session
    let headers = new HttpHeaders();
    headers = headers.append('Content-Type', 'application/x-www-form-urlencoded');
    const options: HttpOptions = Object.create({headers, responseType: 'text'});
    return this.authRequestService.getRequest('logout', options).pipe(
      map((status: AuthStatus) => {
        if (!status.authenticated) {
          return true;
        } else {
          throw(new Error('auth.errors.invalid-user'));
        }
      }))
  }

  /**
   * Retrieve authentication token info and make authorization header
   * @returns {string}
   */
  public buildAuthHeader(token?: AuthTokenInfo): string {
    if (isEmpty(token)) {
      token = this.getToken();
    }
    return (this._authenticated && isNotNull(token)) ? `Bearer ${token.accessToken}` : '';
  }

  /**
   * Get authentication token info
   * @returns {AuthTokenInfo}
   */
  public getToken(): AuthTokenInfo {
    let token: AuthTokenInfo;
    this.store.pipe(select(getAuthenticationToken))
      .subscribe((authTokenInfo: AuthTokenInfo) => {
        // Retrieve authentication token info and check if is valid
        token = authTokenInfo || null;
      });
    return token;
  }

  /**
   * Check if a token is next to be expired
   * @returns {boolean}
   */
  public isTokenExpiring(): Observable<boolean> {
    return this.store.pipe(
      select(isTokenRefreshing),
      take(1),
      map((isRefreshing: boolean) => {
        if (this.isTokenExpired() || isRefreshing) {
          return false;
        } else {
          const token = this.getToken();
          return token.expires - (60 * 5 * 1000) < Date.now();
        }
      })
    )
  }

  /**
   * Check if a token is expired
   * @returns {boolean}
   */
  public isTokenExpired(token?: AuthTokenInfo): boolean {
    token = token || this.getToken();
    return token && token.expires < Date.now();
  }

  /**
   * Save authentication token info
   *
   * @param {AuthTokenInfo} token The token to save
   * @returns {AuthTokenInfo}
   */
  public storeToken(token: AuthTokenInfo) {
    // Add 1 day to the current date
    const expireDate = Date.now() + (1000 * 60 * 60 * 24);

    // Set the cookie expire date
    const expires = new Date(expireDate);
    const options: CookieAttributes = {expires: expires};

    // Save cookie with the token
    return this.storage.set(TOKENITEM, token, options);
  }

  /**
   * Remove authentication token info
   */
  public removeToken() {
    return this.storage.remove(TOKENITEM);
  }

  /**
   * Replace authentication token info with a new one
   */
  public replaceToken(token: AuthTokenInfo) {
    this.removeToken();
    return this.storeToken(token);
  }

  /**
   * Redirect to the login route
   */
  public redirectToLogin() {
    this.router.navigate([LOGIN_ROUTE]);
  }

  /**
   * Redirect to the login route when token has expired
   */
  public redirectToLoginWhenTokenExpired() {
    const redirectUrl = LOGIN_ROUTE + '?expired=true';
    if (this._window.nativeWindow.location) {
      // Hard redirect to login page, so that all state is definitely lost
      this._window.nativeWindow.location.href = redirectUrl;
    } else if (this.response) {
      if (!this.response._headerSent) {
        this.response.redirect(302, redirectUrl);
      }
    } else {
      this.router.navigateByUrl(redirectUrl);
    }
  }

  /**
   * Redirect to the route navigated before the login
   */
  public redirectAfterLoginSuccess(isStandalonePage: boolean) {
    this.getRedirectUrl().pipe(
      take(1))
      .subscribe((redirectUrl) => {

        if (isNotEmpty(redirectUrl)) {
          this.clearRedirectUrl();
          this.router.onSameUrlNavigation = 'reload';
          const url = decodeURIComponent(redirectUrl);
          this.navigateToRedirectUrl(url);
        } else {
          // If redirectUrl is empty use history.
          this.routeService.getHistory().pipe(
            take(1)
          ).subscribe((history) => {
            let redirUrl;
            if (isStandalonePage) {
              // For standalone login pages, use the previous route.
              redirUrl = history[history.length - 2] || '';
            } else {
              redirUrl = history[history.length - 1] || '';
            }
            this.navigateToRedirectUrl(redirUrl);
          });
        }
      });

  }

  protected navigateToRedirectUrl(url: string) {
    // in case the user navigates directly to /login (via bookmark, etc), or the route history is not found.
    if (isEmpty(url) || url.startsWith(LOGIN_ROUTE)) {
      this.router.navigate(['/']);
      /* TODO Reenable hard redirect when REST API can handle x-forwarded-for, see https://github.com/DSpace/DSpace/pull/2207 */
      // this._window.nativeWindow.location.href = '/';
    } else {
      /* TODO Reenable hard redirect when REST API can handle x-forwarded-for, see https://github.com/DSpace/DSpace/pull/2207 */
      // this._window.nativeWindow.location.href = url;
      this.router.navigate([url]);
    }
  }

  /**
   * Refresh route navigated
   */
  public refreshAfterLogout() {
    this.router.navigate(['/home']);
    // Hard redirect to home page, so that all state is definitely lost
    this._window.nativeWindow.location.href = '/home';
  }

  /**
   * Get redirect url
   */
  getRedirectUrl(): Observable<string> {
    const redirectUrl = this.storage.get(REDIRECT_COOKIE);
    if (isNotEmpty(redirectUrl)) {
      return observableOf(redirectUrl);
    } else {
      return this.store.pipe(select(getRedirectUrl));
    }
  }

  /**
   * Set redirect url
   */
  setRedirectUrl(url: string) {
    // Add 1 hour to the current date
    const expireDate = Date.now() + (1000 * 60 * 60);

    // Set the cookie expire date
    const expires = new Date(expireDate);
    const options: CookieAttributes = {expires: expires};
    this.storage.set(REDIRECT_COOKIE, url, options);
    this.store.dispatch(new SetRedirectUrlAction(isNotUndefined(url) ? url : ''));
  }

  /**
   * Clear redirect url
   */
  clearRedirectUrl() {
    this.store.dispatch(new SetRedirectUrlAction(''));
    this.storage.remove(REDIRECT_COOKIE);
  }

}<|MERGE_RESOLUTION|>--- conflicted
+++ resolved
@@ -1,32 +1,3 @@
-<<<<<<< HEAD
-import {Inject, Injectable, Optional} from '@angular/core';
-import {PRIMARY_OUTLET, Router, UrlSegmentGroup, UrlTree} from '@angular/router';
-import {HttpHeaders} from '@angular/common/http';
-import {REQUEST, RESPONSE} from '@nguniversal/express-engine/tokens';
-
-import {Observable, of as observableOf} from 'rxjs';
-import {distinctUntilChanged, filter, map, startWith, switchMap, take, withLatestFrom} from 'rxjs/operators';
-import {RouterReducerState} from '@ngrx/router-store';
-import {select, Store} from '@ngrx/store';
-import {CookieAttributes} from 'js-cookie';
-
-import {EPerson} from '../eperson/models/eperson.model';
-import {AuthRequestService} from './auth-request.service';
-import {HttpOptions} from '../dspace-rest-v2/dspace-rest-v2.service';
-import {AuthStatus} from './models/auth-status.model';
-import {AuthTokenInfo, TOKENITEM} from './models/auth-token-info.model';
-import {isEmpty, isNotEmpty, isNotNull, isNotUndefined} from '../../shared/empty.util';
-import {CookieService} from '../../shared/services/cookie.service';
-import {getAuthenticationToken, getRedirectUrl, isAuthenticated, isTokenRefreshing} from './selectors';
-import {AppState, routerStateSelector} from '../../app.reducer';
-import {ResetAuthenticationMessagesAction, SetRedirectUrlAction} from './auth.actions';
-import {NativeWindowRef, NativeWindowService} from '../../shared/services/window.service';
-import {Base64EncodeUrl} from '../../shared/utils/encode-decode.util';
-import {RemoteDataBuildService} from '../cache/builders/remote-data-build.service';
-import {GlobalConfig} from '../../../config/global-config.interface';
-import {GLOBAL_CONFIG} from '../../../config';
-import {AuthMethodModel} from './models/auth-method.model';
-=======
 import { Inject, Injectable, Optional } from '@angular/core';
 import { PRIMARY_OUTLET, Router, UrlSegmentGroup, UrlTree } from '@angular/router';
 import { HttpHeaders } from '@angular/common/http';
@@ -52,7 +23,9 @@
 import { Base64EncodeUrl } from '../../shared/utils/encode-decode.util';
 import { RemoteDataBuildService } from '../cache/builders/remote-data-build.service';
 import {RouteService} from '../services/route.service';
->>>>>>> 1508d613
+import {GlobalConfig} from '../../../config/global-config.interface';
+import {GLOBAL_CONFIG} from '../../../config';
+import {AuthMethodModel} from './models/auth-method.model';
 
 export const LOGIN_ROUTE = '/login';
 export const LOGOUT_ROUTE = '/logout';
@@ -71,18 +44,6 @@
    */
   protected _authenticated: boolean;
 
-<<<<<<< HEAD
-  constructor(
-    @Inject(GLOBAL_CONFIG) public config: GlobalConfig,
-    @Inject(REQUEST) protected req: any,
-    @Inject(NativeWindowService) protected _window: NativeWindowRef,
-    protected authRequestService: AuthRequestService,
-    @Optional() @Inject(RESPONSE) private response: any,
-    protected router: Router,
-    protected storage: CookieService,
-    protected store: Store<AppState>,
-    protected rdbService: RemoteDataBuildService
-=======
   constructor(@Inject(REQUEST) protected req: any,
               @Inject(NativeWindowService) protected _window: NativeWindowRef,
               protected authRequestService: AuthRequestService,
@@ -92,7 +53,6 @@
               protected storage: CookieService,
               protected store: Store<AppState>,
               protected rdbService: RemoteDataBuildService
->>>>>>> 1508d613
   ) {
     this.store.pipe(
       select(isAuthenticated),
@@ -155,19 +115,6 @@
 
   }
 
-  shibbolethAuthenticate(location: string) {
-    // implement a call to the backend here
-    console.log('location: ', location);
-    /*return this.authRequestService.postToEndpoint('login').pipe(
-      map((status: AuthStatus) => {
-        if (status.authenticated) {
-          return status;
-        } else {
-          throw(new Error('Shibboleth login failed'));
-        }
-      }))*/
-  }
-
   public startShibbAuth():  Observable<AuthStatus> {
 
     return this.authRequestService.postToEndpoint('login').pipe(
@@ -300,7 +247,7 @@
     // Send a request that sign end the session
     let headers = new HttpHeaders();
     headers = headers.append('Content-Type', 'application/x-www-form-urlencoded');
-    const options: HttpOptions = Object.create({headers, responseType: 'text'});
+    const options: HttpOptions = Object.create({ headers, responseType: 'text' });
     return this.authRequestService.getRequest('logout', options).pipe(
       map((status: AuthStatus) => {
         if (!status.authenticated) {
@@ -376,7 +323,7 @@
 
     // Set the cookie expire date
     const expires = new Date(expireDate);
-    const options: CookieAttributes = {expires: expires};
+    const options: CookieAttributes = { expires: expires };
 
     // Save cookie with the token
     return this.storage.set(TOKENITEM, token, options);
@@ -496,7 +443,7 @@
 
     // Set the cookie expire date
     const expires = new Date(expireDate);
-    const options: CookieAttributes = {expires: expires};
+    const options: CookieAttributes = { expires: expires };
     this.storage.set(REDIRECT_COOKIE, url, options);
     this.store.dispatch(new SetRedirectUrlAction(isNotUndefined(url) ? url : ''));
   }
