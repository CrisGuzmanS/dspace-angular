--- conflicted
+++ resolved
@@ -4,12 +4,7 @@
 import { Store } from '@ngrx/store';
 import { cold, hot } from 'jasmine-marbles';
 
-<<<<<<< HEAD
-import { Observable } from 'rxjs';
-import { of as observableOf } from 'rxjs';
-=======
 import { Observable, of as observableOf, throwError as observableThrow } from 'rxjs';
->>>>>>> 3a8f7754
 
 import { AuthEffects } from './auth.effects';
 import {
