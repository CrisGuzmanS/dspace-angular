import { Inject, Injectable } from '@angular/core';

import { AuthObjectFactory } from './auth-object-factory';
import { BaseResponseParsingService } from '../data/base-response-parsing.service';
import { AuthStatusResponse, RestResponse } from '../cache/response.models';
import { DSpaceRESTV2Response } from '../dspace-rest-v2/dspace-rest-v2-response.model';
import { GLOBAL_CONFIG } from '../../../config';
import { GlobalConfig } from '../../../config/global-config.interface';
import { isNotEmpty } from '../../shared/empty.util';
import { ObjectCacheService } from '../cache/object-cache.service';
import { ResponseParsingService } from '../data/parsing.service';
import { RestRequest } from '../data/request.models';
import { AuthType } from './auth-type';
import { AuthStatus } from './models/auth-status.model';
import { NormalizedAuthStatus } from './models/normalized-auth-status.model';
import { NormalizedObject } from '../cache/models/normalized-object.model';

@Injectable()
export class AuthResponseParsingService extends BaseResponseParsingService implements ResponseParsingService {

  protected objectFactory = AuthObjectFactory;
  protected toCache = true;

  constructor(@Inject(GLOBAL_CONFIG) protected EnvConfig: GlobalConfig,
              protected objectCache: ObjectCacheService) {
    super();
  }

  parse(request: RestRequest, data: DSpaceRESTV2Response): RestResponse {
<<<<<<< HEAD
    if (isNotEmpty(data.payload) && isNotEmpty(data.payload._links) && (data.statusCode === '200' || data.statusCode === 'OK')) {
      const response = this.process<NormalizedAuthStatus, AuthType>(data.payload, request.uuid);
      return new AuthStatusResponse(response, data.statusCode);
=======
    if (isNotEmpty(data.payload) && isNotEmpty(data.payload._links) && (data.statusCode === 200)) {
      const response = this.process<NormalizedObject<AuthStatus>, AuthType>(data.payload, request.uuid);
      return new AuthStatusResponse(response, data.statusCode, data.statusText);
>>>>>>> 2d07cc19
    } else {
      return new AuthStatusResponse(data.payload as NormalizedAuthStatus, data.statusCode, data.statusText);
    }
  }
}<|MERGE_RESOLUTION|>--- conflicted
+++ resolved
@@ -27,15 +27,9 @@
   }
 
   parse(request: RestRequest, data: DSpaceRESTV2Response): RestResponse {
-<<<<<<< HEAD
-    if (isNotEmpty(data.payload) && isNotEmpty(data.payload._links) && (data.statusCode === '200' || data.statusCode === 'OK')) {
-      const response = this.process<NormalizedAuthStatus, AuthType>(data.payload, request.uuid);
-      return new AuthStatusResponse(response, data.statusCode);
-=======
     if (isNotEmpty(data.payload) && isNotEmpty(data.payload._links) && (data.statusCode === 200)) {
       const response = this.process<NormalizedObject<AuthStatus>, AuthType>(data.payload, request.uuid);
       return new AuthStatusResponse(response, data.statusCode, data.statusText);
->>>>>>> 2d07cc19
     } else {
       return new AuthStatusResponse(data.payload as NormalizedAuthStatus, data.statusCode, data.statusText);
     }
