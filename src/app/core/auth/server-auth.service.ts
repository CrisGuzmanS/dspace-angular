import { first, map, switchMap } from 'rxjs/operators';
import { Injectable } from '@angular/core';

import { Observable } from 'rxjs';
import { HttpHeaders } from '@angular/common/http';
import { HttpOptions } from '../dspace-rest-v2/dspace-rest-v2.service';
import { AuthStatus } from './models/auth-status.model';
import { isNotEmpty } from '../../shared/empty.util';
import { AuthService } from './auth.service';
import { AuthTokenInfo } from './models/auth-token-info.model';
import { CheckAuthenticationTokenAction } from './auth.actions';
import { EPerson } from '../eperson/models/eperson.model';
import { NormalizedEPerson } from '../eperson/models/normalized-eperson.model';

/**
 * The auth service.
 */
@Injectable()
export class ServerAuthService extends AuthService {

  /**
   * Returns the authenticated user
   * @returns {User}
   */
  public authenticatedUser(token: AuthTokenInfo): Observable<EPerson> {
    // Determine if the user has an existing auth session on the server
    const options: HttpOptions = Object.create({});
    let headers = new HttpHeaders();

    headers = headers.append('Accept', 'application/json');
    headers = headers.append('Authorization', `Bearer ${token.accessToken}`);
    // NB this is used to pass server client IP check.
    const clientIp = this.req.get('x-forwarded-for') || this.req.connection.remoteAddress;
    headers = headers.append('X-Forwarded-For', clientIp);

    options.headers = headers;
    return this.authRequestService.getRequest('status', options).pipe(
      switchMap((status: AuthStatus) => {

        if (status.authenticated) {
<<<<<<< HEAD
          return status.eperson;
=======

          // TODO this should be cleaned up, AuthStatus could be parsed by the RemoteDataService as a whole...
          const person$ = this.rdbService.buildSingle<NormalizedEPerson, EPerson>(status.eperson.toString());
          // person$.subscribe(() => console.log('test'));
          return person$.pipe(
            map((eperson) => eperson.payload)
          );
>>>>>>> 6de7104b
        } else {
          throw(new Error('Not authenticated'));
        }
      }));
  }

  /**
   * Checks if token is present into browser storage and is valid. (NB Check is done only on SSR)
   */
  public checkAuthenticationToken() {
    this.store.dispatch(new CheckAuthenticationTokenAction())
  }

  /**
   * Redirect to the route navigated before the login
   */
  public redirectToPreviousUrl() {
    this.getRedirectUrl().pipe(
      first())
      .subscribe((redirectUrl) => {
        if (isNotEmpty(redirectUrl)) {
          // override the route reuse strategy
          this.router.routeReuseStrategy.shouldReuseRoute = () => {
            return false;
          };
          this.router.navigated = false;
          const url = decodeURIComponent(redirectUrl);
          this.router.navigateByUrl(url);
        } else {
          this.router.navigate(['/']);
        }
      })

  }

}<|MERGE_RESOLUTION|>--- conflicted
+++ resolved
@@ -38,9 +38,6 @@
       switchMap((status: AuthStatus) => {
 
         if (status.authenticated) {
-<<<<<<< HEAD
-          return status.eperson;
-=======
 
           // TODO this should be cleaned up, AuthStatus could be parsed by the RemoteDataService as a whole...
           const person$ = this.rdbService.buildSingle<NormalizedEPerson, EPerson>(status.eperson.toString());
@@ -48,7 +45,6 @@
           return person$.pipe(
             map((eperson) => eperson.payload)
           );
->>>>>>> 6de7104b
         } else {
           throw(new Error('Not authenticated'));
         }
