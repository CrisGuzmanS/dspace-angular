<<<<<<< HEAD

import {first, map} from 'rxjs/operators';
=======
import { first, map, switchMap } from 'rxjs/operators';
>>>>>>> 1a20cec4
import { Injectable } from '@angular/core';

import { Observable } from 'rxjs';
import { HttpHeaders } from '@angular/common/http';
import { HttpOptions } from '../dspace-rest-v2/dspace-rest-v2.service';
import { AuthStatus } from './models/auth-status.model';
import { isNotEmpty } from '../../shared/empty.util';
import { AuthService } from './auth.service';
import { AuthTokenInfo } from './models/auth-token-info.model';
import { CheckAuthenticationTokenAction } from './auth.actions';
import { EPerson } from '../eperson/models/eperson.model';
import { NormalizedEPerson } from '../eperson/models/normalized-eperson.model';

/**
 * The auth service.
 */
@Injectable()
export class ServerAuthService extends AuthService {

  /**
   * Returns the authenticated user
   * @returns {User}
   */
  public authenticatedUser(token: AuthTokenInfo): Observable<EPerson> {
    // Determine if the user has an existing auth session on the server
    const options: HttpOptions = Object.create({});
    let headers = new HttpHeaders();

    headers = headers.append('Accept', 'application/json');
    headers = headers.append('Authorization', `Bearer ${token.accessToken}`);
    // NB this is used to pass server client IP check.
    const clientIp = this.req.get('x-forwarded-for') || this.req.connection.remoteAddress;
    headers = headers.append('X-Forwarded-For', clientIp);

    options.headers = headers;
    return this.authRequestService.getRequest('status', options).pipe(
<<<<<<< HEAD
      map((status: AuthStatus) => {
=======
      switchMap((status: AuthStatus) => {

>>>>>>> 1a20cec4
        if (status.authenticated) {

          // TODO this should be cleaned up, AuthStatus could be parsed by the RemoteDataService as a whole...
          const person$ = this.rdbService.buildSingle<NormalizedEPerson, EPerson>(status.eperson.toString());
          // person$.subscribe(() => console.log('test'));
          return person$.pipe(map((eperson) => eperson.payload));
        } else {
          throw(new Error('Not authenticated'));
        }
<<<<<<< HEAD
      }));
=======
      }))
>>>>>>> 1a20cec4
  }

  /**
   * Checks if token is present into browser storage and is valid. (NB Check is done only on SSR)
   */
  public checkAuthenticationToken() {
    this.store.dispatch(new CheckAuthenticationTokenAction())
  }

  /**
   * Redirect to the route navigated before the login
   */
  public redirectToPreviousUrl() {
    this.getRedirectUrl().pipe(
      first())
      .subscribe((redirectUrl) => {
        if (isNotEmpty(redirectUrl)) {
          // override the route reuse strategy
          this.router.routeReuseStrategy.shouldReuseRoute = () => {
            return false;
          };
          this.router.navigated = false;
          const url = decodeURIComponent(redirectUrl);
          this.router.navigateByUrl(url);
        } else {
          this.router.navigate(['/']);
        }
      })

  }

}<|MERGE_RESOLUTION|>--- conflicted
+++ resolved
@@ -1,9 +1,4 @@
-<<<<<<< HEAD
-
-import {first, map} from 'rxjs/operators';
-=======
 import { first, map, switchMap } from 'rxjs/operators';
->>>>>>> 1a20cec4
 import { Injectable } from '@angular/core';
 
 import { Observable } from 'rxjs';
@@ -40,12 +35,8 @@
 
     options.headers = headers;
     return this.authRequestService.getRequest('status', options).pipe(
-<<<<<<< HEAD
-      map((status: AuthStatus) => {
-=======
       switchMap((status: AuthStatus) => {
 
->>>>>>> 1a20cec4
         if (status.authenticated) {
 
           // TODO this should be cleaned up, AuthStatus could be parsed by the RemoteDataService as a whole...
@@ -55,11 +46,7 @@
         } else {
           throw(new Error('Not authenticated'));
         }
-<<<<<<< HEAD
-      }));
-=======
       }))
->>>>>>> 1a20cec4
   }
 
   /**
