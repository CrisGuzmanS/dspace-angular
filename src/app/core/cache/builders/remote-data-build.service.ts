import { Injectable } from '@angular/core';
import { combineLatest as observableCombineLatest, Observable, of as observableOf, race as observableRace } from 'rxjs';
import { distinctUntilChanged, map, startWith, switchMap } from 'rxjs/operators';
import {
  hasValue,
  hasValueOperator,
  isEmpty,
  isNotEmpty,
  isNotUndefined
} from '../../../shared/empty.util';
import { createSuccessfulRemoteDataObject$ } from '../../../shared/testing/utils';
import { FollowLinkConfig } from '../../../shared/utils/follow-link-config.model';
import { PaginatedList } from '../../data/paginated-list';
import { RemoteData } from '../../data/remote-data';
import { RemoteDataError } from '../../data/remote-data-error';
import { RequestEntry } from '../../data/request.reducer';
import { RequestService } from '../../data/request.service';
import {
  filterSuccessfulResponses,
  getRequestFromRequestHref,
  getRequestFromRequestUUID,
  getResourceLinksFromResponse
} from '../../shared/operators';
<<<<<<< HEAD
import { CacheableObject, TypedObject } from '../object-cache.reducer';
import { createSuccessfulRemoteDataObject$ } from '../../../shared/testing/utils';
import { deepClone } from 'fast-json-patch';
=======
import { PageInfo } from '../../shared/page-info.model';
import { CacheableObject } from '../object-cache.reducer';
import { ObjectCacheService } from '../object-cache.service';
import { DSOSuccessResponse, ErrorResponse } from '../response.models';
import { LinkService } from './link.service';
>>>>>>> f52c1d0b

@Injectable()
export class RemoteDataBuildService {
  constructor(protected objectCache: ObjectCacheService,
              protected linkService: LinkService,
              protected requestService: RequestService) {
  }

  /**
   * Creates a single {@link RemoteData} object based on the response of a request to the REST server, with a list of
   * {@link FollowLinkConfig} that indicate which embedded info should be added to the object
   * @param href$             Observable href of object we want to retrieve
   * @param linksToFollow     List of {@link FollowLinkConfig} that indicate which {@link HALLink}s should be automatically resolved
   */
  buildSingle<T extends CacheableObject>(href$: string | Observable<string>, ...linksToFollow: Array<FollowLinkConfig<T>>): Observable<RemoteData<T>> {
    if (typeof href$ === 'string') {
      href$ = observableOf(href$);
    }
    const requestUUID$ = href$.pipe(
      switchMap((href: string) =>
        this.objectCache.getRequestUUIDBySelfLink(href)),
    );

    const requestEntry$ = observableRace(
      href$.pipe(getRequestFromRequestHref(this.requestService)),
      requestUUID$.pipe(getRequestFromRequestUUID(this.requestService)),
    );
    // always use self link if that is cached, only if it isn't, get it via the response.
    const payload$ =
      observableCombineLatest(
        href$.pipe(
          switchMap((href: string) => this.objectCache.getObjectBySelfLink<T>(href)),
          startWith(undefined)),
        requestEntry$.pipe(
          getResourceLinksFromResponse(),
          switchMap((resourceSelfLinks: string[]) => {
            if (isNotEmpty(resourceSelfLinks)) {
              return this.objectCache.getObjectBySelfLink<T>(resourceSelfLinks[0]);
            } else {
              return observableOf(undefined);
            }
          }),
          distinctUntilChanged(),
          startWith(undefined)
        )
      ).pipe(
        map(([fromSelfLink, fromResponse]) => {
          if (hasValue(fromSelfLink)) {
            return fromSelfLink;
          } else {
            return fromResponse;
          }
        }),
        hasValueOperator(),
        map((obj: T) =>
          this.linkService.resolveLinks(obj, ...linksToFollow)
        ),
        startWith(undefined),
        distinctUntilChanged()
      );
    return this.toRemoteDataObservable(requestEntry$, payload$);
  }

  toRemoteDataObservable<T>(requestEntry$: Observable<RequestEntry>, payload$: Observable<T>) {
    return observableCombineLatest(requestEntry$, payload$).pipe(
      map(([reqEntry, payload]) => {
        const requestPending = hasValue(reqEntry) && hasValue(reqEntry.requestPending) ? reqEntry.requestPending : true;
        const responsePending = hasValue(reqEntry) && hasValue(reqEntry.responsePending) ? reqEntry.responsePending : false;
        let isSuccessful: boolean;
        let error: RemoteDataError;
        if (hasValue(reqEntry) && hasValue(reqEntry.response)) {
          isSuccessful = reqEntry.response.isSuccessful;
          const errorMessage = isSuccessful === false ? (reqEntry.response as ErrorResponse).errorMessage : undefined;
          if (hasValue(errorMessage)) {
            error = new RemoteDataError(
              (reqEntry.response as ErrorResponse).statusCode,
              (reqEntry.response as ErrorResponse).statusText,
              errorMessage
            );
          }
        }
        return new RemoteData(
          requestPending,
          responsePending,
          isSuccessful,
          error,
          payload
        );
      })
    );
  }

  /**
   * Creates a list of {@link RemoteData} objects based on the response of a request to the REST server, with a list of
   * {@link FollowLinkConfig} that indicate which embedded info should be added to the objects
   * @param href$             Observable href of objects we want to retrieve
   * @param linksToFollow     List of {@link FollowLinkConfig} that indicate which {@link HALLink}s should be automatically resolved
   */
  buildList<T extends CacheableObject>(href$: string | Observable<string>, ...linksToFollow: Array<FollowLinkConfig<T>>): Observable<RemoteData<PaginatedList<T>>> {
    if (typeof href$ === 'string') {
      href$ = observableOf(href$);
    }

    const requestEntry$ = href$.pipe(getRequestFromRequestHref(this.requestService));
    const tDomainList$ = requestEntry$.pipe(
      getResourceLinksFromResponse(),
      switchMap((resourceUUIDs: string[]) => {
        return this.objectCache.getList(resourceUUIDs).pipe(
          map((objs: T[]) => {
            return objs.map((obj: T) =>
              this.linkService.resolveLinks(obj, ...linksToFollow)
            );
          }));
      }),
      distinctUntilChanged(),
    );
    const pageInfo$ = requestEntry$.pipe(
      filterSuccessfulResponses(),
      map((response: DSOSuccessResponse) => {
        if (hasValue((response as DSOSuccessResponse).pageInfo)) {
          const resPageInfo = (response as DSOSuccessResponse).pageInfo;
          if (isNotEmpty(resPageInfo) && resPageInfo.currentPage >= 0) {
            return Object.assign({}, resPageInfo, { currentPage: resPageInfo.currentPage + 1 });
          } else {
            return resPageInfo;
          }
        }
      })
    );

    const payload$ = observableCombineLatest(tDomainList$, pageInfo$).pipe(
      map(([tDomainList, pageInfo]) => {
        return new PaginatedList(pageInfo, tDomainList);
      })
    );

    return this.toRemoteDataObservable(requestEntry$, payload$);
  }

  aggregate<T>(input: Array<Observable<RemoteData<T>>>): Observable<RemoteData<T[]>> {

    if (isEmpty(input)) {
      return createSuccessfulRemoteDataObject$([]);
    }

    return observableCombineLatest(...input).pipe(
      map((arr) => {
        // The request of an aggregate RD should be pending if at least one
        // of the RDs it's based on is still in the state RequestPending
        const requestPending: boolean = arr
          .map((d: RemoteData<T>) => d.isRequestPending)
          .find((b: boolean) => b === true);

        // The response of an aggregate RD should be pending if no requests
        // are still pending and at least one of the RDs it's based
        // on is still in the state ResponsePending
        const responsePending: boolean = !requestPending && arr
          .map((d: RemoteData<T>) => d.isResponsePending)
          .find((b: boolean) => b === true);

        let isSuccessful: boolean;
        // isSuccessful should be undefined until all responses have come in.
        // We can't know its state beforehand. We also can't say it's false
        // because that would imply a request failed.
        if (!(requestPending || responsePending)) {
          isSuccessful = arr
            .map((d: RemoteData<T>) => d.hasSucceeded)
            .every((b: boolean) => b === true);
        }

        const errorMessage: string = arr
          .map((d: RemoteData<T>) => d.error)
          .map((e: RemoteDataError, idx: number) => {
            if (hasValue(e)) {
              return `[${idx}]: ${e.message}`;
            }
          }).filter((e: string) => hasValue(e))
          .join(', ');

        const statusText: string = arr
          .map((d: RemoteData<T>) => d.error)
          .map((e: RemoteDataError, idx: number) => {
            if (hasValue(e)) {
              return `[${idx}]: ${e.statusText}`;
            }
          }).filter((c: string) => hasValue(c))
          .join(', ');

        const statusCode: number = arr
          .map((d: RemoteData<T>) => d.error)
          .map((e: RemoteDataError, idx: number) => {
            if (hasValue(e)) {
              return e.statusCode;
            }
          }).filter((c: number) => hasValue(c))
          .reduce((acc, status) => status, undefined);

        const error = new RemoteDataError(statusCode, statusText, errorMessage);

        const payload: T[] = arr.map((d: RemoteData<T>) => d.payload);

        return new RemoteData(
          requestPending,
          responsePending,
          isSuccessful,
          error,
          payload
        );
      }))
  }

  private toPaginatedList<T>(input: Observable<RemoteData<T[] | PaginatedList<T>>>, pageInfo: PageInfo): Observable<RemoteData<PaginatedList<T>>> {
    return input.pipe(
      map((rd: RemoteData<T[] | PaginatedList<T>>) => {
        const rdAny = rd as any;
        const newRD = new RemoteData(rdAny.requestPending, rdAny.responsePending, rdAny.isSuccessful, rd.error, undefined);
        if (Array.isArray(rd.payload)) {
          return Object.assign(newRD, { payload: new PaginatedList(pageInfo, rd.payload) })
        } else if (isNotUndefined(rd.payload)) {
          return Object.assign(newRD, { payload: new PaginatedList(pageInfo, rd.payload.page) });
        } else {
          return Object.assign(newRD, { payload: new PaginatedList(pageInfo, []) });
        }
      })
    );
  }

}<|MERGE_RESOLUTION|>--- conflicted
+++ resolved
@@ -21,17 +21,11 @@
   getRequestFromRequestUUID,
   getResourceLinksFromResponse
 } from '../../shared/operators';
-<<<<<<< HEAD
-import { CacheableObject, TypedObject } from '../object-cache.reducer';
-import { createSuccessfulRemoteDataObject$ } from '../../../shared/testing/utils';
-import { deepClone } from 'fast-json-patch';
-=======
 import { PageInfo } from '../../shared/page-info.model';
 import { CacheableObject } from '../object-cache.reducer';
 import { ObjectCacheService } from '../object-cache.service';
 import { DSOSuccessResponse, ErrorResponse } from '../response.models';
 import { LinkService } from './link.service';
->>>>>>> f52c1d0b
 
 @Injectable()
 export class RemoteDataBuildService {
