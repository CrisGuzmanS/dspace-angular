import { Injectable } from '@angular/core';
import { Observable } from 'rxjs/Observable';

import { CacheableObject } from '../object-cache.reducer';
import { ObjectCacheService } from '../object-cache.service';
import { RequestService } from '../../data/request.service';
import { ResponseCacheService } from '../response-cache.service';
import { RequestEntry } from '../../data/request.reducer';
import { hasValue, isNotEmpty } from '../../../shared/empty.util';
import { ResponseCacheEntry } from '../response-cache.reducer';
import { ErrorResponse, DSOSuccessResponse } from '../response-cache.models';
import { RemoteData } from '../../data/remote-data';
import { GenericConstructor } from '../../shared/generic-constructor';
import { getMapsTo, getRelationMetadata, getRelationships } from './build-decorators';
import { NormalizedObjectFactory } from '../models/normalized-object-factory';
import { RestRequest } from '../../data/request.models';
<<<<<<< HEAD
=======
import { PageInfo } from '../../shared/page-info.model';
>>>>>>> 62bfeb40

@Injectable()
export class RemoteDataBuildService {
  constructor(
    protected objectCache: ObjectCacheService,
    protected responseCache: ResponseCacheService,
    protected requestService: RequestService
  ) {
  }

  buildSingle<TNormalized extends CacheableObject, TDomain>(
    hrefObs: string | Observable<string>,
    normalizedType: GenericConstructor<TNormalized>
  ): RemoteData<TDomain> {
    if (typeof hrefObs === 'string') {
      hrefObs = Observable.of(hrefObs);
    }

    const requestHrefObs = hrefObs.flatMap((href: string) =>
      this.objectCache.getRequestHrefBySelfLink(href));

    const requestObs = Observable.race(
      hrefObs.flatMap((href: string) => this.requestService.get(href))
        .filter((entry) => hasValue(entry)),
      requestHrefObs.flatMap((requestHref) =>
        this.requestService.get(requestHref)).filter((entry) => hasValue(entry))
    );

    const responseCacheObs = Observable.race(
      hrefObs.flatMap((href: string) => this.responseCache.get(href))
        .filter((entry) => hasValue(entry)),
      requestHrefObs.flatMap((requestHref) => this.responseCache.get(requestHref)).filter((entry) => hasValue(entry))
    );

    const requestPending = requestObs.map((entry: RequestEntry) => entry.requestPending).distinctUntilChanged();

    const responsePending = requestObs.map((entry: RequestEntry) => entry.responsePending).distinctUntilChanged();

    const isSuccessFul = responseCacheObs
      .map((entry: ResponseCacheEntry) => entry.response.isSuccessful).distinctUntilChanged();

    const errorMessage = responseCacheObs
      .filter((entry: ResponseCacheEntry) => !entry.response.isSuccessful)
      .map((entry: ResponseCacheEntry) => (entry.response as ErrorResponse).errorMessage)
      .distinctUntilChanged();

    const statusCode = responseCacheObs
      .map((entry: ResponseCacheEntry) => entry.response.statusCode)
      .distinctUntilChanged();

    /* tslint:disable:no-string-literal */
    const pageInfo = responseCacheObs
      .filter((entry: ResponseCacheEntry) => hasValue(entry.response) && hasValue(entry.response['pageInfo']))
      .map((entry: ResponseCacheEntry) => (entry.response as DSOSuccessResponse).pageInfo)
<<<<<<< HEAD
=======
      .map((pInfo: PageInfo) => {
        if (isNotEmpty(pageInfo) && pInfo.currentPage >= 0) {
          return Object.assign({}, pInfo, {currentPage: pInfo.currentPage + 1});
        } else {
          return pInfo;
        }
      })
>>>>>>> 62bfeb40
      .distinctUntilChanged();
    /* tslint:enable:no-string-literal */

    // always use self link if that is cached, only if it isn't, get it via the response.
    const payload =
      Observable.combineLatest(
        hrefObs.flatMap((href: string) => this.objectCache.getBySelfLink<TNormalized>(href, normalizedType))
          .startWith(undefined),
        responseCacheObs
          .filter((entry: ResponseCacheEntry) => entry.response.isSuccessful)
          .map((entry: ResponseCacheEntry) => (entry.response as DSOSuccessResponse).resourceSelfLinks)
          .flatMap((resourceSelfLinks: string[]) => {
            if (isNotEmpty(resourceSelfLinks)) {
              return this.objectCache.getBySelfLink(resourceSelfLinks[0], normalizedType);
            } else {
              return Observable.of(undefined);
            }
          })
          .distinctUntilChanged()
          .startWith(undefined),
        (fromSelfLink, fromResponse) => {
          if (hasValue(fromSelfLink)) {
            return fromSelfLink;
          } else {
            return fromResponse;
          }
        }
      ).filter((normalized) => hasValue(normalized))
        .map((normalized: TNormalized) => {
          return this.build<TNormalized, TDomain>(normalized);
        }).distinctUntilChanged();

    return new RemoteData(
      hrefObs,
      requestPending,
      responsePending,
      isSuccessFul,
      errorMessage,
      statusCode,
      pageInfo,
      payload
    );
  }

  buildList<TNormalized extends CacheableObject, TDomain>(
    hrefObs: string | Observable<string>,
    normalizedType: GenericConstructor<TNormalized>
  ): RemoteData<TDomain[]> {
    if (typeof hrefObs === 'string') {
      hrefObs = Observable.of(hrefObs);
    }

    const requestObs = hrefObs.flatMap((href: string) => this.requestService.get(href))
      .filter((entry) => hasValue(entry));
    const responseCacheObs = hrefObs.flatMap((href: string) => this.responseCache.get(href))
      .filter((entry) => hasValue(entry));

    const requestPending = requestObs.map((entry: RequestEntry) => entry.requestPending).distinctUntilChanged();

    const responsePending = requestObs.map((entry: RequestEntry) => entry.responsePending).distinctUntilChanged();

    const isSuccessFul = responseCacheObs
      .map((entry: ResponseCacheEntry) => entry.response.isSuccessful).distinctUntilChanged();

    const errorMessage = responseCacheObs
      .filter((entry: ResponseCacheEntry) => !entry.response.isSuccessful)
      .map((entry: ResponseCacheEntry) => (entry.response as ErrorResponse).errorMessage)
      .distinctUntilChanged();

    const statusCode = responseCacheObs
      .map((entry: ResponseCacheEntry) => entry.response.statusCode)
      .distinctUntilChanged();

    /* tslint:disable:no-string-literal */
    const pageInfo = responseCacheObs
      .filter((entry: ResponseCacheEntry) => hasValue(entry.response) && hasValue(entry.response['pageInfo']))
      .map((entry: ResponseCacheEntry) => (entry.response as DSOSuccessResponse).pageInfo)
      .distinctUntilChanged();
    /* tslint:enable:no-string-literal */

    const payload = responseCacheObs
      .filter((entry: ResponseCacheEntry) => entry.response.isSuccessful)
      .map((entry: ResponseCacheEntry) => (entry.response as DSOSuccessResponse).resourceSelfLinks)
      .flatMap((resourceUUIDs: string[]) => {
        return this.objectCache.getList(resourceUUIDs, normalizedType)
          .map((normList: TNormalized[]) => {
            return normList.map((normalized: TNormalized) => {
              return this.build<TNormalized, TDomain>(normalized);
            });
          });
      })
      .distinctUntilChanged();

    return new RemoteData(
      hrefObs,
      requestPending,
      responsePending,
      isSuccessFul,
      errorMessage,
      statusCode,
      pageInfo,
      payload
    );
  }

  build<TNormalized extends CacheableObject, TDomain>(normalized: TNormalized): TDomain {
    const links: any = {};

    const relationships = getRelationships(normalized.constructor) || [];

    relationships.forEach((relationship: string) => {
      if (hasValue(normalized[relationship])) {
        const { resourceType, isList } = getRelationMetadata(normalized, relationship);
        const resourceConstructor = NormalizedObjectFactory.getConstructor(resourceType);
        if (Array.isArray(normalized[relationship])) {
          // without the setTimeout, the actions inside requestService.configure
          // are dispatched, but sometimes don't arrive. I'm unsure why atm.
          setTimeout(() => {
            normalized[relationship].forEach((href: string) => {
              this.requestService.configure(new RestRequest(href))
            });
          }, 0);

          const rdArr = [];
          normalized[relationship].forEach((href: string) => {
            rdArr.push(this.buildSingle(href, resourceConstructor));
          });

          if (isList) {
            links[relationship] = this.aggregate(rdArr);
          } else if (rdArr.length === 1) {
            links[relationship] = rdArr[0];
          }
        } else {
          // without the setTimeout, the actions inside requestService.configure
          // are dispatched, but sometimes don't arrive. I'm unsure why atm.
          setTimeout(() => {
            this.requestService.configure(new RestRequest(normalized[relationship]));
          }, 0);

          // The rest API can return a single URL to represent a list of resources (e.g. /items/:id/bitstreams)
          // in that case only 1 href will be stored in the normalized obj (so the isArray above fails),
          // but it should still be built as a list
          if (isList) {
            links[relationship] = this.buildList(normalized[relationship], resourceConstructor);
          } else {
            links[relationship] = this.buildSingle(normalized[relationship], resourceConstructor);
          }
        }
      }
    });

    const domainModel = getMapsTo(normalized.constructor);
    return Object.assign(new domainModel(), normalized, links);
  }

  aggregate<T>(input: Array<RemoteData<T>>): RemoteData<T[]> {
    const requestPending = Observable.combineLatest(
      ...input.map((rd) => rd.isRequestPending),
    ).map((...pendingArray) => pendingArray.every((e) => e === true))
      .distinctUntilChanged();

    const responsePending = Observable.combineLatest(
      ...input.map((rd) => rd.isResponsePending),
    ).map((...pendingArray) => pendingArray.every((e) => e === true))
      .distinctUntilChanged();

    const isSuccessFul = Observable.combineLatest(
      ...input.map((rd) => rd.hasSucceeded),
    ).map((...successArray) => successArray.every((e) => e === true))
      .distinctUntilChanged();

    const errorMessage = Observable.combineLatest(
      ...input.map((rd) => rd.errorMessage),
    ).map((...errors) => errors
      .map((e, idx) => {
        if (hasValue(e)) {
          return `[${idx}]: ${e}`;
        }
      })
      .filter((e) => hasValue(e))
      .join(', ')
      );

    const statusCode = Observable.combineLatest(
      ...input.map((rd) => rd.statusCode),
    ).map((...statusCodes) => statusCodes
      .map((code, idx) => {
        if (hasValue(code)) {
          return `[${idx}]: ${code}`;
        }
      })
      .filter((c) => hasValue(c))
      .join(', ')
      );

    const pageInfo = Observable.of(undefined);

    const payload = Observable.combineLatest(...input.map((rd) => rd.payload)) as Observable<T[]>;

    return new RemoteData(
      // This is an aggregated object, it doesn't necessarily correspond
      // to a single REST endpoint, so instead of a self link, use the
      // current time in ms for a somewhat unique id
      Observable.of(`${new Date().getTime()}`),
      requestPending,
      responsePending,
      isSuccessFul,
      errorMessage,
      statusCode,
      pageInfo,
      payload
    );
  }

}<|MERGE_RESOLUTION|>--- conflicted
+++ resolved
@@ -14,10 +14,7 @@
 import { getMapsTo, getRelationMetadata, getRelationships } from './build-decorators';
 import { NormalizedObjectFactory } from '../models/normalized-object-factory';
 import { RestRequest } from '../../data/request.models';
-<<<<<<< HEAD
-=======
 import { PageInfo } from '../../shared/page-info.model';
->>>>>>> 62bfeb40
 
 @Injectable()
 export class RemoteDataBuildService {
@@ -72,8 +69,6 @@
     const pageInfo = responseCacheObs
       .filter((entry: ResponseCacheEntry) => hasValue(entry.response) && hasValue(entry.response['pageInfo']))
       .map((entry: ResponseCacheEntry) => (entry.response as DSOSuccessResponse).pageInfo)
-<<<<<<< HEAD
-=======
       .map((pInfo: PageInfo) => {
         if (isNotEmpty(pageInfo) && pInfo.currentPage >= 0) {
           return Object.assign({}, pInfo, {currentPage: pInfo.currentPage + 1});
@@ -81,7 +76,6 @@
           return pInfo;
         }
       })
->>>>>>> 62bfeb40
       .distinctUntilChanged();
     /* tslint:enable:no-string-literal */
 
