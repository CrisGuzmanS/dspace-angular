import {
  ObjectCacheAction,
  ObjectCacheActionTypes,
  AddToObjectCacheAction,
  RemoveFromObjectCacheAction,
  ResetObjectCacheTimestampsAction,
  AddPatchObjectCacheAction, ApplyPatchObjectCacheAction
} from './object-cache.actions';
import { hasValue, isNotEmpty } from '../../shared/empty.util';
import { CacheEntry } from './cache-entry';
import { ResourceType } from '../shared/resource-type';
import { applyPatch, Operation } from 'fast-json-patch';

export enum DirtyType {
  Created = 'Created',
  Updated = 'Updated',
  Deleted = 'Deleted'
}

export interface Patch {
  uuid?: string;
  operations: Operation[];
}

/**conca
 * An interface to represent objects that can be cached
 *
 * A cacheable object should have a self link
 */
export interface CacheableObject {
  uuid?: string;
  self: string;
  type?: ResourceType;
  // isNew: boolean;
  // dirtyType: DirtyType;
  // hasDirtyAttributes: boolean;
  // changedAttributes: AttributeDiffh;
  // save(): void;
}

/**
 * An entry in the ObjectCache
 */
export class ObjectCacheEntry implements CacheEntry {
  data: CacheableObject;
  timeAdded: number;
  msToLive: number;
<<<<<<< HEAD
  requestHref: string;
=======
  requestUUID: string;
>>>>>>> e2a6db36
  patches: Patch[] = [];
  isDirty: boolean;
}

/**
 * The ObjectCache State
 *
 * Consists of a map with self links as keys,
 * and ObjectCacheEntries as values
 */
export interface ObjectCacheState {
  [href: string]: ObjectCacheEntry
}

// Object.create(null) ensures the object has no default js properties (e.g. `__proto__`)
const initialState: ObjectCacheState = Object.create(null);

/**
 * The ObjectCache Reducer
 *
 * @param state
 *    the current state
 * @param action
 *    the action to perform on the state
 * @return ObjectCacheState
 *    the new state
 */
export function objectCacheReducer(state = initialState, action: ObjectCacheAction): ObjectCacheState {
  switch (action.type) {

    case ObjectCacheActionTypes.ADD: {
      return addToObjectCache(state, action as AddToObjectCacheAction);
    }

    case ObjectCacheActionTypes.REMOVE: {
      return removeFromObjectCache(state, action as RemoveFromObjectCacheAction)
    }

    case ObjectCacheActionTypes.RESET_TIMESTAMPS: {
      return resetObjectCacheTimestamps(state, action as ResetObjectCacheTimestampsAction)
    }

    case ObjectCacheActionTypes.ADD_PATCH: {
      return addPatchObjectCache(state, action as AddPatchObjectCacheAction);
    }

    case ObjectCacheActionTypes.APPLY_PATCH: {
      return applyPatchObjectCache(state, action as ApplyPatchObjectCacheAction);
    }

    default: {
      return state;
    }
  }
}

/**
 * Add an object to the cache
 *
 * @param state
 *    the current state
 * @param action
 *    an AddToObjectCacheAction
 * @return ObjectCacheState
 *    the new state, with the object added, or overwritten.
 */
function addToObjectCache(state: ObjectCacheState, action: AddToObjectCacheAction): ObjectCacheState {
  const existing = state[action.payload.objectToCache.self];
  return Object.assign({}, state, {
    [action.payload.objectToCache.self]: {
      data: action.payload.objectToCache,
      timeAdded: action.payload.timeAdded,
      msToLive: action.payload.msToLive,
<<<<<<< HEAD
      requestHref: action.payload.requestHref,
=======
      requestUUID: action.payload.requestUUID,
>>>>>>> e2a6db36
      isDirty: (hasValue(existing) ? isNotEmpty(existing.patches) : false),
      patches: (hasValue(existing) ? existing.patches : [])
    }
  });
}

/**
 * Remove an object from the cache
 *
 * @param state
 *    the current state
 * @param action
 *    an RemoveFromObjectCacheAction
 * @return ObjectCacheState
 *    the new state, with the object removed if it existed.
 */
function removeFromObjectCache(state: ObjectCacheState, action: RemoveFromObjectCacheAction): ObjectCacheState {
  if (hasValue(state[action.payload])) {
    const newObjectCache = Object.assign({}, state);
    delete newObjectCache[action.payload];

    return newObjectCache;
  } else {
    return state;
  }
}

/**
 * Set the timeAdded timestamp of every cached object to the specified value
 *
 * @param state
 *    the current state
 * @param action
 *    a ResetObjectCacheTimestampsAction
 * @return ObjectCacheState
 *    the new state, with all timeAdded timestamps set to the specified value
 */
function resetObjectCacheTimestamps(state: ObjectCacheState, action: ResetObjectCacheTimestampsAction): ObjectCacheState {
  const newState = Object.create(null);
  Object.keys(state).forEach((key) => {
    newState[key] = Object.assign({}, state[key], {
      timeAdded: action.payload
    });
  });
  return newState;
}

/**
 * Add the list of patch operations to a cached object
 *
 * @param state
 *    the current state
 * @param action
 *    an AddPatchObjectCacheAction
 * @return ObjectCacheState
 *    the new state, with the new operations added to the state of the specified ObjectCacheEntry
 */
function addPatchObjectCache(state: ObjectCacheState, action: AddPatchObjectCacheAction): ObjectCacheState {
  const uuid = action.payload.href;
  const operations = action.payload.operations;
  const newState = Object.assign({}, state);
  if (hasValue(newState[uuid])) {
    const patches = newState[uuid].patches;
    newState[uuid] = Object.assign({}, newState[uuid], {
      patches: [...patches, { operations } as Patch],
      isDirty: true
    });
  }
  return newState;
}

/**
 * Apply the list of patch operations to a cached object
 *
 * @param state
 *    the current state
 * @param action
 *    an ApplyPatchObjectCacheAction
 * @return ObjectCacheState
 *    the new state, with the new operations applied to the state of the specified ObjectCacheEntry
 */
function applyPatchObjectCache(state: ObjectCacheState, action: ApplyPatchObjectCacheAction): ObjectCacheState {
  const uuid = action.payload;
  const newState = Object.assign({}, state);
  if (hasValue(newState[uuid])) {
    // flatten two dimensional array
    const flatPatch: Operation[] = [].concat(...newState[uuid].patches.map((patch) => patch.operations));
    const newData = applyPatch(newState[uuid].data, flatPatch, undefined, false);
    newState[uuid] = Object.assign({}, newState[uuid], { data: newData.newDocument, patches: [] });
  }
  return newState;
}<|MERGE_RESOLUTION|>--- conflicted
+++ resolved
@@ -45,11 +45,7 @@
   data: CacheableObject;
   timeAdded: number;
   msToLive: number;
-<<<<<<< HEAD
-  requestHref: string;
-=======
   requestUUID: string;
->>>>>>> e2a6db36
   patches: Patch[] = [];
   isDirty: boolean;
 }
@@ -123,11 +119,7 @@
       data: action.payload.objectToCache,
       timeAdded: action.payload.timeAdded,
       msToLive: action.payload.msToLive,
-<<<<<<< HEAD
-      requestHref: action.payload.requestHref,
-=======
       requestUUID: action.payload.requestUUID,
->>>>>>> e2a6db36
       isDirty: (hasValue(existing) ? isNotEmpty(existing.patches) : false),
       patches: (hasValue(existing) ? existing.patches : [])
     }
