import { inheritSerialization, autoserialize } from "cerialize";
import { NormalizedDSpaceObject } from "./normalized-dspace-object.model";
import { Item } from "../../shared/item.model";
import { mapsTo, relationship } from "../builders/build-decorators";
<<<<<<< HEAD
import { NormalizedBundle } from "./normalized-bundle.model";
import { NormalizedCollection } from "./normalized-collection.model";
=======
import { NormalizedDSOType } from "./normalized-dspace-object-type";
>>>>>>> 609f617e

@mapsTo(Item)
@inheritSerialization(NormalizedDSpaceObject)
export class NormalizedItem extends NormalizedDSpaceObject {

  /**
   * A string representing the unique handle of this Item
   */
  @autoserialize
  handle: string;

  /**
   * The Date of the last modification of this Item
   */
  lastModified: Date;

  /**
   * A boolean representing if this Item is currently archived or not
   */
  isArchived: boolean;

  /**
   * A boolean representing if this Item is currently withdrawn or not
   */
  isWithdrawn: boolean;

  /**
   * An array of Collections that are direct parents of this Item
   */
  @autoserialize
  @relationship(NormalizedCollection)
  parents: Array<string>;

  /**
   * The Collection that owns this Item
   */
  owner: string;

  @autoserialize
  @relationship(NormalizedDSOType.NormalizedBundle)
  bundles: Array<string>;
}<|MERGE_RESOLUTION|>--- conflicted
+++ resolved
@@ -2,12 +2,7 @@
 import { NormalizedDSpaceObject } from "./normalized-dspace-object.model";
 import { Item } from "../../shared/item.model";
 import { mapsTo, relationship } from "../builders/build-decorators";
-<<<<<<< HEAD
-import { NormalizedBundle } from "./normalized-bundle.model";
-import { NormalizedCollection } from "./normalized-collection.model";
-=======
 import { NormalizedDSOType } from "./normalized-dspace-object-type";
->>>>>>> 609f617e
 
 @mapsTo(Item)
 @inheritSerialization(NormalizedDSpaceObject)
@@ -38,7 +33,7 @@
    * An array of Collections that are direct parents of this Item
    */
   @autoserialize
-  @relationship(NormalizedCollection)
+  @relationship(NormalizedDSOType.NormalizedCollection)
   parents: Array<string>;
 
   /**
