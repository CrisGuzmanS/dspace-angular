--- conflicted
+++ resolved
@@ -95,20 +95,6 @@
   }
 }
 
-<<<<<<< HEAD
-export class SubmissionSuccessResponse extends RestResponse {
-  constructor(
-    public dataDefinition: (SubmissionObject | ConfigObject | string)[],
-    public statusCode: number,
-    public statusText: string,
-    public pageInfo?: PageInfo
-  ) {
-    super(true, statusCode, statusText);
-  }
-}
-
-=======
->>>>>>> 85303576
 export class EpersonSuccessResponse extends RestResponse {
   constructor(
     public epersonDefinition: DSpaceObject[],
