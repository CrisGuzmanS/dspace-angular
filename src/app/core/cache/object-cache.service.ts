import { Injectable } from '@angular/core';
import { createSelector, MemoizedSelector, select, Store } from '@ngrx/store';
import { applyPatch, Operation } from 'fast-json-patch';
import { combineLatest as observableCombineLatest, Observable } from 'rxjs';

<<<<<<< HEAD
import { distinctUntilChanged, filter, map, mergeMap, take, tap, } from 'rxjs/operators';
import { hasNoValue, hasValue, isNotEmpty } from '../../shared/empty.util';
=======
import { distinctUntilChanged, filter, map, mergeMap, take, } from 'rxjs/operators';
import { hasNoValue, isNotEmpty } from '../../shared/empty.util';
>>>>>>> 2d07cc19
import { CoreState } from '../core.reducers';
import { coreSelector } from '../core.selectors';
import { RestRequestMethod } from '../data/rest-request-method';
import { selfLinkFromUuidSelector } from '../index/index.selectors';
import { GenericConstructor } from '../shared/generic-constructor';
import { NormalizedObjectFactory } from './models/normalized-object-factory';
import { NormalizedObject } from './models/normalized-object.model';
import {
  AddPatchObjectCacheAction,
  AddToObjectCacheAction,
  ApplyPatchObjectCacheAction,
  RemoveFromObjectCacheAction
} from './object-cache.actions';

import { CacheableObject, ObjectCacheEntry, ObjectCacheState } from './object-cache.reducer';
import { AddToSSBAction } from './server-sync-buffer.actions';

/**
 * The base selector function to select the object cache in the store
 */
const objectCacheSelector = createSelector(
  coreSelector,
  (state: CoreState) => state['cache/object']
);

/**
 * Selector function to select an object entry by self link from the cache
 * @param selfLink The self link of the object
 */
const entryFromSelfLinkSelector =
  (selfLink: string): MemoizedSelector<CoreState, ObjectCacheEntry> => createSelector(
    objectCacheSelector,
    (state: ObjectCacheState) => state[selfLink],
  );

/**
 * A service to interact with the object cache
 */
@Injectable()
export class ObjectCacheService {
  constructor(private store: Store<CoreState>) {
  }

  /**
   * Add an object to the cache
   *
   * @param objectToCache
   *    The object to add
   * @param msToLive
   *    The number of milliseconds it should be cached for
   * @param requestUUID
   *    The UUID of the request that resulted in this object
   */
  add(objectToCache: CacheableObject, msToLive: number, requestUUID: string): void {
    this.store.dispatch(new AddToObjectCacheAction(objectToCache, new Date().getTime(), msToLive, requestUUID));
  }

  /**
   * Remove the object with the supplied href from the cache
   *
   * @param href
   *    The unique href of the object to be removed
   */
  remove(href: string): void {
    this.store.dispatch(new RemoveFromObjectCacheAction(href));
  }

  /**
   * Get an observable of the object with the specified UUID
   *
   * @param uuid
   *    The UUID of the object to get
   * @return Observable<NormalizedObject<T>>
   *    An observable of the requested object in normalized form
   */
  getObjectByUUID<T extends CacheableObject>(uuid: string): Observable<NormalizedObject<T>> {
    return this.store.pipe(
      select(selfLinkFromUuidSelector(uuid)),
      mergeMap((selfLink: string) => this.getObjectBySelfLink(selfLink)
      )
    )
  }

  /**
   * Get an observable of the object with the specified selfLink
   *
   * @param selfLink
   *    The selfLink of the object to get
   * @return Observable<NormalizedObject<T>>
   *    An observable of the requested object in normalized form
   */
  getObjectBySelfLink<T extends CacheableObject>(selfLink: string): Observable<NormalizedObject<T>> {
    return this.getBySelfLink(selfLink).pipe(
      map((entry: ObjectCacheEntry) => {
          if (isNotEmpty(entry.patches)) {
            const flatPatch: Operation[] = [].concat(...entry.patches.map((patch) => patch.operations));
            const patchedData = applyPatch(entry.data, flatPatch, undefined, false).newDocument;
            return Object.assign({}, entry, { data: patchedData });
          } else {
            return entry;
          }
        }
      ),
      map((entry: ObjectCacheEntry) => {
        const type: GenericConstructor<NormalizedObject<T>> = NormalizedObjectFactory.getConstructor(entry.data.type);
        return Object.assign(new type(), entry.data) as NormalizedObject<T>
      })
    );
  }

  /**
   * Get an observable of the object cache entry with the specified selfLink
   *
   * @param selfLink
   *    The selfLink of the object to get
   * @return Observable<ObjectCacheEntry>
   *    An observable of the requested object cache entry
   */
  getBySelfLink(selfLink: string): Observable<ObjectCacheEntry> {
    return this.store.pipe(
      select(entryFromSelfLinkSelector(selfLink)),
      filter((entry) => this.isValid(entry)),
      distinctUntilChanged()
    );
  }

  /**
   * Get an observable of the request's uuid with the specified selfLink
   *
   * @param selfLink
   *    The selfLink of the object to get
   * @return Observable<string>
   *    An observable of the request's uuid
   */
  getRequestUUIDBySelfLink(selfLink: string): Observable<string> {
    return this.getBySelfLink(selfLink).pipe(
      map((entry: ObjectCacheEntry) => entry.requestUUID),
      distinctUntilChanged());
  }

  /**
   * Get an observable of the request's uuid with the specified uuid
   *
   * @param uuid
   *    The uuid of the object to get
   * @return Observable<string>
   *    An observable of the request's uuid
   */
  getRequestUUIDByObjectUUID(uuid: string): Observable<string> {
    return this.store.pipe(
      select(selfLinkFromUuidSelector(uuid)),
      mergeMap((selfLink: string) => this.getRequestUUIDBySelfLink(selfLink))
    );
  }

  /**
   * Get an observable for an array of objects of the same type
   * with the specified self links
   *
   * The type needs to be specified as well, in order to turn
   * the cached plain javascript object in to an instance of
   * a class.
   *
   * e.g. getList([
   *        'http://localhost:8080/api/core/collections/c96588c6-72d3-425d-9d47-fa896255a695',
   *        'http://localhost:8080/api/core/collections/cff860da-cf5f-4fda-b8c9-afb7ec0b2d9e'
   *      ], Collection)
   *
   * @param selfLinks
   *    An array of self links of the objects to get
   * @param type
   *    The type of the objects to get
   * @return Observable<Array<T>>
   */
  getList<T extends CacheableObject>(selfLinks: string[]): Observable<Array<NormalizedObject<T>>> {
    return observableCombineLatest(
      selfLinks.map((selfLink: string) => this.getObjectBySelfLink<T>(selfLink))
    );
  }

  /**
   * Check whether the object with the specified UUID is cached
   *
   * @param uuid
   *    The UUID of the object to check
   * @return boolean
   *    true if the object with the specified UUID is cached,
   *    false otherwise
   */
  hasByUUID(uuid: string): boolean {
    let result: boolean;

    this.store.pipe(
      select(selfLinkFromUuidSelector(uuid)),
      take(1)
    ).subscribe((selfLink: string) => result = this.hasBySelfLink(selfLink));

    return result;
  }

  /**
   * Check whether the object with the specified self link is cached
   *
   * @param selfLink
   *    The self link of the object to check
   * @return boolean
   *    true if the object with the specified self link is cached,
   *    false otherwise
   */
  hasBySelfLink(selfLink: string): boolean {
    let result = false;

    this.store.pipe(select(entryFromSelfLinkSelector(selfLink)),
      take(1)
    ).subscribe((entry: ObjectCacheEntry) => result = this.isValid(entry));

    return result;
  }

  /**
   * Create an observable that emits a new value whenever the availability of the cached object changes.
   * The value it emits is a boolean stating if the object exists in cache or not.
   * @param selfLink  The self link of the object to observe
   */
  hasBySelfLinkObservable(selfLink: string): Observable<boolean> {
    return this.store.pipe(
      select(entryFromSelfLinkSelector(selfLink)),
      map((entry: ObjectCacheEntry) => this.isValid(entry))
    );
  }

  /**
   * Check whether an ObjectCacheEntry should still be cached
   *
   * @param entry
   *    the entry to check
   * @return boolean
   *    false if the entry is null, undefined, or its time to
   *    live has been exceeded, true otherwise
   */
  private isValid(entry: ObjectCacheEntry): boolean {
    if (hasNoValue(entry)) {
      return false;
    } else {
      const timeOutdated = entry.timeAdded + entry.msToLive;
      const isOutDated = new Date().getTime() > timeOutdated;
      if (isOutDated) {
        this.store.dispatch(new RemoveFromObjectCacheAction(entry.data.self));
      }
      return !isOutDated;
    }
  }

  /**
   * Add operations to the existing list of operations for an ObjectCacheEntry
   * Makes sure the ServerSyncBuffer for this ObjectCacheEntry is updated
   * @param {string} uuid
   *     the uuid of the ObjectCacheEntry
   * @param {Operation[]} patch
   *     list of operations to perform
   */
  public addPatch(selfLink: string, patch: Operation[]) {
    this.store.dispatch(new AddPatchObjectCacheAction(selfLink, patch));
    this.store.dispatch(new AddToSSBAction(selfLink, RestRequestMethod.PATCH));
  }

  /**
   * Check whether there are any unperformed operations for an ObjectCacheEntry
   *
   * @param entry
   *    the entry to check
   * @return boolean
   *    false if the entry is there are no operations left in the ObjectCacheEntry, true otherwise
   */
  private isDirty(entry: ObjectCacheEntry): boolean {
    return isNotEmpty(entry.patches);
  }

  /**
   * Apply the existing operations on an ObjectCacheEntry in the store
   * NB: this does not make any server side changes
   * @param {string} uuid
   *     the uuid of the ObjectCacheEntry
   */
  private applyPatchesToCachedObject(selfLink: string) {
    this.store.dispatch(new ApplyPatchObjectCacheAction(selfLink));
  }

}<|MERGE_RESOLUTION|>--- conflicted
+++ resolved
@@ -3,13 +3,8 @@
 import { applyPatch, Operation } from 'fast-json-patch';
 import { combineLatest as observableCombineLatest, Observable } from 'rxjs';
 
-<<<<<<< HEAD
-import { distinctUntilChanged, filter, map, mergeMap, take, tap, } from 'rxjs/operators';
+import { distinctUntilChanged, filter, map, mergeMap, take, } from 'rxjs/operators';
 import { hasNoValue, hasValue, isNotEmpty } from '../../shared/empty.util';
-=======
-import { distinctUntilChanged, filter, map, mergeMap, take, } from 'rxjs/operators';
-import { hasNoValue, isNotEmpty } from '../../shared/empty.util';
->>>>>>> 2d07cc19
 import { CoreState } from '../core.reducers';
 import { coreSelector } from '../core.selectors';
 import { RestRequestMethod } from '../data/rest-request-method';
