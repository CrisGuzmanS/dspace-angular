--- conflicted
+++ resolved
@@ -15,23 +15,14 @@
 import { ServerSyncBufferEntry, ServerSyncBufferState } from './server-sync-buffer.reducer';
 import { combineLatest as observableCombineLatest, of as observableOf } from 'rxjs';
 import { RequestService } from '../data/request.service';
-<<<<<<< HEAD
-import { PatchRequest, PutRequest } from '../data/request.models';
-=======
 import { PatchRequest } from '../data/request.models';
->>>>>>> 519046e7
 import { ObjectCacheService } from './object-cache.service';
 import { ApplyPatchObjectCacheAction } from './object-cache.actions';
 import { hasValue, isNotEmpty, isNotUndefined } from '../../shared/empty.util';
 import { Observable } from 'rxjs/internal/Observable';
 import { RestRequestMethod } from '../data/rest-request-method';
-<<<<<<< HEAD
-import { Operation } from 'fast-json-patch';
-import { ObjectCacheEntry } from './object-cache.reducer';
-=======
 import { ObjectCacheEntry } from './object-cache.reducer';
 import { Operation } from 'fast-json-patch';
->>>>>>> 519046e7
 
 @Injectable()
 export class ServerSyncBufferEffects {
@@ -111,14 +102,8 @@
       map((entry: ObjectCacheEntry) => {
         if (isNotEmpty(entry.patches)) {
           const flatPatch: Operation[] = [].concat(...entry.patches.map((patch) => patch.operations));
-<<<<<<< HEAD
-          const objectPatch = flatPatch.filter((op: Operation) => op.path.startsWith('/metadata'));
-          if (isNotEmpty(objectPatch)) {
-            this.requestService.configure(new PatchRequest(this.requestService.generateRequestId(), href, objectPatch));
-=======
           if (isNotEmpty(flatPatch)) {
             this.requestService.configure(new PatchRequest(this.requestService.generateRequestId(), href, flatPatch));
->>>>>>> 519046e7
           }
         }
         return new ApplyPatchObjectCacheAction(href);
