--- conflicted
+++ resolved
@@ -31,10 +31,7 @@
   'data/request': requestReducer,
   'index': indexReducer,
   'auth': authReducer,
-<<<<<<< HEAD
   'json/patch': jsonPatchOperationsReducer
-=======
->>>>>>> cebea756
 };
 
 export const coreSelector = createFeatureSelector<CoreState>('core');