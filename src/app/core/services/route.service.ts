--- conflicted
+++ resolved
@@ -187,36 +187,26 @@
     );
   }
 
-<<<<<<< HEAD
   /**
    * Add a parameter to the current route
    * @param key   The parameter name
    * @param value The parameter value
    */
-=======
->>>>>>> 20b4da5c
   public addParameter(key, value) {
     this.store.dispatch(new AddParameterAction(key, value));
   }
 
-<<<<<<< HEAD
   /**
    * Set a parameter in the current route (overriding the previous value)
    * @param key   The parameter name
    * @param value The parameter value
    */
-=======
->>>>>>> 20b4da5c
   public setParameter(key, value) {
     this.store.dispatch(new SetParameterAction(key, value));
   }
 
   /**
-<<<<<<< HEAD
-   * Get the current query and route parameters and add them
-=======
    * Sets the current route parameters and query parameters in the store
->>>>>>> 20b4da5c
    */
   public setCurrentRouteInfo() {
     combineLatest(this.getRouteParams(), this.route.queryParams)
