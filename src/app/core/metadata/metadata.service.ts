import { Injectable } from '@angular/core';

import { Meta, MetaDefinition, Title } from '@angular/platform-browser';
import { ActivatedRoute, NavigationEnd, Router } from '@angular/router';

import { TranslateService } from '@ngx-translate/core';

import { BehaviorSubject, combineLatest, EMPTY, Observable, of as observableOf } from 'rxjs';
import { expand, filter, map, switchMap, take } from 'rxjs/operators';

import { hasNoValue, hasValue } from '../../shared/empty.util';
import { DSONameService } from '../breadcrumbs/dso-name.service';
import { BitstreamDataService } from '../data/bitstream-data.service';
import { BitstreamFormatDataService } from '../data/bitstream-format-data.service';

import { RemoteData } from '../data/remote-data';
import { BitstreamFormat } from '../shared/bitstream-format.model';
import { Bitstream } from '../shared/bitstream.model';
import { DSpaceObject } from '../shared/dspace-object.model';
import { Item } from '../shared/item.model';
import {
  getFirstCompletedRemoteData,
  getFirstSucceededRemoteDataPayload,
  getDownloadableBitstream
} from '../shared/operators';
import { RootDataService } from '../data/root-data.service';
import { getBitstreamDownloadRoute } from '../../app-routing-paths';
import { BundleDataService } from '../data/bundle-data.service';
import { followLink } from '../../shared/utils/follow-link-config.model';
import { Bundle } from '../shared/bundle.model';
import { PaginatedList } from '../data/paginated-list.model';
import { URLCombiner } from '../url-combiner/url-combiner';
import { HardRedirectService } from '../services/hard-redirect.service';
import { MetaTagState } from './meta-tag.reducer';
import { createSelector, select, Store } from '@ngrx/store';
import { AddMetaTagAction, ClearMetaTagAction } from './meta-tag.actions';
import { coreSelector } from '../core.selectors';
<<<<<<< HEAD
import { CoreState } from '../core-state.model';
=======
import { CoreState } from '../core.reducers';
import { AuthorizationDataService } from '../data/feature-authorization/authorization-data.service';
>>>>>>> 3a9d4fad

/**
 * The base selector function to select the metaTag section in the store
 */
const metaTagSelector = createSelector(
  coreSelector,
  (state: CoreState) => state.metaTag
);

/**
 * Selector function to select the tags in use from the MetaTagState
 */
const tagsInUseSelector =
  createSelector(
    metaTagSelector,
    (state: MetaTagState) => state.tagsInUse,
  );

@Injectable()
export class MetadataService {

  private currentObject: BehaviorSubject<DSpaceObject> = new BehaviorSubject<DSpaceObject>(undefined);

  /**
   * When generating the citation_pdf_url meta tag for Items with more than one Bitstream (and no primary Bitstream),
   * the first Bitstream to match one of the following MIME types is selected.
   * See {@linkcode getFirstAllowedFormatBitstreamLink}
   * @private
   */
  private readonly CITATION_PDF_URL_MIMETYPES = [
    'application/pdf',                                                          // .pdf
    'application/postscript',                                                   // .ps
    'application/msword',                                                       // .doc
    'application/vnd.openxmlformats-officedocument.wordprocessingml.document',  // .docx
    'application/rtf',                                                          // .rtf
    'application/epub+zip',                                                     // .epub
  ];

  constructor(
    private router: Router,
    private translate: TranslateService,
    private meta: Meta,
    private title: Title,
    private dsoNameService: DSONameService,
    private bundleDataService: BundleDataService,
    private bitstreamDataService: BitstreamDataService,
    private bitstreamFormatDataService: BitstreamFormatDataService,
    private rootService: RootDataService,
    private store: Store<CoreState>,
    private hardRedirectService: HardRedirectService,
    private authorizationService: AuthorizationDataService
  ) {
  }

  public listenForRouteChange(): void {
    // This never changes, set it only once
    this.setGenerator();

    this.router.events.pipe(
      filter((event) => event instanceof NavigationEnd),
      map(() => this.router.routerState.root),
      map((route: ActivatedRoute) => {
        route = this.getCurrentRoute(route);
        return { params: route.params, data: route.data };
      })).subscribe((routeInfo: any) => {
      this.processRouteChange(routeInfo);
    });
  }

  private processRouteChange(routeInfo: any): void {
    this.clearMetaTags();

    if (routeInfo.data.value.title) {
      const titlePrefix = this.translate.get('repository.title.prefix');
      const title = this.translate.get(routeInfo.data.value.title, routeInfo.data.value);
      combineLatest([titlePrefix, title]).pipe(take(1)).subscribe(([translatedTitlePrefix, translatedTitle]: [string, string]) => {
        this.addMetaTag('title', translatedTitlePrefix + translatedTitle);
        this.title.setTitle(translatedTitlePrefix + translatedTitle);
      });
    }
    if (routeInfo.data.value.description) {
      this.translate.get(routeInfo.data.value.description).pipe(take(1)).subscribe((translatedDescription: string) => {
        this.addMetaTag('description', translatedDescription);
      });
    }

    if (hasValue(routeInfo.data.value.dso) && hasValue(routeInfo.data.value.dso.payload)) {
      this.currentObject.next(routeInfo.data.value.dso.payload);
      this.setDSOMetaTags();
    }
  }

  private getCurrentRoute(route: ActivatedRoute): ActivatedRoute {
    while (route.firstChild) {
      route = route.firstChild;
    }
    return route;
  }

  private setDSOMetaTags(): void {

    this.setTitleTag();
    this.setDescriptionTag();

    this.setCitationTitleTag();
    this.setCitationAuthorTags();
    this.setCitationPublicationDateTag();
    this.setCitationISSNTag();
    this.setCitationISBNTag();

    this.setCitationLanguageTag();
    this.setCitationKeywordsTag();

    this.setCitationAbstractUrlTag();
    this.setCitationPdfUrlTag();
    this.setCitationPublisherTag();

    if (this.isDissertation()) {
      this.setCitationDissertationNameTag();
    }

    // this.setCitationJournalTitleTag();
    // this.setCitationVolumeTag();
    // this.setCitationIssueTag();
    // this.setCitationFirstPageTag();
    // this.setCitationLastPageTag();
    // this.setCitationDOITag();
    // this.setCitationPMIDTag();

    // this.setCitationFullTextTag();

    // this.setCitationConferenceTag();

    // this.setCitationPatentCountryTag();
    // this.setCitationPatentNumberTag();

  }

  /**
   * Add <meta name="title" ... >  to the <head>
   */
  private setTitleTag(): void {
    const value = this.dsoNameService.getName(this.currentObject.getValue());
    this.addMetaTag('title', value);
    this.title.setTitle(value);
  }

  /**
   * Add <meta name="description" ... >  to the <head>
   */
  private setDescriptionTag(): void {
    // TODO: truncate abstract
    const value = this.getMetaTagValue('dc.description.abstract');
    this.addMetaTag('description', value);
  }

  /**
   * Add <meta name="citation_title" ... >  to the <head>
   */
  private setCitationTitleTag(): void {
    const value = this.getMetaTagValue('dc.title');
    this.addMetaTag('citation_title', value);
  }

  /**
   * Add <meta name="citation_author" ... >  to the <head>
   */
  private setCitationAuthorTags(): void {
    const values: string[] = this.getMetaTagValues(['dc.author', 'dc.contributor.author', 'dc.creator']);
    this.addMetaTags('citation_author', values);
  }

  /**
   * Add <meta name="citation_publication_date" ... >  to the <head>
   */
  private setCitationPublicationDateTag(): void {
    const value = this.getFirstMetaTagValue(['dc.date.copyright', 'dc.date.issued', 'dc.date.available', 'dc.date.accessioned']);
    this.addMetaTag('citation_publication_date', value);
  }

  /**
   * Add <meta name="citation_issn" ... >  to the <head>
   */
  private setCitationISSNTag(): void {
    const value = this.getMetaTagValue('dc.identifier.issn');
    this.addMetaTag('citation_issn', value);
  }

  /**
   * Add <meta name="citation_isbn" ... >  to the <head>
   */
  private setCitationISBNTag(): void {
    const value = this.getMetaTagValue('dc.identifier.isbn');
    this.addMetaTag('citation_isbn', value);
  }

  /**
   * Add <meta name="citation_language" ... >  to the <head>
   */
  private setCitationLanguageTag(): void {
    const value = this.getFirstMetaTagValue(['dc.language', 'dc.language.iso']);
    this.addMetaTag('citation_language', value);
  }

  /**
   * Add <meta name="citation_dissertation_name" ... >  to the <head>
   */
  private setCitationDissertationNameTag(): void {
    const value = this.getMetaTagValue('dc.title');
    this.addMetaTag('citation_dissertation_name', value);
  }

  /**
   * Add dc.publisher to the <head>. The tag name depends on the item type.
   */
  private setCitationPublisherTag(): void {
    const value = this.getMetaTagValue('dc.publisher');
    if (this.isDissertation()) {
      this.addMetaTag('citation_dissertation_institution', value);
    } else if (this.isTechReport()) {
      this.addMetaTag('citation_technical_report_institution', value);
    } else {
      this.addMetaTag('citation_publisher', value);
    }
  }

  /**
   * Add <meta name="citation_keywords" ... >  to the <head>
   */
  private setCitationKeywordsTag(): void {
    const value = this.getMetaTagValuesAndCombine('dc.subject');
    this.addMetaTag('citation_keywords', value);
  }

  /**
   * Add <meta name="citation_abstract_html_url" ... >  to the <head>
   */
  private setCitationAbstractUrlTag(): void {
    if (this.currentObject.value instanceof Item) {
      let url = this.getMetaTagValue('dc.identifier.uri');
      if (hasNoValue(url)) {
        url = new URLCombiner(this.hardRedirectService.getCurrentOrigin(), this.router.url).toString();
      }
      this.addMetaTag('citation_abstract_html_url', url);
    }
  }

  /**
   * Add <meta name="citation_pdf_url" ... >  to the <head>
   */
  private setCitationPdfUrlTag(): void {
    if (this.currentObject.value instanceof Item) {
      const item = this.currentObject.value as Item;

      // Retrieve the ORIGINAL bundle for the item
      this.bundleDataService.findByItemAndName(
        item,
        'ORIGINAL',
        true,
        true,
        followLink('primaryBitstream'),
        followLink('bitstreams', {}, followLink('format')),
      ).pipe(
        getFirstSucceededRemoteDataPayload(),
        switchMap((bundle: Bundle) =>
          // First try the primary bitstream
          bundle.primaryBitstream.pipe(
            getFirstCompletedRemoteData(),
            map((rd: RemoteData<Bitstream>) => {
              if (hasValue(rd.payload)) {
                return rd.payload;
              } else {
                return null;
              }
            }),
            getDownloadableBitstream(this.authorizationService),
            // return the bundle as well so we can use it again if there's no primary bitstream
            map((bitstream: Bitstream) => [bundle, bitstream])
          )
        ),
        switchMap(([bundle, primaryBitstream]: [Bundle, Bitstream]) => {
          if (hasValue(primaryBitstream)) {
            // If there was a downloadable primary bitstream, emit its link
            return [getBitstreamDownloadRoute(primaryBitstream)];
          } else {
            // Otherwise consider the regular bitstreams in the bundle
            return bundle.bitstreams.pipe(
              getFirstCompletedRemoteData(),
              switchMap((bitstreamRd: RemoteData<PaginatedList<Bitstream>>) => {
                if (hasValue(bitstreamRd.payload) && bitstreamRd.payload.totalElements === 1) {
                  // If there's only one bitstream in the bundle, emit its link if its downloadable
                  return this.getBitLinkIfDownloadable(bitstreamRd.payload.page[0], bitstreamRd);
                } else {
                  // Otherwise check all bitstreams to see if one matches the format whitelist
                  return this.getFirstAllowedFormatBitstreamLink(bitstreamRd);
                }
              })
            );
          }
        }),
        take(1)
      ).subscribe((link: string) => {
        // Use the found link to set the <meta> tag
        this.addMetaTag(
          'citation_pdf_url',
          new URLCombiner(this.hardRedirectService.getCurrentOrigin(), link).toString()
        );
      });
    }
  }

  getBitLinkIfDownloadable(bitstream: Bitstream, bitstreamRd: RemoteData<PaginatedList<Bitstream>>): Observable<string> {
    return observableOf(bitstream).pipe(
      getDownloadableBitstream(this.authorizationService),
      switchMap((bit: Bitstream) => {
        if (hasValue(bit)) {
          return [getBitstreamDownloadRoute(bit)];
        } else {
          // Otherwise check all bitstreams to see if one matches the format whitelist
          return this.getFirstAllowedFormatBitstreamLink(bitstreamRd);
        }
      })
    );
  }

  /**
   * For Items with more than one Bitstream (and no primary Bitstream), link to the first Bitstream with a MIME type
   * included in {@linkcode CITATION_PDF_URL_MIMETYPES}
   * @param bitstreamRd
   * @private
   */
  private getFirstAllowedFormatBitstreamLink(bitstreamRd: RemoteData<PaginatedList<Bitstream>>): Observable<string> {
    return observableOf(bitstreamRd.payload).pipe(
      // Because there can be more than one page of bitstreams, this expand operator
      // will retrieve them in turn. Due to the take(1) at the bottom, it will only
      // retrieve pages until a match is found
      expand((paginatedList: PaginatedList<Bitstream>) => {
        if (hasNoValue(paginatedList.next)) {
          // If there's no next page, stop.
          return EMPTY;
        } else {
          // Otherwise retrieve the next page
          return this.bitstreamDataService.findAllByHref(
            paginatedList.next,
            undefined,
            true,
            true,
            followLink('format')
          ).pipe(
            getFirstCompletedRemoteData(),
            map((next: RemoteData<PaginatedList<Bitstream>>) => {
              if (hasValue(next.payload)) {
                return next.payload;
              } else {
                return EMPTY;
              }
            })
          );
        }
      }),
      // Return the array of bitstreams inside each paginated list
      map((paginatedList: PaginatedList<Bitstream>) => paginatedList.page),
      // Emit the bitstreams in the list one at a time
      switchMap((bitstreams: Bitstream[]) => bitstreams),
      // Retrieve the format for each bitstream
      switchMap((bitstream: Bitstream) => bitstream.format.pipe(
        getFirstSucceededRemoteDataPayload(),
        // Keep the original bitstream, because it, not the format, is what we'll need
        // for the link at the end
        map((format: BitstreamFormat) => [bitstream, format])
      )),
      // Check if bitstream downloadable
      switchMap(([bitstream, format]: [Bitstream, BitstreamFormat]) => observableOf(bitstream).pipe(
        getDownloadableBitstream(this.authorizationService),
        map((bit: Bitstream) => [bit, format])
      )),
      // Filter out only pairs with whitelisted formats and non-null bitstreams, null from download check
      filter(([bitstream, format]: [Bitstream, BitstreamFormat]) =>
        hasValue(format) && hasValue(bitstream) && this.CITATION_PDF_URL_MIMETYPES.includes(format.mimetype)),
      // We only need 1
      take(1),
      // Emit the link of the match
      map(([bitstream, ]: [Bitstream, BitstreamFormat]) => getBitstreamDownloadRoute(bitstream))
    );
  }

  /**
   * Add <meta name="Generator" ... >  to the <head> containing the current DSpace version
   */
  private setGenerator(): void {
    this.rootService.findRoot().pipe(getFirstSucceededRemoteDataPayload()).subscribe((root) => {
      this.meta.addTag({ name: 'Generator', content: root.dspaceVersion });
    });
  }

  private hasType(value: string): boolean {
    return this.currentObject.value.hasMetadata('dc.type', { value: value, ignoreCase: true });
  }

  /**
   * Returns true if this._item is a dissertation
   *
   * @returns {boolean}
   *      true if this._item has a dc.type equal to 'Thesis'
   */
  private isDissertation(): boolean {
    return this.hasType('thesis');
  }

  /**
   * Returns true if this._item is a technical report
   *
   * @returns {boolean}
   *      true if this._item has a dc.type equal to 'Technical Report'
   */
  private isTechReport(): boolean {
    return this.hasType('technical report');
  }

  private getMetaTagValue(key: string): string {
    return this.currentObject.value.firstMetadataValue(key);
  }

  private getFirstMetaTagValue(keys: string[]): string {
    return this.currentObject.value.firstMetadataValue(keys);
  }

  private getMetaTagValuesAndCombine(key: string): string {
    return this.getMetaTagValues([key]).join('; ');
  }

  private getMetaTagValues(keys: string[]): string[] {
    return this.currentObject.value.allMetadataValues(keys);
  }

  private addMetaTag(name: string, content: string): void {
    if (content) {
      const tag = { name, content } as MetaDefinition;
      this.meta.addTag(tag);
      this.storeTag(name);
    }
  }

  private addMetaTags(name: string, content: string[]): void {
    for (const value of content) {
      this.addMetaTag(name, value);
    }
  }

  private storeTag(key: string): void {
    this.store.dispatch(new AddMetaTagAction(key));
  }

  public clearMetaTags() {
    this.store.pipe(
      select(tagsInUseSelector),
      take(1)
    ).subscribe((tagsInUse: string[]) => {
      for (const name of tagsInUse) {
        this.meta.removeTag('name=\'' + name + '\'');
      }
      this.store.dispatch(new ClearMetaTagAction());
    });
  }


}<|MERGE_RESOLUTION|>--- conflicted
+++ resolved
@@ -35,12 +35,8 @@
 import { createSelector, select, Store } from '@ngrx/store';
 import { AddMetaTagAction, ClearMetaTagAction } from './meta-tag.actions';
 import { coreSelector } from '../core.selectors';
-<<<<<<< HEAD
 import { CoreState } from '../core-state.model';
-=======
-import { CoreState } from '../core.reducers';
 import { AuthorizationDataService } from '../data/feature-authorization/authorization-data.service';
->>>>>>> 3a9d4fad
 
 /**
  * The base selector function to select the metaTag section in the store
