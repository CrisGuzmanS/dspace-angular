import { combineLatest as observableCombineLatest, Observable } from 'rxjs';
import { Injectable } from '@angular/core';
import { RemoteData } from '../data/remote-data';
import { PaginatedList } from '../data/paginated-list';
import { PageInfo } from '../shared/page-info.model';
import { BitstreamFormat } from './mock-bitstream-format.model';
import {
  CreateMetadataFieldRequest,
  CreateMetadataSchemaRequest,
  DeleteRequest,
  GetRequest,
  RestRequest, UpdateMetadataFieldRequest,
  UpdateMetadataSchemaRequest
} from '../data/request.models';
import { GenericConstructor } from '../shared/generic-constructor';
import { ResponseParsingService } from '../data/parsing.service';
import { RegistryMetadataschemasResponseParsingService } from '../data/registry-metadataschemas-response-parsing.service';
import { RemoteDataBuildService } from '../cache/builders/remote-data-build.service';
import { RequestService } from '../data/request.service';
import { RegistryMetadataschemasResponse } from './registry-metadataschemas-response.model';
import {
  ErrorResponse, MetadatafieldSuccessResponse, MetadataschemaSuccessResponse,
  RegistryBitstreamformatsSuccessResponse,
  RegistryMetadatafieldsSuccessResponse,
  RegistryMetadataschemasSuccessResponse, RestResponse
} from '../cache/response.models';
import { HALEndpointService } from '../shared/hal-endpoint.service';
import { RegistryMetadatafieldsResponseParsingService } from '../data/registry-metadatafields-response-parsing.service';
import { RegistryMetadatafieldsResponse } from './registry-metadatafields-response.model';
import { hasValue, hasNoValue, isNotEmpty, isNotEmptyOperator } from '../../shared/empty.util';
import { URLCombiner } from '../url-combiner/url-combiner';
import { PaginationComponentOptions } from '../../shared/pagination/pagination-component-options.model';
import { RegistryBitstreamformatsResponseParsingService } from '../data/registry-bitstreamformats-response-parsing.service';
import { RegistryBitstreamformatsResponse } from './registry-bitstreamformats-response.model';
import {
  configureRequest,
  getResponseFromEntry,
  getSucceededRemoteData
} from '../shared/operators';
import { createSelector, select, Store } from '@ngrx/store';
import { AppState } from '../../app.reducer';
import { MetadataRegistryState } from '../../+admin/admin-registries/metadata-registry/metadata-registry.reducers';
import {
  MetadataRegistryCancelFieldAction,
  MetadataRegistryCancelSchemaAction,
  MetadataRegistryDeselectAllFieldAction,
  MetadataRegistryDeselectAllSchemaAction,
  MetadataRegistryDeselectFieldAction,
  MetadataRegistryDeselectSchemaAction,
  MetadataRegistryEditFieldAction,
  MetadataRegistryEditSchemaAction,
  MetadataRegistrySelectFieldAction,
  MetadataRegistrySelectSchemaAction
} from '../../+admin/admin-registries/metadata-registry/metadata-registry.actions';
import { distinctUntilChanged, flatMap, map, switchMap, take, tap } from 'rxjs/operators';
import { DSpaceRESTv2Serializer } from '../dspace-rest-v2/dspace-rest-v2.serializer';
import { ResourceType } from '../shared/resource-type';
import { NormalizedMetadataSchema } from '../metadata/normalized-metadata-schema.model';
import { NotificationsService } from '../../shared/notifications/notifications.service';
import { NotificationOptions } from '../../shared/notifications/models/notification-options.model';
import { HttpOptions } from '../dspace-rest-v2/dspace-rest-v2.service';
import { HttpHeaders } from '@angular/common/http';
import { TranslateService } from '@ngx-translate/core';
import { MetadataSchema } from '../metadata/metadata-schema.model';
import { MetadataField } from '../metadata/metadata-field.model';
import { getMapsToType } from '../cache/builders/build-decorators';

const metadataRegistryStateSelector = (state: AppState) => state.metadataRegistry;
const editMetadataSchemaSelector = createSelector(metadataRegistryStateSelector, (metadataState: MetadataRegistryState) => metadataState.editSchema);
const selectedMetadataSchemasSelector = createSelector(metadataRegistryStateSelector, (metadataState: MetadataRegistryState) => metadataState.selectedSchemas);
const editMetadataFieldSelector = createSelector(metadataRegistryStateSelector, (metadataState: MetadataRegistryState) => metadataState.editField);
const selectedMetadataFieldsSelector = createSelector(metadataRegistryStateSelector, (metadataState: MetadataRegistryState) => metadataState.selectedFields);

/**
 * Service for registry related CRUD actions such as metadata schema, metadata field and bitstream format
 */
@Injectable()
export class RegistryService {

  private metadataSchemasPath = 'metadataschemas';
  private metadataFieldsPath = 'metadatafields';
  private bitstreamFormatsPath = 'bitstreamformats';

  constructor(protected requestService: RequestService,
              private rdb: RemoteDataBuildService,
              private halService: HALEndpointService,
              private store: Store<AppState>,
              private notificationsService: NotificationsService,
              private translateService: TranslateService) {

  }

  /**
   * Retrieves all metadata schemas
   * @param pagination The pagination info used to retrieve the schemas
   */
  public getMetadataSchemas(pagination: PaginationComponentOptions): Observable<RemoteData<PaginatedList<MetadataSchema>>> {
    const requestObs = this.getMetadataSchemasRequestObs(pagination);

    const requestEntryObs = requestObs.pipe(
      flatMap((request: RestRequest) => this.requestService.getByHref(request.href))
    );

    const rmrObs: Observable<RegistryMetadataschemasResponse> = requestEntryObs.pipe(
      getResponseFromEntry(),
      map((response: RegistryMetadataschemasSuccessResponse) => response.metadataschemasResponse)
    );

    const metadataschemasObs: Observable<MetadataSchema[]> = rmrObs.pipe(
      map((rmr: RegistryMetadataschemasResponse) => rmr.metadataschemas)
    );

    const pageInfoObs: Observable<PageInfo> = requestEntryObs.pipe(
      getResponseFromEntry(),
      map((response: RegistryMetadataschemasSuccessResponse) => response.pageInfo)
    );

    const payloadObs = observableCombineLatest(metadataschemasObs, pageInfoObs).pipe(
      map(([metadataschemas, pageInfo]) => {
        return new PaginatedList(pageInfo, metadataschemas);
      })
    );

    return this.rdb.toRemoteDataObservable(requestEntryObs, payloadObs);
  }

  /**
   * Retrieves a metadata schema by its name
   * @param schemaName The name of the schema to find
   */
  public getMetadataSchemaByName(schemaName: string): Observable<RemoteData<MetadataSchema>> {
    // Temporary pagination to get ALL metadataschemas until there's a rest api endpoint for fetching a specific schema
    const pagination: PaginationComponentOptions = Object.assign(new PaginationComponentOptions(), {
      id: 'all-metadatafields-pagination',
      pageSize: 10000
    });
    const requestObs = this.getMetadataSchemasRequestObs(pagination);

    const requestEntryObs = requestObs.pipe(
      flatMap((request: RestRequest) => this.requestService.getByHref(request.href))
    );

    const rmrObs: Observable<RegistryMetadataschemasResponse> = requestEntryObs.pipe(
      getResponseFromEntry(),
      map((response: RegistryMetadataschemasSuccessResponse) => response.metadataschemasResponse)
    );

    const metadataschemaObs: Observable<MetadataSchema> = rmrObs.pipe(
      map((rmr: RegistryMetadataschemasResponse) => rmr.metadataschemas),
      map((metadataSchemas: MetadataSchema[]) => metadataSchemas.filter((value) => value.prefix === schemaName)[0])
    );

    return this.rdb.toRemoteDataObservable(requestEntryObs, metadataschemaObs);
  }

  /**
   * retrieves all metadata fields that belong to a certain metadata schema
   * @param schema The schema to filter by
   * @param pagination The pagination info used to retrieve the fields
   */
  public getMetadataFieldsBySchema(schema: MetadataSchema, pagination: PaginationComponentOptions): Observable<RemoteData<PaginatedList<MetadataField>>> {
    const requestObs = this.getMetadataFieldsBySchemaRequestObs(pagination, schema);

    const requestEntryObs = requestObs.pipe(
      flatMap((request: RestRequest) => this.requestService.getByHref(request.href))
    );

    const rmrObs: Observable<RegistryMetadatafieldsResponse> = requestEntryObs.pipe(
      getResponseFromEntry(),
      map((response: RegistryMetadatafieldsSuccessResponse) => response.metadatafieldsResponse)
    );

    const metadatafieldsObs: Observable<MetadataField[]> = rmrObs.pipe(
      map((rmr: RegistryMetadatafieldsResponse) => rmr.metadatafields)
    );

    const pageInfoObs: Observable<PageInfo> = requestEntryObs.pipe(
      getResponseFromEntry(),

      map((response: RegistryMetadatafieldsSuccessResponse) => response.pageInfo)
    );

    const payloadObs = observableCombineLatest(metadatafieldsObs, pageInfoObs).pipe(
      map(([metadatafields, pageInfo]) => {
        return new PaginatedList(pageInfo, metadatafields);
      })
    );

    return this.rdb.toRemoteDataObservable(requestEntryObs, payloadObs);
  }

  /**
   * Retrieve all existing metadata fields as a paginated list
   * @param pagination Pagination options to determine which page of metadata fields should be requested
   * When no pagination is provided, all metadata fields are requested in one large page
   * @returns an observable that emits a remote data object with a page of metadata fields
   */
  public getAllMetadataFields(pagination?: PaginationComponentOptions): Observable<RemoteData<PaginatedList<MetadataField>>> {
    if (hasNoValue(pagination)) {
      pagination = { currentPage: 1, pageSize: 10000 } as any;
    }
    const requestObs = this.getMetadataFieldsRequestObs(pagination);

    const requestEntryObs = requestObs.pipe(
      flatMap((request: RestRequest) => this.requestService.getByHref(request.href))
    );

    const rmrObs: Observable<RegistryMetadatafieldsResponse> = requestEntryObs.pipe(
      getResponseFromEntry(),
      map((response: RegistryMetadatafieldsSuccessResponse) => response.metadatafieldsResponse)
    );

    const metadatafieldsObs: Observable<MetadataField[]> = rmrObs.pipe(
      map((rmr: RegistryMetadatafieldsResponse) => rmr.metadatafields),
      /* Make sure to explicitly cast this into a MetadataField object, on first page loads this object comes from the object cache created by the server and its prototype is unknown */
      map((metadataFields: MetadataField[]) => metadataFields.map((metadataField: MetadataField) => Object.assign(new MetadataField(), metadataField)))
    );

    const pageInfoObs: Observable<PageInfo> = requestEntryObs.pipe(
      getResponseFromEntry(),

      map((response: RegistryMetadatafieldsSuccessResponse) => response.pageInfo)
    );

    const payloadObs = observableCombineLatest(metadatafieldsObs, pageInfoObs).pipe(
      map(([metadatafields, pageInfo]) => {
        return new PaginatedList(pageInfo, metadatafields);
      })
    );

    return this.rdb.toRemoteDataObservable(requestEntryObs, payloadObs);
  }

  /**
   * Retrieves all bitstream formats
   * @param pagination The pagination info used to retrieve the bitstream formats
   */
  public getBitstreamFormats(pagination: PaginationComponentOptions): Observable<RemoteData<PaginatedList<BitstreamFormat>>> {
    const requestObs = this.getBitstreamFormatsRequestObs(pagination);

    const requestEntryObs = requestObs.pipe(
      flatMap((request: RestRequest) => this.requestService.getByHref(request.href))
    );

    const rbrObs: Observable<RegistryBitstreamformatsResponse> = requestEntryObs.pipe(
      getResponseFromEntry(),
      map((response: RegistryBitstreamformatsSuccessResponse) => response.bitstreamformatsResponse)
    );

    const bitstreamformatsObs: Observable<BitstreamFormat[]> = rbrObs.pipe(
      map((rbr: RegistryBitstreamformatsResponse) => rbr.bitstreamformats)
    );

    const pageInfoObs: Observable<PageInfo> = requestEntryObs.pipe(
      getResponseFromEntry(),
      map((response: RegistryBitstreamformatsSuccessResponse) => response.pageInfo)
    );

    const payloadObs = observableCombineLatest(bitstreamformatsObs, pageInfoObs).pipe(
      map(([bitstreamformats, pageInfo]) => {
        return new PaginatedList(pageInfo, bitstreamformats);
      })
    );

    return this.rdb.toRemoteDataObservable(requestEntryObs, payloadObs);
  }

  private getMetadataSchemasRequestObs(pagination: PaginationComponentOptions): Observable<RestRequest> {
    return this.halService.getEndpoint(this.metadataSchemasPath).pipe(
      map((url: string) => {
        const args: string[] = [];
        args.push(`size=${pagination.pageSize}`);
        args.push(`page=${pagination.currentPage - 1}`);
        if (isNotEmpty(args)) {
          url = new URLCombiner(url, `?${args.join('&')}`).toString();
        }
        const request = new GetRequest(this.requestService.generateRequestId(), url);
        return Object.assign(request, {
          getResponseParser(): GenericConstructor<ResponseParsingService> {
            return RegistryMetadataschemasResponseParsingService;
          }
        });
      }),
      tap((request: RestRequest) => this.requestService.configure(request)),
    );
  }

  private getMetadataFieldsBySchemaRequestObs(pagination: PaginationComponentOptions, schema: MetadataSchema): Observable<RestRequest> {
    return this.halService.getEndpoint(this.metadataFieldsPath + '/search/bySchema').pipe(
      // return this.halService.getEndpoint(this.metadataFieldsPath).pipe(
      map((url: string) => {
        const args: string[] = [];
        args.push(`schema=${schema.prefix}`);
        args.push(`size=${pagination.pageSize}`);
        args.push(`page=${pagination.currentPage - 1}`);
        if (isNotEmpty(args)) {
          url = new URLCombiner(url, `?${args.join('&')}`).toString();
        }
        const request = new GetRequest(this.requestService.generateRequestId(), url);
        return Object.assign(request, {
          getResponseParser(): GenericConstructor<ResponseParsingService> {
            return RegistryMetadatafieldsResponseParsingService;
          }
        });
      }),
      tap((request: RestRequest) => this.requestService.configure(request)),
    );
  }

  private getMetadataFieldsRequestObs(pagination: PaginationComponentOptions): Observable<RestRequest> {
    return this.halService.getEndpoint(this.metadataFieldsPath).pipe(
      map((url: string) => {
        const args: string[] = [];
        args.push(`size=${pagination.pageSize}`);
        args.push(`page=${pagination.currentPage - 1}`);
        if (isNotEmpty(args)) {
          url = new URLCombiner(url, `?${args.join('&')}`).toString();
        }
        const request = new GetRequest(this.requestService.generateRequestId(), url);
        return Object.assign(request, {
          getResponseParser(): GenericConstructor<ResponseParsingService> {
            return RegistryMetadatafieldsResponseParsingService;
          }
        });
      }),
      tap((request: RestRequest) => this.requestService.configure(request)),
    );
  }

  private getBitstreamFormatsRequestObs(pagination: PaginationComponentOptions): Observable<RestRequest> {
    return this.halService.getEndpoint(this.bitstreamFormatsPath).pipe(
      map((url: string) => {
        const args: string[] = [];
        args.push(`size=${pagination.pageSize}`);
        args.push(`page=${pagination.currentPage - 1}`);
        if (isNotEmpty(args)) {
          url = new URLCombiner(url, `?${args.join('&')}`).toString();
        }
        const request = new GetRequest(this.requestService.generateRequestId(), url);
        return Object.assign(request, {
          getResponseParser(): GenericConstructor<ResponseParsingService> {
            return RegistryBitstreamformatsResponseParsingService;
          }
        });
      }),
      tap((request: RestRequest) => this.requestService.configure(request)),
    );
  }

  /**
   * Method to start editing a metadata schema, dispatches an edit schema action
   * @param schema The schema that's being edited
   */
  public editMetadataSchema(schema: MetadataSchema) {
    this.store.dispatch(new MetadataRegistryEditSchemaAction(schema));
  }

  /**
   * Method to cancel editing a metadata schema, dispatches a cancel schema action
   */
  public cancelEditMetadataSchema() {
    this.store.dispatch(new MetadataRegistryCancelSchemaAction());
  }

  /**
   * Method to retrieve the metadata schema that are currently being edited
   */
  public getActiveMetadataSchema(): Observable<MetadataSchema> {
    return this.store.pipe(select(editMetadataSchemaSelector));
  }

  /**
   * Method to select a metadata schema, dispatches a select schema action
   * @param schema The schema that's being selected
   */
  public selectMetadataSchema(schema: MetadataSchema) {
    this.store.dispatch(new MetadataRegistrySelectSchemaAction(schema))
  }

  /**
   * Method to deselect a metadata schema, dispatches a deselect schema action
   * @param schema The schema that's it being deselected
   */
  public deselectMetadataSchema(schema: MetadataSchema) {
    this.store.dispatch(new MetadataRegistryDeselectSchemaAction(schema))
  }

  /**
   * Method to deselect all currently selected metadata schema, dispatches a deselect all schema action
   */
  public deselectAllMetadataSchema() {
    this.store.dispatch(new MetadataRegistryDeselectAllSchemaAction())
  }

  /**
   * Method to retrieve the metadata schemas that are currently selected
   */
  public getSelectedMetadataSchemas(): Observable<MetadataSchema[]> {
    return this.store.pipe(select(selectedMetadataSchemasSelector));
  }
  /**
   * Method to start editing a metadata field, dispatches an edit field action
   * @param field The field that's being edited
   */
  public editMetadataField(field: MetadataField) {
    this.store.dispatch(new MetadataRegistryEditFieldAction(field));
  }

  /**
   * Method to cancel editing a metadata field, dispatches a cancel field action
   */
  public cancelEditMetadataField() {
    this.store.dispatch(new MetadataRegistryCancelFieldAction());
  }
  /**
   * Method to retrieve the metadata field that are currently being edited
   */
  public getActiveMetadataField(): Observable<MetadataField> {
    return this.store.pipe(select(editMetadataFieldSelector));
  }
  /**
   * Method to select a metadata field, dispatches a select field action
   * @param field The field that's being selected
   */
  public selectMetadataField(field: MetadataField) {
    this.store.dispatch(new MetadataRegistrySelectFieldAction(field))
  }
  /**
   * Method to deselect a metadata field, dispatches a deselect field action
   * @param field The field that's it being deselected
   */
  public deselectMetadataField(field: MetadataField) {
    this.store.dispatch(new MetadataRegistryDeselectFieldAction(field))
  }
  /**
   * Method to deselect all currently selected metadata fields, dispatches a deselect all field action
   */
  public deselectAllMetadataField() {
    this.store.dispatch(new MetadataRegistryDeselectAllFieldAction())
  }

  /**
   * Method to retrieve the metadata fields that are currently selected
   */
  public getSelectedMetadataFields(): Observable<MetadataField[]> {
    return this.store.pipe(select(selectedMetadataFieldsSelector));
  }

  /**
   * Create or Update a MetadataSchema
   *  If the MetadataSchema contains an id, it is assumed the schema already exists and is updated instead
   *  Since creating or updating is nearly identical, the only real difference is the request (and slight difference in endpoint):
   *  - On creation, a CreateMetadataSchemaRequest is used
   *  - On update, a UpdateMetadataSchemaRequest is used
   * @param schema    The MetadataSchema to create or update
   */
  public createOrUpdateMetadataSchema(schema: MetadataSchema): Observable<MetadataSchema> {
    const isUpdate = hasValue(schema.id);
    const requestId = this.requestService.generateRequestId();
    const endpoint$ = this.halService.getEndpoint(this.metadataSchemasPath).pipe(
      isNotEmptyOperator(),
      map((endpoint: string) => (isUpdate ? `${endpoint}/${schema.id}` : endpoint)),
      distinctUntilChanged()
    );

<<<<<<< HEAD
    const serializedSchema = new DSpaceRESTv2Serializer(NormalizedObjectFactory.getConstructor(ResourceType.MetadataSchema)).serialize(schema as any as NormalizedMetadataSchema);
=======
    const serializedSchema = new DSpaceRESTv2Serializer(getMapsToType(MetadataSchema.type)).serialize(schema as NormalizedMetadataSchema);
>>>>>>> 7903a930

    const request$ = endpoint$.pipe(
      take(1),
      map((endpoint: string) => {
        if (isUpdate) {
          const options: HttpOptions = Object.create({});
          let headers = new HttpHeaders();
          headers = headers.append('Content-Type', 'application/json');
          options.headers = headers;
          return new UpdateMetadataSchemaRequest(requestId, endpoint, JSON.stringify(serializedSchema), options);
        } else {
          return new CreateMetadataSchemaRequest(requestId, endpoint, JSON.stringify(serializedSchema));
        }
      })
    );

    // Execute the post/put request
    request$.pipe(
      configureRequest(this.requestService)
    ).subscribe();

    // Return created/updated schema
    return this.requestService.getByUUID(requestId).pipe(
      getResponseFromEntry(),
      map((response: RestResponse) => {
        if (!response.isSuccessful) {
          if (hasValue((response as any).errorMessage)) {
            this.notificationsService.error('Server Error:', (response as any).errorMessage, new NotificationOptions(-1));
          }
        } else {
          this.showNotifications(true, isUpdate, false, { prefix: schema.prefix });
          return response;
        }
      }),
      isNotEmptyOperator(),
      map((response: MetadataschemaSuccessResponse) => {
        if (isNotEmpty(response.metadataschema)) {
          return response.metadataschema;
        }
      })
    );
  }

  /**
   * Method to delete a metadata schema
   * @param id The id of the metadata schema to delete
   */
  public deleteMetadataSchema(id: number): Observable<RestResponse> {
    return this.delete(this.metadataSchemasPath, id);
  }

  /**
   * Method that clears a cached metadata schema request and returns its REST url
   */
  public clearMetadataSchemaRequests(): Observable<string> {
    return this.halService.getEndpoint(this.metadataSchemasPath).pipe(
      tap((href: string) => this.requestService.removeByHrefSubstring(href))
    )
  }

  /**
   * Create or Update a MetadataField
   *  If the MetadataField contains an id, it is assumed the field already exists and is updated instead
   *  Since creating or updating is nearly identical, the only real difference is the request (and slight difference in endpoint):
   *  - On creation, a CreateMetadataFieldRequest is used
   *  - On update, a UpdateMetadataFieldRequest is used
   * @param field    The MetadataField to create or update
   */
  public createOrUpdateMetadataField(field: MetadataField): Observable<MetadataField> {
    const isUpdate = hasValue(field.id);
    const requestId = this.requestService.generateRequestId();
    const endpoint$ = this.halService.getEndpoint(this.metadataFieldsPath).pipe(
      isNotEmptyOperator(),
      map((endpoint: string) => (isUpdate ? `${endpoint}/${field.id}` : `${endpoint}?schemaId=${field.schema.id}`)),
      distinctUntilChanged()
    );

    const request$ = endpoint$.pipe(
      take(1),
      map((endpoint: string) => {
        if (isUpdate) {
          const options: HttpOptions = Object.create({});
          let headers = new HttpHeaders();
          headers = headers.append('Content-Type', 'application/json');
          options.headers = headers;
          return new UpdateMetadataFieldRequest(requestId, endpoint, JSON.stringify(field), options);
        } else {
          return new CreateMetadataFieldRequest(requestId, endpoint, JSON.stringify(field));
        }
      })
    );

    // Execute the post/put request
    request$.pipe(
      configureRequest(this.requestService)
    ).subscribe();

    // Return created/updated field
    return this.requestService.getByUUID(requestId).pipe(
      getResponseFromEntry(),
      map((response: RestResponse) => {
        if (!response.isSuccessful) {
          if (hasValue((response as any).errorMessage)) {
            this.notificationsService.error('Server Error:', (response as any).errorMessage, new NotificationOptions(-1));
          }
        } else {
          const fieldString = `${field.schema.prefix}.${field.element}${field.qualifier ? `.${field.qualifier}` : ''}`;
          this.showNotifications(true, isUpdate, true, { field: fieldString });
          return response;
        }
      }),
      isNotEmptyOperator(),
      map((response: MetadatafieldSuccessResponse) => {
        if (isNotEmpty(response.metadatafield)) {
          return response.metadatafield;
        }
      })
    );
  }

  /**
   * Method to delete a metadata field
   * @param id The id of the metadata field to delete
   */
  public deleteMetadataField(id: number): Observable<RestResponse> {
    return this.delete(this.metadataFieldsPath, id);
  }
  /**
   * Method that clears a cached metadata field request and returns its REST url
   */
  public clearMetadataFieldRequests(): Observable<string> {
    return this.halService.getEndpoint(this.metadataFieldsPath).pipe(
      tap((href: string) => this.requestService.removeByHrefSubstring(href))
    )
  }

  private delete(path: string, id: number): Observable<RestResponse> {
    const requestId = this.requestService.generateRequestId();
    const endpoint$ = this.halService.getEndpoint(path).pipe(
      isNotEmptyOperator(),
      map((endpoint: string) => `${endpoint}/${id}`),
      distinctUntilChanged()
    );

    const request$ = endpoint$.pipe(
      take(1),
      map((endpoint: string) => new DeleteRequest(requestId, endpoint))
    );

    // Execute the delete request
    request$.pipe(
      configureRequest(this.requestService)
    ).subscribe();

    return this.requestService.getByUUID(requestId).pipe(
      getResponseFromEntry()
    );
  }

  private showNotifications(success: boolean, edited: boolean, isField: boolean, options: any) {
    const prefix = 'admin.registries.schema.notification';
    const suffix = success ? 'success' : 'failure';
    const editedString = edited ? 'edited' : 'created';
    const messages = observableCombineLatest(
      this.translateService.get(success ? `${prefix}.${suffix}` : `${prefix}.${suffix}`),
      this.translateService.get(`${prefix}${isField ? '.field' : ''}.${editedString}`, options)
    );
    messages.subscribe(([head, content]) => {
      if (success) {
        this.notificationsService.success(head, content)
      } else {
        this.notificationsService.error(head, content)
      }
    });
  }

  /**
   * Retrieve a filtered paginated list of metadata fields
   * @param query {string} The query to filter the field names by
   * @returns an observable that emits a remote data object with a page of metadata fields that match the query
   */
  queryMetadataFields(query: string): Observable<RemoteData<PaginatedList<MetadataField>>> {
    return this.getAllMetadataFields().pipe(
      map((rd: RemoteData<PaginatedList<MetadataField>>) => {
        const filteredFields: MetadataField[] = rd.payload.page.filter(
          (field: MetadataField) => field.toString().indexOf(query) >= 0
        );
        const page: PaginatedList<MetadataField> = new PaginatedList<MetadataField>(new PageInfo(), filteredFields)
        return Object.assign({}, rd, { payload: page });
      })
    );
  }
}<|MERGE_RESOLUTION|>--- conflicted
+++ resolved
@@ -463,11 +463,7 @@
       distinctUntilChanged()
     );
 
-<<<<<<< HEAD
-    const serializedSchema = new DSpaceRESTv2Serializer(NormalizedObjectFactory.getConstructor(ResourceType.MetadataSchema)).serialize(schema as any as NormalizedMetadataSchema);
-=======
-    const serializedSchema = new DSpaceRESTv2Serializer(getMapsToType(MetadataSchema.type)).serialize(schema as NormalizedMetadataSchema);
->>>>>>> 7903a930
+    const serializedSchema = new DSpaceRESTv2Serializer(getMapsToType(MetadataSchema.type)).serialize(schema as any as NormalizedMetadataSchema);
 
     const request$ = endpoint$.pipe(
       take(1),
