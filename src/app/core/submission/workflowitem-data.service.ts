--- conflicted
+++ resolved
@@ -18,13 +18,10 @@
 import { RemoteData } from '../data/remote-data';
 import { NoContent } from '../shared/NoContent.model';
 import { getFirstCompletedRemoteData } from '../shared/operators';
-<<<<<<< HEAD
-import { CoreState } from '../core-state.model';
-=======
 import { FollowLinkConfig } from '../../shared/utils/follow-link-config.model';
 import { WorkspaceItem } from './models/workspaceitem.model';
 import { RequestParam } from '../cache/models/request-param.model';
->>>>>>> c1e69765
+import { CoreState } from '../core-state.model';
 
 /**
  * A service that provides methods to make REST requests with workflow items endpoint.
