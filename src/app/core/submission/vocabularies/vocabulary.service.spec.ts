--- conflicted
+++ resolved
@@ -11,7 +11,7 @@
 import { RequestService } from '../../data/request.service';
 import { RequestParam } from '../../cache/models/request-param.model';
 import { PageInfo } from '../../shared/page-info.model';
-import { PaginatedList, buildPaginatedList } from '../../data/paginated-list.model';
+import { buildPaginatedList } from '../../data/paginated-list.model';
 import { createSuccessfulRemoteDataObject, createSuccessfulRemoteDataObject$ } from '../../../shared/remote-data.utils';
 import { RequestEntry } from '../../data/request.reducer';
 import { RestResponse } from '../../cache/response.models';
@@ -472,13 +472,8 @@
       it('should proxy the call to vocabularyDataService.findVocabularyById', () => {
         scheduler.schedule(() => service.findEntryDetailById('testValue', hierarchicalVocabulary.id));
         scheduler.flush();
-<<<<<<< HEAD
         const expectedId = `${hierarchicalVocabulary.id}:testValue`;
-        expect((service as any).vocabularyEntryDetailDataService.findById).toHaveBeenCalledWith(expectedId);
-=======
-        const expectedId = `${hierarchicalVocabulary.id}:testValue`
         expect((service as any).vocabularyEntryDetailDataService.findById).toHaveBeenCalledWith(expectedId, true);
->>>>>>> 85303576
       });
 
       it('should return a RemoteData<VocabularyEntryDetail> for the object with the given id', () => {
