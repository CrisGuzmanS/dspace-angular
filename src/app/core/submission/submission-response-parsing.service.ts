import { Inject, Injectable } from '@angular/core';

import { ResponseParsingService } from '../data/parsing.service';
import { RestRequest } from '../data/request.models';
import { DSpaceRESTV2Response } from '../dspace-rest-v2/dspace-rest-v2-response.model';
import { ErrorResponse, RestResponse, SubmissionSuccessResponse } from '../cache/response.models';
import { isEmpty, isNotEmpty, isNotNull } from '../../shared/empty.util';
import { ConfigObject } from '../config/models/config.model';
import { BaseResponseParsingService } from '../data/base-response-parsing.service';
import { GLOBAL_CONFIG } from '../../../config';
import { GlobalConfig } from '../../../config/global-config.interface';
import { ObjectCacheService } from '../cache/object-cache.service';
import { NormalizedWorkspaceItem } from './models/normalized-workspaceitem.model';
import { NormalizedWorkflowItem } from './models/normalized-workflowitem.model';
import { FormFieldMetadataValueObject } from '../../shared/form/builder/models/form-field-metadata-value.model';
import { SubmissionObject } from './models/submission-object.model';

/**
 * Export a function to check if object has same properties of FormFieldMetadataValueObject
 *
 * @param obj
 */
export function isServerFormValue(obj: any): boolean {
  return (typeof obj === 'object'
    && obj.hasOwnProperty('value')
    && obj.hasOwnProperty('language')
    && obj.hasOwnProperty('authority')
    && obj.hasOwnProperty('confidence'))
}

/**
 * Export a function to normalize sections object of the server response
 *
 * @param obj
 * @param objIndex
 */
export function normalizeSectionData(obj: any, objIndex?: number) {
  let result: any = obj;
  if (isNotNull(obj)) {
    // If is an Instance of FormFieldMetadataValueObject normalize it
    if (typeof obj === 'object' && isServerFormValue(obj)) {
      // If authority property is set normalize as a FormFieldMetadataValueObject object
      /* NOTE: Data received from server could have authority property equal to null, but into form
         field's model is required a FormFieldMetadataValueObject object as field value, so instantiate it */
      result = new FormFieldMetadataValueObject(
        obj.value,
        obj.language,
        obj.authority,
        (obj.display || obj.value),
        obj.place || objIndex,
        obj.confidence,
        obj.otherInformation
      );
    } else if (Array.isArray(obj)) {
      result = [];
      obj.forEach((item, index) => {
        result[index] = normalizeSectionData(item, index);
      });
    } else if (typeof obj === 'object') {
      result = Object.create({});
      Object.keys(obj)
        .forEach((key) => {
          result[key] = normalizeSectionData(obj[key]);
        });
    }
  }
  return result;
}

/**
 * Provides methods to parse response for a submission request.
 */
@Injectable()
export class SubmissionResponseParsingService extends BaseResponseParsingService implements ResponseParsingService {

  protected toCache = false;

  constructor(@Inject(GLOBAL_CONFIG) protected EnvConfig: GlobalConfig,
              protected objectCache: ObjectCacheService) {
    super();
  }

  /**
   * Parses data from the workspaceitems/workflowitems endpoints
   *
   * @param {RestRequest} request
   * @param {DSpaceRESTV2Response} data
   * @returns {RestResponse}
   */
  parse(request: RestRequest, data: DSpaceRESTV2Response): RestResponse {
    if (isNotEmpty(data.payload)
      && isNotEmpty(data.payload._links)
<<<<<<< HEAD
      && (data.statusCode === 201 || data.statusCode === 200)) {
      const dataDefinition = this.processResponse<SubmissionObject | ConfigObject>(data.payload, request.href);
=======
      && this.isSuccessStatus(data.statusCode)) {
      const dataDefinition = this.processResponse<SubmissionObject | ConfigObject, SubmissionResourceType>(data.payload, request.href);
>>>>>>> 2d07cc19
      return new SubmissionSuccessResponse(dataDefinition, data.statusCode, data.statusText, this.processPageInfo(data.payload));
    } else if (isEmpty(data.payload) && this.isSuccessStatus(data.statusCode)) {
      return new SubmissionSuccessResponse(null, data.statusCode, data.statusText);
    } else {
      return new ErrorResponse(
        Object.assign(
          new Error('Unexpected response from server'),
          {statusCode: data.statusCode, statusText: data.statusText}
        )
      );
    }
  }

  /**
   * Parses response and normalize it
   *
   * @param {DSpaceRESTV2Response} data
   * @param {string} requestHref
   * @returns {any[]}
   */
  protected processResponse<ObjectDomain>(data: any, requestHref: string): any[] {
    const dataDefinition = this.process<ObjectDomain>(data, requestHref);
    const normalizedDefinition = Array.of();
    const processedList = Array.isArray(dataDefinition) ? dataDefinition : Array.of(dataDefinition);

    processedList.forEach((item) => {

      let normalizedItem = Object.assign({}, item);
      // In case data is an Instance of NormalizedWorkspaceItem normalize field value of all the section of type form
      if (item instanceof NormalizedWorkspaceItem
        || item instanceof NormalizedWorkflowItem) {
        if (item.sections) {
          const precessedSection = Object.create({});
          // Iterate over all workspaceitem's sections
          Object.keys(item.sections)
            .forEach((sectionId) => {
              if (typeof item.sections[sectionId] === 'object' && isNotEmpty(item.sections[sectionId])) {
                const normalizedSectionData = Object.create({});
                // Iterate over all sections property
                Object.keys(item.sections[sectionId])
                  .forEach((metdadataId) => {
                    const entry = item.sections[sectionId][metdadataId];
                    // If entry is not an array, for sure is not a section of type form
                    if (Array.isArray(entry)) {
                      normalizedSectionData[metdadataId] = [];
                      entry.forEach((valueItem, index) => {
                        // Parse value and normalize it
                        const normValue = normalizeSectionData(valueItem, index);
                        if (isNotEmpty(normValue)) {
                          normalizedSectionData[metdadataId].push(normValue);
                        }
                      });
                    } else {
                      normalizedSectionData[metdadataId] = entry;
                    }
                  });
                precessedSection[sectionId] = normalizedSectionData;
              }
            });
          normalizedItem = Object.assign({}, item, { sections: precessedSection });
        }
      }
      normalizedDefinition.push(normalizedItem);
    });

    return normalizedDefinition;
  }

}<|MERGE_RESOLUTION|>--- conflicted
+++ resolved
@@ -90,13 +90,8 @@
   parse(request: RestRequest, data: DSpaceRESTV2Response): RestResponse {
     if (isNotEmpty(data.payload)
       && isNotEmpty(data.payload._links)
-<<<<<<< HEAD
-      && (data.statusCode === 201 || data.statusCode === 200)) {
+      && this.isSuccessStatus(data.statusCode)) {
       const dataDefinition = this.processResponse<SubmissionObject | ConfigObject>(data.payload, request.href);
-=======
-      && this.isSuccessStatus(data.statusCode)) {
-      const dataDefinition = this.processResponse<SubmissionObject | ConfigObject, SubmissionResourceType>(data.payload, request.href);
->>>>>>> 2d07cc19
       return new SubmissionSuccessResponse(dataDefinition, data.statusCode, data.statusText, this.processPageInfo(data.payload));
     } else if (isEmpty(data.payload) && this.isSuccessStatus(data.statusCode)) {
       return new SubmissionSuccessResponse(null, data.statusCode, data.statusText);
