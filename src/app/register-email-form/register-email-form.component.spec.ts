--- conflicted
+++ resolved
@@ -14,10 +14,9 @@
 import { NotificationsServiceStub } from '../shared/testing/notifications-service.stub';
 import {
   RegisterEmailFormComponent,
-  TYPE_REQUEST_REGISTER,
   TYPE_REQUEST_FORGOT
 } from './register-email-form.component';
-import { createSuccessfulRemoteDataObject$, createFailedRemoteDataObject$ } from '../shared/remote-data.utils';
+import { createSuccessfulRemoteDataObject$ } from '../shared/remote-data.utils';
 import { ConfigurationDataService } from '../core/data/configuration-data.service';
 import { GoogleRecaptchaService } from '../core/google-recaptcha/google-recaptcha.service';
 import { CookieService } from '../core/services/cookie.service';
@@ -57,19 +56,8 @@
       registerEmail: createSuccessfulRemoteDataObject$({})
     });
 
-<<<<<<< HEAD
-=======
-    configurationDataService = jasmine.createSpyObj('configurationDataService', {
-      findByPropertyName: createSuccessfulRemoteDataObject$(Object.assign(new ConfigurationProperty(), {
-        name: 'authentication-password.domain.valid',
-        values: [
-          'example.com, @gmail.com'
-        ]
-      }))
-    });
     jasmine.getEnv().allowRespy(true);
 
->>>>>>> 22fbed76
     TestBed.configureTestingModule({
       imports: [CommonModule, RouterTestingModule.withRoutes([]), TranslateModule.forRoot(), ReactiveFormsModule],
       declarations: [RegisterEmailFormComponent],
@@ -106,7 +94,7 @@
 
       comp.ngOnInit();
 
-      expect(configurationDataService.findByPropertyName).not.toHaveBeenCalled();
+      expect(configurationDataService.findByPropertyName).not.toHaveBeenCalledWith('authentication-password.domain.valid');
     });
   });
   describe('email validation', () => {
