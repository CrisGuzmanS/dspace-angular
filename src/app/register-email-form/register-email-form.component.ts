import {ChangeDetectorRef, Component, Input, OnInit, Optional} from '@angular/core';
import {EpersonRegistrationService} from '../core/data/eperson-registration.service';
import {NotificationsService} from '../shared/notifications/notifications.service';
import {TranslateService} from '@ngx-translate/core';
import {Router} from '@angular/router';
import { FormBuilder, FormControl, FormGroup, Validators, ValidatorFn } from '@angular/forms';
import {Registration} from '../core/shared/registration.model';
import {RemoteData} from '../core/data/remote-data';
import {ConfigurationDataService} from '../core/data/configuration-data.service';
import {getAllCompletedRemoteData, getFirstSucceededRemoteDataPayload} from '../core/shared/operators';
import {ConfigurationProperty} from '../core/shared/configuration-property.model';
import {isNotEmpty} from '../shared/empty.util';
import {BehaviorSubject, combineLatest, Observable, of, switchMap} from 'rxjs';
import {map, startWith, take} from 'rxjs/operators';
import {CAPTCHA_NAME, GoogleRecaptchaService} from '../core/google-recaptcha/google-recaptcha.service';
import {AlertType} from '../shared/alert/aletr-type';
import {KlaroService} from '../shared/cookies/klaro.service';
import {CookieService} from '../core/services/cookie.service';

export const TYPE_REQUEST_FORGOT = 'forgot';
export const TYPE_REQUEST_REGISTER = 'register';

@Component({
  selector: 'ds-register-email-form',
  templateUrl: './register-email-form.component.html'
})
/**
 * Component responsible to render an email registration form.
 */
export class RegisterEmailFormComponent implements OnInit {

  /**
   * The form containing the mail address
   */
  form: FormGroup;

  /**
   * The message prefix
   */
  @Input()
  MESSAGE_PREFIX: string;

  /**
   * Type of register request to be done, register new email or forgot password (same endpoint)
   */
  @Input()
  typeRequest: string = null;

  public AlertTypeEnum = AlertType;

  /**
   * registration verification configuration
   */
  registrationVerification = false;

  /**
   * Return true if the user completed the reCaptcha verification (checkbox mode)
   */
  checkboxCheckedSubject$ = new BehaviorSubject<boolean>(false);

  disableUntilChecked = true;

  validMailDomains: string[];
  TYPE_REQUEST_REGISTER = TYPE_REQUEST_REGISTER;

  captchaVersion(): Observable<string> {
    return this.googleRecaptchaService.captchaVersion();
  }

  captchaMode(): Observable<string> {
    return this.googleRecaptchaService.captchaMode();
  }


  captchaVersion(): Observable<string> {
    return this.googleRecaptchaService.captchaVersion();
  }

  captchaMode(): Observable<string> {
    return this.googleRecaptchaService.captchaMode();
  }

  constructor(
    private epersonRegistrationService: EpersonRegistrationService,
    private notificationService: NotificationsService,
    private translateService: TranslateService,
    private router: Router,
    private formBuilder: FormBuilder,
    private configService: ConfigurationDataService,
    public googleRecaptchaService: GoogleRecaptchaService,
    public cookieService: CookieService,
    @Optional() public klaroService: KlaroService,
    private changeDetectorRef: ChangeDetectorRef,
    private notificationsService: NotificationsService,
  ) {
  }

  ngOnInit(): void {
    const validators: ValidatorFn[] = [
      Validators.required,
<<<<<<< HEAD
      // Regex pattern borrowed from HTML5 specs for a valid email address:
      // https://html.spec.whatwg.org/multipage/input.html#valid-e-mail-address
      Validators.pattern('^[a-zA-Z0-9.!#$%&\'*+\/=?^_`{|}~-]+@[a-zA-Z0-9](?:[a-zA-Z0-9-]{0,61}[a-zA-Z0-9])?(?:\.[a-zA-Z0-9](?:[a-zA-Z0-9-]{0,61}[a-zA-Z0-9])?)*$')
=======
      Validators.email,
      Validators.pattern('^[a-z0-9._%+-]+@[a-z0-9.-]+\.[a-z]{2,4}$')
>>>>>>> 31d86eeb
    ];
    this.form = this.formBuilder.group({
      email: new FormControl('', {
        validators: validators,
      })
    });
    this.validMailDomains = [];
    this.configService.findByPropertyName('authentication-password.domain.valid')
      .pipe(getAllCompletedRemoteData())
      .subscribe((remoteData: RemoteData<ConfigurationProperty>) => {
        if (remoteData.payload) {
          for (const remoteValue of remoteData.payload.values) {
            this.validMailDomains.push(remoteValue);
            if (this.validMailDomains.length !== 0 && this.typeRequest === TYPE_REQUEST_REGISTER) {
              this.form.get('email').setValidators([
                ...validators,
                Validators.pattern(this.validMailDomains.map((domain: string) => '(^.*' + domain.replace(new RegExp('\\.', 'g'), '\\.') + '$)').join('|')),
              ]);
              this.form.updateValueAndValidity();
            }
          }
        }
      });
    this.configService.findByPropertyName('registration.verification.enabled').pipe(
      getFirstSucceededRemoteDataPayload(),
      map((res: ConfigurationProperty) => res?.values[0].toLowerCase() === 'true')
    ).subscribe((res: boolean) => {
      this.registrationVerification = res;
    });

    this.disableUntilCheckedFcn().subscribe((res) => {
      this.disableUntilChecked = res;
      this.changeDetectorRef.detectChanges();
    });
  }

  /**
   * execute the captcha function for v2 invisible
   */
  executeRecaptcha() {
    this.googleRecaptchaService.executeRecaptcha();
  }

  /**
   * Register an email address
   */
  register(tokenV2?) {
    if (!this.form.invalid) {
      if (this.registrationVerification) {
        combineLatest([this.captchaVersion(), this.captchaMode()]).pipe(
          switchMap(([captchaVersion, captchaMode])  => {
            if (captchaVersion === 'v3') {
              return this.googleRecaptchaService.getRecaptchaToken('register_email');
            } else if (captchaVersion === 'v2' && captchaMode === 'checkbox') {
              return of(this.googleRecaptchaService.getRecaptchaTokenResponse());
            } else if (captchaVersion === 'v2' && captchaMode === 'invisible') {
              return of(tokenV2);
            } else {
              console.error(`Invalid reCaptcha configuration: version = ${captchaVersion}, mode = ${captchaMode}`);
              this.showNotification('error');
            }
          }),
          take(1),
        ).subscribe((token) => {
            if (isNotEmpty(token)) {
              this.registration(token);
            } else {
              console.error('reCaptcha error');
              this.showNotification('error');
            }
          }
        );
      } else {
        this.registration();
      }
    }
  }

  /**
   * Registration of an email address
   */
  registration(captchaToken = null) {
    let registerEmail$ = captchaToken ?
      this.epersonRegistrationService.registerEmail(this.email.value, captchaToken, this.typeRequest) :
      this.epersonRegistrationService.registerEmail(this.email.value, null, this.typeRequest);
    registerEmail$.subscribe((response: RemoteData<Registration>) => {
      if (response.hasSucceeded) {
        this.notificationService.success(this.translateService.get(`${this.MESSAGE_PREFIX}.success.head`),
          this.translateService.get(`${this.MESSAGE_PREFIX}.success.content`, {email: this.email.value}));
        this.router.navigate(['/home']);
        } else if (response.statusCode === 422) {
        this.notificationService.error(this.translateService.get(`${this.MESSAGE_PREFIX}.error.head`), this.translateService.get(`${this.MESSAGE_PREFIX}.error.maildomain`, {domains: this.validMailDomains.join(', ')}));
      } else {
        this.notificationService.error(this.translateService.get(`${this.MESSAGE_PREFIX}.error.head`),
          this.translateService.get(`${this.MESSAGE_PREFIX}.error.content`, {email: this.email.value}));
      }
    });
  }

  /**
   * Return true if the user has accepted the required cookies for reCaptcha
   */
  isRecaptchaCookieAccepted(): boolean {
    const klaroAnonymousCookie = this.cookieService.get('klaro-anonymous');
    return isNotEmpty(klaroAnonymousCookie) ? klaroAnonymousCookie[CAPTCHA_NAME] : false;
  }

  /**
   * Return true if the user has not completed the reCaptcha verification (checkbox mode)
   */
  disableUntilCheckedFcn(): Observable<boolean> {
    const checked$ = this.checkboxCheckedSubject$.asObservable();
    return combineLatest([this.captchaVersion(), this.captchaMode(), checked$]).pipe(
      // disable if checkbox is not checked or if reCaptcha is not in v2 checkbox mode
      switchMap(([captchaVersion, captchaMode, checked])  => captchaVersion === 'v2' && captchaMode === 'checkbox' ? of(!checked) : of(false)),
      startWith(true),
    );
  }

  get email() {
    return this.form.get('email');
  }

  onCheckboxChecked(checked: boolean) {
    this.checkboxCheckedSubject$.next(checked);
  }

  /**
   * Show a notification to the user
   * @param key
   */
  showNotification(key) {
    const notificationTitle = this.translateService.get(this.MESSAGE_PREFIX + '.google-recaptcha.notification.title');
    const notificationErrorMsg = this.translateService.get(this.MESSAGE_PREFIX + '.google-recaptcha.notification.message.error');
    const notificationExpiredMsg = this.translateService.get(this.MESSAGE_PREFIX + '.google-recaptcha.notification.message.expired');
    switch (key) {
      case 'expired':
        this.notificationsService.warning(notificationTitle, notificationExpiredMsg);
        break;
      case 'error':
        this.notificationsService.error(notificationTitle, notificationErrorMsg);
        break;
      default:
        console.warn(`Unimplemented notification '${key}' from reCaptcha service`);
    }
  }

}<|MERGE_RESOLUTION|>--- conflicted
+++ resolved
@@ -71,15 +71,6 @@
     return this.googleRecaptchaService.captchaMode();
   }
 
-
-  captchaVersion(): Observable<string> {
-    return this.googleRecaptchaService.captchaVersion();
-  }
-
-  captchaMode(): Observable<string> {
-    return this.googleRecaptchaService.captchaMode();
-  }
-
   constructor(
     private epersonRegistrationService: EpersonRegistrationService,
     private notificationService: NotificationsService,
@@ -98,14 +89,10 @@
   ngOnInit(): void {
     const validators: ValidatorFn[] = [
       Validators.required,
-<<<<<<< HEAD
+      Validators.email,
       // Regex pattern borrowed from HTML5 specs for a valid email address:
       // https://html.spec.whatwg.org/multipage/input.html#valid-e-mail-address
       Validators.pattern('^[a-zA-Z0-9.!#$%&\'*+\/=?^_`{|}~-]+@[a-zA-Z0-9](?:[a-zA-Z0-9-]{0,61}[a-zA-Z0-9])?(?:\.[a-zA-Z0-9](?:[a-zA-Z0-9-]{0,61}[a-zA-Z0-9])?)*$')
-=======
-      Validators.email,
-      Validators.pattern('^[a-z0-9._%+-]+@[a-z0-9.-]+\.[a-z]{2,4}$')
->>>>>>> 31d86eeb
     ];
     this.form = this.formBuilder.group({
       email: new FormControl('', {
