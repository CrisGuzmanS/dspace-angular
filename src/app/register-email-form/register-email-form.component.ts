--- conflicted
+++ resolved
@@ -127,7 +127,6 @@
    */
   register(tokenV2?) {
     if (!this.form.invalid) {
-<<<<<<< HEAD
       if (this.registrationVerification) {
         combineLatest([this.captchaVersion(), this.captchaMode()]).pipe(
           switchMap(([captchaVersion, captchaMode])  => {
@@ -155,22 +154,6 @@
       } else {
         this.registration();
       }
-=======
-      this.epersonRegistrationService.registerEmail(this.email.value, this.typeRequest).subscribe((response: RemoteData<Registration>) => {
-        if (response.hasSucceeded) {
-          this.notificationService.success(this.translateService.get(`${this.MESSAGE_PREFIX}.success.head`),
-            this.translateService.get(`${this.MESSAGE_PREFIX}.success.content`, {email: this.email.value}));
-          this.router.navigate(['/home']);
-        } else if (response.statusCode === 422) {
-          this.notificationService.error(this.translateService.get(`${this.MESSAGE_PREFIX}.error.head`), this.translateService.get(`${this.MESSAGE_PREFIX}.error.maildomain`, { domains: this.validMailDomains.join(', ')}));
-        } else {
-          this.notificationService.error(this.translateService.get(`${this.MESSAGE_PREFIX}.error.head`),
-            this.translateService.get(`${this.MESSAGE_PREFIX}.error.content`, {email: this.email.value}));
-          this.notificationService.error('title', response.errorMessage);
-        }
-        }
-      );
->>>>>>> 66c6872b
     }
   }
 
@@ -186,7 +169,7 @@
         this.notificationService.success(this.translateService.get(`${this.MESSAGE_PREFIX}.success.head`),
           this.translateService.get(`${this.MESSAGE_PREFIX}.success.content`, {email: this.email.value}));
         this.router.navigate(['/home']);
-      } else if (response.statusCode === 400) {
+        } else if (response.statusCode === 422) {
         this.notificationService.error(this.translateService.get(`${this.MESSAGE_PREFIX}.error.head`), this.translateService.get(`${this.MESSAGE_PREFIX}.error.maildomain`, {domains: this.validMailDomains.join(', ')}));
       } else {
         this.notificationService.error(this.translateService.get(`${this.MESSAGE_PREFIX}.error.head`),
