<<<<<<< HEAD
<div class="row">
  <div *ngIf="showThumbnails" class="col-3 col-md-2">
    <a *ngIf="linkType != linkTypes.None" [target]="(linkType == linkTypes.ExternalLink) ? '_blank' : '_self'"
       rel="noopener noreferrer"
       [routerLink]="[itemPageRoute]" class="lead item-list-title dont-break-out">
      <ds-thumbnail [thumbnail]="dso?.thumbnail | async" [limitWidth]="true">
      </ds-thumbnail>
    </a>
      <span *ngIf="linkType == linkTypes.None" class="lead item-list-title dont-break-out">
      <ds-thumbnail [thumbnail]="dso?.thumbnail | async" [limitWidth]="true">
      </ds-thumbnail>
    </span>
  </div>
  <div [ngClass]="showThumbnails ? 'col-9' : 'col-md-12'">
    <ds-type-badge *ngIf="showLabel" [object]="dso"></ds-type-badge>
    <ds-truncatable [id]="dso.id">
      <a *ngIf="linkType != linkTypes.None" [target]="(linkType == linkTypes.ExternalLink) ? '_blank' : '_self'"
         rel="noopener noreferrer"
         [routerLink]="[itemPageRoute]" class="lead item-list-title dont-break-out"
         [innerHTML]="dsoTitle"></a>
      <span *ngIf="linkType == linkTypes.None"
            class="lead item-list-title dont-break-out"
            [innerHTML]="dsoTitle"></span>
      <span class="text-muted">
=======
<ds-themed-badges *ngIf="showLabel" [object]="dso"></ds-themed-badges>
<ds-truncatable [id]="dso.id">
    <a *ngIf="linkType != linkTypes.None" [target]="(linkType == linkTypes.ExternalLink) ? '_blank' : '_self'" rel="noopener noreferrer"
            [routerLink]="[itemPageRoute]" class="lead item-list-title dont-break-out"
            [innerHTML]="dsoTitle"></a>
    <span *ngIf="linkType == linkTypes.None"
          class="lead item-list-title dont-break-out"
          [innerHTML]="dsoTitle"></span>
    <span class="text-muted">
>>>>>>> 85562679
    <ds-truncatable-part [id]="dso.id" [minLines]="1">
            <span *ngIf="dso.allMetadata(['publicationvolume.volumeNumber']).length > 0"
                  class="item-list-journal-issues">
                    <span *ngFor="let value of allMetadataValues(['publicationvolume.volumeNumber']); let last=last;">
                        <span [innerHTML]="value"><span [innerHTML]="value"></span></span>
                    </span>
                <span *ngIf="dso.allMetadata(['publicationissue.issueNumber']).length > 0"
                      class="item-list-journal-issue-numbers">
                    <span *ngFor="let value of allMetadataValues(['publicationissue.issueNumber']); let last=last;">
                        <span> - </span><span [innerHTML]="value"><span [innerHTML]="value"></span></span>
                    </span>
                </span>
            </span>
        </ds-truncatable-part>
  </span>
    </ds-truncatable>
  </div>
</div><|MERGE_RESOLUTION|>--- conflicted
+++ resolved
@@ -1,4 +1,3 @@
-<<<<<<< HEAD
 <div class="row">
   <div *ngIf="showThumbnails" class="col-3 col-md-2">
     <a *ngIf="linkType != linkTypes.None" [target]="(linkType == linkTypes.ExternalLink) ? '_blank' : '_self'"
@@ -13,7 +12,7 @@
     </span>
   </div>
   <div [ngClass]="showThumbnails ? 'col-9' : 'col-md-12'">
-    <ds-type-badge *ngIf="showLabel" [object]="dso"></ds-type-badge>
+    <ds-themed-badges *ngIf="showLabel" [object]="dso"></ds-themed-badges>
     <ds-truncatable [id]="dso.id">
       <a *ngIf="linkType != linkTypes.None" [target]="(linkType == linkTypes.ExternalLink) ? '_blank' : '_self'"
          rel="noopener noreferrer"
@@ -23,17 +22,6 @@
             class="lead item-list-title dont-break-out"
             [innerHTML]="dsoTitle"></span>
       <span class="text-muted">
-=======
-<ds-themed-badges *ngIf="showLabel" [object]="dso"></ds-themed-badges>
-<ds-truncatable [id]="dso.id">
-    <a *ngIf="linkType != linkTypes.None" [target]="(linkType == linkTypes.ExternalLink) ? '_blank' : '_self'" rel="noopener noreferrer"
-            [routerLink]="[itemPageRoute]" class="lead item-list-title dont-break-out"
-            [innerHTML]="dsoTitle"></a>
-    <span *ngIf="linkType == linkTypes.None"
-          class="lead item-list-title dont-break-out"
-          [innerHTML]="dsoTitle"></span>
-    <span class="text-muted">
->>>>>>> 85562679
     <ds-truncatable-part [id]="dso.id" [minLines]="1">
             <span *ngIf="dso.allMetadata(['publicationvolume.volumeNumber']).length > 0"
                   class="item-list-journal-issues">
