<<<<<<< HEAD
<div class="row">
  <div *ngIf="showThumbnails" class="col-3 col-md-2">
    <a *ngIf="linkType != linkTypes.None" [target]="(linkType == linkTypes.ExternalLink) ? '_blank' : '_self'" rel="noopener noreferrer"
       [routerLink]="[itemPageRoute]" class="lead item-list-title dont-break-out">
      <ds-thumbnail [thumbnail]="dso?.thumbnail | async" [limitWidth]="true">
      </ds-thumbnail>
    </a>
      <span *ngIf="linkType == linkTypes.None" class="lead item-list-title dont-break-out">
      <ds-thumbnail [thumbnail]="dso?.thumbnail | async" [limitWidth]="true">
      </ds-thumbnail>
    </span>
  </div>
  <div [ngClass]="showThumbnails ? 'col-9' : 'col-md-12'">
    <ds-type-badge *ngIf="showLabel" [object]="dso"></ds-type-badge>
    <ds-truncatable [id]="dso.id">
      <a *ngIf="linkType != linkTypes.None" [target]="(linkType == linkTypes.ExternalLink) ? '_blank' : '_self'" rel="noopener noreferrer"
         [routerLink]="[itemPageRoute]" class="lead item-list-title dont-break-out"
         [innerHTML]="dsoTitle"></a>
      <span *ngIf="linkType == linkTypes.None"
            class="lead item-list-title dont-break-out"
            [innerHTML]="dsoTitle"></span>
      <span class="text-muted">
=======
<ds-type-badge *ngIf="showLabel" [object]="dso"></ds-type-badge>
<ds-truncatable [id]="dso.id">
    <a *ngIf="linkType != linkTypes.None" [target]="(linkType == linkTypes.ExternalLink) ? '_blank' : '_self'" [attr.rel]="(linkType == linkTypes.ExternalLink) ? 'noopener' : null"
            [routerLink]="[itemPageRoute]" class="lead item-list-title dont-break-out"
            [innerHTML]="dsoTitle"></a>
    <span *ngIf="linkType == linkTypes.None"
          class="lead item-list-title dont-break-out"
          [innerHTML]="dsoTitle"></span>
    <span class="text-muted">
>>>>>>> bd4dbcf9
    <ds-truncatable-part [id]="dso.id" [minLines]="1">
            <span *ngIf="dso.allMetadata(['creativeworkseries.issn']).length > 0"
                  class="item-list-journals">
                    <span *ngFor="let value of allMetadataValues(['creativeworkseries.issn']); let last=last;">
                        <span [innerHTML]="value"><span [innerHTML]="value"></span></span>
                    </span>
            </span>
        </ds-truncatable-part>
  </span>
    </ds-truncatable>
  </div>
</div><|MERGE_RESOLUTION|>--- conflicted
+++ resolved
@@ -1,7 +1,6 @@
-<<<<<<< HEAD
 <div class="row">
   <div *ngIf="showThumbnails" class="col-3 col-md-2">
-    <a *ngIf="linkType != linkTypes.None" [target]="(linkType == linkTypes.ExternalLink) ? '_blank' : '_self'" rel="noopener noreferrer"
+    <a *ngIf="linkType != linkTypes.None" [target]="(linkType == linkTypes.ExternalLink) ? '_blank' : '_self'" [attr.rel]="(linkType == linkTypes.ExternalLink) ? 'noopener' : null"
        [routerLink]="[itemPageRoute]" class="lead item-list-title dont-break-out">
       <ds-thumbnail [thumbnail]="dso?.thumbnail | async" [limitWidth]="true">
       </ds-thumbnail>
@@ -14,24 +13,13 @@
   <div [ngClass]="showThumbnails ? 'col-9' : 'col-md-12'">
     <ds-type-badge *ngIf="showLabel" [object]="dso"></ds-type-badge>
     <ds-truncatable [id]="dso.id">
-      <a *ngIf="linkType != linkTypes.None" [target]="(linkType == linkTypes.ExternalLink) ? '_blank' : '_self'" rel="noopener noreferrer"
+      <a *ngIf="linkType != linkTypes.None" [target]="(linkType == linkTypes.ExternalLink) ? '_blank' : '_self'" [attr.rel]="(linkType == linkTypes.ExternalLink) ? 'noopener' : null"
          [routerLink]="[itemPageRoute]" class="lead item-list-title dont-break-out"
          [innerHTML]="dsoTitle"></a>
       <span *ngIf="linkType == linkTypes.None"
             class="lead item-list-title dont-break-out"
             [innerHTML]="dsoTitle"></span>
       <span class="text-muted">
-=======
-<ds-type-badge *ngIf="showLabel" [object]="dso"></ds-type-badge>
-<ds-truncatable [id]="dso.id">
-    <a *ngIf="linkType != linkTypes.None" [target]="(linkType == linkTypes.ExternalLink) ? '_blank' : '_self'" [attr.rel]="(linkType == linkTypes.ExternalLink) ? 'noopener' : null"
-            [routerLink]="[itemPageRoute]" class="lead item-list-title dont-break-out"
-            [innerHTML]="dsoTitle"></a>
-    <span *ngIf="linkType == linkTypes.None"
-          class="lead item-list-title dont-break-out"
-          [innerHTML]="dsoTitle"></span>
-    <span class="text-muted">
->>>>>>> bd4dbcf9
     <ds-truncatable-part [id]="dso.id" [minLines]="1">
             <span *ngIf="dso.allMetadata(['creativeworkseries.issn']).length > 0"
                   class="item-list-journals">
