--- conflicted
+++ resolved
@@ -7,16 +7,8 @@
 import { TruncatePipe } from '../../../../shared/utils/truncate.pipe';
 import { TruncatableService } from '../../../../shared/truncatable/truncatable.service';
 
-<<<<<<< HEAD
-let journalIssueListElementComponent: JournalIssueListElementComponent;
-let fixture: ComponentFixture<JournalIssueListElementComponent>;
-
-const mockItemWithMetadata: Item = Object.assign(new Item(), {
+const mockItem: Item = Object.assign(new Item(), {
   bundles: observableOf({}),
-=======
-const mockItem: Item = Object.assign(new Item(), {
-  bitstreams: observableOf({}),
->>>>>>> 981c9159
   metadata: {
     'dc.title': [
       {
@@ -38,20 +30,6 @@
     ]
   }
 });
-<<<<<<< HEAD
-const mockItemWithoutMetadata: Item = Object.assign(new Item(), {
-  bundles: observableOf({}),
-  metadata: {
-    'dc.title': [
-      {
-        language: 'en_US',
-        value: 'This is just another title'
-      }
-    ]
-  }
-});
-=======
->>>>>>> 981c9159
 
 describe('JournalIssueListElementComponent', () => {
   let comp;
