<div class="d-flex flex-row">
  <h2 class="item-page-title-field mr-auto">
    {{'journal.page.titleprefix' | translate}}<ds-metadata-values [mdValues]="object?.allMetadata(['dc.title'])"></ds-metadata-values>
  </h2>
  <div class="pl-2">
    <ds-dso-page-edit-button [pageRoute]="itemPageRoute" [dso]="object" [tooltipMsg]="'journal.page.edit'"></ds-dso-page-edit-button>
  </div>
</div>
<div class="row">
  <div class="col-xs-12 col-md-4">
    <ds-metadata-field-wrapper [hideIfNoTextContent]="false">
<<<<<<< HEAD
      <ds-thumbnail [thumbnail]="thumbnail$ | async"></ds-thumbnail>
=======
      <ds-thumbnail [thumbnail]="object?.thumbnail | async"></ds-thumbnail>
>>>>>>> 0ee451f3
    </ds-metadata-field-wrapper>
    <ds-generic-item-page-field class="item-page-fields" [item]="object"
      [fields]="['creativeworkseries.issn']"
      [label]="'journal.page.issn'">
    </ds-generic-item-page-field>
    <ds-generic-item-page-field class="item-page-fields" [item]="object"
      [fields]="['creativework.publisher']"
      [label]="'journal.page.publisher'">
    </ds-generic-item-page-field>
    <ds-generic-item-page-field [item]="object"
      [fields]="['creativework.editor']"
      [label]="'journal.page.editor'">
    </ds-generic-item-page-field>
  </div>
  <div class="col-xs-12 col-md-6">
    <ds-related-items
      [parentItem]="object"
      [relationType]="'isVolumeOfJournal'"
      [label]="'relationships.isVolumeOf' | translate">
    </ds-related-items>
    <ds-generic-item-page-field class="item-page-fields" [item]="object"
      [fields]="['dc.description']"
      [label]="'journal.page.description'">
    </ds-generic-item-page-field>
    <div>
      <a class="btn btn-outline-primary" [routerLink]="[itemPageRoute + '/full']">
        {{"item.page.link.full" | translate}}
      </a>
    </div>
  </div>
  <div class="mt-5 w-100">
    <ds-tabbed-related-entities-search  [item]="object"
                                        [relationTypes]="[{
                                          label: 'isJournalOfPublication',
                                          filter: 'isJournalOfPublication'
                                        }]">
    </ds-tabbed-related-entities-search>
  </div>
</div><|MERGE_RESOLUTION|>--- conflicted
+++ resolved
@@ -9,11 +9,7 @@
 <div class="row">
   <div class="col-xs-12 col-md-4">
     <ds-metadata-field-wrapper [hideIfNoTextContent]="false">
-<<<<<<< HEAD
-      <ds-thumbnail [thumbnail]="thumbnail$ | async"></ds-thumbnail>
-=======
       <ds-thumbnail [thumbnail]="object?.thumbnail | async"></ds-thumbnail>
->>>>>>> 0ee451f3
     </ds-metadata-field-wrapper>
     <ds-generic-item-page-field class="item-page-fields" [item]="object"
       [fields]="['creativeworkseries.issn']"
