import { Component } from '@angular/core';
import { ItemViewMode, rendersItemType } from '../../../../shared/items/item-type-decorator';
import { ItemComponent } from '../../../../+item-page/simple/item-types/shared/item.component';

@rendersItemType('Journal', ItemViewMode.Detail)
@Component({
  selector: 'ds-journal',
  styleUrls: ['./journal.component.scss'],
  templateUrl: './journal.component.html'
})
/**
 * The component for displaying metadata and relations of an item of the type Journal
 */
export class JournalComponent extends ItemComponent {
<<<<<<< HEAD
  /**
   * The volumes related to this journal
   */
  volumes$: Observable<Item[]>;

  ngOnInit(): void {
    super.ngOnInit();
    this.volumes$ = this.relationshipService.getRelatedItemsByLabel(this.item, 'isVolumeOfJournal');
  }
=======
>>>>>>> 76636933
}<|MERGE_RESOLUTION|>--- conflicted
+++ resolved
@@ -12,16 +12,4 @@
  * The component for displaying metadata and relations of an item of the type Journal
  */
 export class JournalComponent extends ItemComponent {
-<<<<<<< HEAD
-  /**
-   * The volumes related to this journal
-   */
-  volumes$: Observable<Item[]>;
-
-  ngOnInit(): void {
-    super.ngOnInit();
-    this.volumes$ = this.relationshipService.getRelatedItemsByLabel(this.item, 'isVolumeOfJournal');
-  }
-=======
->>>>>>> 76636933
 }