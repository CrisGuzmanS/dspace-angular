import { Component } from '@angular/core';
import { ItemViewMode, rendersItemType } from '../../../../shared/items/item-type-decorator';
import { ItemComponent } from '../../../../+item-page/simple/item-types/shared/item.component';

@rendersItemType('JournalVolume', ItemViewMode.Detail)
@Component({
  selector: 'ds-journal-volume',
  styleUrls: ['./journal-volume.component.scss'],
  templateUrl: './journal-volume.component.html'
})
/**
 * The component for displaying metadata and relations of an item of the type Journal Volume
 */
export class JournalVolumeComponent extends ItemComponent {
<<<<<<< HEAD
  /**
   * The journals related to this journal volume
   */
  journals$: Observable<Item[]>;

  /**
   * The journal issues related to this journal volume
   */
  issues$: Observable<Item[]>;

  ngOnInit(): void {
    super.ngOnInit();
    this.journals$ = this.relationshipService.getRelatedItemsByLabel(this.item, 'isJournalOfVolume');
    this.issues$ = this.relationshipService.getRelatedItemsByLabel(this.item, 'isIssueOfJournalVolume');
  }
=======
>>>>>>> 76636933
}<|MERGE_RESOLUTION|>--- conflicted
+++ resolved
@@ -12,22 +12,4 @@
  * The component for displaying metadata and relations of an item of the type Journal Volume
  */
 export class JournalVolumeComponent extends ItemComponent {
-<<<<<<< HEAD
-  /**
-   * The journals related to this journal volume
-   */
-  journals$: Observable<Item[]>;
-
-  /**
-   * The journal issues related to this journal volume
-   */
-  issues$: Observable<Item[]>;
-
-  ngOnInit(): void {
-    super.ngOnInit();
-    this.journals$ = this.relationshipService.getRelatedItemsByLabel(this.item, 'isJournalOfVolume');
-    this.issues$ = this.relationshipService.getRelatedItemsByLabel(this.item, 'isIssueOfJournalVolume');
-  }
-=======
->>>>>>> 76636933
 }