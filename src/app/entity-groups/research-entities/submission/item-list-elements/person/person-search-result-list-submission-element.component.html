--- conflicted
+++ resolved
@@ -1,11 +1,7 @@
 <div class="row">
   <div *ngIf="showThumbnails" class="col-3 col-md-2">
     <a *ngIf="linkType != linkTypes.None" [target]="(linkType == linkTypes.ExternalLink) ? '_blank' : '_self'"
-<<<<<<< HEAD
-       [attr.rel]="(linkType == linkTypes.ExternalLink) ? 'noopener' : null" class="dont-break-out">
-=======
        [attr.rel]="(linkType == linkTypes.ExternalLink) ? 'noopener noreferrer' : null" class="dont-break-out">
->>>>>>> ffdc7b32
       <ds-thumbnail [thumbnail]="dso?.thumbnail | async"
                     [defaultImage]="'assets/images/person-placeholder.svg'"
                     [alt]="'thumbnail.person.alt'"
