import { Component, Inject } from '@angular/core';
import {
  listableObjectComponent
} from '../../../../../shared/object-collection/shared/listable-object/listable-object.decorator';
import { ViewMode } from '../../../../../core/shared/view-mode.model';
import {
  ItemSearchResultListElementComponent
} from '../../../../../shared/object-list/search-result-list-element/item-search-result/item-types/item/item-search-result-list-element.component';
import { TruncatableService } from '../../../../../shared/truncatable/truncatable.service';
import { DSONameService } from '../../../../../core/breadcrumbs/dso-name.service';
import { APP_CONFIG, AppConfig } from '../../../../../../config/app-config.interface';

@listableObjectComponent('PersonSearchResult', ViewMode.ListElement)
@Component({
  selector: 'ds-person-search-result-list-element',
  styleUrls: ['./person-search-result-list-element.component.scss'],
  templateUrl: './person-search-result-list-element.component.html'
})
/**
 * The component for displaying a list element for an item search result of the type Person
 */
export class PersonSearchResultListElementComponent extends ItemSearchResultListElementComponent {

<<<<<<< HEAD
  public constructor(
    protected truncatableService: TruncatableService,
    protected dsoNameService: DSONameService,
  ) {
    super(truncatableService, dsoNameService);
=======
  public constructor(protected truncatableService: TruncatableService,
                     protected dsoNameService: DSONameService,
                     @Inject(APP_CONFIG) protected appConfig: AppConfig ) {
    super(truncatableService, dsoNameService, appConfig);
  }

  /**
   * Display thumbnail if required by configuration
   */
  showThumbnails: boolean;

  ngOnInit(): void {
    super.ngOnInit();
    this.showThumbnails = this.appConfig.browseBy.showThumbnails;
>>>>>>> 9c93a8ad
  }
}<|MERGE_RESOLUTION|>--- conflicted
+++ resolved
@@ -21,16 +21,11 @@
  */
 export class PersonSearchResultListElementComponent extends ItemSearchResultListElementComponent {
 
-<<<<<<< HEAD
   public constructor(
     protected truncatableService: TruncatableService,
     protected dsoNameService: DSONameService,
+    @Inject(APP_CONFIG) protected appConfig: AppConfig
   ) {
-    super(truncatableService, dsoNameService);
-=======
-  public constructor(protected truncatableService: TruncatableService,
-                     protected dsoNameService: DSONameService,
-                     @Inject(APP_CONFIG) protected appConfig: AppConfig ) {
     super(truncatableService, dsoNameService, appConfig);
   }
 
@@ -42,6 +37,5 @@
   ngOnInit(): void {
     super.ngOnInit();
     this.showThumbnails = this.appConfig.browseBy.showThumbnails;
->>>>>>> 9c93a8ad
   }
 }