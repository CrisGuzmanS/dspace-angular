--- conflicted
+++ resolved
@@ -19,18 +19,11 @@
  * The component for displaying a list element for an item search result of the type Person
  */
 export class PersonSearchResultListElementComponent extends ItemSearchResultListElementComponent {
-<<<<<<< HEAD
-=======
 
-  public constructor(protected truncatableService: TruncatableService, protected dsoNameService: DSONameService) {
+  public constructor(
+    protected truncatableService: TruncatableService,
+    protected dsoNameService: DSONameService,
+  ) {
     super(truncatableService, dsoNameService);
   }
-
-  /**
-   * Return the person name
-   */
-  get name() {
-    return this.dsoNameService.getName(this.dso);
-  }
->>>>>>> 31167a3c
 }