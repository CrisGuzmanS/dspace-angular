--- conflicted
+++ resolved
@@ -2,15 +2,10 @@
 <ds-truncatable [id]="dso.id">
     <a *ngIf="linkType != linkTypes.None" [target]="(linkType == linkTypes.ExternalLink) ? '_blank' : '_self'" rel="noopener noreferrer"
        [routerLink]="[itemPageRoute]" class="lead"
-<<<<<<< HEAD
        [innerHTML]="dsoTitle"></a>
-    <span *ngIf="linkType == linkTypes.None" class="lead" [innerHTML]="dsoTitle"></span>
-=======
-       [innerHTML]="name"></a>
     <span *ngIf="linkType == linkTypes.None"
           class="lead"
-          [innerHTML]="name"></span>
->>>>>>> 31167a3c
+          [innerHTML]="dsoTitle"></span>
     <span class="text-muted">
     <ds-truncatable-part [id]="dso.id" [minLines]="1">
             <span *ngIf="dso.allMetadata(['person.jobTitle']).length > 0"
