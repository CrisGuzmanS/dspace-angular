<<<<<<< HEAD
<ds-type-badge *ngIf="showLabel" [object]="dso"></ds-type-badge>
<ds-truncatable [id]="dso.id">
    <a *ngIf="linkType != linkTypes.None" [target]="(linkType == linkTypes.ExternalLink) ? '_blank' : '_self'" rel="noopener noreferrer"
       [routerLink]="[itemPageRoute]" class="lead"
       [innerHTML]="dsoTitle"></a>
    <span *ngIf="linkType == linkTypes.None"
          class="lead"
          [innerHTML]="dsoTitle"></span>
    <span class="text-muted">
=======
<div class="row">
  <div *ngIf="showThumbnails" class="col-3 col-md-2">
    <a *ngIf="linkType != linkTypes.None" [target]="(linkType == linkTypes.ExternalLink) ? '_blank' : '_self'"
       rel="noopener noreferrer"
       [routerLink]="[itemPageRoute]" class="dont-break-out">
      <ds-thumbnail [thumbnail]="dso?.thumbnail | async"
                    [defaultImage]="'assets/images/person-placeholder.svg'"
                    [alt]="'thumbnail.person.alt'"
                    [placeholder]="'thumbnail.person.placeholder'">
      </ds-thumbnail>
    </a>
  </div>
  <div [ngClass]="showThumbnails ? 'col-9 col-md-10' : 'col-12'">
    <ds-type-badge *ngIf="showLabel" [object]="dso"></ds-type-badge>
    <ds-truncatable [id]="dso.id">
      <a *ngIf="linkType != linkTypes.None" [target]="(linkType == linkTypes.ExternalLink) ? '_blank' : '_self'"
         rel="noopener noreferrer"
         [routerLink]="[itemPageRoute]" class="lead"
         [innerHTML]="name"></a>
      <span *ngIf="linkType == linkTypes.None"
            class="lead"
            [innerHTML]="name"></span>
      <span class="text-muted">
>>>>>>> 9c93a8ad
    <ds-truncatable-part [id]="dso.id" [minLines]="1">
            <span *ngIf="dso.allMetadata(['person.jobTitle']).length > 0"
                  class="item-list-job-title">
                    <span *ngFor="let value of allMetadataValues(['person.jobTitle']); let last=last;">
                        <span [innerHTML]="value"><span [innerHTML]="value"></span></span>
                    </span>
            </span>
        </ds-truncatable-part>
  </span>
    </ds-truncatable>
  </div>
</div>
<|MERGE_RESOLUTION|>--- conflicted
+++ resolved
@@ -1,14 +1,3 @@
-<<<<<<< HEAD
-<ds-type-badge *ngIf="showLabel" [object]="dso"></ds-type-badge>
-<ds-truncatable [id]="dso.id">
-    <a *ngIf="linkType != linkTypes.None" [target]="(linkType == linkTypes.ExternalLink) ? '_blank' : '_self'" rel="noopener noreferrer"
-       [routerLink]="[itemPageRoute]" class="lead"
-       [innerHTML]="dsoTitle"></a>
-    <span *ngIf="linkType == linkTypes.None"
-          class="lead"
-          [innerHTML]="dsoTitle"></span>
-    <span class="text-muted">
-=======
 <div class="row">
   <div *ngIf="showThumbnails" class="col-3 col-md-2">
     <a *ngIf="linkType != linkTypes.None" [target]="(linkType == linkTypes.ExternalLink) ? '_blank' : '_self'"
@@ -27,12 +16,11 @@
       <a *ngIf="linkType != linkTypes.None" [target]="(linkType == linkTypes.ExternalLink) ? '_blank' : '_self'"
          rel="noopener noreferrer"
          [routerLink]="[itemPageRoute]" class="lead"
-         [innerHTML]="name"></a>
+         [innerHTML]="dsoTitle"></a>
       <span *ngIf="linkType == linkTypes.None"
             class="lead"
-            [innerHTML]="name"></span>
+            [innerHTML]="dsoTitle"></span>
       <span class="text-muted">
->>>>>>> 9c93a8ad
     <ds-truncatable-part [id]="dso.id" [minLines]="1">
             <span *ngIf="dso.allMetadata(['person.jobTitle']).length > 0"
                   class="item-list-job-title">
