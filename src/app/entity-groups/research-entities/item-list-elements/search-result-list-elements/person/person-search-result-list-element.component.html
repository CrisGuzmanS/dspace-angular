--- conflicted
+++ resolved
@@ -1,8 +1,7 @@
-<<<<<<< HEAD
 <div class="row">
   <div *ngIf="showThumbnails" class="col-3 col-md-2">
     <a *ngIf="linkType != linkTypes.None" [target]="(linkType == linkTypes.ExternalLink) ? '_blank' : '_self'"
-       rel="noopener noreferrer"
+       [attr.rel]="(linkType == linkTypes.ExternalLink) ? 'noopener' : null"
        [routerLink]="[itemPageRoute]" class="dont-break-out">
       <ds-thumbnail [thumbnail]="dso?.thumbnail | async"
                     [defaultImage]="'assets/images/person-placeholder.svg'"
@@ -22,24 +21,13 @@
     <ds-type-badge *ngIf="showLabel" [object]="dso"></ds-type-badge>
     <ds-truncatable [id]="dso.id">
       <a *ngIf="linkType != linkTypes.None" [target]="(linkType == linkTypes.ExternalLink) ? '_blank' : '_self'"
-         rel="noopener noreferrer"
+         [attr.rel]="(linkType == linkTypes.ExternalLink) ? 'noopener' : null"
          [routerLink]="[itemPageRoute]" class="lead"
          [innerHTML]="dsoTitle || ('person.listelement.no-title' | translate)"></a>
       <span *ngIf="linkType == linkTypes.None"
             class="lead"
             [innerHTML]="dsoTitle || ('person.listelement.no-title' | translate)"></span>
       <span class="text-muted">
-=======
-<ds-type-badge *ngIf="showLabel" [object]="dso"></ds-type-badge>
-<ds-truncatable [id]="dso.id">
-    <a *ngIf="linkType != linkTypes.None" [target]="(linkType == linkTypes.ExternalLink) ? '_blank' : '_self'" [attr.rel]="(linkType == linkTypes.ExternalLink) ? 'noopener' : null"
-       [routerLink]="[itemPageRoute]" class="lead"
-       [innerHTML]="name"></a>
-    <span *ngIf="linkType == linkTypes.None"
-          class="lead"
-          [innerHTML]="firstMetadataValue('person.familyName') + ', ' + firstMetadataValue('person.givenName')"></span>
-    <span class="text-muted">
->>>>>>> bd4dbcf9
     <ds-truncatable-part [id]="dso.id" [minLines]="1">
             <span *ngIf="dso.allMetadata(['person.jobTitle']).length > 0"
                   class="item-list-job-title">
