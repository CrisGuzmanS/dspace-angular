--- conflicted
+++ resolved
@@ -1,12 +1,3 @@
-<<<<<<< HEAD
-<ds-type-badge *ngIf="showLabel" [object]="dso"></ds-type-badge>
-<ds-truncatable [id]="dso.id">
-    <a *ngIf="linkType != linkTypes.None" [target]="(linkType == linkTypes.ExternalLink) ? '_blank' : '_self'" rel="noopener noreferrer"
-       [routerLink]="[itemPageRoute]" class="lead"
-       [innerHTML]="dsoTitle"></a>
-    <span *ngIf="linkType == linkTypes.None" class="lead" [innerHTML]="dsoTitle"></span>
-    <span class="text-muted">
-=======
 <div class="row">
   <div *ngIf="showThumbnails" class="col-3 col-md-2">
     <a *ngIf="linkType != linkTypes.None" [target]="(linkType == linkTypes.ExternalLink) ? '_blank' : '_self'"
@@ -25,12 +16,11 @@
       <a *ngIf="linkType != linkTypes.None" [target]="(linkType == linkTypes.ExternalLink) ? '_blank' : '_self'"
          rel="noopener noreferrer"
          [routerLink]="[itemPageRoute]" class="lead"
-         [innerHTML]="firstMetadataValue('organization.legalName')"></a>
+         [innerHTML]="dsoTitle"></a>
       <span *ngIf="linkType == linkTypes.None"
             class="lead"
-            [innerHTML]="firstMetadataValue('organization.legalName')"></span>
+            [innerHTML]="dsoTitle"></span>
       <span class="text-muted">
->>>>>>> 9c93a8ad
       <span *ngIf="dso.allMetadata(['dc.description']).length > 0"
             class="item-list-org-unit-description">
             <ds-truncatable-part [id]="dso.id" [minLines]="3"><span
