import { Component } from '@angular/core';
import { ItemViewMode, rendersItemType } from '../../../../shared/items/item-type-decorator';
import { ItemComponent } from '../../../../+item-page/simple/item-types/shared/item.component';

@rendersItemType('Project', ItemViewMode.Detail)
@Component({
  selector: 'ds-project',
  styleUrls: ['./project.component.scss'],
  templateUrl: './project.component.html'
})
/**
 * The component for displaying metadata and relations of an item of the type Project
 */
<<<<<<< HEAD
export class ProjectComponent extends ItemComponent implements OnInit {
  /**
   * The contributors related to this project
   */
  contributors$: Observable<MetadataRepresentation[]>;

  /**
   * The people related to this project
   */
  people$: Observable<Item[]>;

  /**
   * The publications related to this project
   */
  publications$: Observable<Item[]>;

  /**
   * The organisation units related to this project
   */
  orgUnits$: Observable<Item[]>;

  ngOnInit(): void {
    super.ngOnInit();
    this.contributors$ = this.buildRepresentations('OrgUnit', 'project.contributor.other');

    this.people$ = this.relationshipService.getRelatedItemsByLabel(this.item, 'isPersonOfProject');
    this.publications$ = this.relationshipService.getRelatedItemsByLabel(this.item, 'isPublicationOfProject');
    this.orgUnits$ = this.relationshipService.getRelatedItemsByLabel(this.item, 'isOrgUnitOfProject');
  }
=======
export class ProjectComponent extends ItemComponent {
>>>>>>> 76636933
}<|MERGE_RESOLUTION|>--- conflicted
+++ resolved
@@ -11,37 +11,5 @@
 /**
  * The component for displaying metadata and relations of an item of the type Project
  */
-<<<<<<< HEAD
-export class ProjectComponent extends ItemComponent implements OnInit {
-  /**
-   * The contributors related to this project
-   */
-  contributors$: Observable<MetadataRepresentation[]>;
-
-  /**
-   * The people related to this project
-   */
-  people$: Observable<Item[]>;
-
-  /**
-   * The publications related to this project
-   */
-  publications$: Observable<Item[]>;
-
-  /**
-   * The organisation units related to this project
-   */
-  orgUnits$: Observable<Item[]>;
-
-  ngOnInit(): void {
-    super.ngOnInit();
-    this.contributors$ = this.buildRepresentations('OrgUnit', 'project.contributor.other');
-
-    this.people$ = this.relationshipService.getRelatedItemsByLabel(this.item, 'isPersonOfProject');
-    this.publications$ = this.relationshipService.getRelatedItemsByLabel(this.item, 'isPublicationOfProject');
-    this.orgUnits$ = this.relationshipService.getRelatedItemsByLabel(this.item, 'isOrgUnitOfProject');
-  }
-=======
 export class ProjectComponent extends ItemComponent {
->>>>>>> 76636933
 }