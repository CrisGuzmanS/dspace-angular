--- conflicted
+++ resolved
@@ -2,19 +2,8 @@
   <h2 class="item-page-title-field mr-auto">
     {{'person.page.titleprefix' | translate}}<ds-metadata-values [mdValues]="getTitleMetadataValues()" [separator]="', '"></ds-metadata-values>
   </h2>
-<<<<<<< HEAD
   <ds-dso-edit-menu></ds-dso-edit-menu>
 
-=======
-  <div class="pl-2 space-children-mr">
-    <ds-dso-page-orcid-button [pageRoute]="itemPageRoute" [dso]="object" class="mr-2"></ds-dso-page-orcid-button>
-    <ds-dso-page-version-button (newVersionEvent)="onCreateNewVersion()" [dso]="object"
-                                [tooltipMsgCreate]="'item.page.version.create'"
-                                [tooltipMsgHasDraft]="'item.page.version.hasDraft'"></ds-dso-page-version-button>
-    <ds-dso-page-edit-button [pageRoute]="itemPageRoute" [dso]="object" [tooltipMsg]="'person.page.edit'"></ds-dso-page-edit-button>
-    <ds-person-page-claim-button [object]="object"></ds-person-page-claim-button>
-  </div>
->>>>>>> f01db3e9
 </div>
 <div class="row">
   <div class="col-xs-12 col-md-4">
