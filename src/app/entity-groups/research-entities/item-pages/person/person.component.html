--- conflicted
+++ resolved
@@ -1,18 +1,11 @@
 <div class="d-flex flex-row">
-<<<<<<< HEAD
   <ds-item-page-title-field class="mr-auto" [item]="object">
   </ds-item-page-title-field>
-  <div class="pl-2">
-=======
-  <h2 class="item-page-title-field mr-auto">
-    {{'person.page.titleprefix' | translate}}<ds-metadata-values [mdValues]="getTitleMetadataValues()" [separator]="', '"></ds-metadata-values>
-  </h2>
   <div class="pl-2 space-children-mr">
     <ds-dso-page-orcid-button [pageRoute]="itemPageRoute" [dso]="object" class="mr-2"></ds-dso-page-orcid-button>
     <ds-dso-page-version-button (newVersionEvent)="onCreateNewVersion()" [dso]="object"
                                 [tooltipMsgCreate]="'item.page.version.create'"
                                 [tooltipMsgHasDraft]="'item.page.version.hasDraft'"></ds-dso-page-version-button>
->>>>>>> 31167a3c
     <ds-dso-page-edit-button [pageRoute]="itemPageRoute" [dso]="object" [tooltipMsg]="'person.page.edit'"></ds-dso-page-edit-button>
     <ds-person-page-claim-button [object]="object"></ds-person-page-claim-button>
   </div>
