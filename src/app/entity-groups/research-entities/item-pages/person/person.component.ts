import {Component, OnInit} from '@angular/core';
import { ItemComponent } from '../../../../item-page/simple/item-types/shared/item.component';
import { ViewMode } from '../../../../core/shared/view-mode.model';
<<<<<<< HEAD
import { listableObjectComponent } from '../../../../shared/object-collection/shared/listable-object/listable-object.decorator';
import {MetadataValue} from '../../../../core/shared/metadata.models';
import {FeatureID} from '../../../../core/data/feature-authorization/feature-id';
import {mergeMap, take} from 'rxjs/operators';
import {getFirstSucceededRemoteData} from '../../../../core/shared/operators';
import {RemoteData} from '../../../../core/data/remote-data';
import {ResearcherProfile} from '../../../../core/profile/model/researcher-profile.model';
import {isNotUndefined} from '../../../../shared/empty.util';
import {BehaviorSubject, Observable} from 'rxjs';
import {RouteService} from '../../../../core/services/route.service';
import {AuthorizationDataService} from '../../../../core/data/feature-authorization/authorization-data.service';
import {ResearcherProfileService} from '../../../../core/profile/researcher-profile.service';
import {NotificationsService} from '../../../../shared/notifications/notifications.service';
import {TranslateService} from '@ngx-translate/core';
=======
import {
  listableObjectComponent
} from '../../../../shared/object-collection/shared/listable-object/listable-object.decorator';
import { MetadataValue } from '../../../../core/shared/metadata.models';
>>>>>>> 9b6aa9f3

@listableObjectComponent('Person', ViewMode.StandalonePage)
@Component({
  selector: 'ds-person',
  styleUrls: ['./person.component.scss'],
  templateUrl: './person.component.html'
})
/**
 * The component for displaying metadata and relations of an item of the type Person
 */
<<<<<<< HEAD
export class PersonComponent extends ItemComponent implements OnInit {

  claimable$: BehaviorSubject<boolean> =  new BehaviorSubject<boolean>(false);

  constructor(protected routeService: RouteService,
              protected authorizationService: AuthorizationDataService,
              protected notificationsService: NotificationsService,
              protected translate: TranslateService,
              protected researcherProfileService: ResearcherProfileService) {
    super(routeService);
  }

  ngOnInit(): void {
    super.ngOnInit();

    this.authorizationService.isAuthorized(FeatureID.CanClaimItem, this.object._links.self.href).pipe(
      take(1)
    ).subscribe((isAuthorized: boolean) => {
      this.claimable$.next(isAuthorized);
    });

  }

  /**
   * Create a new researcher profile claiming the current item.
   */
  claim() {
    this.researcherProfileService.createFromExternalSource(this.object._links.self.href).pipe(
      getFirstSucceededRemoteData(),
      mergeMap((rd: RemoteData<ResearcherProfile>) => {
        return this.researcherProfileService.findRelatedItemId(rd.payload);
      }))
      .subscribe((id: string) => {
        if (isNotUndefined(id)) {
          this.notificationsService.success(this.translate.get('researcherprofile.success.claim.title'),
            this.translate.get('researcherprofile.success.claim.body'));
          this.claimable$.next(false);
        } else {
          this.notificationsService.error(
            this.translate.get('researcherprofile.error.claim.title'),
            this.translate.get('researcherprofile.error.claim.body'));
        }
      });
  }

  /**
   * Returns true if the item is claimable, false otherwise.
   */
  isClaimable(): Observable<boolean> {
    return this.claimable$;
  }
=======
export class PersonComponent extends ItemComponent {
>>>>>>> 9b6aa9f3

  /**
   * Returns the metadata values to be used for the page title.
   */
<<<<<<< HEAD
  getTitleMetadataValues(): MetadataValue[]{
=======
  getTitleMetadataValues(): MetadataValue[] {
>>>>>>> 9b6aa9f3
    const metadataValues = [];
    const familyName = this.object?.firstMetadata('person.familyName');
    const givenName = this.object?.firstMetadata('person.givenName');
    const title = this.object?.firstMetadata('dc.title');
<<<<<<< HEAD
    if (familyName){
      metadataValues.push(familyName);
    }
    if (givenName){
      metadataValues.push(givenName);
    }
    if (metadataValues.length === 0 && title){
=======
    if (familyName) {
      metadataValues.push(familyName);
    }
    if (givenName) {
      metadataValues.push(givenName);
    }
    if (metadataValues.length === 0 && title) {
>>>>>>> 9b6aa9f3
      metadataValues.push(title);
    }
    return metadataValues;
  }
<<<<<<< HEAD

=======
>>>>>>> 9b6aa9f3
}<|MERGE_RESOLUTION|>--- conflicted
+++ resolved
@@ -1,27 +1,10 @@
-import {Component, OnInit} from '@angular/core';
+import { Component } from '@angular/core';
 import { ItemComponent } from '../../../../item-page/simple/item-types/shared/item.component';
 import { ViewMode } from '../../../../core/shared/view-mode.model';
-<<<<<<< HEAD
-import { listableObjectComponent } from '../../../../shared/object-collection/shared/listable-object/listable-object.decorator';
-import {MetadataValue} from '../../../../core/shared/metadata.models';
-import {FeatureID} from '../../../../core/data/feature-authorization/feature-id';
-import {mergeMap, take} from 'rxjs/operators';
-import {getFirstSucceededRemoteData} from '../../../../core/shared/operators';
-import {RemoteData} from '../../../../core/data/remote-data';
-import {ResearcherProfile} from '../../../../core/profile/model/researcher-profile.model';
-import {isNotUndefined} from '../../../../shared/empty.util';
-import {BehaviorSubject, Observable} from 'rxjs';
-import {RouteService} from '../../../../core/services/route.service';
-import {AuthorizationDataService} from '../../../../core/data/feature-authorization/authorization-data.service';
-import {ResearcherProfileService} from '../../../../core/profile/researcher-profile.service';
-import {NotificationsService} from '../../../../shared/notifications/notifications.service';
-import {TranslateService} from '@ngx-translate/core';
-=======
 import {
   listableObjectComponent
 } from '../../../../shared/object-collection/shared/listable-object/listable-object.decorator';
 import { MetadataValue } from '../../../../core/shared/metadata.models';
->>>>>>> 9b6aa9f3
 
 @listableObjectComponent('Person', ViewMode.StandalonePage)
 @Component({
@@ -32,83 +15,16 @@
 /**
  * The component for displaying metadata and relations of an item of the type Person
  */
-<<<<<<< HEAD
-export class PersonComponent extends ItemComponent implements OnInit {
-
-  claimable$: BehaviorSubject<boolean> =  new BehaviorSubject<boolean>(false);
-
-  constructor(protected routeService: RouteService,
-              protected authorizationService: AuthorizationDataService,
-              protected notificationsService: NotificationsService,
-              protected translate: TranslateService,
-              protected researcherProfileService: ResearcherProfileService) {
-    super(routeService);
-  }
-
-  ngOnInit(): void {
-    super.ngOnInit();
-
-    this.authorizationService.isAuthorized(FeatureID.CanClaimItem, this.object._links.self.href).pipe(
-      take(1)
-    ).subscribe((isAuthorized: boolean) => {
-      this.claimable$.next(isAuthorized);
-    });
-
-  }
-
-  /**
-   * Create a new researcher profile claiming the current item.
-   */
-  claim() {
-    this.researcherProfileService.createFromExternalSource(this.object._links.self.href).pipe(
-      getFirstSucceededRemoteData(),
-      mergeMap((rd: RemoteData<ResearcherProfile>) => {
-        return this.researcherProfileService.findRelatedItemId(rd.payload);
-      }))
-      .subscribe((id: string) => {
-        if (isNotUndefined(id)) {
-          this.notificationsService.success(this.translate.get('researcherprofile.success.claim.title'),
-            this.translate.get('researcherprofile.success.claim.body'));
-          this.claimable$.next(false);
-        } else {
-          this.notificationsService.error(
-            this.translate.get('researcherprofile.error.claim.title'),
-            this.translate.get('researcherprofile.error.claim.body'));
-        }
-      });
-  }
-
-  /**
-   * Returns true if the item is claimable, false otherwise.
-   */
-  isClaimable(): Observable<boolean> {
-    return this.claimable$;
-  }
-=======
 export class PersonComponent extends ItemComponent {
->>>>>>> 9b6aa9f3
 
   /**
    * Returns the metadata values to be used for the page title.
    */
-<<<<<<< HEAD
-  getTitleMetadataValues(): MetadataValue[]{
-=======
   getTitleMetadataValues(): MetadataValue[] {
->>>>>>> 9b6aa9f3
     const metadataValues = [];
     const familyName = this.object?.firstMetadata('person.familyName');
     const givenName = this.object?.firstMetadata('person.givenName');
     const title = this.object?.firstMetadata('dc.title');
-<<<<<<< HEAD
-    if (familyName){
-      metadataValues.push(familyName);
-    }
-    if (givenName){
-      metadataValues.push(givenName);
-    }
-    if (metadataValues.length === 0 && title){
-=======
     if (familyName) {
       metadataValues.push(familyName);
     }
@@ -116,13 +32,8 @@
       metadataValues.push(givenName);
     }
     if (metadataValues.length === 0 && title) {
->>>>>>> 9b6aa9f3
       metadataValues.push(title);
     }
     return metadataValues;
   }
-<<<<<<< HEAD
-
-=======
->>>>>>> 9b6aa9f3
 }