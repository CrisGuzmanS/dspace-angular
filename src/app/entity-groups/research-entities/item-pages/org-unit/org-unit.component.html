<div class="d-flex flex-row">
<<<<<<< HEAD
  <ds-item-page-title-field [item]="object" class="mr-auto">
  </ds-item-page-title-field>
  <div class="pl-2">
=======
  <h2 class="item-page-title-field mr-auto">
    {{'orgunit.page.titleprefix' | translate}}<ds-metadata-values [mdValues]="object?.allMetadata(['organization.legalName'])"></ds-metadata-values>
  </h2>
  <div class="pl-2 space-children-mr">
    <ds-dso-page-version-button (newVersionEvent)="onCreateNewVersion()" [dso]="object"
                                [tooltipMsgCreate]="'item.page.version.create'"
                                [tooltipMsgHasDraft]="'item.page.version.hasDraft'"></ds-dso-page-version-button>
>>>>>>> 31167a3c
    <ds-dso-page-edit-button [pageRoute]="itemPageRoute" [dso]="object" [tooltipMsg]="'orgunit.page.edit'"></ds-dso-page-edit-button>
  </div>
</div>
<div class="row">
  <div class="col-xs-12 col-md-4">
    <ds-metadata-field-wrapper [hideIfNoTextContent]="false">
      <ds-thumbnail [thumbnail]="object?.thumbnail | async"
                    [defaultImage]="'assets/images/orgunit-placeholder.svg'"
                    [alt]="'thumbnail.orgunit.alt'"
                    [placeholder]="'thumbnail.orgunit.placeholder'"
      >
      </ds-thumbnail>
    </ds-metadata-field-wrapper>
    <ds-generic-item-page-field [item]="object"
      [fields]="['organization.foundingDate']"
      [label]="'orgunit.page.dateestablished'">
    </ds-generic-item-page-field>
    <ds-generic-item-page-field [item]="object"
      [fields]="['organization.address.addressLocality']"
      [label]="'orgunit.page.city'">
    </ds-generic-item-page-field>
    <ds-generic-item-page-field [item]="object"
      [fields]="['organization.adress.addressCountry']"
      [label]="'orgunit.page.country'">
    </ds-generic-item-page-field>
    <ds-generic-item-page-field [item]="object"
      [fields]="['dc.identifier']"
      [label]="'orgunit.page.id'">
    </ds-generic-item-page-field>
  </div>
  <div class="col-xs-12 col-md-6">
    <ds-related-items
      [parentItem]="object"
      [relationType]="'isPublicationOfOrgUnit'"
      [label]="'relationships.isPublicationOf' | translate">
    </ds-related-items>
    <ds-generic-item-page-field [item]="object"
      [fields]="['dc.description']"
      [label]="'orgunit.page.description'">
    </ds-generic-item-page-field>
    <div>
      <a class="btn btn-outline-primary" [routerLink]="[itemPageRoute + '/full']">
        {{"item.page.link.full" | translate}}
      </a>
    </div>
  </div>
  <div class="mt-5 w-100">
    <ds-tabbed-related-entities-search  [item]="object"
                                        [relationTypes]="[{
                                          label: 'isOrgUnitOfPerson',
                                          filter: 'isOrgUnitOfPerson',
                                          configuration: 'person-relationships'
                                        },
                                        {
                                          label: 'isOrgUnitOfProject',
                                          filter: 'isOrgUnitOfProject',
                                          configuration: 'project-relationships'
                                        }]">
    </ds-tabbed-related-entities-search>
  </div>
</div><|MERGE_RESOLUTION|>--- conflicted
+++ resolved
@@ -1,17 +1,10 @@
 <div class="d-flex flex-row">
-<<<<<<< HEAD
   <ds-item-page-title-field [item]="object" class="mr-auto">
   </ds-item-page-title-field>
-  <div class="pl-2">
-=======
-  <h2 class="item-page-title-field mr-auto">
-    {{'orgunit.page.titleprefix' | translate}}<ds-metadata-values [mdValues]="object?.allMetadata(['organization.legalName'])"></ds-metadata-values>
-  </h2>
   <div class="pl-2 space-children-mr">
     <ds-dso-page-version-button (newVersionEvent)="onCreateNewVersion()" [dso]="object"
                                 [tooltipMsgCreate]="'item.page.version.create'"
                                 [tooltipMsgHasDraft]="'item.page.version.hasDraft'"></ds-dso-page-version-button>
->>>>>>> 31167a3c
     <ds-dso-page-edit-button [pageRoute]="itemPageRoute" [dso]="object" [tooltipMsg]="'orgunit.page.edit'"></ds-dso-page-edit-button>
   </div>
 </div>
