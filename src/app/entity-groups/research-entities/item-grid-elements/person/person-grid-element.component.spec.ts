import { Item } from '../../../../core/shared/item.model';
import { of as observableOf } from 'rxjs/internal/observable/of';
import { PersonGridElementComponent } from './person-grid-element.component';
import { createSuccessfulRemoteDataObject$ } from '../../../../shared/testing/utils';
import { PaginatedList } from '../../../../core/data/paginated-list';
import { PageInfo } from '../../../../core/shared/page-info.model';
import { async, TestBed } from '@angular/core/testing';
import { NoopAnimationsModule } from '@angular/platform-browser/animations';
import { TruncatePipe } from '../../../../shared/utils/truncate.pipe';
import { TruncatableService } from '../../../../shared/truncatable/truncatable.service';
import { ChangeDetectionStrategy, NO_ERRORS_SCHEMA } from '@angular/core';
import { By } from '@angular/platform-browser';

<<<<<<< HEAD
const mockItemWithMetadata: ItemSearchResult = new ItemSearchResult();
mockItemWithMetadata.hitHighlights = {};
mockItemWithMetadata.indexableObject = Object.assign(new Item(), {
=======
const mockItem = Object.assign(new Item(), {
>>>>>>> 1472bd7d
  bundles: createSuccessfulRemoteDataObject$(new PaginatedList(new PageInfo(), [])),
  metadata: {
    'dc.title': [
      {
        language: 'en_US',
        value: 'This is just another title'
      }
    ],
    'person.email': [
      {
        language: 'en_US',
        value: 'Smith-Donald@gmail.com'
      }
    ],
    'person.jobTitle': [
      {
        language: 'en_US',
        value: 'Web Developer'
      }
    ]
  }
});

<<<<<<< HEAD
const mockItemWithoutMetadata: ItemSearchResult = new ItemSearchResult();
mockItemWithoutMetadata.hitHighlights = {};
mockItemWithoutMetadata.indexableObject = Object.assign(new Item(), {
  bundles: createSuccessfulRemoteDataObject$(new PaginatedList(new PageInfo(), [])),
  metadata: {
    'dc.title': [
      {
        language: 'en_US',
        value: 'This is just another title'
      }
    ]
  }
});
=======
describe('PersonGridElementComponent', () => {
  let comp;
  let fixture;

  const truncatableServiceStub: any = {
    isCollapsed: (id: number) => observableOf(true),
  };

  beforeEach(async(() => {
    TestBed.configureTestingModule({
      imports: [NoopAnimationsModule],
      declarations: [PersonGridElementComponent, TruncatePipe],
      providers: [
        { provide: TruncatableService, useValue: truncatableServiceStub },
      ],
      schemas: [NO_ERRORS_SCHEMA]
    }).overrideComponent(PersonGridElementComponent, {
      set: { changeDetection: ChangeDetectionStrategy.Default }
    }).compileComponents();
  }));

  beforeEach(async(() => {
    fixture = TestBed.createComponent(PersonGridElementComponent);
    comp = fixture.componentInstance;
  }));

  describe(`when the person is rendered`, () => {
    beforeEach(() => {
      comp.object = mockItem;
      fixture.detectChanges();
    });
>>>>>>> 1472bd7d

    it(`should contain a PersonGridElementComponent`, () => {
      const personGridElement = fixture.debugElement.query(By.css(`ds-person-search-result-grid-element`));
      expect(personGridElement).not.toBeNull();
    });
  });
});<|MERGE_RESOLUTION|>--- conflicted
+++ resolved
@@ -11,13 +11,7 @@
 import { ChangeDetectionStrategy, NO_ERRORS_SCHEMA } from '@angular/core';
 import { By } from '@angular/platform-browser';
 
-<<<<<<< HEAD
-const mockItemWithMetadata: ItemSearchResult = new ItemSearchResult();
-mockItemWithMetadata.hitHighlights = {};
-mockItemWithMetadata.indexableObject = Object.assign(new Item(), {
-=======
 const mockItem = Object.assign(new Item(), {
->>>>>>> 1472bd7d
   bundles: createSuccessfulRemoteDataObject$(new PaginatedList(new PageInfo(), [])),
   metadata: {
     'dc.title': [
@@ -41,21 +35,6 @@
   }
 });
 
-<<<<<<< HEAD
-const mockItemWithoutMetadata: ItemSearchResult = new ItemSearchResult();
-mockItemWithoutMetadata.hitHighlights = {};
-mockItemWithoutMetadata.indexableObject = Object.assign(new Item(), {
-  bundles: createSuccessfulRemoteDataObject$(new PaginatedList(new PageInfo(), [])),
-  metadata: {
-    'dc.title': [
-      {
-        language: 'en_US',
-        value: 'This is just another title'
-      }
-    ]
-  }
-});
-=======
 describe('PersonGridElementComponent', () => {
   let comp;
   let fixture;
@@ -87,7 +66,6 @@
       comp.object = mockItem;
       fixture.detectChanges();
     });
->>>>>>> 1472bd7d
 
     it(`should contain a PersonGridElementComponent`, () => {
       const personGridElement = fixture.debugElement.query(By.css(`ds-person-search-result-grid-element`));
