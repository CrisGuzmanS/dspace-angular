import {
  async,
  ComponentFixture,
  inject,
  TestBed
} from '@angular/core/testing';

import {
  CUSTOM_ELEMENTS_SCHEMA,
  DebugElement
} from '@angular/core';

import { CommonModule } from '@angular/common';

import { By } from '@angular/platform-browser';

import { TranslateModule, TranslateLoader } from '@ngx-translate/core';
import { Store, StoreModule } from '@ngrx/store';

// Load the implementations that should be tested
import { AppComponent } from './app.component';

import { HostWindowState } from './shared/host-window.reducer';
import { HostWindowResizeAction } from './shared/host-window.actions';

import { MetadataService } from './core/metadata/metadata.service';

import { GLOBAL_CONFIG, ENV_CONFIG } from '../config';
import { NativeWindowRef, NativeWindowService } from './shared/services/window.service';

import { MockTranslateLoader } from './shared/mocks/mock-translate-loader';
import { MockMetadataService } from './shared/mocks/mock-metadata-service';
import { Angulartics2GoogleAnalytics } from 'angulartics2/ga';
import { AngularticsMock } from './shared/mocks/mock-angulartics.service';
import { AuthServiceMock } from './shared/mocks/mock-auth.service';
import { AuthService } from './core/auth/auth.service';
<<<<<<< HEAD
import { ActivatedRoute, Router } from '@angular/router';
import { RouteService } from './shared/services/route.service';
import { MockActivatedRoute } from './shared/mocks/mock-active-router';
import { MockRouter } from './shared/mocks/mock-router';
=======
import { Router } from '@angular/router';
import { MenuService } from './shared/menu/menu.service';
import { CSSVariableService } from './shared/sass-helper/sass-helper.service';
import { CSSVariableServiceStub } from './shared/testing/css-variable-service-stub';
import { MenuServiceStub } from './shared/testing/menu-service-stub';
import { HostWindowService } from './shared/host-window.service';
import { HostWindowServiceStub } from './shared/testing/host-window-service-stub';
>>>>>>> 2055f321

let comp: AppComponent;
let fixture: ComponentFixture<AppComponent>;
let de: DebugElement;
let el: HTMLElement;
const menuService = new MenuServiceStub();

describe('App component', () => {

  // async beforeEach
  beforeEach(async(() => {
    return TestBed.configureTestingModule({
      imports: [
        CommonModule,
        StoreModule.forRoot({}),
        TranslateModule.forRoot({
          loader: {
            provide: TranslateLoader,
            useClass: MockTranslateLoader
          }
        }),
      ],
      declarations: [AppComponent], // declare the test component
      providers: [
        { provide: GLOBAL_CONFIG, useValue: ENV_CONFIG },
        { provide: NativeWindowService, useValue: new NativeWindowRef() },
        { provide: MetadataService, useValue: new MockMetadataService() },
        { provide: Angulartics2GoogleAnalytics, useValue: new AngularticsMock() },
        { provide: AuthService, useValue: new AuthServiceMock() },
<<<<<<< HEAD
        { provide: Router, useValue: new MockRouter() },
        { provide: ActivatedRoute, useValue: new MockActivatedRoute() },
        AppComponent,
        RouteService
=======
        { provide: Router, useValue: {} },
        { provide: MenuService, useValue: menuService },
        { provide: CSSVariableService, useClass: CSSVariableServiceStub },
        { provide: HostWindowService, useValue: new HostWindowServiceStub(800) },
        AppComponent
>>>>>>> 2055f321
      ],
      schemas: [CUSTOM_ELEMENTS_SCHEMA]
    })
  }));

  // synchronous beforeEach
  beforeEach(() => {
    fixture = TestBed.createComponent(AppComponent);

    comp = fixture.componentInstance; // component test instance
    // query for the <div class='outer-wrapper'> by CSS element selector
    de = fixture.debugElement.query(By.css('div.outer-wrapper'));
    el = de.nativeElement;
  });

  it('should create component', inject([AppComponent], (app: AppComponent) => {
    // Perform test using fixture and service
    expect(app).toBeTruthy();
  }));

  describe('when the window is resized', () => {
    let width: number;
    let height: number;
    let store: Store<HostWindowState>;

    beforeEach(() => {
      store = fixture.debugElement.injector.get(Store) as Store<HostWindowState>;
      spyOn(store, 'dispatch');

      window.dispatchEvent(new Event('resize'));
      width = window.innerWidth;
      height = window.innerHeight;
    });

    it('should dispatch a HostWindowResizeAction with the width and height of the window as its payload', () => {
      expect(store.dispatch).toHaveBeenCalledWith(new HostWindowResizeAction(width, height));
    });

  });
});<|MERGE_RESOLUTION|>--- conflicted
+++ resolved
@@ -34,12 +34,6 @@
 import { AngularticsMock } from './shared/mocks/mock-angulartics.service';
 import { AuthServiceMock } from './shared/mocks/mock-auth.service';
 import { AuthService } from './core/auth/auth.service';
-<<<<<<< HEAD
-import { ActivatedRoute, Router } from '@angular/router';
-import { RouteService } from './shared/services/route.service';
-import { MockActivatedRoute } from './shared/mocks/mock-active-router';
-import { MockRouter } from './shared/mocks/mock-router';
-=======
 import { Router } from '@angular/router';
 import { MenuService } from './shared/menu/menu.service';
 import { CSSVariableService } from './shared/sass-helper/sass-helper.service';
@@ -47,7 +41,10 @@
 import { MenuServiceStub } from './shared/testing/menu-service-stub';
 import { HostWindowService } from './shared/host-window.service';
 import { HostWindowServiceStub } from './shared/testing/host-window-service-stub';
->>>>>>> 2055f321
+import { ActivatedRoute, Router } from '@angular/router';
+import { RouteService } from './shared/services/route.service';
+import { MockActivatedRoute } from './shared/mocks/mock-active-router';
+import { MockRouter } from './shared/mocks/mock-router';
 
 let comp: AppComponent;
 let fixture: ComponentFixture<AppComponent>;
@@ -77,18 +74,13 @@
         { provide: MetadataService, useValue: new MockMetadataService() },
         { provide: Angulartics2GoogleAnalytics, useValue: new AngularticsMock() },
         { provide: AuthService, useValue: new AuthServiceMock() },
-<<<<<<< HEAD
         { provide: Router, useValue: new MockRouter() },
         { provide: ActivatedRoute, useValue: new MockActivatedRoute() },
-        AppComponent,
-        RouteService
-=======
-        { provide: Router, useValue: {} },
         { provide: MenuService, useValue: menuService },
         { provide: CSSVariableService, useClass: CSSVariableServiceStub },
         { provide: HostWindowService, useValue: new HostWindowServiceStub(800) },
-        AppComponent
->>>>>>> 2055f321
+        AppComponent,
+        RouteService
       ],
       schemas: [CUSTOM_ELEMENTS_SCHEMA]
     })
