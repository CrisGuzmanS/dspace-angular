<ds-truncatable [id]="object.id">
  <div class="card">
    <a [routerLink]="['/items/', object.id]" class="card-img-top">
      <ds-grid-thumbnail [thumbnail]="object.getThumbnail()">
      </ds-grid-thumbnail>
    </a>
    <div class="card-body">
      <h4 class="card-title">{{object.findMetadata('dc.title')}}</h4>

<<<<<<< HEAD
      <ds-truncatable-part [id]="object.id" [minLines]="2">
        <p *ngIf="object.filterMetadata(['dc.contributor.author', 'dc.creator', 'dc.contributor.*']).length > 0" class="item-authors card-text text-muted">
            <span *ngFor="let authorMd of object.filterMetadata(['dc.contributor.author', 'dc.creator', 'dc.contributor.*']); let last=last;">{{authorMd.value}}
                <span *ngIf="!last">; </span>
            </span>
          <span *ngIf="object.findMetadata('dc.date.issued')" class="item-date">{{object.findMetadata("dc.date.issued")}}</span>
        </p>
      </ds-truncatable-part>
=======
  <a [routerLink]="['/items/', object.id]" class="card-img-top">
    <ds-grid-thumbnail [thumbnail]="object.getThumbnail()">
    </ds-grid-thumbnail>
  </a>
  <div class="card-body">
    <h4 class="card-title">{{object.findMetadata('dc.title')}}</h4>
    <p *ngIf="object.filterMetadata(['dc.contributor.author', 'dc.creator', 'dc.contributor.*']).length > 0" class="item-authors card-text text-muted">
        <span *ngFor="let authorMd of object.filterMetadata(['dc.contributor.author', 'dc.creator', 'dc.contributor.*']); let last=last;">{{authorMd.value}}
            <span *ngIf="!last">; </span>
        </span>
      <span *ngIf="hasValue(object.findMetadata('dc.date.issued'))" class="item-date">{{object.findMetadata("dc.date.issued")}}</span>
    </p>
>>>>>>> 5820e9ca

      <ds-truncatable-part [id]="object.id" [minLines]="5">
        <p *ngIf="object.findMetadata('dc.description.abstract')" class="item-abstract card-text">{{object.findMetadata("dc.description.abstract") }}</p>
      </ds-truncatable-part>

      <div class="text-center pt-2">
        <a [routerLink]="['/items/', object.id]" class="lead btn btn-primary viewButton">View</a>
      </div>
    </div>
  </div>
</ds-truncatable><|MERGE_RESOLUTION|>--- conflicted
+++ resolved
@@ -7,29 +7,14 @@
     <div class="card-body">
       <h4 class="card-title">{{object.findMetadata('dc.title')}}</h4>
 
-<<<<<<< HEAD
       <ds-truncatable-part [id]="object.id" [minLines]="2">
         <p *ngIf="object.filterMetadata(['dc.contributor.author', 'dc.creator', 'dc.contributor.*']).length > 0" class="item-authors card-text text-muted">
             <span *ngFor="let authorMd of object.filterMetadata(['dc.contributor.author', 'dc.creator', 'dc.contributor.*']); let last=last;">{{authorMd.value}}
                 <span *ngIf="!last">; </span>
             </span>
-          <span *ngIf="object.findMetadata('dc.date.issued')" class="item-date">{{object.findMetadata("dc.date.issued")}}</span>
+          <span *ngIf="hasValue(object.findMetadata('dc.date.issued'))" class="item-date">{{object.findMetadata("dc.date.issued")}}</span>
         </p>
       </ds-truncatable-part>
-=======
-  <a [routerLink]="['/items/', object.id]" class="card-img-top">
-    <ds-grid-thumbnail [thumbnail]="object.getThumbnail()">
-    </ds-grid-thumbnail>
-  </a>
-  <div class="card-body">
-    <h4 class="card-title">{{object.findMetadata('dc.title')}}</h4>
-    <p *ngIf="object.filterMetadata(['dc.contributor.author', 'dc.creator', 'dc.contributor.*']).length > 0" class="item-authors card-text text-muted">
-        <span *ngFor="let authorMd of object.filterMetadata(['dc.contributor.author', 'dc.creator', 'dc.contributor.*']); let last=last;">{{authorMd.value}}
-            <span *ngIf="!last">; </span>
-        </span>
-      <span *ngIf="hasValue(object.findMetadata('dc.date.issued'))" class="item-date">{{object.findMetadata("dc.date.issued")}}</span>
-    </p>
->>>>>>> 5820e9ca
 
       <ds-truncatable-part [id]="object.id" [minLines]="5">
         <p *ngIf="object.findMetadata('dc.description.abstract')" class="item-abstract card-text">{{object.findMetadata("dc.description.abstract") }}</p>
