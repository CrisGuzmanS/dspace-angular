  <div class="card" [@focusShadow]="(isCollapsed$ | async)?'blur':'focus'">
    <div class="position-absolute ml-1">
        <ng-content></ng-content>
<<<<<<< HEAD
      </div>
      <a *ngIf="linkType != linkTypes.None" [target]="(linkType == linkTypes.ExternalLink) ? '_blank' : '_self'" rel="noopener noreferrer" [routerLink]="[itemPageRoute]"
         class="card-img-top full-width">
          <div>
              <ds-themed-thumbnail [thumbnail]="dso?.thumbnail | async" [limitWidth]="false">
              </ds-themed-thumbnail>
          </div>
      </a>
      <span *ngIf="linkType == linkTypes.None" class="card-img-top full-width">
          <div>
              <ds-themed-thumbnail [thumbnail]="dso?.thumbnail | async" [limitWidth]="false">
              </ds-themed-thumbnail>
          </div>
      </span>
      <div class="card-body">
          <ds-type-badge *ngIf="showLabel" [object]="dso"></ds-type-badge>
          <ds-truncatable-part [id]="dso.id" [minLines]="3" type="h4">
              <h4 class="card-title" [innerHTML]="firstMetadataValue('dc.title')"></h4>
          </ds-truncatable-part>
          <p *ngIf="dso.hasMetadata(['dc.contributor.author', 'dc.creator', 'dc.contributor.*'])"
             class="item-authors card-text text-muted">
              <ds-truncatable-part [id]="dso.id" [minLines]="1">
                  <span *ngIf="dso.hasMetadata('dc.date.issued')" class="item-date">{{firstMetadataValue('dc.date.issued')}}</span>
                  <span *ngFor="let author of allMetadataValues(['dc.contributor.author', 'dc.creator', 'dc.contributor.*']);">,
                      <span [innerHTML]="author"></span>
                  </span>
              </ds-truncatable-part>
          </p>
          <p *ngIf="dso.hasMetadata('dc.description.abstract')" class="item-abstract card-text">
              <ds-truncatable-part [id]="dso.id" [minLines]="3">
                  <span [innerHTML]="firstMetadataValue('dc.description.abstract')"></span>
              </ds-truncatable-part>
          </p>
          <div *ngIf="linkType != linkTypes.None" class="text-center">
              <a [target]="(linkType == linkTypes.ExternalLink) ? '_blank' : '_self'" rel="noopener noreferrer" [routerLink]="[itemPageRoute]"
                 class="lead btn btn-primary viewButton">View</a>
          </div>
      </div>
    </ds-truncatable>
=======
    </div>
    <a *ngIf="linkType != linkTypes.None" [target]="(linkType == linkTypes.ExternalLink) ? '_blank' : '_self'" rel="noopener noreferrer" [routerLink]="[itemPageRoute]"
        class="card-img-top full-width" [attr.title]="'search.results.view-result' | translate">
        <div>
            <ds-thumbnail [thumbnail]="dso?.thumbnail | async" [limitWidth]="false">
            </ds-thumbnail>
        </div>
    </a>
    <span *ngIf="linkType == linkTypes.None" class="card-img-top full-width">
        <div>
            <ds-thumbnail [thumbnail]="dso?.thumbnail | async" [limitWidth]="false">
            </ds-thumbnail>
        </div>
    </span>
    <div class="card-body">
        <ds-type-badge *ngIf="showLabel" [object]="dso"></ds-type-badge>
        <ds-access-status-badge [item]="dso"></ds-access-status-badge>
        <ds-truncatable [id]="dso.id">
            <ds-truncatable-part [id]="dso.id" [minLines]="3" type="h4">
                <h4 class="card-title" [innerHTML]="dsoTitle"></h4>
            </ds-truncatable-part>
            <ds-truncatable-part [id]="dso.id" [minLines]="1" *ngIf="dso.hasMetadata(['dc.contributor.author', 'dc.creator', 'dc.contributor.*'])">
                <p class="item-authors card-text text-muted">
                    <span *ngIf="dso.hasMetadata('dc.date.issued')" class="item-date">{{firstMetadataValue('dc.date.issued')}}</span>
                    <span *ngFor="let author of allMetadataValues(['dc.contributor.author', 'dc.creator', 'dc.contributor.*']);">,
                        <span [innerHTML]="author"></span>
                    </span>
                </p>
            </ds-truncatable-part>
            <ds-truncatable-part *ngIf="dso.hasMetadata('dc.description.abstract')" [id]="dso.id" [minLines]="3">
                <p class="item-abstract card-text">
                    <span [innerHTML]="firstMetadataValue('dc.description.abstract')"></span>
                </p>
            </ds-truncatable-part>
        </ds-truncatable>
        <div *ngIf="linkType != linkTypes.None" class="text-center">
            <a [target]="(linkType == linkTypes.ExternalLink) ? '_blank' : '_self'" rel="noopener noreferrer" [routerLink]="[itemPageRoute]"
                class="lead btn btn-primary viewButton">{{ 'search.results.view-result' | translate}}</a>
        </div>
    </div>
>>>>>>> ca864379
    <ng-content></ng-content>
  </div><|MERGE_RESOLUTION|>--- conflicted
+++ resolved
@@ -1,59 +1,18 @@
   <div class="card" [@focusShadow]="(isCollapsed$ | async)?'blur':'focus'">
     <div class="position-absolute ml-1">
         <ng-content></ng-content>
-<<<<<<< HEAD
-      </div>
-      <a *ngIf="linkType != linkTypes.None" [target]="(linkType == linkTypes.ExternalLink) ? '_blank' : '_self'" rel="noopener noreferrer" [routerLink]="[itemPageRoute]"
-         class="card-img-top full-width">
-          <div>
-              <ds-themed-thumbnail [thumbnail]="dso?.thumbnail | async" [limitWidth]="false">
-              </ds-themed-thumbnail>
-          </div>
-      </a>
-      <span *ngIf="linkType == linkTypes.None" class="card-img-top full-width">
-          <div>
-              <ds-themed-thumbnail [thumbnail]="dso?.thumbnail | async" [limitWidth]="false">
-              </ds-themed-thumbnail>
-          </div>
-      </span>
-      <div class="card-body">
-          <ds-type-badge *ngIf="showLabel" [object]="dso"></ds-type-badge>
-          <ds-truncatable-part [id]="dso.id" [minLines]="3" type="h4">
-              <h4 class="card-title" [innerHTML]="firstMetadataValue('dc.title')"></h4>
-          </ds-truncatable-part>
-          <p *ngIf="dso.hasMetadata(['dc.contributor.author', 'dc.creator', 'dc.contributor.*'])"
-             class="item-authors card-text text-muted">
-              <ds-truncatable-part [id]="dso.id" [minLines]="1">
-                  <span *ngIf="dso.hasMetadata('dc.date.issued')" class="item-date">{{firstMetadataValue('dc.date.issued')}}</span>
-                  <span *ngFor="let author of allMetadataValues(['dc.contributor.author', 'dc.creator', 'dc.contributor.*']);">,
-                      <span [innerHTML]="author"></span>
-                  </span>
-              </ds-truncatable-part>
-          </p>
-          <p *ngIf="dso.hasMetadata('dc.description.abstract')" class="item-abstract card-text">
-              <ds-truncatable-part [id]="dso.id" [minLines]="3">
-                  <span [innerHTML]="firstMetadataValue('dc.description.abstract')"></span>
-              </ds-truncatable-part>
-          </p>
-          <div *ngIf="linkType != linkTypes.None" class="text-center">
-              <a [target]="(linkType == linkTypes.ExternalLink) ? '_blank' : '_self'" rel="noopener noreferrer" [routerLink]="[itemPageRoute]"
-                 class="lead btn btn-primary viewButton">View</a>
-          </div>
-      </div>
-    </ds-truncatable>
-=======
     </div>
     <a *ngIf="linkType != linkTypes.None" [target]="(linkType == linkTypes.ExternalLink) ? '_blank' : '_self'" rel="noopener noreferrer" [routerLink]="[itemPageRoute]"
         class="card-img-top full-width" [attr.title]="'search.results.view-result' | translate">
         <div>
-            <ds-thumbnail [thumbnail]="dso?.thumbnail | async" [limitWidth]="false">
-            </ds-thumbnail>
+              <ds-themed-thumbnail [thumbnail]="dso?.thumbnail | async" [limitWidth]="false">
+              </ds-themed-thumbnail>
         </div>
     </a>
     <span *ngIf="linkType == linkTypes.None" class="card-img-top full-width">
         <div>
-            <ds-thumbnail [thumbnail]="dso?.thumbnail | async" [limitWidth]="false">
-            </ds-thumbnail>
+              <ds-themed-thumbnail [thumbnail]="dso?.thumbnail | async" [limitWidth]="false">
+              </ds-themed-thumbnail>
         </div>
     </span>
     <div class="card-body">
@@ -82,6 +41,5 @@
                 class="lead btn btn-primary viewButton">{{ 'search.results.view-result' | translate}}</a>
         </div>
     </div>
->>>>>>> ca864379
     <ng-content></ng-content>
   </div>