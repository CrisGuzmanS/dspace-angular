--- conflicted
+++ resolved
@@ -141,20 +141,6 @@
       currentDSOResult$,
       this.input.valueChanges.pipe(
         debounceTime(this.debounceTime),
-<<<<<<< HEAD
-        startWith(this.currentDSOId),
-        switchMap((query) => {
-            return this.searchService.search(
-              new PaginatedSearchOptions({
-                query: query,
-                dsoTypes: this.types,
-                pagination: this.defaultPagination
-              })
-            );
-          }
-        )
-      );
-=======
         startWith(''),
         tap(() => this.currentPage$.next(1))
       ),
@@ -222,7 +208,6 @@
     if (this.hasNextPage) {
       this.currentPage$.next(this.currentPage$.value + 1);
     }
->>>>>>> 32a29c4a
   }
 
   /**
