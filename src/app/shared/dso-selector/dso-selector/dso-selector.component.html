<div class="form-group w-100 pr-2 pl-2">
    <input type="search"
           class="form-control"
           (click)="$event.stopPropagation();"
           placeholder="{{'dso-selector.placeholder' | translate: { type: typesString } }}"
           [formControl]="input" ngbAutofocus (keyup.enter)="selectSingleResult()">
</div>
<div class="dropdown-divider"></div>
<div class="scrollable-menu list-group">
  <div
    infiniteScroll
    [infiniteScrollDistance]="1"
    [infiniteScrollThrottle]="0"
    [infiniteScrollContainer]="'.scrollable-menu'"
    [fromRoot]="true"
    (scrolled)="onScrollDown()">
    <ng-container *ngIf="listEntries$ | async">
      <button class="list-group-item list-group-item-action border-0 disabled"
              *ngIf="(listEntries$ | async).length == 0">
        {{'dso-selector.no-results' | translate: { type: typesString } }}
      </button>
      <button *ngFor="let listEntry of (listEntries$ | async)"
              class="list-group-item list-group-item-action border-0 list-entry"
              [ngClass]="{'bg-primary': listEntry['id'] === currentDSOId}"
              title="{{ getName(listEntry) }}"
              dsHoverClass="ds-hover"
<<<<<<< HEAD
              (click)="onClick(listEntry)" #listEntryElement>
        <ds-listable-object-component-loader [object]="listEntry" [viewMode]="viewMode"
                                             [linkType]=linkTypes.None [context]="getContext(listEntry['id'])"></ds-listable-object-component-loader>
=======
              (click)="onSelect.emit(listEntry.indexableObject)" #listEntryElement>
        <ds-themed-listable-object-component-loader [object]="listEntry" [viewMode]="viewMode"
                                             [linkType]=linkTypes.None [context]="getContext(listEntry.indexableObject.id)"></ds-themed-listable-object-component-loader>
>>>>>>> 5351ba6c
      </button>
    </ng-container>
    <button *ngIf="loading"
            class="list-group-item list-group-item-action border-0 list-entry">
      <ds-themed-loading [showMessage]="false"></ds-themed-loading>
    </button>
  </div>
</div><|MERGE_RESOLUTION|>--- conflicted
+++ resolved
@@ -24,15 +24,9 @@
               [ngClass]="{'bg-primary': listEntry['id'] === currentDSOId}"
               title="{{ getName(listEntry) }}"
               dsHoverClass="ds-hover"
-<<<<<<< HEAD
               (click)="onClick(listEntry)" #listEntryElement>
-        <ds-listable-object-component-loader [object]="listEntry" [viewMode]="viewMode"
-                                             [linkType]=linkTypes.None [context]="getContext(listEntry['id'])"></ds-listable-object-component-loader>
-=======
-              (click)="onSelect.emit(listEntry.indexableObject)" #listEntryElement>
         <ds-themed-listable-object-component-loader [object]="listEntry" [viewMode]="viewMode"
-                                             [linkType]=linkTypes.None [context]="getContext(listEntry.indexableObject.id)"></ds-themed-listable-object-component-loader>
->>>>>>> 5351ba6c
+                                             [linkType]=linkTypes.None [context]="getContext(listEntry['id'])"></ds-themed-listable-object-component-loader>
       </button>
     </ng-container>
     <button *ngIf="loading"
