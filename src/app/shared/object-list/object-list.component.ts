--- conflicted
+++ resolved
@@ -12,16 +12,13 @@
 import { fadeIn } from '../animations/fade';
 import { ListableObject } from '../object-collection/shared/listable-object.model';
 import { PaginationComponentOptions } from '../pagination/pagination-component-options.model';
-<<<<<<< HEAD
 import { DSpaceObject } from '../../core/shared/dspace-object.model';
 import { SearchResult } from '../search/search-result.model';
 import { SelectableListService } from './selectable-list/selectable-list.service';
 import { map, take, tap } from 'rxjs/operators';
-=======
 import { ViewMode } from '../../core/shared/view-mode.model';
 import { Context } from '../../core/shared/context.model';
 import { CollectionElementLinkType } from '../object-collection/collection-element-link.type';
->>>>>>> ddbe0c82
 
 @Component({
   changeDetection: ChangeDetectionStrategy.Default,
@@ -32,8 +29,6 @@
   animations: [fadeIn]
 })
 export class ObjectListComponent {
-<<<<<<< HEAD
-=======
   /**
    * The view mode of the this component
    */
@@ -42,7 +37,6 @@
   /**
    * The current pagination configuration
    */
->>>>>>> ddbe0c82
   @Input() config: PaginationComponentOptions;
 
   /**
@@ -64,20 +58,12 @@
    * Whether or not the pager is visible when there is only a single page of results
    */
   @Input() hidePagerWhenSinglePage = true;
-<<<<<<< HEAD
   @Input() selectable = false;
   @Input() selectionConfig: { repeatable: boolean, listId: string };
   // @Input() previousSelection: ListableObject[] = [];
   // allSelected = false;
   // selectAllLoading = false;
 
-  private _objects: RemoteData<PaginatedList<ListableObject>>;
-
-  constructor(protected selectionService: SelectableListService) {
-  }
-
-=======
-
   /**
    * The link type of the listable elements
    */
@@ -97,7 +83,6 @@
    * Setter for the objects
    * @param objects The new objects
    */
->>>>>>> ddbe0c82
   @Input() set objects(objects: RemoteData<PaginatedList<ListableObject>>) {
     this._objects = objects;
   }
@@ -139,14 +124,10 @@
    */
   @Output() sortDirectionChange: EventEmitter<SortDirection> = new EventEmitter<SortDirection>();
 
-<<<<<<< HEAD
+  /**
+   * An event fired when on of the pagination parameters changes
+   */
   @Output() paginationChange: EventEmitter<any> = new EventEmitter<any>();
-=======
-  /**
-   * An event fired when on of the pagination parameters changes
-   */
-  @Output() paginationChange: EventEmitter<SortDirection> = new EventEmitter<any>();
->>>>>>> ddbe0c82
 
   @Output() deselectObject: EventEmitter<ListableObject> = new EventEmitter<ListableObject>();
 
@@ -156,6 +137,9 @@
    * Event's payload equals to the newly selected sort field.
    */
   @Output() sortFieldChange: EventEmitter<string> = new EventEmitter<string>();
+
+  constructor(protected selectionService: SelectableListService) {
+  }
 
   /**
    * Emits the current page when it changes
