<div class="d-flex flex-row">
<<<<<<< HEAD
    <a *ngIf="linkType != linkTypes.None" [target]="(linkType == linkTypes.ExternalLink) ? '_blank' : '_self'" [attr.rel]="(linkType == linkTypes.ExternalLink) ? 'noopener' : null" [routerLink]="[]" [queryParams]="queryParams$ | async" [queryParamsHandling]="'merge'" class="lead">
=======
    <a *ngIf="linkType != linkTypes.None" [target]="(linkType == linkTypes.ExternalLink) ? '_blank' : '_self'" [attr.rel]="(linkType == linkTypes.ExternalLink) ? 'noopener noreferrer' : null" [routerLink]="[]" [queryParams]="queryParams$ | async" [queryParamsHandling]="'merge'" class="lead">
>>>>>>> ffdc7b32
        {{object.value}}
    </a>
    <span *ngIf="linkType == linkTypes.None" class="lead">
        {{object.value}}
    </span>
    <span class="pr-2">&nbsp;</span>
    <span class="badge badge-pill badge-secondary align-self-center">{{object.count}}</span>
</div><|MERGE_RESOLUTION|>--- conflicted
+++ resolved
@@ -1,9 +1,5 @@
 <div class="d-flex flex-row">
-<<<<<<< HEAD
-    <a *ngIf="linkType != linkTypes.None" [target]="(linkType == linkTypes.ExternalLink) ? '_blank' : '_self'" [attr.rel]="(linkType == linkTypes.ExternalLink) ? 'noopener' : null" [routerLink]="[]" [queryParams]="queryParams$ | async" [queryParamsHandling]="'merge'" class="lead">
-=======
     <a *ngIf="linkType != linkTypes.None" [target]="(linkType == linkTypes.ExternalLink) ? '_blank' : '_self'" [attr.rel]="(linkType == linkTypes.ExternalLink) ? 'noopener noreferrer' : null" [routerLink]="[]" [queryParams]="queryParams$ | async" [queryParamsHandling]="'merge'" class="lead">
->>>>>>> ffdc7b32
         {{object.value}}
     </a>
     <span *ngIf="linkType == linkTypes.None" class="lead">
