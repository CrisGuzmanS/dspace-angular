<div class="d-flex flex-row">
<<<<<<< HEAD
    <a *ngIf="linkType != linkTypes.None" [target]="(linkType == linkTypes.ExternalLink) ? '_blank' : '_self'" rel="noopener noreferrer" [routerLink]="[]" [queryParams]="getQueryParams()" [queryParamsHandling]="'merge'" class="lead">
=======
    <a *ngIf="linkType != linkTypes.None" [target]="(linkType == linkTypes.ExternalLink) ? '_blank' : '_self'" rel="noopener noreferrer" [routerLink]="" [queryParams]="queryParams" [queryParamsHandling]="'merge'" class="lead">
>>>>>>> 092b3d86
        {{object.value}}
    </a>
    <span *ngIf="linkType == linkTypes.None" class="lead">
        {{object.value}}
    </span>
    <span class="pr-2">&nbsp;</span>
    <span class="badge badge-pill badge-secondary align-self-center">{{object.count}}</span>
</div><|MERGE_RESOLUTION|>--- conflicted
+++ resolved
@@ -1,9 +1,5 @@
 <div class="d-flex flex-row">
-<<<<<<< HEAD
-    <a *ngIf="linkType != linkTypes.None" [target]="(linkType == linkTypes.ExternalLink) ? '_blank' : '_self'" rel="noopener noreferrer" [routerLink]="[]" [queryParams]="getQueryParams()" [queryParamsHandling]="'merge'" class="lead">
-=======
-    <a *ngIf="linkType != linkTypes.None" [target]="(linkType == linkTypes.ExternalLink) ? '_blank' : '_self'" rel="noopener noreferrer" [routerLink]="" [queryParams]="queryParams" [queryParamsHandling]="'merge'" class="lead">
->>>>>>> 092b3d86
+    <a *ngIf="linkType != linkTypes.None" [target]="(linkType == linkTypes.ExternalLink) ? '_blank' : '_self'" rel="noopener noreferrer" [routerLink]="[]" [queryParams]="queryParams" [queryParamsHandling]="'merge'" class="lead">
         {{object.value}}
     </a>
     <span *ngIf="linkType == linkTypes.None" class="lead">
