import { ChangeDetectionStrategy, NO_ERRORS_SCHEMA } from '@angular/core';
import { ComponentFixture, fakeAsync, TestBed, tick, waitForAsync } from '@angular/core/testing';
import { NoopAnimationsModule } from '@angular/platform-browser/animations';

import { of as observableOf } from 'rxjs';

import { Item } from '../../../../core/shared/item.model';
import { ClaimedSearchResultListElementComponent } from './claimed-search-result-list-element.component';
import { ClaimedTask } from '../../../../core/tasks/models/claimed-task-object.model';
import { MyDspaceItemStatusType } from '../../../object-collection/shared/mydspace-item-status/my-dspace-item-status-type';
import { WorkflowItem } from '../../../../core/submission/models/workflowitem.model';
import { createSuccessfulRemoteDataObject } from '../../../remote-data.utils';
import { ClaimedTaskSearchResult } from '../../../object-collection/shared/claimed-task-search-result.model';
import { TruncatableService } from '../../../truncatable/truncatable.service';
import { VarDirective } from '../../../utils/var.directive';
import { LinkService } from '../../../../core/cache/builders/link.service';
import { getMockLinkService } from '../../../mocks/link-service.mock';
import { By } from '@angular/platform-browser';
import { DSONameService } from '../../../../core/breadcrumbs/dso-name.service';
import { DSONameServiceMock } from '../../../mocks/dso-name.service.mock';
<<<<<<< HEAD
import { ObjectCacheService } from '../../../../core/cache/object-cache.service';
=======
import { APP_CONFIG } from '../../../../../config/app-config.interface';
import { environment } from '../../../../../environments/environment';
>>>>>>> 064dae25

let component: ClaimedSearchResultListElementComponent;
let fixture: ComponentFixture<ClaimedSearchResultListElementComponent>;

const mockResultObject: ClaimedTaskSearchResult = new ClaimedTaskSearchResult();
mockResultObject.hitHighlights = {};

const item = Object.assign(new Item(), {
  bundles: observableOf({}),
  metadata: {
    'dc.title': [
      {
        language: 'en_US',
        value: 'This is just another title'
      }
    ],
    'dc.type': [
      {
        language: null,
        value: 'Article'
      }
    ],
    'dc.contributor.author': [
      {
        language: 'en_US',
        value: 'Smith, Donald'
      }
    ],
    'dc.date.issued': [
      {
        language: null,
        value: '2015-06-26'
      }
    ]
  }
});
const rdItem = createSuccessfulRemoteDataObject(item);
const workflowitem = Object.assign(new WorkflowItem(), { item: observableOf(rdItem) });
const rdWorkflowitem = createSuccessfulRemoteDataObject(workflowitem);
mockResultObject.indexableObject = Object.assign(new ClaimedTask(), { workflowitem: observableOf(rdWorkflowitem) });
const linkService = getMockLinkService();
const objectCacheServiceMock = jasmine.createSpyObj('ObjectCacheService', {
  remove: jasmine.createSpy('remove')
});

describe('ClaimedSearchResultListElementComponent', () => {
  beforeEach(waitForAsync(() => {
    TestBed.configureTestingModule({
      imports: [NoopAnimationsModule],
      declarations: [ClaimedSearchResultListElementComponent, VarDirective],
      providers: [
        { provide: TruncatableService, useValue: {} },
        { provide: LinkService, useValue: linkService },
        { provide: DSONameService, useClass: DSONameServiceMock },
<<<<<<< HEAD
        { provide: ObjectCacheService, useValue: objectCacheServiceMock }
=======
        { provide: APP_CONFIG, useValue: environment }
>>>>>>> 064dae25
      ],
      schemas: [NO_ERRORS_SCHEMA]
    }).overrideComponent(ClaimedSearchResultListElementComponent, {
      set: { changeDetection: ChangeDetectionStrategy.Default }
    }).compileComponents();
  }));

  beforeEach(waitForAsync(() => {
    fixture = TestBed.createComponent(ClaimedSearchResultListElementComponent);
    component = fixture.componentInstance;
  }));

  beforeEach(() => {
    component.dso = mockResultObject.indexableObject;
    fixture.detectChanges();
  });

  it('should init workflowitem properly', (done) => {
    component.workflowitemRD$.subscribe((workflowitemRD) => {
      expect(linkService.resolveLinks).toHaveBeenCalledWith(
        component.dso,
        jasmine.objectContaining({ name: 'workflowitem' }),
        jasmine.objectContaining({ name: 'action' })
      );
      expect(workflowitemRD.payload).toEqual(workflowitem);
      done();
    });
  });

  it('should have properly status', () => {
    expect(component.status).toEqual(MyDspaceItemStatusType.VALIDATION);
  });

  it('should forward claimed-task-actions processComplete event to reloadObject event emitter', fakeAsync(() => {
    spyOn(component.reloadedObject, 'emit').and.callThrough();
    const actionPayload: any = { reloadedObject: {}};

    const actionsComponent = fixture.debugElement.query(By.css('ds-claimed-task-actions'));
    actionsComponent.triggerEventHandler('processCompleted', actionPayload);
    tick();

    expect(component.reloadedObject.emit).toHaveBeenCalledWith(actionPayload.reloadedObject);

  }));
});<|MERGE_RESOLUTION|>--- conflicted
+++ resolved
@@ -18,12 +18,9 @@
 import { By } from '@angular/platform-browser';
 import { DSONameService } from '../../../../core/breadcrumbs/dso-name.service';
 import { DSONameServiceMock } from '../../../mocks/dso-name.service.mock';
-<<<<<<< HEAD
-import { ObjectCacheService } from '../../../../core/cache/object-cache.service';
-=======
 import { APP_CONFIG } from '../../../../../config/app-config.interface';
 import { environment } from '../../../../../environments/environment';
->>>>>>> 064dae25
+import { ObjectCacheService } from '../../../../core/cache/object-cache.service';
 
 let component: ClaimedSearchResultListElementComponent;
 let fixture: ComponentFixture<ClaimedSearchResultListElementComponent>;
@@ -78,11 +75,8 @@
         { provide: TruncatableService, useValue: {} },
         { provide: LinkService, useValue: linkService },
         { provide: DSONameService, useClass: DSONameServiceMock },
-<<<<<<< HEAD
+        { provide: APP_CONFIG, useValue: environment },
         { provide: ObjectCacheService, useValue: objectCacheServiceMock }
-=======
-        { provide: APP_CONFIG, useValue: environment }
->>>>>>> 064dae25
       ],
       schemas: [NO_ERRORS_SCHEMA]
     }).overrideComponent(ClaimedSearchResultListElementComponent, {
