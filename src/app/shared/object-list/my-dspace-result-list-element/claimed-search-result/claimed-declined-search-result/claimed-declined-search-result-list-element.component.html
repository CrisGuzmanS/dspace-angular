<ng-container *ngVar="(workflowitemRD$ | async)?.payload as workflowitem">
  <div class="alert alert-secondary w-100" role="alert">
<<<<<<< HEAD
    <h4 class="alert-heading">Declined</h4>
    <ds-themed-item-list-preview *ngIf="workflowitem"
=======
    <h4 class="alert-heading mb-0">{{ 'claimed-declined-search-result-list-element.title' | translate }}</h4>
    <ds-item-list-preview *ngIf="workflowitem"
>>>>>>> 4cc98ae7
                          [item]="(workflowitem?.item | async)?.payload"
                          [object]="object"
                          [status]="status"
                          [showSubmitter]="showSubmitter"></ds-themed-item-list-preview>
  </div>
</ng-container><|MERGE_RESOLUTION|>--- conflicted
+++ resolved
@@ -1,12 +1,7 @@
 <ng-container *ngVar="(workflowitemRD$ | async)?.payload as workflowitem">
   <div class="alert alert-secondary w-100" role="alert">
-<<<<<<< HEAD
-    <h4 class="alert-heading">Declined</h4>
+    <h4 class="alert-heading mb-0">{{ 'claimed-declined-search-result-list-element.title' | translate }}</h4>
     <ds-themed-item-list-preview *ngIf="workflowitem"
-=======
-    <h4 class="alert-heading mb-0">{{ 'claimed-declined-search-result-list-element.title' | translate }}</h4>
-    <ds-item-list-preview *ngIf="workflowitem"
->>>>>>> 4cc98ae7
                           [item]="(workflowitem?.item | async)?.payload"
                           [object]="object"
                           [status]="status"
