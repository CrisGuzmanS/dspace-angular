--- conflicted
+++ resolved
@@ -18,11 +18,8 @@
 import { By } from '@angular/platform-browser';
 import { DSONameService } from '../../../../core/breadcrumbs/dso-name.service';
 import { DSONameServiceMock } from '../../../mocks/dso-name.service.mock';
-<<<<<<< HEAD
+import { APP_CONFIG } from '../../../../../config/app-config.interface';
 import { ObjectCacheService } from '../../../../core/cache/object-cache.service';
-=======
-import { APP_CONFIG } from '../../../../../config/app-config.interface';
->>>>>>> 064dae25
 
 let component: PoolSearchResultListElementComponent;
 let fixture: ComponentFixture<PoolSearchResultListElementComponent>;
@@ -85,11 +82,8 @@
         { provide: TruncatableService, useValue: {} },
         { provide: LinkService, useValue: linkService },
         { provide: DSONameService, useClass: DSONameServiceMock },
-<<<<<<< HEAD
+        { provide: APP_CONFIG, useValue: environmentUseThumbs },
         { provide: ObjectCacheService, useValue: objectCacheServiceMock }
-=======
-        { provide: APP_CONFIG, useValue: environmentUseThumbs }
->>>>>>> 064dae25
       ],
       schemas: [NO_ERRORS_SCHEMA]
     }).overrideComponent(PoolSearchResultListElementComponent, {
