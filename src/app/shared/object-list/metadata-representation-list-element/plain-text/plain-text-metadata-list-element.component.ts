import { MetadataRepresentationType } from '../../../../core/shared/metadata-representation/metadata-representation.model';
import { Component } from '@angular/core';
import { MetadataRepresentationListElementComponent } from '../metadata-representation-list-element.component';
import { metadataRepresentationComponent } from '../../../metadata-representation/metadata-representation.decorator';
import { VALUE_LIST_BROWSE_DEFINITION } from '../../../../core/shared/value-list-browse-definition.resource-type';

@metadataRepresentationComponent('Publication', MetadataRepresentationType.PlainText)
// For now, authority controlled fields are rendered the same way as plain text fields
@metadataRepresentationComponent('Publication', MetadataRepresentationType.AuthorityControlled)
@Component({
  selector: 'ds-plain-text-metadata-list-element',
  templateUrl: './plain-text-metadata-list-element.component.html'
})
/**
 * A component for displaying MetadataRepresentation objects in the form of plain text
 * It will simply use the value retrieved from MetadataRepresentation.getValue() to display as plain text
 */
export class PlainTextMetadataListElementComponent extends MetadataRepresentationListElementComponent {
  /**
   * Get the appropriate query parameters for this browse link, depending on whether the browse definition
   * expects 'startsWith' (eg browse by date) or 'value' (eg browse by title)
   */
  getQueryParams() {
<<<<<<< HEAD
    let queryParams = {startsWith: this.metadataRepresentation.getValue()};
    if (this.metadataRepresentation.browseDefinition.getRenderType() === VALUE_LIST_BROWSE_DEFINITION.value) {
      return {value: this.metadataRepresentation.getValue()};
=======
    let queryParams = {startsWith: this.mdRepresentation.getValue()};
    if (this.mdRepresentation.browseDefinition.metadataBrowse) {
      return {value: this.mdRepresentation.getValue()};
>>>>>>> 9c780200
    }
    return queryParams;
  }
}<|MERGE_RESOLUTION|>--- conflicted
+++ resolved
@@ -21,15 +21,9 @@
    * expects 'startsWith' (eg browse by date) or 'value' (eg browse by title)
    */
   getQueryParams() {
-<<<<<<< HEAD
-    let queryParams = {startsWith: this.metadataRepresentation.getValue()};
-    if (this.metadataRepresentation.browseDefinition.getRenderType() === VALUE_LIST_BROWSE_DEFINITION.value) {
-      return {value: this.metadataRepresentation.getValue()};
-=======
     let queryParams = {startsWith: this.mdRepresentation.getValue()};
-    if (this.mdRepresentation.browseDefinition.metadataBrowse) {
+    if (this.mdRepresentation.browseDefinition.getRenderType() === VALUE_LIST_BROWSE_DEFINITION.value) {
       return {value: this.mdRepresentation.getValue()};
->>>>>>> 9c780200
     }
     return queryParams;
   }
