import { TranslateModule } from '@ngx-translate/core';
import { Item } from '../../../../core/shared/item.model';
import { of as observableOf } from 'rxjs';
import { RemoteData } from '../../../../core/data/remote-data';
import { PaginatedList } from '../../../../core/data/paginated-list';
import { PageInfo } from '../../../../core/shared/page-info.model';
import { async, ComponentFixture, TestBed } from '@angular/core/testing';
import { ChangeDetectionStrategy, NO_ERRORS_SCHEMA } from '@angular/core';
import { ItemSearchResultListElementComponent } from './item-search-result-list-element.component';
import { By } from '@angular/platform-browser';
import { TruncatableService } from '../../../truncatable/truncatable.service';
import { TruncatePipe } from '../../../utils/truncate.pipe';
import { createRelationshipsObservable } from '../../../../+item-page/simple/item-types/shared/item.component.spec';
import { ItemSearchResult } from '../../../object-collection/shared/item-search-result.model';
import { MetadataMap } from '../../../../core/shared/metadata.models';

const mockItem: Item = Object.assign(new Item(), {
  bitstreams: observableOf(new RemoteData(false, false, true, null, new PaginatedList(new PageInfo(), []))),
  metadata: new MetadataMap(),
  relationships: createRelationshipsObservable()
});

describe('ItemSearchResultListElementComponent', () => {
  let comp: ItemSearchResultListElementComponent;
  let fixture: ComponentFixture<ItemSearchResultListElementComponent>;

  const truncatableServiceStub: any = {
    isCollapsed: (id: number) => observableOf(true),
  };

<<<<<<< HEAD
  const mockItemWithAuthorAndDate: ItemSearchResult = new ItemSearchResult();
  mockItemWithAuthorAndDate.hitHighlights = new MetadataMap();
  mockItemWithAuthorAndDate.dspaceObject = Object.assign(new Item(), {
    bitstreams: observableOf({}),
    metadata: [
=======
const mockItemWithAuthorAndDate: ItemSearchResult = new ItemSearchResult();
mockItemWithAuthorAndDate.hitHighlights = {};
mockItemWithAuthorAndDate.indexableObject = Object.assign(new Item(), {
  bitstreams: observableOf({}),
  metadata: {
    'dc.contributor.author': [
>>>>>>> 9e0846ac
      {
        key: 'dc.contributor.author',
        language: 'en_US',
        value: 'Smith, Donald'
      },
      {
        key: 'dc.date.issued',
        language: null,
        value: '2015-06-26'
      }]
  });

<<<<<<< HEAD
  const mockItemWithoutAuthorAndDate: ItemSearchResult = new ItemSearchResult();
  mockItemWithoutAuthorAndDate.hitHighlights = new MetadataMap();
  mockItemWithoutAuthorAndDate.dspaceObject = Object.assign(new Item(), {
    bitstreams: observableOf({}),
    metadata: [
=======
const mockItemWithoutAuthorAndDate: ItemSearchResult = new ItemSearchResult();
mockItemWithoutAuthorAndDate.hitHighlights = {};
mockItemWithoutAuthorAndDate.indexableObject = Object.assign(new Item(), {
  bitstreams: observableOf({}),
  metadata: {
    'dc.title': [
>>>>>>> 9e0846ac
      {
        key: 'dc.title',
        language: 'en_US',
        value: 'This is just another title'
      },
      {
        key: 'dc.type',
        language: null,
        value: 'Article'
<<<<<<< HEAD
      }]
  });

  describe('ItemSearchResultListElementComponent', () => {
    beforeEach(async(() => {
      TestBed.configureTestingModule({
        imports: [TranslateModule.forRoot()],
        declarations: [ItemSearchResultListElementComponent, TruncatePipe],
        providers: [
          { provide: TruncatableService, useValue: {} },
          { provide: 'objectElementProvider', useValue: mockItem }
        ],
        schemas: [NO_ERRORS_SCHEMA]
      }).overrideComponent(ItemSearchResultListElementComponent, {
        set: { changeDetection: ChangeDetectionStrategy.Default }
      }).compileComponents();
    }));

    beforeEach(async(() => {
      fixture = TestBed.createComponent(ItemSearchResultListElementComponent);
      comp = fixture.componentInstance;
=======
      }
    ]
  }
});

describe('ItemSearchResultListElementComponent', () => {
  beforeEach(async(() => {
    TestBed.configureTestingModule({
      imports: [NoopAnimationsModule],
      declarations: [ItemSearchResultListElementComponent, TruncatePipe],
      providers: [
        { provide: TruncatableService, useValue: truncatableServiceStub },
        { provide: 'objectElementProvider', useValue: (mockItemWithoutAuthorAndDate) }
      ],
      schemas: [NO_ERRORS_SCHEMA]
    }).overrideComponent(ItemSearchResultListElementComponent, {
      set: { changeDetection: ChangeDetectionStrategy.Default }
    }).compileComponents();
  }));

  beforeEach(async(() => {
    fixture = TestBed.createComponent(ItemSearchResultListElementComponent);
    itemSearchResultListElementComponent = fixture.componentInstance;
  }));

  describe('When the item has an author', () => {
    beforeEach(() => {
      itemSearchResultListElementComponent.dso = mockItemWithAuthorAndDate.indexableObject;
      fixture.detectChanges();
    });

    it('should show the author paragraph', () => {
      const itemAuthorField = fixture.debugElement.query(By.css('span.item-list-authors'));
      expect(itemAuthorField).not.toBeNull();
    });
  });

  describe('When the item has no author', () => {
    beforeEach(() => {
      itemSearchResultListElementComponent.dso = mockItemWithoutAuthorAndDate.indexableObject;
      fixture.detectChanges();
    });

    it('should not show the author paragraph', () => {
      const itemAuthorField = fixture.debugElement.query(By.css('span.item-list-authors'));
      expect(itemAuthorField).toBeNull();
    });
  });

  describe('When the item has an issuedate', () => {
    beforeEach(() => {
      itemSearchResultListElementComponent.dso = mockItemWithAuthorAndDate.indexableObject;
>>>>>>> 9e0846ac
      fixture.detectChanges();
    }));

<<<<<<< HEAD
    it('should call an item-type-switcher component and pass the item', () => {
      const itemTypeSwitcher = fixture.debugElement.query(By.css('ds-item-type-switcher')).componentInstance;
      expect(itemTypeSwitcher.object).toBe(mockItem);
=======
  describe('When the item has no issuedate', () => {
    beforeEach(() => {
      itemSearchResultListElementComponent.dso = mockItemWithoutAuthorAndDate.indexableObject;
      fixture.detectChanges();
>>>>>>> 9e0846ac
    });

  });
});<|MERGE_RESOLUTION|>--- conflicted
+++ resolved
@@ -1,105 +1,56 @@
-import { TranslateModule } from '@ngx-translate/core';
+import { ItemSearchResultListElementComponent } from './item-search-result-list-element.component';
+import { async, ComponentFixture, TestBed } from '@angular/core/testing';
+import { of as observableOf } from 'rxjs';
+import { ChangeDetectionStrategy, NO_ERRORS_SCHEMA } from '@angular/core';
+import { By } from '@angular/platform-browser';
+import { TruncatePipe } from '../../../utils/truncate.pipe';
 import { Item } from '../../../../core/shared/item.model';
-import { of as observableOf } from 'rxjs';
-import { RemoteData } from '../../../../core/data/remote-data';
-import { PaginatedList } from '../../../../core/data/paginated-list';
-import { PageInfo } from '../../../../core/shared/page-info.model';
-import { async, ComponentFixture, TestBed } from '@angular/core/testing';
-import { ChangeDetectionStrategy, NO_ERRORS_SCHEMA } from '@angular/core';
-import { ItemSearchResultListElementComponent } from './item-search-result-list-element.component';
-import { By } from '@angular/platform-browser';
 import { TruncatableService } from '../../../truncatable/truncatable.service';
-import { TruncatePipe } from '../../../utils/truncate.pipe';
-import { createRelationshipsObservable } from '../../../../+item-page/simple/item-types/shared/item.component.spec';
+import { NoopAnimationsModule } from '@angular/platform-browser/animations';
 import { ItemSearchResult } from '../../../object-collection/shared/item-search-result.model';
-import { MetadataMap } from '../../../../core/shared/metadata.models';
 
-const mockItem: Item = Object.assign(new Item(), {
-  bitstreams: observableOf(new RemoteData(false, false, true, null, new PaginatedList(new PageInfo(), []))),
-  metadata: new MetadataMap(),
-  relationships: createRelationshipsObservable()
-});
+let itemSearchResultListElementComponent: ItemSearchResultListElementComponent;
+let fixture: ComponentFixture<ItemSearchResultListElementComponent>;
 
-describe('ItemSearchResultListElementComponent', () => {
-  let comp: ItemSearchResultListElementComponent;
-  let fixture: ComponentFixture<ItemSearchResultListElementComponent>;
+const truncatableServiceStub: any = {
+  isCollapsed: (id: number) => observableOf(true),
+};
 
-  const truncatableServiceStub: any = {
-    isCollapsed: (id: number) => observableOf(true),
-  };
-
-<<<<<<< HEAD
-  const mockItemWithAuthorAndDate: ItemSearchResult = new ItemSearchResult();
-  mockItemWithAuthorAndDate.hitHighlights = new MetadataMap();
-  mockItemWithAuthorAndDate.dspaceObject = Object.assign(new Item(), {
-    bitstreams: observableOf({}),
-    metadata: [
-=======
 const mockItemWithAuthorAndDate: ItemSearchResult = new ItemSearchResult();
 mockItemWithAuthorAndDate.hitHighlights = {};
 mockItemWithAuthorAndDate.indexableObject = Object.assign(new Item(), {
   bitstreams: observableOf({}),
   metadata: {
     'dc.contributor.author': [
->>>>>>> 9e0846ac
       {
-        key: 'dc.contributor.author',
         language: 'en_US',
         value: 'Smith, Donald'
-      },
+      }
+    ],
+    'dc.date.issued': [
       {
-        key: 'dc.date.issued',
         language: null,
         value: '2015-06-26'
-      }]
-  });
+      }
+    ]
+  }
+});
 
-<<<<<<< HEAD
-  const mockItemWithoutAuthorAndDate: ItemSearchResult = new ItemSearchResult();
-  mockItemWithoutAuthorAndDate.hitHighlights = new MetadataMap();
-  mockItemWithoutAuthorAndDate.dspaceObject = Object.assign(new Item(), {
-    bitstreams: observableOf({}),
-    metadata: [
-=======
 const mockItemWithoutAuthorAndDate: ItemSearchResult = new ItemSearchResult();
 mockItemWithoutAuthorAndDate.hitHighlights = {};
 mockItemWithoutAuthorAndDate.indexableObject = Object.assign(new Item(), {
   bitstreams: observableOf({}),
   metadata: {
     'dc.title': [
->>>>>>> 9e0846ac
       {
-        key: 'dc.title',
         language: 'en_US',
         value: 'This is just another title'
-      },
+      }
+    ],
+    'dc.type': [
       {
-        key: 'dc.type',
         language: null,
         value: 'Article'
-<<<<<<< HEAD
-      }]
-  });
-
-  describe('ItemSearchResultListElementComponent', () => {
-    beforeEach(async(() => {
-      TestBed.configureTestingModule({
-        imports: [TranslateModule.forRoot()],
-        declarations: [ItemSearchResultListElementComponent, TruncatePipe],
-        providers: [
-          { provide: TruncatableService, useValue: {} },
-          { provide: 'objectElementProvider', useValue: mockItem }
-        ],
-        schemas: [NO_ERRORS_SCHEMA]
-      }).overrideComponent(ItemSearchResultListElementComponent, {
-        set: { changeDetection: ChangeDetectionStrategy.Default }
-      }).compileComponents();
-    }));
-
-    beforeEach(async(() => {
-      fixture = TestBed.createComponent(ItemSearchResultListElementComponent);
-      comp = fixture.componentInstance;
-=======
       }
     ]
   }
@@ -152,21 +103,24 @@
   describe('When the item has an issuedate', () => {
     beforeEach(() => {
       itemSearchResultListElementComponent.dso = mockItemWithAuthorAndDate.indexableObject;
->>>>>>> 9e0846ac
       fixture.detectChanges();
-    }));
+    });
 
-<<<<<<< HEAD
-    it('should call an item-type-switcher component and pass the item', () => {
-      const itemTypeSwitcher = fixture.debugElement.query(By.css('ds-item-type-switcher')).componentInstance;
-      expect(itemTypeSwitcher.object).toBe(mockItem);
-=======
+    it('should show the issuedate span', () => {
+      const itemAuthorField = fixture.debugElement.query(By.css('span.item-list-date'));
+      expect(itemAuthorField).not.toBeNull();
+    });
+  });
+
   describe('When the item has no issuedate', () => {
     beforeEach(() => {
       itemSearchResultListElementComponent.dso = mockItemWithoutAuthorAndDate.indexableObject;
       fixture.detectChanges();
->>>>>>> 9e0846ac
     });
 
+    it('should not show the issuedate span', () => {
+      const dateField = fixture.debugElement.query(By.css('span.item-list-date'));
+      expect(dateField).toBeNull();
+    });
   });
 });