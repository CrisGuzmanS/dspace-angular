--- conflicted
+++ resolved
@@ -37,14 +37,10 @@
   selector: 'ds-browse-entry-list-element',
   template: ''
 })
-<<<<<<< HEAD
-class MockThemedBrowseEntryListElementComponent {}
+class MockThemedBrowseEntryListElementComponent {
+}
 import { RouteService } from '../../core/services/route.service';
 import { routeServiceStub } from '../testing/route-service.stub';
-=======
-class MockThemedBrowseEntryListElementComponent {
-}
->>>>>>> 9c0fce3a
 
 describe('BrowseByComponent', () => {
   let comp: BrowseByComponent;
@@ -105,12 +101,9 @@
         { provide: PaginationService, useValue: paginationService },
         { provide: MockThemedBrowseEntryListElementComponent },
         { provide: ThemeService, useValue: themeService },
-<<<<<<< HEAD
-        {provide: RouteService, useValue: routeServiceStub}
-=======
+        {provide: RouteService, useValue: routeServiceStub},
         { provide: SelectableListService, useValue: {} },
         { provide: HostWindowService, useValue: new HostWindowServiceStub(800) },
->>>>>>> 9c0fce3a
       ],
       schemas: [NO_ERRORS_SCHEMA]
     }).compileComponents();
