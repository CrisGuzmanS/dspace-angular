<ng-container *ngVar="(objects$ | async) as objects">
  <h3 [ngClass]="{'sr-only': parentname }">{{title | translate}}</h3>
  <ng-container *ngComponentOutlet="getStartsWithComponent(); injector: objectInjector;"></ng-container>
  <div *ngIf="objects?.hasSucceeded && !objects?.isLoading && objects?.payload?.page.length > 0" @fadeIn>
<<<<<<< HEAD
    <div *ngIf="!enableArrows">
      <ds-viewable-collection
        [config]="paginationConfig"
        [sortConfig]="sortConfig"
        [objects]="objects">
      </ds-viewable-collection>
    </div>
    <div *ngIf="enableArrows">
      <div class="row">
        <div class="col-12">
          <div *ngIf="shouldDisplayResetButton$ |async" class="d-inline-block float-left reset">
            <a class="btn btn-secondary" [routerLink]="[]"
               [queryParams]="{startsWith: null, value: null}" queryParamsHandling="merge"><i class="fas fa-arrow-left"></i> {{'browse.back.all-results' | translate}}</a>
          </div>
          <div *ngIf="!hideGear" ngbDropdown #paginationControls="ngbDropdown" placement="bottom-right" class="d-inline-block float-right">
            <button class="btn btn-secondary" id="paginationControls" [title]="'pagination.options.description' | translate" [attr.aria-label]="'pagination.options.description' | translate" ngbDropdownToggle><i class="fas fa-cog" aria-hidden="true"></i></button>
            <div id="paginationControlsDropdownMenu" aria-labelledby="paginationControls" ngbDropdownMenu>
              <h6 class="dropdown-header">{{ 'pagination.results-per-page' | translate}}</h6>
              <button class="dropdown-item page-size-change" *ngFor="let item of paginationConfig?.pageSizeOptions" (click)="doPageSizeChange(item)"><i [ngClass]="{'invisible': item != paginationConfig?.pageSize}" class="fas fa-check" aria-hidden="true"></i> {{item}} </button>
              <h6 class="dropdown-header">{{ 'pagination.sort-direction' | translate}}</h6>
              <button class="dropdown-item sort-direction-change" *ngFor="let direction of (sortDirections | dsKeys)" (click)="doSortDirectionChange(direction.value)"><i [ngClass]="{'invisible': direction.value !== sortConfig?.direction}" class="fas fa-check" aria-hidden="true"></i> {{'sorting.' + direction.key | translate}} </button>
            </div>
          </div>
        </div>
      </div>
      <ul class="list-unstyled">
        <li *ngFor="let object of objects?.payload?.page" class="mt-4 mb-4">
          <ds-listable-object-component-loader [object]="object" [viewMode]="viewMode"></ds-listable-object-component-loader>
        </li>
      </ul>
      <div>
        <button id="nav-prev" type="button" class="btn btn-outline-primary float-left" (click)="goPrev()"  [disabled]="objects?.payload?.currentPage <= 1"><i class="fas fa-angle-left"></i> {{'browse.previous.button' |translate}}</button>
          <button id="nav-next" type="button" class="btn btn-outline-primary float-right" (click)="goNext()"  [disabled]="objects?.payload?.currentPage >= objects?.payload?.totalPages">
                    <span [ngbTooltip]="objects?.payload?.currentPage >= objects?.payload?.totalPages ? getTranslation('browse.next.button.disabled.tooltip') : null">
            <i class="fas fa-angle-right"></i> {{'browse.next.button' |translate}}
                    </span>
          </button>
      </div>
    </div>
=======
    <ds-viewable-collection
      [config]="paginationConfig"
      [sortConfig]="sortConfig"
      [showPaginator]="showPaginator"
      [objects]="objects"
      (prev)="goPrev()"
      (next)="goNext()">
    </ds-viewable-collection>
>>>>>>> 9c0fce3a
  </div>
  <ds-loading *ngIf="!objects || objects?.isLoading" message="{{'loading.browse-by' | translate}}"></ds-loading>
  <ds-error *ngIf="objects?.hasFailed" message="{{'error.browse-by' | translate}}"></ds-error>
  <div *ngIf="!objects?.isLoading && objects?.payload?.page.length === 0">
    <div *ngIf="shouldDisplayResetButton$ |async" class="d-inline-block mb-4 reset">
      <a class="btn btn-secondary" [routerLink]="[]"
         [queryParams]="{startsWith: null, value: null}" queryParamsHandling="merge"><i
              class="fas fa-arrow-left"></i> {{'browse.back.all-results' | translate}}</a>
    </div>
    <div class="alert alert-info w-100" role="alert">
      {{'browse.empty' | translate}}
    </div>
  </div>
</ng-container>
<|MERGE_RESOLUTION|>--- conflicted
+++ resolved
@@ -2,47 +2,10 @@
   <h3 [ngClass]="{'sr-only': parentname }">{{title | translate}}</h3>
   <ng-container *ngComponentOutlet="getStartsWithComponent(); injector: objectInjector;"></ng-container>
   <div *ngIf="objects?.hasSucceeded && !objects?.isLoading && objects?.payload?.page.length > 0" @fadeIn>
-<<<<<<< HEAD
-    <div *ngIf="!enableArrows">
-      <ds-viewable-collection
-        [config]="paginationConfig"
-        [sortConfig]="sortConfig"
-        [objects]="objects">
-      </ds-viewable-collection>
-    </div>
-    <div *ngIf="enableArrows">
-      <div class="row">
-        <div class="col-12">
-          <div *ngIf="shouldDisplayResetButton$ |async" class="d-inline-block float-left reset">
-            <a class="btn btn-secondary" [routerLink]="[]"
-               [queryParams]="{startsWith: null, value: null}" queryParamsHandling="merge"><i class="fas fa-arrow-left"></i> {{'browse.back.all-results' | translate}}</a>
-          </div>
-          <div *ngIf="!hideGear" ngbDropdown #paginationControls="ngbDropdown" placement="bottom-right" class="d-inline-block float-right">
-            <button class="btn btn-secondary" id="paginationControls" [title]="'pagination.options.description' | translate" [attr.aria-label]="'pagination.options.description' | translate" ngbDropdownToggle><i class="fas fa-cog" aria-hidden="true"></i></button>
-            <div id="paginationControlsDropdownMenu" aria-labelledby="paginationControls" ngbDropdownMenu>
-              <h6 class="dropdown-header">{{ 'pagination.results-per-page' | translate}}</h6>
-              <button class="dropdown-item page-size-change" *ngFor="let item of paginationConfig?.pageSizeOptions" (click)="doPageSizeChange(item)"><i [ngClass]="{'invisible': item != paginationConfig?.pageSize}" class="fas fa-check" aria-hidden="true"></i> {{item}} </button>
-              <h6 class="dropdown-header">{{ 'pagination.sort-direction' | translate}}</h6>
-              <button class="dropdown-item sort-direction-change" *ngFor="let direction of (sortDirections | dsKeys)" (click)="doSortDirectionChange(direction.value)"><i [ngClass]="{'invisible': direction.value !== sortConfig?.direction}" class="fas fa-check" aria-hidden="true"></i> {{'sorting.' + direction.key | translate}} </button>
-            </div>
-          </div>
-        </div>
+      <div *ngIf="shouldDisplayResetButton$ |async" class="mb-2 reset">
+          <a class="btn btn-secondary" [routerLink]="[]"
+             [queryParams]="{startsWith: null, value: null}" queryParamsHandling="merge"><i class="fas fa-arrow-left"></i> {{'browse.back.all-results' | translate}}</a>
       </div>
-      <ul class="list-unstyled">
-        <li *ngFor="let object of objects?.payload?.page" class="mt-4 mb-4">
-          <ds-listable-object-component-loader [object]="object" [viewMode]="viewMode"></ds-listable-object-component-loader>
-        </li>
-      </ul>
-      <div>
-        <button id="nav-prev" type="button" class="btn btn-outline-primary float-left" (click)="goPrev()"  [disabled]="objects?.payload?.currentPage <= 1"><i class="fas fa-angle-left"></i> {{'browse.previous.button' |translate}}</button>
-          <button id="nav-next" type="button" class="btn btn-outline-primary float-right" (click)="goNext()"  [disabled]="objects?.payload?.currentPage >= objects?.payload?.totalPages">
-                    <span [ngbTooltip]="objects?.payload?.currentPage >= objects?.payload?.totalPages ? getTranslation('browse.next.button.disabled.tooltip') : null">
-            <i class="fas fa-angle-right"></i> {{'browse.next.button' |translate}}
-                    </span>
-          </button>
-      </div>
-    </div>
-=======
     <ds-viewable-collection
       [config]="paginationConfig"
       [sortConfig]="sortConfig"
@@ -51,7 +14,6 @@
       (prev)="goPrev()"
       (next)="goNext()">
     </ds-viewable-collection>
->>>>>>> 9c0fce3a
   </div>
   <ds-loading *ngIf="!objects || objects?.isLoading" message="{{'loading.browse-by' | translate}}"></ds-loading>
   <ds-error *ngIf="objects?.hasFailed" message="{{'error.browse-by' | translate}}"></ds-error>
