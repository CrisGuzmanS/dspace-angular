import { Component, EventEmitter, Input, OnInit, Output } from '@angular/core';
import { DSpaceObject } from '../../core/shared/dspace-object.model';
import { Router } from '@angular/router';
import { isNotEmpty } from '../empty.util';
import { SearchService } from '../../core/shared/search/search.service';
import { currentPath } from '../utils/route.utils';
import { PaginationService } from '../../core/pagination/pagination.service';
import { SearchConfigurationService } from '../../core/shared/search/search-configuration.service';
import { NgbModal } from '@ng-bootstrap/ng-bootstrap';
import { ScopeSelectorModalComponent } from './scope-selector-modal/scope-selector-modal.component';
import { take } from 'rxjs/operators';
import { BehaviorSubject } from 'rxjs';
import { DSpaceObjectDataService } from '../../core/data/dspace-object-data.service';
import { getFirstSucceededRemoteDataPayload } from '../../core/shared/operators';

/**
 * This component renders a simple item page.
 * The route parameter 'id' is used to request the item it represents.
 * All fields of the item that should be displayed, are defined in its template.
 */

@Component({
  selector: 'ds-search-form',
  styleUrls: ['./search-form.component.scss'],
  templateUrl: './search-form.component.html'
})

/**
 * Component that represents the search form
 */
export class SearchFormComponent implements OnInit {
  /**
   * The search query
   */
  @Input() query: string;

  /**
   * True when the search component should show results on the current page
   */
  @Input() inPlaceSearch;

  /**
   * The currently selected scope object's UUID
   */
  @Input()
  scope = '';

  selectedScope: BehaviorSubject<DSpaceObject> = new BehaviorSubject<DSpaceObject>(undefined);

  @Input() currentUrl: string;

  /**
   * Whether or not the search button should be displayed large
   */
  @Input() large = false;

  /**
   * The brand color of the search button
   */
  @Input() brandColor = 'primary';

  /**
   * The placeholder of the search input
   */
  @Input() searchPlaceholder: string;

  /**
   * Defines whether or not to show the scope selector
   */
  @Input() showScopeSelector = false;

  /**
   * Output the search data on submit
   */
  @Output() submitSearch = new EventEmitter<any>();

<<<<<<< HEAD
  /**
   * Whether to show the scope selection dropdown
   */
  @Input() scopeSelectable = true;

  constructor(private router: Router, private searchService: SearchService,
=======
  constructor(private router: Router,
              private searchService: SearchService,
>>>>>>> e4f483c3
              private paginationService: PaginationService,
              private searchConfig: SearchConfigurationService,
              private modalService: NgbModal,
              private dsoService: DSpaceObjectDataService
  ) {
  }

  /**
   * Retrieve the scope object from the URL so we can show its name
   */
  ngOnInit(): void {
    if (isNotEmpty(this.scope)) {
      this.dsoService.findById(this.scope).pipe(getFirstSucceededRemoteDataPayload())
        .subscribe((scope: DSpaceObject) => this.selectedScope.next(scope));
    }
  }

  /**
   * Updates the search when the form is submitted
   * @param data Values submitted using the form
   */
  onSubmit(data: any) {
    this.updateSearch(data);
    this.submitSearch.emit(data);
  }

  /**
   * Updates the search when the current scope has been changed
   * @param {string} scope The new scope
   */
  onScopeChange(scope: DSpaceObject) {
    this.updateSearch({ scope: scope ? scope.uuid : undefined });
  }

  /**
   * Updates the search URL
   * @param data Updated parameters
   */
  updateSearch(data: any) {
    const queryParams = Object.assign({}, data);

    this.router.navigate(this.getSearchLinkParts(), {
      queryParams: queryParams,
      queryParamsHandling: 'merge'
    });
  }

  /**
   * For usage of the isNotEmpty function in the template
   */
  isNotEmpty(object: any) {
    return isNotEmpty(object);
  }

  /**
   * @returns {string} The base path to the search page, or the current page when inPlaceSearch is true
   */
  public getSearchLink(): string {
    if (this.inPlaceSearch) {
      return currentPath(this.router);
    }
    return this.searchService.getSearchLink();
  }

  /**
   * @returns {string[]} The base path to the search page, or the current page when inPlaceSearch is true, split in separate pieces
   */
  public getSearchLinkParts(): string[] {
    if (this.inPlaceSearch) {
      return [];
    }
    return this.getSearchLink().split('/');
  }

  /**
   * Open the scope modal so the user can select DSO as scope
   */
  openScopeModal() {
    const ref = this.modalService.open(ScopeSelectorModalComponent);
    ref.componentInstance.scopeChange.pipe(take(1)).subscribe((scope: DSpaceObject) => {
      this.selectedScope.next(scope);
      this.onScopeChange(scope);
    });
  }
}<|MERGE_RESOLUTION|>--- conflicted
+++ resolved
@@ -74,17 +74,8 @@
    */
   @Output() submitSearch = new EventEmitter<any>();
 
-<<<<<<< HEAD
-  /**
-   * Whether to show the scope selection dropdown
-   */
-  @Input() scopeSelectable = true;
-
-  constructor(private router: Router, private searchService: SearchService,
-=======
   constructor(private router: Router,
               private searchService: SearchService,
->>>>>>> e4f483c3
               private paginationService: PaginationService,
               private searchConfig: SearchConfigurationService,
               private modalService: NgbModal,
