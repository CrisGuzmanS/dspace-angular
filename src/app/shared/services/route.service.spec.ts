import { RouteService } from './route.service';
import { async, TestBed } from '@angular/core/testing';
<<<<<<< HEAD
import { ActivatedRoute, convertToParamMap, Params, Router } from '@angular/router';
import { Observable } from 'rxjs/Observable';
import { RouterStub } from '../testing/router-stub';
=======
import { ActivatedRoute, convertToParamMap, Params } from '@angular/router';
import { of as observableOf } from 'rxjs';
>>>>>>> a3b4883e

describe('RouteService', () => {
  let service: RouteService;
  const paramName1 = 'name';
  const paramValue1 = 'Test Name';
  const paramName2 = 'id';
  const paramValue2a = 'Test id';
  const paramValue2b = 'another id';
  const nonExistingParamName = 'non existing name';
  const nonExistingParamValue = 'non existing value';

  const paramObject: Params = {};

  paramObject[paramName1] = paramValue1;
  paramObject[paramName2] = [paramValue2a, paramValue2b];

  beforeEach(async(() => {
    return TestBed.configureTestingModule({
      providers: [
        {
          provide: ActivatedRoute,
          useValue: {
            queryParams: observableOf(paramObject),
            queryParamMap: observableOf(convertToParamMap(paramObject))
          },
        },
        {
          provide: Router, useClass: RouterStub
        }
      ]
    });
  }));

  beforeEach(() => {
    service = new RouteService(TestBed.get(ActivatedRoute), TestBed.get(Router));
  });

  describe('hasQueryParam', () => {
    it('should return true when the parameter name exists', () => {
      service.hasQueryParam(paramName1).subscribe((status) => {
        expect(status).toBeTruthy();
      });
    });
    it('should return false when the parameter name does not exists', () => {
      service.hasQueryParam(nonExistingParamName).subscribe((status) => {
        expect(status).toBeFalsy();
      });
    });
  });

  describe('hasQueryParamWithValue', () => {
    it('should return true when the parameter name exists and contains the specified value', () => {
      service.hasQueryParamWithValue(paramName2, paramValue2a).subscribe((status) => {
        expect(status).toBeTruthy();
      });
    });
    it('should return false when the parameter name exists and does not contain the specified value', () => {
      service.hasQueryParamWithValue(paramName1, nonExistingParamValue).subscribe((status) => {
        expect(status).toBeFalsy();
      });
    });
    it('should return false when the parameter name does not exists', () => {
      service.hasQueryParamWithValue(nonExistingParamName, nonExistingParamValue).subscribe((status) => {
        expect(status).toBeFalsy();
      });
    });
  });

  describe('getQueryParameterValues', () => {
    it('should return a list of values when the parameter exists', () => {
      service.getQueryParameterValues(paramName2).subscribe((params) => {
        expect(params).toEqual([paramValue2a, paramValue2b]);
      });
    });

    it('should return an empty array when the parameter does not exists', () => {
      service.getQueryParameterValues(nonExistingParamName).subscribe((params) => {
        expect(params).toEqual([]);
      });
    });
  });

  describe('getQueryParameterValue', () => {
    it('should return a single value when the parameter exists', () => {
      service.getQueryParameterValue(paramName1).subscribe((params) => {
        expect(params).toEqual(paramValue1);
      });
    });

    it('should return only the first value when the parameter exists', () => {
      service.getQueryParameterValue(paramName2).subscribe((params) => {
        expect(params).toEqual(paramValue2a);
      });
    });

    it('should return undefined when the parameter exists', () => {
      service.getQueryParameterValue(nonExistingParamName).subscribe((params) => {
        expect(params).toBeNull();
      });
    });
  });

});<|MERGE_RESOLUTION|>--- conflicted
+++ resolved
@@ -1,13 +1,8 @@
 import { RouteService } from './route.service';
 import { async, TestBed } from '@angular/core/testing';
-<<<<<<< HEAD
 import { ActivatedRoute, convertToParamMap, Params, Router } from '@angular/router';
-import { Observable } from 'rxjs/Observable';
+import { of as observableOf } from 'rxjs';
 import { RouterStub } from '../testing/router-stub';
-=======
-import { ActivatedRoute, convertToParamMap, Params } from '@angular/router';
-import { of as observableOf } from 'rxjs';
->>>>>>> a3b4883e
 
 describe('RouteService', () => {
   let service: RouteService;
