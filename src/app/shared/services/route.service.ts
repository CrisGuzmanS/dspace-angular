--- conflicted
+++ resolved
@@ -96,9 +96,6 @@
           });
         return params;
       }),
-<<<<<<< HEAD
-      distinctUntilChanged((a, b) => JSON.stringify(a) === JSON.stringify(b)));
-=======
       distinctUntilChanged((a, b) => JSON.stringify(a) === JSON.stringify(b)),
     );
   }
@@ -144,6 +141,5 @@
     return this.getHistory().pipe(
       map((history: string[]) => history[history.length - 2] || '')
     );
->>>>>>> 2d07cc19
   }
 }