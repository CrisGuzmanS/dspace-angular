--- conflicted
+++ resolved
@@ -4,16 +4,11 @@
 import { ObjectDetailComponent } from './object-detail.component';
 import { TranslateLoader, TranslateModule } from '@ngx-translate/core';
 import { MockTranslateLoader } from '../mocks/mock-translate-loader';
-import { RemoteData } from '../../core/data/remote-data';
 import { PaginatedList } from '../../core/data/paginated-list';
 import { PageInfo } from '../../core/shared/page-info.model';
 import { NoopAnimationsModule } from '@angular/platform-browser/animations';
 import { createSuccessfulRemoteDataObject } from '../testing/utils';
-<<<<<<< HEAD
-import { ListableObject } from '../object-collection/shared/listable-object.model';
-=======
 import { DSpaceObject } from '../../core/shared/dspace-object.model';
->>>>>>> ddbe0c82
 
 describe('ObjectDetailComponent', () => {
   let comp: ObjectDetailComponent;
@@ -21,18 +16,6 @@
   const testEvent = {test: 'test'};
 
   const testObjects = [
-<<<<<<< HEAD
-    { one: 1 } as any,
-    { two: 2 } as any,
-    { three: 3 } as any,
-    { four: 4 } as any,
-    { five: 5 } as any,
-    { six: 6 } as any,
-    { seven: 7 } as any,
-    { eight: 8 } as any,
-    { nine: 9 } as any,
-    { ten: 10 } as any
-=======
     Object.assign (new DSpaceObject(), { one: 1 }),
     Object.assign (new DSpaceObject(), { two: 2 }),
     Object.assign (new DSpaceObject(), { three: 3 }),
@@ -43,7 +26,6 @@
     Object.assign (new DSpaceObject(), { eight: 8 }),
     Object.assign (new DSpaceObject(), { nine: 9 }),
     Object.assign (new DSpaceObject(), { ten: 10 }),
->>>>>>> ddbe0c82
   ];
   const pageInfo = Object.assign(new PageInfo(), {elementsPerPage: 1, totalElements: 10, totalPages: 10, currentPage: 1})
   const mockRD = createSuccessfulRemoteDataObject(new PaginatedList(pageInfo, testObjects));
