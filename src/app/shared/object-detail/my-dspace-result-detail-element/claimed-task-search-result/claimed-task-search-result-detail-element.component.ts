--- conflicted
+++ resolved
@@ -49,15 +49,8 @@
    */
   ngOnInit() {
     super.ngOnInit();
-<<<<<<< HEAD
-    this.linkService.resolveLinks(this.dso, followLink(
-      'workflowitem',
-      null,
-      followLink('item', null, followLink('bundles')),
-=======
-    this.linkService.resolveLink(this.dso, followLink('workflowitem', null, true,
+    this.linkService.resolveLinks(this.dso, followLink('workflowitem', null, true,
       followLink('item', null, true, followLink('bundles')),
->>>>>>> e76c6e4d
       followLink('submitter')
     ), followLink('action'));
     this.workflowitemRD$ = this.dso.workflowitem as Observable<RemoteData<WorkflowItem>>;
