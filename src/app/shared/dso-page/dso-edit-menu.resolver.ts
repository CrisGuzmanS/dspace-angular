--- conflicted
+++ resolved
@@ -13,16 +13,11 @@
 import { DSpaceObjectDataService } from '../../core/data/dspace-object-data.service';
 import { URLCombiner } from '../../core/url-combiner/url-combiner';
 import { DsoVersioningModalService } from './dso-versioning-modal-service/dso-versioning-modal.service';
-<<<<<<< HEAD
-import { hasValue } from '../empty.util';
+import { hasNoValue, hasValue } from '../empty.util';
 import { MenuID } from '../menu/menu-id.model';
 import { MenuItemType } from '../menu/menu-item-type.model';
 import { MenuSection } from '../menu/menu-section.model';
-=======
-import { hasNoValue, hasValue } from '../empty.util';
-import { MenuSection } from '../menu/menu.reducer';
 import { getDSORoute } from '../../app-routing-paths';
->>>>>>> 2f3d619c
 
 /**
  * Creates the menus for the dspace object pages
