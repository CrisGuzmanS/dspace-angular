import { NgModule } from '@angular/core';
import { CommonModule } from '@angular/common';
import { RouterModule } from '@angular/router';
import { FormsModule, ReactiveFormsModule } from '@angular/forms';
import { NouisliderModule } from 'ng2-nouislider';

import { NgbDatepickerModule, NgbModule, NgbTimepickerModule, NgbTypeaheadModule } from '@ng-bootstrap/ng-bootstrap';

import { TranslateModule } from '@ngx-translate/core';

import { NgxPaginationModule } from 'ngx-pagination';

import { FileUploadModule } from 'ng2-file-upload';

import { InfiniteScrollModule } from 'ngx-infinite-scroll';

import { EnumKeysPipe } from './utils/enum-keys-pipe';
import { FileSizePipe } from './utils/file-size-pipe';
import { SafeUrlPipe } from './utils/safe-url-pipe';
import { ConsolePipe } from './utils/console.pipe';

import { CollectionListElementComponent } from './object-list/collection-list-element/collection-list-element.component';
import { CommunityListElementComponent } from './object-list/community-list-element/community-list-element.component';
import { ItemListElementComponent } from './object-list/item-list-element/item-list-element.component';
import { SearchResultListElementComponent } from './object-list/search-result-list-element/search-result-list-element.component';
import { WrapperListElementComponent } from './object-list/wrapper-list-element/wrapper-list-element.component';
import { ObjectListComponent } from './object-list/object-list.component';

import { CollectionGridElementComponent } from './object-grid/collection-grid-element/collection-grid-element.component';
import { CommunityGridElementComponent } from './object-grid/community-grid-element/community-grid-element.component';
import { ItemGridElementComponent } from './object-grid/item-grid-element/item-grid-element.component';
import { AbstractListableElementComponent } from './object-collection/shared/object-collection-element/abstract-listable-element.component';
import { WrapperGridElementComponent } from './object-grid/wrapper-grid-element/wrapper-grid-element.component';
import { ObjectGridComponent } from './object-grid/object-grid.component';
import { ObjectCollectionComponent } from './object-collection/object-collection.component';
import { ComcolPageContentComponent } from './comcol-page-content/comcol-page-content.component';
import { ComcolPageHeaderComponent } from './comcol-page-header/comcol-page-header.component';
import { ComcolPageLogoComponent } from './comcol-page-logo/comcol-page-logo.component';
import { ErrorComponent } from './error/error.component';
import { LoadingComponent } from './loading/loading.component';
import { PaginationComponent } from './pagination/pagination.component';
import { ThumbnailComponent } from '../thumbnail/thumbnail.component';
import { SearchFormComponent } from './search-form/search-form.component';
import { SearchResultGridElementComponent } from './object-grid/search-result-grid-element/search-result-grid-element.component';
import { ViewModeSwitchComponent } from './view-mode-switch/view-mode-switch.component';
import { GridThumbnailComponent } from './object-grid/grid-thumbnail/grid-thumbnail.component';
import { VarDirective } from './utils/var.directive';
import { LogInComponent } from './log-in/log-in.component';
import { AuthNavMenuComponent } from './auth-nav-menu/auth-nav-menu.component';
import { LogOutComponent } from './log-out/log-out.component';
import { FormComponent } from './form/form.component';
import { DsDynamicTypeaheadComponent } from './form/builder/ds-dynamic-form-ui/models/typeahead/dynamic-typeahead.component';
import { DsDynamicScrollableDropdownComponent } from './form/builder/ds-dynamic-form-ui/models/scrollable-dropdown/dynamic-scrollable-dropdown.component';
import { DsDynamicFormControlComponent } from './form/builder/ds-dynamic-form-ui/ds-dynamic-form-control.component';
import { DsDynamicFormComponent } from './form/builder/ds-dynamic-form-ui/ds-dynamic-form.component';
import { DynamicFormsCoreModule } from '@ng-dynamic-forms/core';
import { DynamicFormsNGBootstrapUIModule } from '@ng-dynamic-forms/ui-ng-bootstrap';
import { TextMaskModule } from 'angular2-text-mask';
import { DragClickDirective } from './utils/drag-click.directive';
import { TruncatePipe } from './utils/truncate.pipe';
import { TruncatableComponent } from './truncatable/truncatable.component';
import { TruncatableService } from './truncatable/truncatable.service';
import { TruncatablePartComponent } from './truncatable/truncatable-part/truncatable-part.component';
import { UploaderComponent } from './uploader/uploader.component';
import { ChipsComponent } from './chips/chips.component';
import { DsDynamicTagComponent } from './form/builder/ds-dynamic-form-ui/models/tag/dynamic-tag.component';
import { DsDynamicListComponent } from './form/builder/ds-dynamic-form-ui/models/list/dynamic-list.component';
import { DsDynamicGroupComponent } from './form/builder/ds-dynamic-form-ui/models/dynamic-group/dynamic-group.components';
import { SortablejsModule } from 'angular-sortablejs';
import { NumberPickerComponent } from './number-picker/number-picker.component';
import { DsDatePickerComponent } from './form/builder/ds-dynamic-form-ui/models/date-picker/date-picker.component';
import { DsDynamicLookupComponent } from './form/builder/ds-dynamic-form-ui/models/lookup/dynamic-lookup.component';
import { MockAdminGuard } from './mocks/mock-admin-guard.service';
<<<<<<< HEAD
import { AlertsComponent } from './alerts/alerts.component';
import { ObjNgFor } from './utils/object-ngfor.pipe';
=======
import { BrowseByModule } from '../+browse-by/browse-by.module';
import { BrowseByComponent } from './browse-by/browse-by.component';
import { BrowseEntryListElementComponent } from './object-list/browse-entry-list-element/browse-entry-list-element.component';
import { DebounceDirective } from './utils/debounce.directive';
import { ClickOutsideDirective } from './utils/click-outside.directive';
import { EmphasizePipe } from './utils/emphasize.pipe';
import { InputSuggestionsComponent } from './input-suggestions/input-suggestions.component';
import { CapitalizePipe } from './utils/capitalize.pipe';
import { MomentModule } from 'angular2-moment';
import { ObjectKeysPipe } from './utils/object-keys-pipe';
>>>>>>> 8c124f22

const MODULES = [
  // Do NOT include UniversalModule, HttpModule, or JsonpModule here
  CommonModule,
  SortablejsModule,
  DynamicFormsCoreModule,
  DynamicFormsNGBootstrapUIModule,
  FileUploadModule,
  FormsModule,
  InfiniteScrollModule,
  NgbModule,
  NgbDatepickerModule,
  NgbTimepickerModule,
  NgbTypeaheadModule,
  NgxPaginationModule,
  ReactiveFormsModule,
  RouterModule,
  TranslateModule,
  NouisliderModule,
  MomentModule,
  TextMaskModule
];

const PIPES = [
  // put shared pipes here
  EnumKeysPipe,
  FileSizePipe,
  SafeUrlPipe,
  TruncatePipe,
<<<<<<< HEAD
  ConsolePipe,
  ObjNgFor
=======
  EmphasizePipe,
  CapitalizePipe,
  ObjectKeysPipe,
  ConsolePipe
>>>>>>> 8c124f22
];

const COMPONENTS = [
  // put shared components here
  AlertsComponent,
  AuthNavMenuComponent,
  ChipsComponent,
  ComcolPageContentComponent,
  ComcolPageHeaderComponent,
  ComcolPageLogoComponent,
  DsDynamicFormComponent,
  DsDynamicFormControlComponent,
  DsDynamicListComponent,
  DsDynamicLookupComponent,
  DsDynamicScrollableDropdownComponent,
  DsDynamicTagComponent,
  DsDynamicTypeaheadComponent,
  DsDynamicGroupComponent,
  DsDatePickerComponent,
  ErrorComponent,
  FormComponent,
  LoadingComponent,
  LogInComponent,
  LogOutComponent,
  NumberPickerComponent,
  ObjectListComponent,
  AbstractListableElementComponent,
  WrapperListElementComponent,
  ObjectGridComponent,
  WrapperGridElementComponent,
  ObjectCollectionComponent,
  PaginationComponent,
  SearchFormComponent,
  ThumbnailComponent,
  GridThumbnailComponent,
  UploaderComponent,
  WrapperListElementComponent,
  ViewModeSwitchComponent,
  TruncatableComponent,
  TruncatablePartComponent,
  BrowseByComponent,
  InputSuggestionsComponent
];

const ENTRY_COMPONENTS = [
  // put shared entry components (components that are created dynamically) here
  ItemListElementComponent,
  CollectionListElementComponent,
  CommunityListElementComponent,
  SearchResultListElementComponent,
  ItemGridElementComponent,
  CollectionGridElementComponent,
  CommunityGridElementComponent,
  SearchResultGridElementComponent,
  BrowseEntryListElementComponent
];

const PROVIDERS = [
  TruncatableService,
  MockAdminGuard
];

const DIRECTIVES = [
  VarDirective,
  DragClickDirective,
  DebounceDirective,
  ClickOutsideDirective
];

@NgModule({
  imports: [
    ...MODULES
  ],
  declarations: [
    ...PIPES,
    ...COMPONENTS,
    ...DIRECTIVES,
    ...ENTRY_COMPONENTS,
    ...DIRECTIVES
  ],
  providers: [
    ...PROVIDERS
  ],
  exports: [
    ...MODULES,
    ...PIPES,
    ...COMPONENTS,
    ...DIRECTIVES
  ],
  entryComponents: [
    ...ENTRY_COMPONENTS
  ]
})

/**
 * This module handles all components and pipes that need to be shared among multiple other modules
 */
export class SharedModule {

}<|MERGE_RESOLUTION|>--- conflicted
+++ resolved
@@ -71,10 +71,8 @@
 import { DsDatePickerComponent } from './form/builder/ds-dynamic-form-ui/models/date-picker/date-picker.component';
 import { DsDynamicLookupComponent } from './form/builder/ds-dynamic-form-ui/models/lookup/dynamic-lookup.component';
 import { MockAdminGuard } from './mocks/mock-admin-guard.service';
-<<<<<<< HEAD
 import { AlertsComponent } from './alerts/alerts.component';
 import { ObjNgFor } from './utils/object-ngfor.pipe';
-=======
 import { BrowseByModule } from '../+browse-by/browse-by.module';
 import { BrowseByComponent } from './browse-by/browse-by.component';
 import { BrowseEntryListElementComponent } from './object-list/browse-entry-list-element/browse-entry-list-element.component';
@@ -85,7 +83,6 @@
 import { CapitalizePipe } from './utils/capitalize.pipe';
 import { MomentModule } from 'angular2-moment';
 import { ObjectKeysPipe } from './utils/object-keys-pipe';
->>>>>>> 8c124f22
 
 const MODULES = [
   // Do NOT include UniversalModule, HttpModule, or JsonpModule here
@@ -115,15 +112,11 @@
   FileSizePipe,
   SafeUrlPipe,
   TruncatePipe,
-<<<<<<< HEAD
-  ConsolePipe,
-  ObjNgFor
-=======
   EmphasizePipe,
   CapitalizePipe,
   ObjectKeysPipe,
-  ConsolePipe
->>>>>>> 8c124f22
+  ConsolePipe,
+  ObjNgFor
 ];
 
 const COMPONENTS = [
