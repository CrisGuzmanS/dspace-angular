import { NgModule } from '@angular/core';
import { CommonModule } from '@angular/common';
import { RouterModule } from '@angular/router';
import { FormsModule, ReactiveFormsModule } from '@angular/forms';
import { NouisliderModule } from 'ng2-nouislider';

import { NgbDatepickerModule, NgbModule, NgbTimepickerModule, NgbTypeaheadModule } from '@ng-bootstrap/ng-bootstrap';

import { MissingTranslationHandler, TranslateModule } from '@ngx-translate/core';

import { NgxPaginationModule } from 'ngx-pagination';
import { ComcolRoleComponent } from './comcol-forms/edit-comcol-page/comcol-role/comcol-role.component';
import { PublicationListElementComponent } from './object-list/item-list-element/item-types/publication/publication-list-element.component';

import { FileUploadModule } from 'ng2-file-upload';

import { InfiniteScrollModule } from 'ngx-infinite-scroll';

import { EnumKeysPipe } from './utils/enum-keys-pipe';
import { FileSizePipe } from './utils/file-size-pipe';
import { SafeUrlPipe } from './utils/safe-url-pipe';
import { ConsolePipe } from './utils/console.pipe';

import { CollectionListElementComponent } from './object-list/collection-list-element/collection-list-element.component';
import { CommunityListElementComponent } from './object-list/community-list-element/community-list-element.component';
import { SearchResultListElementComponent } from './object-list/search-result-list-element/search-result-list-element.component';
import { ObjectListComponent } from './object-list/object-list.component';
import { CollectionGridElementComponent } from './object-grid/collection-grid-element/collection-grid-element.component';
import { CommunityGridElementComponent } from './object-grid/community-grid-element/community-grid-element.component';
import { AbstractListableElementComponent } from './object-collection/shared/object-collection-element/abstract-listable-element.component';
import { ObjectGridComponent } from './object-grid/object-grid.component';
import { ObjectCollectionComponent } from './object-collection/object-collection.component';
import { ComcolPageContentComponent } from './comcol-page-content/comcol-page-content.component';
import { ComcolPageHandleComponent } from './comcol-page-handle/comcol-page-handle.component';
import { ComcolPageHeaderComponent } from './comcol-page-header/comcol-page-header.component';
import { ComcolPageLogoComponent } from './comcol-page-logo/comcol-page-logo.component';
import { ErrorComponent } from './error/error.component';
import { LoadingComponent } from './loading/loading.component';
import { PaginationComponent } from './pagination/pagination.component';
import { ThumbnailComponent } from '../thumbnail/thumbnail.component';
import { SearchFormComponent } from './search-form/search-form.component';
import { SearchResultGridElementComponent } from './object-grid/search-result-grid-element/search-result-grid-element.component';
import { ViewModeSwitchComponent } from './view-mode-switch/view-mode-switch.component';
import { GridThumbnailComponent } from './object-grid/grid-thumbnail/grid-thumbnail.component';
import { VarDirective } from './utils/var.directive';
import { AuthNavMenuComponent } from './auth-nav-menu/auth-nav-menu.component';
import { LogOutComponent } from './log-out/log-out.component';
import { FormComponent } from './form/form.component';
import { DsDynamicTypeaheadComponent } from './form/builder/ds-dynamic-form-ui/models/typeahead/dynamic-typeahead.component';
import { DsDynamicScrollableDropdownComponent } from './form/builder/ds-dynamic-form-ui/models/scrollable-dropdown/dynamic-scrollable-dropdown.component';
import {
  DsDynamicFormControlContainerComponent,
  dsDynamicFormControlMapFn
} from './form/builder/ds-dynamic-form-ui/ds-dynamic-form-control-container.component';
import { DsDynamicFormComponent } from './form/builder/ds-dynamic-form-ui/ds-dynamic-form.component';
import { DYNAMIC_FORM_CONTROL_MAP_FN, DynamicFormsCoreModule } from '@ng-dynamic-forms/core';
import { DynamicFormsNGBootstrapUIModule } from '@ng-dynamic-forms/ui-ng-bootstrap';
import { TextMaskModule } from 'angular2-text-mask';
import { DragClickDirective } from './utils/drag-click.directive';
import { TruncatePipe } from './utils/truncate.pipe';
import { TruncatableComponent } from './truncatable/truncatable.component';
import { TruncatableService } from './truncatable/truncatable.service';
import { TruncatablePartComponent } from './truncatable/truncatable-part/truncatable-part.component';
import { UploaderComponent } from './uploader/uploader.component';
import { ChipsComponent } from './chips/chips.component';
import { DsDynamicTagComponent } from './form/builder/ds-dynamic-form-ui/models/tag/dynamic-tag.component';
import { DsDynamicListComponent } from './form/builder/ds-dynamic-form-ui/models/list/dynamic-list.component';
import { DsDynamicFormGroupComponent } from './form/builder/ds-dynamic-form-ui/models/form-group/dynamic-form-group.component';
import { DsDynamicFormArrayComponent } from './form/builder/ds-dynamic-form-ui/models/array-group/dynamic-form-array.component';
import { DsDynamicRelationGroupComponent } from './form/builder/ds-dynamic-form-ui/models/relation-group/dynamic-relation-group.components';
import { DsDatePickerInlineComponent } from './form/builder/ds-dynamic-form-ui/models/date-picker-inline/dynamic-date-picker-inline.component';
import { NumberPickerComponent } from './number-picker/number-picker.component';
import { DsDatePickerComponent } from './form/builder/ds-dynamic-form-ui/models/date-picker/date-picker.component';
import { DsDynamicLookupComponent } from './form/builder/ds-dynamic-form-ui/models/lookup/dynamic-lookup.component';
import { MockAdminGuard } from './mocks/admin-guard.service.mock';
import { AlertComponent } from './alert/alert.component';
import { SearchResultDetailElementComponent } from './object-detail/my-dspace-result-detail-element/search-result-detail-element.component';
import { ClaimedTaskActionsComponent } from './mydspace-actions/claimed-task/claimed-task-actions.component';
import { PoolTaskActionsComponent } from './mydspace-actions/pool-task/pool-task-actions.component';
import { ObjectDetailComponent } from './object-detail/object-detail.component';
import { ItemDetailPreviewComponent } from './object-detail/my-dspace-result-detail-element/item-detail-preview/item-detail-preview.component';
import { MyDSpaceItemStatusComponent } from './object-collection/shared/mydspace-item-status/my-dspace-item-status.component';
import { WorkspaceitemActionsComponent } from './mydspace-actions/workspaceitem/workspaceitem-actions.component';
import { WorkflowitemActionsComponent } from './mydspace-actions/workflowitem/workflowitem-actions.component';
import { ItemSubmitterComponent } from './object-collection/shared/mydspace-item-submitter/item-submitter.component';
import { ItemActionsComponent } from './mydspace-actions/item/item-actions.component';
import { ClaimedTaskActionsApproveComponent } from './mydspace-actions/claimed-task/approve/claimed-task-actions-approve.component';
import { ClaimedTaskActionsRejectComponent } from './mydspace-actions/claimed-task/reject/claimed-task-actions-reject.component';
import { ObjNgFor } from './utils/object-ngfor.pipe';
import { BrowseByComponent } from './browse-by/browse-by.component';
import { BrowseEntryListElementComponent } from './object-list/browse-entry-list-element/browse-entry-list-element.component';
import { DebounceDirective } from './utils/debounce.directive';
import { ClickOutsideDirective } from './utils/click-outside.directive';
import { EmphasizePipe } from './utils/emphasize.pipe';
import { InputSuggestionsComponent } from './input-suggestions/input-suggestions.component';
import { CapitalizePipe } from './utils/capitalize.pipe';
import { ObjectKeysPipe } from './utils/object-keys-pipe';
import { MomentModule } from 'ngx-moment';
import { AuthorityConfidenceStateDirective } from './authority-confidence/authority-confidence-state.directive';
import { MenuModule } from './menu/menu.module';
import { LangSwitchComponent } from './lang-switch/lang-switch.component';
import { PlainTextMetadataListElementComponent } from './object-list/metadata-representation-list-element/plain-text/plain-text-metadata-list-element.component';
import { ItemMetadataListElementComponent } from './object-list/metadata-representation-list-element/item/item-metadata-list-element.component';
import { TooltipModule } from 'ngx-bootstrap';
import { MetadataRepresentationListElementComponent } from './object-list/metadata-representation-list-element/metadata-representation-list-element.component';
import { ComColFormComponent } from './comcol-forms/comcol-form/comcol-form.component';
import { CreateComColPageComponent } from './comcol-forms/create-comcol-page/create-comcol-page.component';
import { EditComColPageComponent } from './comcol-forms/edit-comcol-page/edit-comcol-page.component';
import { DeleteComColPageComponent } from './comcol-forms/delete-comcol-page/delete-comcol-page.component';
import { ObjectValuesPipe } from './utils/object-values-pipe';
import { InListValidator } from './utils/in-list-validator.directive';
import { AutoFocusDirective } from './utils/auto-focus.directive';
import { ComcolPageBrowseByComponent } from './comcol-page-browse-by/comcol-page-browse-by.component';
import { StartsWithDateComponent } from './starts-with/date/starts-with-date.component';
import { StartsWithTextComponent } from './starts-with/text/starts-with-text.component';
import { DSOSelectorComponent } from './dso-selector/dso-selector/dso-selector.component';
import { CreateCommunityParentSelectorComponent } from './dso-selector/modal-wrappers/create-community-parent-selector/create-community-parent-selector.component';
import { CreateItemParentSelectorComponent } from './dso-selector/modal-wrappers/create-item-parent-selector/create-item-parent-selector.component';
import { CreateCollectionParentSelectorComponent } from './dso-selector/modal-wrappers/create-collection-parent-selector/create-collection-parent-selector.component';
import { CommunitySearchResultListElementComponent } from './object-list/search-result-list-element/community-search-result/community-search-result-list-element.component';
import { CollectionSearchResultListElementComponent } from './object-list/search-result-list-element/collection-search-result/collection-search-result-list-element.component';
import { EditItemSelectorComponent } from './dso-selector/modal-wrappers/edit-item-selector/edit-item-selector.component';
import { EditCommunitySelectorComponent } from './dso-selector/modal-wrappers/edit-community-selector/edit-community-selector.component';
import { EditCollectionSelectorComponent } from './dso-selector/modal-wrappers/edit-collection-selector/edit-collection-selector.component';
import { ItemListPreviewComponent } from './object-list/my-dspace-result-list-element/item-list-preview/item-list-preview.component';
import { MetadataFieldWrapperComponent } from '../+item-page/field-components/metadata-field-wrapper/metadata-field-wrapper.component';
import { MetadataValuesComponent } from '../+item-page/field-components/metadata-values/metadata-values.component';
import { RoleDirective } from './roles/role.directive';
import { UserMenuComponent } from './auth-nav-menu/user-menu/user-menu.component';
import { ClaimedTaskActionsReturnToPoolComponent } from './mydspace-actions/claimed-task/return-to-pool/claimed-task-actions-return-to-pool.component';
import { ItemDetailPreviewFieldComponent } from './object-detail/my-dspace-result-detail-element/item-detail-preview/item-detail-preview-field/item-detail-preview-field.component';
import { DsDynamicLookupRelationModalComponent } from './form/builder/ds-dynamic-form-ui/relation-lookup-modal/dynamic-lookup-relation-modal.component';
import { SearchResultsComponent } from './search/search-results/search-results.component';
import { SearchSidebarComponent } from './search/search-sidebar/search-sidebar.component';
import { SearchSettingsComponent } from './search/search-settings/search-settings.component';
import { CollectionSearchResultGridElementComponent } from './object-grid/search-result-grid-element/collection-search-result/collection-search-result-grid-element.component';
import { CommunitySearchResultGridElementComponent } from './object-grid/search-result-grid-element/community-search-result/community-search-result-grid-element.component';
import { SearchFiltersComponent } from './search/search-filters/search-filters.component';
import { SearchFilterComponent } from './search/search-filters/search-filter/search-filter.component';
import { SearchFacetFilterComponent } from './search/search-filters/search-filter/search-facet-filter/search-facet-filter.component';
import { SearchLabelsComponent } from './search/search-labels/search-labels.component';
import { SearchFacetFilterWrapperComponent } from './search/search-filters/search-filter/search-facet-filter-wrapper/search-facet-filter-wrapper.component';
import { SearchRangeFilterComponent } from './search/search-filters/search-filter/search-range-filter/search-range-filter.component';
import { SearchTextFilterComponent } from './search/search-filters/search-filter/search-text-filter/search-text-filter.component';
import { SearchHierarchyFilterComponent } from './search/search-filters/search-filter/search-hierarchy-filter/search-hierarchy-filter.component';
import { SearchBooleanFilterComponent } from './search/search-filters/search-filter/search-boolean-filter/search-boolean-filter.component';
import { SearchFacetOptionComponent } from './search/search-filters/search-filter/search-facet-filter-options/search-facet-option/search-facet-option.component';
import { SearchFacetSelectedOptionComponent } from './search/search-filters/search-filter/search-facet-filter-options/search-facet-selected-option/search-facet-selected-option.component';
import { SearchFacetRangeOptionComponent } from './search/search-filters/search-filter/search-facet-filter-options/search-facet-range-option/search-facet-range-option.component';
import { SearchSwitchConfigurationComponent } from './search/search-switch-configuration/search-switch-configuration.component';
import { SearchAuthorityFilterComponent } from './search/search-filters/search-filter/search-authority-filter/search-authority-filter.component';
import { DsDynamicDisabledComponent } from './form/builder/ds-dynamic-form-ui/models/disabled/dynamic-disabled.component';
import { DsDynamicLookupRelationSearchTabComponent } from './form/builder/ds-dynamic-form-ui/relation-lookup-modal/search-tab/dynamic-lookup-relation-search-tab.component';
import { DsDynamicLookupRelationSelectionTabComponent } from './form/builder/ds-dynamic-form-ui/relation-lookup-modal/selection-tab/dynamic-lookup-relation-selection-tab.component';
import { PageSizeSelectorComponent } from './page-size-selector/page-size-selector.component';
import { AbstractTrackableComponent } from './trackable/abstract-trackable.component';
import { ComcolMetadataComponent } from './comcol-forms/edit-comcol-page/comcol-metadata/comcol-metadata.component';
import { ItemSelectComponent } from './object-select/item-select/item-select.component';
import { CollectionSelectComponent } from './object-select/collection-select/collection-select.component';
import { FilterInputSuggestionsComponent } from './input-suggestions/filter-suggestions/filter-input-suggestions.component';
import { DsoInputSuggestionsComponent } from './input-suggestions/dso-input-suggestions/dso-input-suggestions.component';
import { PublicationGridElementComponent } from './object-grid/item-grid-element/item-types/publication/publication-grid-element.component';
import { ItemTypeBadgeComponent } from './object-list/item-type-badge/item-type-badge.component';
import { MetadataRepresentationLoaderComponent } from './metadata-representation/metadata-representation-loader.component';
import { MetadataRepresentationDirective } from './metadata-representation/metadata-representation.directive';
import { ListableObjectComponentLoaderComponent } from './object-collection/shared/listable-object/listable-object-component-loader.component';
import { PublicationSearchResultListElementComponent } from './object-list/search-result-list-element/item-search-result/item-types/publication/publication-search-result-list-element.component';
import { PublicationSearchResultGridElementComponent } from './object-grid/search-result-grid-element/item-search-result/publication/publication-search-result-grid-element.component';
import { ListableObjectDirective } from './object-collection/shared/listable-object/listable-object.directive';
import { SearchLabelComponent } from './search/search-labels/search-label/search-label.component';
import { ItemMetadataRepresentationListElementComponent } from './object-list/metadata-representation-list-element/item/item-metadata-representation-list-element.component';
import { PageWithSidebarComponent } from './sidebar/page-with-sidebar.component';
import { SidebarDropdownComponent } from './sidebar/sidebar-dropdown.component';
import { SidebarFilterComponent } from './sidebar/filter/sidebar-filter.component';
import { SidebarFilterSelectedOptionComponent } from './sidebar/filter/sidebar-filter-selected-option.component';
import { SelectableListItemControlComponent } from './object-collection/shared/selectable-list-item-control/selectable-list-item-control.component';
import { DsDynamicLookupRelationExternalSourceTabComponent } from './form/builder/ds-dynamic-form-ui/relation-lookup-modal/external-source-tab/dynamic-lookup-relation-external-source-tab.component';
import { ExternalSourceEntryImportModalComponent } from './form/builder/ds-dynamic-form-ui/relation-lookup-modal/external-source-tab/external-source-entry-import-modal/external-source-entry-import-modal.component';
import { ImportableListItemControlComponent } from './object-collection/shared/importable-list-item-control/importable-list-item-control.component';
import { DragDropModule } from '@angular/cdk/drag-drop';
import { ExistingMetadataListElementComponent } from './form/builder/ds-dynamic-form-ui/existing-metadata-list-element/existing-metadata-list-element.component';
import { ItemVersionsComponent } from './item/item-versions/item-versions.component';
import { SortablejsModule } from 'ngx-sortablejs';
import { LogInContainerComponent } from './log-in/container/log-in-container.component';
import { LogInShibbolethComponent } from './log-in/methods/shibboleth/log-in-shibboleth.component';
import { LogInPasswordComponent } from './log-in/methods/password/log-in-password.component';
import { LogInComponent } from './log-in/log-in.component';
import { CustomSwitchComponent } from './form/builder/ds-dynamic-form-ui/models/custom-switch/custom-switch.component';
import { BundleListElementComponent } from './object-list/bundle-list-element/bundle-list-element.component';
import { MissingTranslationHelper } from './translate/missing-translation.helper';
import { ItemVersionsNoticeComponent } from './item/item-versions/notice/item-versions-notice.component';
import { ModifyItemOverviewComponent } from '../+item-page/edit-item-page/modify-item-overview/modify-item-overview.component';
import { ClaimedTaskActionsLoaderComponent } from './mydspace-actions/claimed-task/switcher/claimed-task-actions-loader.component';
import { ClaimedTaskActionsDirective } from './mydspace-actions/claimed-task/switcher/claimed-task-actions.directive';
import { ClaimedTaskActionsEditMetadataComponent } from './mydspace-actions/claimed-task/edit-metadata/claimed-task-actions-edit-metadata.component';
import { ImpersonateNavbarComponent } from './impersonate-navbar/impersonate-navbar.component';

const MODULES = [
  // Do NOT include UniversalModule, HttpModule, or JsonpModule here
  CommonModule,
  SortablejsModule,
  DynamicFormsCoreModule,
  DynamicFormsNGBootstrapUIModule,
  FileUploadModule,
  FormsModule,
  InfiniteScrollModule,
  NgbModule,
  NgbDatepickerModule,
  NgbTimepickerModule,
  NgbTypeaheadModule,
  NgxPaginationModule,
  ReactiveFormsModule,
  RouterModule,
  NouisliderModule,
  MomentModule,
  TextMaskModule,
  MenuModule,
  DragDropModule
];

const ROOT_MODULES = [
  TranslateModule.forChild({
    missingTranslationHandler: { provide: MissingTranslationHandler, useClass: MissingTranslationHelper },
    useDefaultLang: true
  }),
  TooltipModule.forRoot(),
];

const PIPES = [
  // put shared pipes here
  EnumKeysPipe,
  FileSizePipe,
  SafeUrlPipe,
  TruncatePipe,
  EmphasizePipe,
  CapitalizePipe,
  ObjectKeysPipe,
  ObjectValuesPipe,
  ConsolePipe,
  ObjNgFor
];

const COMPONENTS = [
  // put shared components here
  AlertComponent,
  AuthNavMenuComponent,
  UserMenuComponent,
  ChipsComponent,
  ComcolPageContentComponent,
  ComcolPageHandleComponent,
  ComcolPageHeaderComponent,
  ComcolPageLogoComponent,
  ComColFormComponent,
  CreateComColPageComponent,
  EditComColPageComponent,
  DeleteComColPageComponent,
  ComcolPageBrowseByComponent,
  ComcolRoleComponent,
  DsDynamicFormComponent,
  DsDynamicFormControlContainerComponent,
  DsDynamicListComponent,
  DsDynamicLookupComponent,
  DsDynamicDisabledComponent,
  DsDynamicLookupRelationModalComponent,
  DsDynamicScrollableDropdownComponent,
  DsDynamicTagComponent,
  DsDynamicTypeaheadComponent,
  DsDynamicRelationGroupComponent,
  DsDatePickerComponent,
  DsDynamicFormGroupComponent,
  DsDynamicFormArrayComponent,
  DsDatePickerInlineComponent,
  ErrorComponent,
  FormComponent,
  LangSwitchComponent,
  LoadingComponent,
  LogInComponent,
  LogOutComponent,
  NumberPickerComponent,
  ObjectListComponent,
  ObjectDetailComponent,
  ObjectGridComponent,
  AbstractListableElementComponent,
  ObjectCollectionComponent,
  PaginationComponent,
  SearchFormComponent,
  PageWithSidebarComponent,
  SidebarDropdownComponent,
  SidebarFilterComponent,
  SidebarFilterSelectedOptionComponent,
  ThumbnailComponent,
  GridThumbnailComponent,
  UploaderComponent,
  ItemListPreviewComponent,
  MyDSpaceItemStatusComponent,
  ItemSubmitterComponent,
  ItemDetailPreviewComponent,
  ItemDetailPreviewFieldComponent,
  ClaimedTaskActionsComponent,
  ClaimedTaskActionsApproveComponent,
  ClaimedTaskActionsRejectComponent,
  ClaimedTaskActionsReturnToPoolComponent,
  ClaimedTaskActionsEditMetadataComponent,
  ClaimedTaskActionsLoaderComponent,
  ItemActionsComponent,
  PoolTaskActionsComponent,
  WorkflowitemActionsComponent,
  WorkspaceitemActionsComponent,
  ViewModeSwitchComponent,
  TruncatableComponent,
  TruncatablePartComponent,
  BrowseByComponent,
  InputSuggestionsComponent,
  FilterInputSuggestionsComponent,
  DsoInputSuggestionsComponent,
  DSOSelectorComponent,
  CreateCommunityParentSelectorComponent,
  CreateCollectionParentSelectorComponent,
  CreateItemParentSelectorComponent,
  EditCommunitySelectorComponent,
  EditCollectionSelectorComponent,
  EditItemSelectorComponent,
  CommunitySearchResultListElementComponent,
  CollectionSearchResultListElementComponent,
  BrowseByComponent,
  SearchResultsComponent,
  SearchSidebarComponent,
  SearchSettingsComponent,
  CollectionSearchResultGridElementComponent,
  CommunitySearchResultGridElementComponent,
  SearchFiltersComponent,
  SearchFilterComponent,
  SearchFacetFilterComponent,
  SearchLabelsComponent,
  SearchLabelComponent,
  SearchFacetFilterComponent,
  SearchFacetFilterWrapperComponent,
  SearchRangeFilterComponent,
  SearchTextFilterComponent,
  SearchHierarchyFilterComponent,
  SearchBooleanFilterComponent,
  SearchFacetOptionComponent,
  SearchFacetSelectedOptionComponent,
  SearchFacetRangeOptionComponent,
  SearchSwitchConfigurationComponent,
  SearchAuthorityFilterComponent,
  PageSizeSelectorComponent,
  CommunitySearchResultGridElementComponent,
  CollectionSearchResultGridElementComponent,
  ListableObjectComponentLoaderComponent,
  CollectionListElementComponent,
  CommunityListElementComponent,
  CollectionGridElementComponent,
  CommunityGridElementComponent,
  BrowseByComponent,
  AbstractTrackableComponent,
  ComcolMetadataComponent,
  ItemTypeBadgeComponent,
  BrowseByComponent,
  AbstractTrackableComponent,
  CustomSwitchComponent,
  ItemSelectComponent,
  CollectionSelectComponent,
  MetadataRepresentationLoaderComponent,
  SelectableListItemControlComponent,
  ExternalSourceEntryImportModalComponent,
  ImportableListItemControlComponent,
  ExistingMetadataListElementComponent,
  LogInShibbolethComponent,
  LogInPasswordComponent,
  LogInContainerComponent,
  ItemVersionsComponent,
  PublicationSearchResultListElementComponent,
  ItemVersionsNoticeComponent,
<<<<<<< HEAD
  ImpersonateNavbarComponent
=======
  ModifyItemOverviewComponent,
>>>>>>> b28f59f0
];

const ENTRY_COMPONENTS = [
  // put shared entry components (components that are created dynamically) here
  CollectionListElementComponent,
  CommunityListElementComponent,
  SearchResultListElementComponent,
  CommunitySearchResultListElementComponent,
  CollectionSearchResultListElementComponent,
  CollectionGridElementComponent,
  CommunityGridElementComponent,
  CommunitySearchResultGridElementComponent,
  CollectionSearchResultGridElementComponent,
  SearchResultGridElementComponent,
  PublicationListElementComponent,
  PublicationGridElementComponent,
  PublicationSearchResultListElementComponent,
  PublicationSearchResultGridElementComponent,
  BrowseEntryListElementComponent,
  SearchResultDetailElementComponent,
  SearchResultGridElementComponent,
  DsDynamicListComponent,
  DsDynamicLookupComponent,
  DsDynamicDisabledComponent,
  DsDynamicLookupRelationModalComponent,
  DsDynamicScrollableDropdownComponent,
  DsDynamicTagComponent,
  DsDynamicTypeaheadComponent,
  DsDynamicRelationGroupComponent,
  DsDatePickerComponent,
  DsDynamicFormGroupComponent,
  DsDynamicFormArrayComponent,
  DsDatePickerInlineComponent,
  StartsWithDateComponent,
  StartsWithTextComponent,
  DSOSelectorComponent,
  CreateCommunityParentSelectorComponent,
  CreateCollectionParentSelectorComponent,
  CreateItemParentSelectorComponent,
  EditCommunitySelectorComponent,
  EditCollectionSelectorComponent,
  EditItemSelectorComponent,
  StartsWithTextComponent,
  PlainTextMetadataListElementComponent,
  ItemMetadataListElementComponent,
  MetadataRepresentationListElementComponent,
  CustomSwitchComponent,
  ItemMetadataRepresentationListElementComponent,
  SearchResultsComponent,
  CollectionSearchResultGridElementComponent,
  CommunitySearchResultGridElementComponent,
  SearchFacetFilterComponent,
  SearchRangeFilterComponent,
  SearchTextFilterComponent,
  SearchHierarchyFilterComponent,
  SearchBooleanFilterComponent,
  SearchFacetOptionComponent,
  SearchFacetSelectedOptionComponent,
  SearchFacetRangeOptionComponent,
  SearchAuthorityFilterComponent,
  DsDynamicLookupRelationSearchTabComponent,
  DsDynamicLookupRelationSelectionTabComponent,
  DsDynamicLookupRelationExternalSourceTabComponent,
  ExternalSourceEntryImportModalComponent,
  LogInPasswordComponent,
  LogInShibbolethComponent,
  ItemVersionsComponent,
  BundleListElementComponent,
  ItemVersionsNoticeComponent,
  ClaimedTaskActionsApproveComponent,
  ClaimedTaskActionsRejectComponent,
  ClaimedTaskActionsReturnToPoolComponent,
  ClaimedTaskActionsEditMetadataComponent
];

const SHARED_ITEM_PAGE_COMPONENTS = [
  MetadataFieldWrapperComponent,
  MetadataValuesComponent,
];

const PROVIDERS = [
  TruncatableService,
  MockAdminGuard,
  AbstractTrackableComponent,
  {
    provide: DYNAMIC_FORM_CONTROL_MAP_FN,
    useValue: dsDynamicFormControlMapFn
  }
];

const DIRECTIVES = [
  VarDirective,
  DragClickDirective,
  DebounceDirective,
  ClickOutsideDirective,
  AuthorityConfidenceStateDirective,
  InListValidator,
  AutoFocusDirective,
  RoleDirective,
  MetadataRepresentationDirective,
  ListableObjectDirective,
  ClaimedTaskActionsDirective
];

@NgModule({
  imports: [
    ...ROOT_MODULES,
    ...MODULES,
  ],
  declarations: [
    ...PIPES,
    ...COMPONENTS,
    ...DIRECTIVES,
    ...ENTRY_COMPONENTS,
    ...SHARED_ITEM_PAGE_COMPONENTS,

  ],
  providers: [
    ...PROVIDERS
  ],
  exports: [
    ...MODULES,
    ...PIPES,
    ...COMPONENTS,
    ...SHARED_ITEM_PAGE_COMPONENTS,
    ...DIRECTIVES
  ],
  entryComponents: [
    ...ENTRY_COMPONENTS
  ]
})

/**
 * This module handles all components and pipes that need to be shared among multiple other modules
 */
export class SharedModule {

}<|MERGE_RESOLUTION|>--- conflicted
+++ resolved
@@ -372,11 +372,8 @@
   ItemVersionsComponent,
   PublicationSearchResultListElementComponent,
   ItemVersionsNoticeComponent,
-<<<<<<< HEAD
+  ModifyItemOverviewComponent,
   ImpersonateNavbarComponent
-=======
-  ModifyItemOverviewComponent,
->>>>>>> b28f59f0
 ];
 
 const ENTRY_COMPONENTS = [
