import { NgModule } from '@angular/core';
import { CommonModule } from '@angular/common';
import { RouterModule } from '@angular/router';
import { FormsModule, ReactiveFormsModule } from '@angular/forms';

import { NgbModule } from '@ng-bootstrap/ng-bootstrap';

import { TranslateModule } from '@ngx-translate/core';

import { NgxPaginationModule } from 'ngx-pagination';

import { EnumKeysPipe } from './utils/enum-keys-pipe';
import { FileSizePipe } from './utils/file-size-pipe';
import { SafeUrlPipe } from './utils/safe-url-pipe';
import { TruncatePipe } from './utils/truncate.pipe';

import { CollectionListElementComponent } from '../object-list/collection-list-element/collection-list-element.component';
import { ComcolPageContentComponent } from './comcol-page-content/comcol-page-content.component';
import { ComcolPageHeaderComponent } from './comcol-page-header/comcol-page-header.component';
import { ComcolPageLogoComponent } from './comcol-page-logo/comcol-page-logo.component';
import { CommunityListElementComponent } from '../object-list/community-list-element/community-list-element.component';
import { ErrorComponent } from './error/error.component';
import { LoadingComponent } from './loading/loading.component';
import { ItemListElementComponent } from '../object-list/item-list-element/item-list-element.component';
import { ObjectListComponent } from '../object-list/object-list.component';
import { ObjectListElementComponent } from '../object-list/object-list-element/object-list-element.component';
import { PaginationComponent } from './pagination/pagination.component';
import { ThumbnailComponent } from '../thumbnail/thumbnail.component';
import { SearchResultListElementComponent } from '../object-list/search-result-list-element/search-result-list-element.component';
import { SearchFormComponent } from './search-form/search-form.component';
import { WrapperListElementComponent } from '../object-list/wrapper-list-element/wrapper-list-element.component';
import { ViewModeSwitchComponent } from './view-mode-switch/view-mode-switch.component';
<<<<<<< HEAD
import { ScrollAndStickDirective } from './utils/scroll-and-stick.directive';
=======
import { VarDirective } from './utils/var.directive';
>>>>>>> 41ac4035

const MODULES = [
  // Do NOT include UniversalModule, HttpModule, or JsonpModule here
  CommonModule,
  FormsModule,
  NgbModule,
  NgxPaginationModule,
  ReactiveFormsModule,
  RouterModule,
  TranslateModule
];

const PIPES = [
  // put shared pipes here
  EnumKeysPipe,
  FileSizePipe,
  SafeUrlPipe,
  TruncatePipe
];

const COMPONENTS = [
  // put shared components here
  ComcolPageContentComponent,
  ComcolPageHeaderComponent,
  ComcolPageLogoComponent,
  ErrorComponent,
  LoadingComponent,
  ObjectListComponent,
  ObjectListElementComponent,
  PaginationComponent,
  SearchFormComponent,
  ThumbnailComponent,
  WrapperListElementComponent,
  ViewModeSwitchComponent
];

const DIRECTIVES = [
  ScrollAndStickDirective,
];

const ENTRY_COMPONENTS = [
  // put shared entry components (components that are created dynamically) here
  CollectionListElementComponent,
  CommunityListElementComponent,
  ItemListElementComponent,
  SearchResultListElementComponent
];

const DIRECTIVES = [
  VarDirective
];

@NgModule({
  imports: [
    ...MODULES
  ],
  declarations: [
    ...PIPES,
    ...COMPONENTS,
<<<<<<< HEAD
    ...ENTRY_COMPONENTS,
    ...DIRECTIVES
=======
    ...DIRECTIVES,
    ...ENTRY_COMPONENTS
>>>>>>> 41ac4035
  ],
  exports: [
    ...MODULES,
    ...PIPES,
    ...COMPONENTS,
    ...DIRECTIVES
  ],
  entryComponents: [
    ...ENTRY_COMPONENTS
  ]
})
export class SharedModule {

}<|MERGE_RESOLUTION|>--- conflicted
+++ resolved
@@ -30,11 +30,8 @@
 import { SearchFormComponent } from './search-form/search-form.component';
 import { WrapperListElementComponent } from '../object-list/wrapper-list-element/wrapper-list-element.component';
 import { ViewModeSwitchComponent } from './view-mode-switch/view-mode-switch.component';
-<<<<<<< HEAD
+import { VarDirective } from './utils/var.directive';
 import { ScrollAndStickDirective } from './utils/scroll-and-stick.directive';
-=======
-import { VarDirective } from './utils/var.directive';
->>>>>>> 41ac4035
 
 const MODULES = [
   // Do NOT include UniversalModule, HttpModule, or JsonpModule here
@@ -94,13 +91,9 @@
   declarations: [
     ...PIPES,
     ...COMPONENTS,
-<<<<<<< HEAD
+    ...DIRECTIVES,
     ...ENTRY_COMPONENTS,
     ...DIRECTIVES
-=======
-    ...DIRECTIVES,
-    ...ENTRY_COMPONENTS
->>>>>>> 41ac4035
   ],
   exports: [
     ...MODULES,
