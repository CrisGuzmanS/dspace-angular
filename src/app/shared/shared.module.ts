--- conflicted
+++ resolved
@@ -24,13 +24,9 @@
 import { CommunityListElementComponent } from '../object-list/community-list-element/community-list-element.component';
 import { CollectionListElementComponent } from '../object-list/collection-list-element/collection-list-element.component';
 import { TruncatePipe } from './utils/truncate.pipe';
-<<<<<<< HEAD
-=======
 import { WrapperListElementComponent } from '../object-list/wrapper-list-element/wrapper-list-element.component';
 import { SearchResultListElementComponent } from '../object-list/search-result-list-element/search-result-list-element.component';
 import { SearchFormComponent } from './search-form/search-form.component';
-import { ServerResponseService } from './server-response.service';
->>>>>>> dd2b8b76
 
 const MODULES = [
   // Do NOT include UniversalModule, HttpModule, or JsonpModule here
@@ -85,15 +81,9 @@
     ...MODULES,
     ...PIPES,
     ...COMPONENTS
-<<<<<<< HEAD
-=======
-  ],
-  providers: [
-    ...PROVIDERS
   ],
   entryComponents: [
     ...ENTRY_COMPONENTS
->>>>>>> dd2b8b76
   ]
 })
 export class SharedModule {
