import { NgModule } from '@angular/core';
import { CommonModule } from '@angular/common';
import { RouterModule } from '@angular/router';
import { FormsModule, ReactiveFormsModule } from '@angular/forms';

import { NgbDatepickerModule, NgbModule, NgbTimepickerModule, NgbTypeaheadModule } from '@ng-bootstrap/ng-bootstrap';

import { TranslateModule } from '@ngx-translate/core';

import { NgxPaginationModule } from 'ngx-pagination';
import { EntityTypeSwitcherComponent } from './entities/switcher/entity-type-switcher.component';
import { EntitySearchResultComponent } from './object-list/item-list-element/entity-types/entity-search-result-component';
import { PublicationListElementComponent } from './object-list/item-list-element/entity-types/publication/publication-list-element.component';
import { OrgUnitListElementComponent } from './object-list/item-list-element/entity-types/orgunit/orgunit-list-element.component';
import { PersonListElementComponent } from './object-list/item-list-element/entity-types/person/person-list-element.component';
import { ProjectListElementComponent } from './object-list/item-list-element/entity-types/project/project-list-element.component';
import { JournalListElementComponent } from './object-list/item-list-element/entity-types/journal/journal-list-element.component';
import { JournalVolumeListElementComponent } from './object-list/item-list-element/entity-types/journal-volume/journal-volume-list-element.component';
import { JournalIssueListElementComponent } from './object-list/item-list-element/entity-types/journal-issue/journal-issue-list-element.component';

import { FileUploadModule } from 'ng2-file-upload';

import { InfiniteScrollModule } from 'ngx-infinite-scroll';

import { EnumKeysPipe } from './utils/enum-keys-pipe';
import { FileSizePipe } from './utils/file-size-pipe';
import { SafeUrlPipe } from './utils/safe-url-pipe';
import { ConsolePipe } from './utils/console.pipe';

import { CollectionListElementComponent } from './object-list/collection-list-element/collection-list-element.component';
import { CommunityListElementComponent } from './object-list/community-list-element/community-list-element.component';
import { EntityListElementComponent } from './object-list/item-list-element/entity-list-element.component';
import { SearchResultListElementComponent } from './object-list/search-result-list-element/search-result-list-element.component';
import { WrapperListElementComponent } from './object-list/wrapper-list-element/wrapper-list-element.component';
import { ObjectListComponent } from './object-list/object-list.component';

import { CollectionGridElementComponent } from './object-grid/collection-grid-element/collection-grid-element.component';
import { CommunityGridElementComponent } from './object-grid/community-grid-element/community-grid-element.component';
import { ItemGridElementComponent } from './object-grid/item-grid-element/item-grid-element.component';
import { AbstractListableElementComponent } from './object-collection/shared/object-collection-element/abstract-listable-element.component';
import { WrapperGridElementComponent } from './object-grid/wrapper-grid-element/wrapper-grid-element.component';
import { ObjectGridComponent } from './object-grid/object-grid.component';
import { ObjectCollectionComponent } from './object-collection/object-collection.component';
import { ComcolPageContentComponent } from './comcol-page-content/comcol-page-content.component';
import { ComcolPageHeaderComponent } from './comcol-page-header/comcol-page-header.component';
import { ComcolPageLogoComponent } from './comcol-page-logo/comcol-page-logo.component';
import { ErrorComponent } from './error/error.component';
import { LoadingComponent } from './loading/loading.component';
import { PaginationComponent } from './pagination/pagination.component';
import { ThumbnailComponent } from '../thumbnail/thumbnail.component';
import { SearchFormComponent } from './search-form/search-form.component';
import { SearchResultGridElementComponent } from './object-grid/search-result-grid-element/search-result-grid-element.component';
import { ViewModeSwitchComponent } from './view-mode-switch/view-mode-switch.component';
import { GridThumbnailComponent } from './object-grid/grid-thumbnail/grid-thumbnail.component';
import { VarDirective } from './utils/var.directive';
import { LogInComponent } from './log-in/log-in.component';
import { AuthNavMenuComponent } from './auth-nav-menu/auth-nav-menu.component';
import { LogOutComponent } from './log-out/log-out.component';
import { FormComponent } from './form/form.component';
import { DsDynamicTypeaheadComponent } from './form/builder/ds-dynamic-form-ui/models/typeahead/dynamic-typeahead.component';
import { DsDynamicScrollableDropdownComponent } from './form/builder/ds-dynamic-form-ui/models/scrollable-dropdown/dynamic-scrollable-dropdown.component';
import { DsDynamicFormControlComponent } from './form/builder/ds-dynamic-form-ui/ds-dynamic-form-control.component';
import { DsDynamicFormComponent } from './form/builder/ds-dynamic-form-ui/ds-dynamic-form.component';
import { DynamicFormsCoreModule } from '@ng-dynamic-forms/core';
import { DynamicFormsNGBootstrapUIModule } from '@ng-dynamic-forms/ui-ng-bootstrap';
import { TextMaskModule } from 'angular2-text-mask';
import { NotificationComponent } from './notifications/notification/notification.component';
import { NotificationsBoardComponent } from './notifications/notifications-board/notifications-board.component';
import { DragClickDirective } from './utils/drag-click.directive';
import { TruncatePipe } from './utils/truncate.pipe';
import { TruncatableComponent } from './truncatable/truncatable.component';
import { TruncatableService } from './truncatable/truncatable.service';
import { TruncatablePartComponent } from './truncatable/truncatable-part/truncatable-part.component';
import { UploaderComponent } from './uploader/uploader.component';
import { ChipsComponent } from './chips/chips.component';
import { DsDynamicTagComponent } from './form/builder/ds-dynamic-form-ui/models/tag/dynamic-tag.component';
import { DsDynamicListComponent } from './form/builder/ds-dynamic-form-ui/models/list/dynamic-list.component';
import { DsDynamicGroupComponent } from './form/builder/ds-dynamic-form-ui/models/dynamic-group/dynamic-group.components';
import { SortablejsModule } from 'angular-sortablejs';
import { NumberPickerComponent } from './number-picker/number-picker.component';
import { DsDatePickerComponent } from './form/builder/ds-dynamic-form-ui/models/date-picker/date-picker.component';
import { DsDynamicLookupComponent } from './form/builder/ds-dynamic-form-ui/models/lookup/dynamic-lookup.component';
import { MockAdminGuard } from './mocks/mock-admin-guard.service';
import { BrowseByModule } from '../+browse-by/browse-by.module';
import { BrowseByComponent } from './browse-by/browse-by.component';
import { BrowseEntryListElementComponent } from './object-list/browse-entry-list-element/browse-entry-list-element.component';
import { DebounceDirective } from './utils/debounce.directive';
import { ClickOutsideDirective } from './utils/click-outside.directive';
import { EmphasizePipe } from './utils/emphasize.pipe';
import { InputSuggestionsComponent } from './input-suggestions/input-suggestions.component';
import { CapitalizePipe } from './utils/capitalize.pipe';
import { MomentModule } from 'angular2-moment';
import { ObjectKeysPipe } from './utils/object-keys-pipe';
import { NouisliderModule } from 'ng2-nouislider';

const MODULES = [
  // Do NOT include UniversalModule, HttpModule, or JsonpModule here
  CommonModule,
  SortablejsModule,
  DynamicFormsCoreModule,
  DynamicFormsNGBootstrapUIModule,
  FileUploadModule,
  FormsModule,
  InfiniteScrollModule,
  NgbModule,
  NgbDatepickerModule,
  NgbTimepickerModule,
  NgbTypeaheadModule,
  NgxPaginationModule,
  ReactiveFormsModule,
  RouterModule,
  TranslateModule,
  NouisliderModule,
  MomentModule,
  TextMaskModule
];

const PIPES = [
  // put shared pipes here
  EnumKeysPipe,
  FileSizePipe,
  SafeUrlPipe,
  TruncatePipe,
  EmphasizePipe,
  CapitalizePipe,
  ObjectKeysPipe,
  ConsolePipe
];

const COMPONENTS = [
  // put shared components here
  AuthNavMenuComponent,
  ChipsComponent,
  ComcolPageContentComponent,
  ComcolPageHeaderComponent,
  ComcolPageLogoComponent,
  DsDynamicFormComponent,
  DsDynamicFormControlComponent,
  DsDynamicListComponent,
  DsDynamicLookupComponent,
  DsDynamicScrollableDropdownComponent,
  DsDynamicTagComponent,
  DsDynamicTypeaheadComponent,
  DsDynamicGroupComponent,
  DsDatePickerComponent,
  ErrorComponent,
  FormComponent,
  LoadingComponent,
  LogInComponent,
  LogOutComponent,
  NumberPickerComponent,
  ObjectListComponent,
  AbstractListableElementComponent,
  WrapperListElementComponent,
  ObjectGridComponent,
  WrapperGridElementComponent,
  ObjectCollectionComponent,
  PaginationComponent,
  SearchFormComponent,
  ThumbnailComponent,
  GridThumbnailComponent,
  UploaderComponent,
  WrapperListElementComponent,
  ViewModeSwitchComponent,
  TruncatableComponent,
  TruncatablePartComponent,
<<<<<<< HEAD
  InputSuggestionsComponent,
  EntitySearchResultComponent,
  EntityTypeSwitcherComponent
=======
  BrowseByComponent,
  InputSuggestionsComponent
>>>>>>> 1a20cec4
];

const ENTRY_COMPONENTS = [
  // put shared entry components (components that are created dynamically) here
  EntityListElementComponent,
  CollectionListElementComponent,
  CommunityListElementComponent,
  SearchResultListElementComponent,
  ItemGridElementComponent,
  CollectionGridElementComponent,
  CommunityGridElementComponent,
  SearchResultGridElementComponent,
<<<<<<< HEAD
  PublicationListElementComponent,
  PersonListElementComponent,
  OrgUnitListElementComponent,
  ProjectListElementComponent,
  JournalListElementComponent,
  JournalVolumeListElementComponent,
  JournalIssueListElementComponent
=======
  BrowseEntryListElementComponent
>>>>>>> 1a20cec4
];

const PROVIDERS = [
  TruncatableService,
  MockAdminGuard
];

const DIRECTIVES = [
  VarDirective,
  DragClickDirective,
  DebounceDirective,
  ClickOutsideDirective
];

@NgModule({
  imports: [
    ...MODULES
  ],
  declarations: [
    ...PIPES,
    ...COMPONENTS,
    ...DIRECTIVES,
    ...ENTRY_COMPONENTS,
    ...DIRECTIVES
  ],
  providers: [
    ...PROVIDERS
  ],
  exports: [
    ...MODULES,
    ...PIPES,
    ...COMPONENTS,
    ...DIRECTIVES
  ],
  entryComponents: [
    ...ENTRY_COMPONENTS
  ]
})

/**
 * This module handles all components and pipes that need to be shared among multiple other modules
 */
export class SharedModule {

}<|MERGE_RESOLUTION|>--- conflicted
+++ resolved
@@ -164,14 +164,10 @@
   ViewModeSwitchComponent,
   TruncatableComponent,
   TruncatablePartComponent,
-<<<<<<< HEAD
   InputSuggestionsComponent,
   EntitySearchResultComponent,
-  EntityTypeSwitcherComponent
-=======
-  BrowseByComponent,
-  InputSuggestionsComponent
->>>>>>> 1a20cec4
+  EntityTypeSwitcherComponent,
+  BrowseByComponent
 ];
 
 const ENTRY_COMPONENTS = [
@@ -184,17 +180,14 @@
   CollectionGridElementComponent,
   CommunityGridElementComponent,
   SearchResultGridElementComponent,
-<<<<<<< HEAD
   PublicationListElementComponent,
   PersonListElementComponent,
   OrgUnitListElementComponent,
   ProjectListElementComponent,
   JournalListElementComponent,
   JournalVolumeListElementComponent,
-  JournalIssueListElementComponent
-=======
+  JournalIssueListElementComponent,
   BrowseEntryListElementComponent
->>>>>>> 1a20cec4
 ];
 
 const PROVIDERS = [
