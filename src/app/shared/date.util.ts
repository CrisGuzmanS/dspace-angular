--- conflicted
+++ resolved
@@ -1,14 +1,7 @@
 import { NgbDateStruct } from '@ng-bootstrap/ng-bootstrap';
-<<<<<<< HEAD
 import { formatInTimeZone }  from 'date-fns-tz';
 import { isValid } from 'date-fns';
-import { isObject } from 'lodash';
-=======
-
 import isObject from 'lodash/isObject';
-import * as moment from 'moment';
->>>>>>> 142dcf56
-
 import { isNull, isUndefined } from './empty.util';
 
 /**
