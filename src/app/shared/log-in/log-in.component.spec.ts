--- conflicted
+++ resolved
@@ -18,12 +18,9 @@
 import { provideMockStore } from '@ngrx/store/testing';
 import { createTestComponent } from '../testing/utils.test';
 import { RouterTestingModule } from '@angular/router/testing';
-<<<<<<< HEAD
+import { HardRedirectService } from '../../core/services/hard-redirect.service';
 import { AuthorizationDataService } from '../../core/data/feature-authorization/authorization-data.service';
 import { of } from 'rxjs/internal/observable/of';
-=======
-import { HardRedirectService } from '../../core/services/hard-redirect.service';
->>>>>>> 9f396f71
 
 describe('LogInComponent', () => {
 
@@ -44,17 +41,14 @@
   let authorizationService: AuthorizationDataService;
 
   beforeEach(async(() => {
-<<<<<<< HEAD
+    hardRedirectService = jasmine.createSpyObj('hardRedirectService', {
+      redirect: {},
+      getCurrentRoute: {}
+    });
     authorizationService = jasmine.createSpyObj('authorizationService', {
       isAuthorized: of(true)
     });
 
-=======
-    hardRedirectService = jasmine.createSpyObj('hardRedirectService', {
-      redirect: {},
-      getCurrentRoute: {}
-    });
->>>>>>> 9f396f71
     // refine the test module by declaring the test component
     TestBed.configureTestingModule({
       imports: [
@@ -78,11 +72,8 @@
         { provide: NativeWindowService, useFactory: NativeWindowMockFactory },
         // { provide: Router, useValue: new RouterStub() },
         { provide: ActivatedRoute, useValue: new ActivatedRouteStub() },
-<<<<<<< HEAD
+        { provide: HardRedirectService, useValue: hardRedirectService },
         { provide: AuthorizationDataService, useValue: authorizationService },
-=======
-        { provide: HardRedirectService, useValue: hardRedirectService },
->>>>>>> 9f396f71
         provideMockStore({ initialState }),
         LogInComponent
       ],
