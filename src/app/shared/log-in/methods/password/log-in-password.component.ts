import { map } from 'rxjs/operators';
import { Component, Inject, OnInit } from '@angular/core';
import { UntypedFormBuilder, UntypedFormGroup, Validators } from '@angular/forms';

import { select, Store } from '@ngrx/store';
import { Observable } from 'rxjs';
import { AuthenticateAction, ResetAuthenticationMessagesAction } from '../../../../core/auth/auth.actions';

import { getAuthenticationError, getAuthenticationInfo, } from '../../../../core/auth/selectors';
import { isNotEmpty } from '../../../empty.util';
import { fadeOut } from '../../../animations/fade';
import { AuthMethodType } from '../../../../core/auth/models/auth.method-type';
import { renderAuthMethodFor } from '../log-in.methods-decorator';
import { AuthMethod } from '../../../../core/auth/models/auth.method';
import { AuthService } from '../../../../core/auth/auth.service';
import { HardRedirectService } from '../../../../core/services/hard-redirect.service';
import { CoreState } from '../../../../core/core-state.model';
import { getForgotPasswordRoute, getRegisterRoute } from '../../../../app-routing-paths';
import { FeatureID } from '../../../../core/data/feature-authorization/feature-id';
import { AuthorizationDataService } from '../../../../core/data/feature-authorization/authorization-data.service';

/**
 * /users/sign-in
 * @class LogInPasswordComponent
 */
@Component({
  selector: 'ds-log-in-password',
  templateUrl: './log-in-password.component.html',
  styleUrls: ['./log-in-password.component.scss'],
  animations: [fadeOut]
})
@renderAuthMethodFor(AuthMethodType.Password)
export class LogInPasswordComponent implements OnInit {

  /**
   * The authentication method data.
   * @type {AuthMethod}
   */
  public authMethod: AuthMethod;

  /**
   * The error if authentication fails.
   * @type {Observable<string>}
   */
  public error: Observable<string>;

  /**
   * Has authentication error.
   * @type {boolean}
   */
  public hasError = false;

  /**
   * The authentication info message.
   * @type {Observable<string>}
   */
  public message: Observable<string>;

  /**
   * Has authentication message.
   * @type {boolean}
   */
  public hasMessage = false;

  /**
   * The authentication form.
   * @type {FormGroup}
   */
  public form: UntypedFormGroup;

  /**
   * Whether the current user (or anonymous) is authorized to register an account
   */
  public canRegister$: Observable<boolean>;

  constructor(
    @Inject('authMethodProvider') public injectedAuthMethodModel: AuthMethod,
    @Inject('isStandalonePage') public isStandalonePage: boolean,
    private authService: AuthService,
    private hardRedirectService: HardRedirectService,
<<<<<<< HEAD
    private formBuilder: FormBuilder,
    protected store: Store<CoreState>,
    protected authorizationService: AuthorizationDataService,
=======
    private formBuilder: UntypedFormBuilder,
    private store: Store<CoreState>
>>>>>>> 404ccd9b
  ) {
    this.authMethod = injectedAuthMethodModel;
  }

  /**
   * Lifecycle hook that is called after data-bound properties of a directive are initialized.
   * @method ngOnInit
   */
  public ngOnInit() {

    // set formGroup
    this.form = this.formBuilder.group({
      email: ['', Validators.required],
      password: ['', Validators.required]
    });

    // set error
    this.error = this.store.pipe(select(
      getAuthenticationError),
      map((error) => {
        this.hasError = (isNotEmpty(error));
        return error;
      })
    );

    // set error
    this.message = this.store.pipe(
      select(getAuthenticationInfo),
      map((message) => {
        this.hasMessage = (isNotEmpty(message));
        return message;
      })
    );

    this.canRegister$ = this.authorizationService.isAuthorized(FeatureID.EPersonRegistration);
  }

  getRegisterRoute() {
    return getRegisterRoute();
  }

  getForgotRoute() {
    return getForgotPasswordRoute();
  }

  /**
   * Reset error or message.
   */
  public resetErrorOrMessage() {
    if (this.hasError || this.hasMessage) {
      this.store.dispatch(new ResetAuthenticationMessagesAction());
      this.hasError = false;
      this.hasMessage = false;
    }
  }

  /**
   * Submit the authentication form.
   * @method submit
   */
  public submit() {
    this.resetErrorOrMessage();
    // get email and password values
    const email: string = this.form.get('email').value;
    const password: string = this.form.get('password').value;

    // trim values
    email.trim();
    password.trim();

    if (!this.isStandalonePage) {
      this.authService.setRedirectUrl(this.hardRedirectService.getCurrentRoute());
    } else {
      this.authService.setRedirectUrlIfNotSet('/');
    }

    // dispatch AuthenticationAction
    this.store.dispatch(new AuthenticateAction(email, password));

    // clear form
    this.form.reset();
  }

}<|MERGE_RESOLUTION|>--- conflicted
+++ resolved
@@ -78,14 +78,9 @@
     @Inject('isStandalonePage') public isStandalonePage: boolean,
     private authService: AuthService,
     private hardRedirectService: HardRedirectService,
-<<<<<<< HEAD
-    private formBuilder: FormBuilder,
+    private formBuilder: UntypedFormBuilder,
     protected store: Store<CoreState>,
     protected authorizationService: AuthorizationDataService,
-=======
-    private formBuilder: UntypedFormBuilder,
-    private store: Store<CoreState>
->>>>>>> 404ccd9b
   ) {
     this.authMethod = injectedAuthMethodModel;
   }
