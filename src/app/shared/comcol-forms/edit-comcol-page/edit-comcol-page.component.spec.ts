--- conflicted
+++ resolved
@@ -9,17 +9,6 @@
 import { NO_ERRORS_SCHEMA } from '@angular/core';
 import { DSpaceObject } from '../../../core/shared/dspace-object.model';
 import { EditComColPageComponent } from './edit-comcol-page.component';
-<<<<<<< HEAD
-import {
-  createFailedRemoteDataObject$,
-  createSuccessfulRemoteDataObject$
-} from '../../testing/utils';
-import { ComColDataService } from '../../../core/data/comcol-data.service';
-import { RemoteData } from '../../../core/data/remote-data';
-import { NotificationsService } from '../../notifications/notifications.service';
-import { NotificationsServiceStub } from '../../testing/notifications-service-stub';
-=======
->>>>>>> ac68893f
 
 describe('EditComColPageComponent', () => {
   let comp: EditComColPageComponent<DSpaceObject>;
@@ -30,8 +19,6 @@
   let routerStub;
   let routeStub;
 
-  const logoEndpoint = 'rest/api/logo/endpoint';
-
   function initializeVars() {
     community = Object.assign(new Community(), {
       uuid: 'a20da287-e174-466a-9926-f66b9300d347',
@@ -41,22 +28,6 @@
       }]
     });
 
-<<<<<<< HEAD
-    newCommunity = Object.assign(new Community(), {
-      uuid: '1ff59938-a69a-4e62-b9a4-718569c55d48',
-      metadata: [{
-        key: 'dc.title',
-        value: 'new community'
-      }]
-    });
-
-    communityDataServiceStub = {
-      update: (com, uuid?) => createSuccessfulRemoteDataObject$(newCommunity),
-      getLogoEndpoint: () => observableOf(logoEndpoint)
-    };
-
-=======
->>>>>>> ac68893f
     routerStub = {
       navigate: (commands) => commands,
       events: observableOf({}),
@@ -65,10 +36,6 @@
 
     routeStub = {
       data: observableOf({
-<<<<<<< HEAD
-        dso: new RemoteData(false, false, true, null, community)
-      })
-=======
         dso: community
       }),
       routeConfig: {
@@ -88,7 +55,6 @@
           }
         }
       }
->>>>>>> ac68893f
     };
 
   }
@@ -98,13 +64,8 @@
     TestBed.configureTestingModule({
       imports: [TranslateModule.forRoot(), SharedModule, CommonModule, RouterTestingModule],
       providers: [
-<<<<<<< HEAD
-        { provide: ComColDataService, useValue: communityDataServiceStub },
-=======
->>>>>>> ac68893f
         { provide: Router, useValue: routerStub },
         { provide: ActivatedRoute, useValue: routeStub },
-        { provide: NotificationsService, useValue: new NotificationsServiceStub() }
       ],
       schemas: [NO_ERRORS_SCHEMA]
     }).compileComponents();
@@ -113,106 +74,10 @@
   beforeEach(() => {
     fixture = TestBed.createComponent(EditComColPageComponent);
     comp = fixture.componentInstance;
-    (comp as any).type = Community.type;
     fixture.detectChanges();
     router = (comp as any).router;
   });
 
-<<<<<<< HEAD
-  describe('onSubmit', () => {
-    let data;
-
-    describe('with an empty queue in the uploader', () => {
-      beforeEach(() => {
-        data = {
-          dso: Object.assign(new Community(), {
-            metadata: [{
-              key: 'dc.title',
-              value: 'test'
-            }]
-          }),
-          uploader: {
-            options: {
-              url: ''
-            },
-            queue: [],
-            /* tslint:disable:no-empty */
-            uploadAll: () => {}
-            /* tslint:enable:no-empty */
-          }
-        }
-      });
-
-      it('should navigate when successful', () => {
-        spyOn(router, 'navigate');
-        comp.onSubmit(data);
-        fixture.detectChanges();
-        expect(router.navigate).toHaveBeenCalled();
-      });
-
-      it('should not navigate on failure', () => {
-        spyOn(router, 'navigate');
-        spyOn(dsoDataService, 'update').and.returnValue(createFailedRemoteDataObject$(newCommunity));
-        comp.onSubmit(data);
-        fixture.detectChanges();
-        expect(router.navigate).not.toHaveBeenCalled();
-      });
-    });
-
-    describe('with at least one item in the uploader\'s queue', () => {
-      beforeEach(() => {
-        data = {
-          dso: Object.assign(new Community(), {
-            metadata: [{
-              key: 'dc.title',
-              value: 'test'
-            }]
-          }),
-          uploader: {
-            options: {
-              url: ''
-            },
-            queue: [
-              {}
-            ],
-            /* tslint:disable:no-empty */
-            uploadAll: () => {}
-            /* tslint:enable:no-empty */
-          }
-        }
-      });
-
-      it('should not navigate', () => {
-        spyOn(router, 'navigate');
-        comp.onSubmit(data);
-        fixture.detectChanges();
-        expect(router.navigate).not.toHaveBeenCalled();
-      });
-
-      it('should set the uploader\'s url to the logo\'s endpoint', () => {
-        comp.onSubmit(data);
-        fixture.detectChanges();
-        expect(data.uploader.options.url).toEqual(logoEndpoint);
-      });
-
-      it('should call the uploader\'s uploadAll', () => {
-        spyOn(data.uploader, 'uploadAll');
-        comp.onSubmit(data);
-        fixture.detectChanges();
-        expect(data.uploader.uploadAll).toHaveBeenCalled();
-      });
-    });
-  });
-
-  describe('navigateToHomePage', () => {
-    beforeEach(() => {
-      spyOn(router, 'navigate');
-      comp.navigateToHomePage();
-    });
-
-    it('should navigate', () => {
-      expect(router.navigate).toHaveBeenCalled();
-=======
   describe('getPageUrl', () => {
     let url;
     beforeEach(() => {
@@ -220,7 +85,6 @@
     });
     it('should return the current url as a fallback', () => {
       expect(url).toEqual(routerStub.url);
->>>>>>> ac68893f
     });
   });
 });