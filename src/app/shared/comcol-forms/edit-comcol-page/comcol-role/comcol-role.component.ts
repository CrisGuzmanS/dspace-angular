import { Component, Input, OnInit } from '@angular/core';
import { Group } from '../../../../core/eperson/models/group.model';
import { Community } from '../../../../core/shared/community.model';
import { Observable } from 'rxjs';
import { GroupDataService } from '../../../../core/eperson/group-data.service';
import { Collection } from '../../../../core/shared/collection.model';
import { map, switchMap } from 'rxjs/operators';
import {
  getFirstCompletedRemoteData,
  getAllCompletedRemoteData
} from '../../../../core/shared/operators';
import { RequestService } from '../../../../core/data/request.service';
import { RemoteData } from '../../../../core/data/remote-data';
import { HALLink } from '../../../../core/shared/hal-link.model';
import { getGroupEditRoute } from '../../../../+admin/admin-access-control/admin-access-control-routing-paths';
import { hasValue, hasNoValue } from '../../../empty.util';
import { BehaviorSubject } from 'rxjs/internal/BehaviorSubject';
import { NoContent } from '../../../../core/shared/NoContent.model';
import { filter } from 'rxjs/internal/operators/filter';

/**
 * Component for managing a community or collection role.
 */
@Component({
  selector: 'ds-comcol-role',
  styleUrls: ['./comcol-role.component.scss'],
  templateUrl: './comcol-role.component.html'
})
export class ComcolRoleComponent implements OnInit {

  /**
   * The community or collection to manage.
   */
  @Input()
  dso: Community | Collection;

  /**
   * The role to manage
   */
  comcolRole$: BehaviorSubject<HALLink> = new BehaviorSubject(undefined);

  /**
   * The group for this role, as an observable remote data.
   */
  groupRD$: Observable<RemoteData<Group>>

  /**
   * The group for this role, as an observable.
   */
  group$: Observable<Group>

  /**
   * The link to the group edit page as an observable.
   */
  editGroupLink$: Observable<string>

  /**
   * True if there is no group for this ComcolRole.
   */
  hasNoGroup$: Observable<boolean>

  /**
   * Return true if the group for this ComcolRole is the Anonymous group, as an observable.
   */
  hasAnonymousGroup$: Observable<boolean>

  /**
   * Return true if there is a group for this ComcolRole other than the Anonymous group, as an observable.
   */
<<<<<<< HEAD
  hasNoGroup$(): Observable<boolean> {
    return this.groupRD$.pipe(
      map((groupRD) => groupRD.statusCode === 204),
    );
=======
  hasCustomGroup$: Observable<boolean>

  constructor(
    protected requestService: RequestService,
    protected groupService: GroupDataService,
  ) {
>>>>>>> 85303576
  }

  /**
   * The link to the related group.
   */
<<<<<<< HEAD
  hasAnonymousGroup$(): Observable<boolean> {
    return this.group$.pipe(
      map((group) => group.name === 'Anonymous'),
    );
=======
  get groupLink(): string {
    return this.comcolRole.href;
>>>>>>> 85303576
  }

  /**
   * The role to manage
   */
<<<<<<< HEAD
  hasCustomGroup$(): Observable<boolean> {
    return this.hasAnonymousGroup$().pipe(
      map((anonymous) => !anonymous),
    );
=======
  @Input()
  set comcolRole(newRole: HALLink) {
    this.comcolRole$.next(newRole);
  }

  get comcolRole(): HALLink {
    return this.comcolRole$.getValue();
>>>>>>> 85303576
  }

  /**
   * Create a group for this community or collection role.
   */
  create() {
    this.groupService.createComcolGroup(this.dso, this.comcolRole.name, this.groupLink).pipe(
      getFirstCompletedRemoteData()
    ).subscribe((rd: RemoteData<Group>) => {
      if (rd.hasSucceeded) {
        this.groupService.clearGroupsRequests();
        this.requestService.setStaleByHrefSubstring(this.comcolRole.href);
      } else {
        // TODO show error notification
      }
    });
  }

  /**
   * Delete the group for this community or collection role.
   */
  delete() {
    this.groupService.deleteComcolGroup(this.groupLink).pipe(
      getFirstCompletedRemoteData()
    ).subscribe((rd: RemoteData<NoContent>) => {
      if (rd.hasSucceeded) {
        this.groupService.clearGroupsRequests();
        this.requestService.setStaleByHrefSubstring(this.comcolRole.href);
      } else {
        // TODO show error notification
      }
    });
  }

  ngOnInit(): void {
    this.groupRD$ = this.comcolRole$.pipe(
      filter((role: HALLink) => hasValue(role)),
      switchMap((role: HALLink) => this.groupService.findByHref(role.href)),
      getAllCompletedRemoteData(),
    )

    this.group$ = this.groupRD$.pipe(
      map((rd: RemoteData<Group>) => {
        if (hasValue(rd.payload)) {
          return rd.payload
        } else {
          return undefined;
        }
      })
    );

    this.editGroupLink$ = this.group$.pipe(
      map((group: Group) => hasValue(group) ? getGroupEditRoute(group.id) : undefined),
    );

    this.hasNoGroup$ = this.group$.pipe(
      map((group: Group) => hasNoValue(group)),
    );

    this.hasAnonymousGroup$ = this.group$.pipe(
      map((group: Group) => hasValue(group) && group.name === 'Anonymous'),
    );

    this.hasCustomGroup$ = this.group$.pipe(
      map((group: Group) => hasValue(group) && group.name !== 'Anonymous'),
    )
  }
}<|MERGE_RESOLUTION|>--- conflicted
+++ resolved
@@ -42,69 +42,49 @@
   /**
    * The group for this role, as an observable remote data.
    */
-  groupRD$: Observable<RemoteData<Group>>
+  groupRD$: Observable<RemoteData<Group>>;
 
   /**
    * The group for this role, as an observable.
    */
-  group$: Observable<Group>
+  group$: Observable<Group>;
 
   /**
    * The link to the group edit page as an observable.
    */
-  editGroupLink$: Observable<string>
+  editGroupLink$: Observable<string>;
 
   /**
    * True if there is no group for this ComcolRole.
    */
-  hasNoGroup$: Observable<boolean>
+  hasNoGroup$: Observable<boolean>;
 
   /**
    * Return true if the group for this ComcolRole is the Anonymous group, as an observable.
    */
-  hasAnonymousGroup$: Observable<boolean>
+  hasAnonymousGroup$: Observable<boolean>;
 
   /**
    * Return true if there is a group for this ComcolRole other than the Anonymous group, as an observable.
    */
-<<<<<<< HEAD
-  hasNoGroup$(): Observable<boolean> {
-    return this.groupRD$.pipe(
-      map((groupRD) => groupRD.statusCode === 204),
-    );
-=======
-  hasCustomGroup$: Observable<boolean>
+  hasCustomGroup$: Observable<boolean>;
 
   constructor(
     protected requestService: RequestService,
     protected groupService: GroupDataService,
   ) {
->>>>>>> 85303576
   }
 
   /**
    * The link to the related group.
    */
-<<<<<<< HEAD
-  hasAnonymousGroup$(): Observable<boolean> {
-    return this.group$.pipe(
-      map((group) => group.name === 'Anonymous'),
-    );
-=======
   get groupLink(): string {
     return this.comcolRole.href;
->>>>>>> 85303576
   }
 
   /**
    * The role to manage
    */
-<<<<<<< HEAD
-  hasCustomGroup$(): Observable<boolean> {
-    return this.hasAnonymousGroup$().pipe(
-      map((anonymous) => !anonymous),
-    );
-=======
   @Input()
   set comcolRole(newRole: HALLink) {
     this.comcolRole$.next(newRole);
@@ -112,7 +92,6 @@
 
   get comcolRole(): HALLink {
     return this.comcolRole$.getValue();
->>>>>>> 85303576
   }
 
   /**
@@ -152,12 +131,12 @@
       filter((role: HALLink) => hasValue(role)),
       switchMap((role: HALLink) => this.groupService.findByHref(role.href)),
       getAllCompletedRemoteData(),
-    )
+    );
 
     this.group$ = this.groupRD$.pipe(
       map((rd: RemoteData<Group>) => {
         if (hasValue(rd.payload)) {
-          return rd.payload
+          return rd.payload;
         } else {
           return undefined;
         }
@@ -178,6 +157,6 @@
 
     this.hasCustomGroup$ = this.group$.pipe(
       map((group: Group) => hasValue(group) && group.name !== 'Anonymous'),
-    )
+    );
   }
 }