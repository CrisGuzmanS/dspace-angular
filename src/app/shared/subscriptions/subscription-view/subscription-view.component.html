--- conflicted
+++ resolved
@@ -1,12 +1,7 @@
 <td class="dso-info">
   <ng-container *ngIf="!!dso">
-<<<<<<< HEAD
-    <ds-type-badge [object]="dso"></ds-type-badge>
+    <ds-themed-type-badge [object]="dso"></ds-themed-type-badge>
     <p><a [routerLink]="[getPageRoutePrefix(), dso.id]">{{ dsoNameService.getName(dso) }}</a></p>
-=======
-    <ds-themed-type-badge [object]="dso"></ds-themed-type-badge>
-    <p><a [routerLink]="[getPageRoutePrefix(), dso.id]">{{dso.name}}</a></p>
->>>>>>> 21b61fc0
   </ng-container>
   <ng-container *ngIf="!dso">
     <p class="my-0">{{ 'subscriptions.table.not-available' | translate }}</p>
