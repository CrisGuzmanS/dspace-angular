<form *ngIf="subscriptionForm" [formGroup]="subscriptionForm" (ngSubmit)="submit()" data-test="subscription-form">
  <div class="modal-header">
    <h4 class="modal-title">{{'subscriptions.modal.title' | translate}}</h4>
    <button type="button" class="close" aria-label="Close" (click)="activeModal.close()">
      <span aria-hidden="true">&times;</span>
    </button>
  </div>
  <div class="modal-body">
<<<<<<< HEAD
    <p class="mb-3">
      <strong>{{ dsoNameService.getName(dso) }}</strong>
      <span *ngIf="!!dso" class="float-right"><ds-type-badge *ngIf="!!dso" [object]="dso"></ds-type-badge></span>
=======
    <p class="mb-3"><strong>{{dso.name}}</strong>
      <span *ngIf="!!dso" class="float-right"><ds-themed-type-badge *ngIf="!!dso" [object]="dso"></ds-themed-type-badge></span>
>>>>>>> 21b61fc0
    </p>
    <div>
      <fieldset *ngFor="let subscriptionType of subscriptionForm?.controls | keyvalue" formGroupName="{{subscriptionType.key}}" class="form-group form-row">
        <legend class="col-md-4 col-form-label float-md-left pt-0">
          {{ 'subscriptions.modal.new-subscription-form.type.' + subscriptionType.key | translate }}:
        </legend>
        <div class="col-md-8">
          <input type="hidden" formControlName="subscriptionId" [value]="subscriptionType?.value?.controls['subscriptionId'].value" >
          <div class="form-check" formGroupName="frequencies" *ngFor="let frequency of frequencyDefaultValues">
            <input type="checkbox" [id]="'checkbox-' + frequency" class="form-check-input" [formControlName]="frequency"/>
            <label class="form-check-label"
                   [for]="'checkbox-' + frequency">{{ 'subscriptions.modal.new-subscription-form.frequency.' + frequency | translate }}</label>
          </div>
        </div>
        <ds-alert *ngIf="!!submitted && subscriptionType?.value?.controls['frequencies'].errors?.required" [type]="'alert-danger'">
          {{ 'context-menu.actions.subscription.frequency.required' | translate }}
        </ds-alert>
      </fieldset>
    </div>
    <p class="text-muted" *ngIf="(showDeleteInfo$ | async)">{{'subscriptions.modal.delete-info' | translate}}</p>
  </div>
  <div class="modal-footer">
    <button type="button" class="btn btn-outline-secondary"
            (click)="activeModal.close()">
      {{'subscriptions.modal.close' | translate}}
    </button>
    <button type="submit" class="btn btn-success" [disabled]="(processing$ | async) || !isValid">
        <span *ngIf="(processing$ | async)">
          <i class='fas fa-circle-notch fa-spin'></i> {{'subscriptions.modal.new-subscription-form.processing' | translate}}
        </span>
      <span *ngIf="!(processing$ | async)">
        {{'subscriptions.modal.new-subscription-form.submit' | translate}}
      </span>
    </button>
  </div>
</form><|MERGE_RESOLUTION|>--- conflicted
+++ resolved
@@ -6,14 +6,8 @@
     </button>
   </div>
   <div class="modal-body">
-<<<<<<< HEAD
-    <p class="mb-3">
-      <strong>{{ dsoNameService.getName(dso) }}</strong>
-      <span *ngIf="!!dso" class="float-right"><ds-type-badge *ngIf="!!dso" [object]="dso"></ds-type-badge></span>
-=======
-    <p class="mb-3"><strong>{{dso.name}}</strong>
+    <p class="mb-3"><strong>{{ dsoNameService.getName(dso) }}</strong>
       <span *ngIf="!!dso" class="float-right"><ds-themed-type-badge *ngIf="!!dso" [object]="dso"></ds-themed-type-badge></span>
->>>>>>> 21b61fc0
     </p>
     <div>
       <fieldset *ngFor="let subscriptionType of subscriptionForm?.controls | keyvalue" formGroupName="{{subscriptionType.key}}" class="form-group form-row">
