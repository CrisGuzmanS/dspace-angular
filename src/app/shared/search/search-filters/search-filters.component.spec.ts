--- conflicted
+++ resolved
@@ -17,13 +17,7 @@
   let searchService: SearchService;
 
   const searchServiceStub = {
-<<<<<<< HEAD
-    /* tslint:disable:no-empty */
-=======
     /* eslint-disable no-empty,@typescript-eslint/no-empty-function */
-    getConfig: () =>
-      observableOf({ hasSucceeded: true, payload: [] }),
->>>>>>> 3a9d4fad
     getClearFiltersQueryParams: () => {
     },
     getSearchLink: () => {
