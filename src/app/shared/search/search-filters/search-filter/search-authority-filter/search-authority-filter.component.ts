--- conflicted
+++ resolved
@@ -15,23 +15,4 @@
  */
 @renderFacetFor(FilterType.authority)
 export class SearchAuthorityFilterComponent extends SearchFacetFilterComponent implements OnInit {
-<<<<<<< HEAD
-
-  /**
-   * TODO to review after https://github.com/DSpace/dspace-angular/issues/368 is resolved
-   * Retrieve facet value from search link
-   */
-  protected getFacetValue(facet: FacetValue): string {
-    const search = facet._links.search.href;
-    const hashes = search.slice(search.indexOf('?') + 1).split('&');
-    const params = {};
-    hashes.map((hash) => {
-      const [key, val] = hash.split('=');
-      params[key] = decodeURIComponent(val);
-    });
-
-    return params[this.filterConfig.paramName];
-  }
-=======
->>>>>>> f4853972
 }