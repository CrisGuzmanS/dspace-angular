import { Component, Input, OnInit } from '@angular/core';
import { Observable } from 'rxjs';
import { Params, Router } from '@angular/router';
import { map } from 'rxjs/operators';
import { hasValue, isNotEmpty } from '../../../empty.util';
import { SearchService } from '../../../../core/shared/search/search.service';
import { currentPath } from '../../../utils/route.utils';

@Component({
  selector: 'ds-search-label',
  templateUrl: './search-label.component.html',
})

/**
 * Component that represents the label containing the currently active filters
 */
export class SearchLabelComponent implements OnInit {
  @Input() key: string;
  @Input() value: string;
  @Input() inPlaceSearch: boolean;
  @Input() appliedFilters: Observable<Params>;
  searchLink: string;
  removeParameters: Observable<Params>;

  /**
   * Initialize the instance variable
   */
  constructor(
<<<<<<< HEAD
    private searchService: SearchService, private router: Router) {
=======
    private searchService: SearchService,
    private router: Router) {
>>>>>>> 01ba97af
  }

  ngOnInit(): void {
    this.searchLink = this.getSearchLink();
    this.removeParameters = this.getRemoveParams();
  }

  /**
   * Calculates the parameters that should change if a given value for the given filter would be removed from the active filters
   * @returns {Observable<Params>} The changed filter parameters
   */
  getRemoveParams(): Observable<Params> {
    return this.appliedFilters.pipe(
      map((filters) => {
        const field: string = Object.keys(filters).find((f) => f === this.key);
        const newValues = hasValue(filters[field]) ? filters[field].filter((v) => v !== this.value) : null;
        return {
          [field]: isNotEmpty(newValues) ? newValues : null,
          page: 1
        };
      })
    )
  }

  /**
   * @returns {string} The base path to the search page, or the current page when inPlaceSearch is true
   */
  private getSearchLink(): string {
    if (this.inPlaceSearch) {
      return currentPath(this.router);
    }
    return this.searchService.getSearchLink();
  }

  /**
   * TODO to review after https://github.com/DSpace/dspace-angular/issues/368 is resolved
   * Strips authority operator from filter value
   * e.g. 'test ,authority' => 'test'
   *
   * @param value
   */
  normalizeFilterValue(value: string) {
    // const pattern = /,[^,]*$/g;
    const pattern = /,authority*$/g;
    return value.replace(pattern, '');
  }
}<|MERGE_RESOLUTION|>--- conflicted
+++ resolved
@@ -26,12 +26,8 @@
    * Initialize the instance variable
    */
   constructor(
-<<<<<<< HEAD
-    private searchService: SearchService, private router: Router) {
-=======
     private searchService: SearchService,
     private router: Router) {
->>>>>>> 01ba97af
   }
 
   ngOnInit(): void {
