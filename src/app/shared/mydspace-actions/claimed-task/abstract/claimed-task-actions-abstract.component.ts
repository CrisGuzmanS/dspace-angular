--- conflicted
+++ resolved
@@ -1,11 +1,5 @@
-<<<<<<< HEAD
 import {Injector, OnDestroy} from '@angular/core';
 import { ClaimedTask } from '../../../../core/tasks/models/claimed-task-object.model';
-=======
-import { Component, EventEmitter, Input, Output } from '@angular/core';
-import { ClaimedTask } from '../../../../core/tasks/models/claimed-task-object.model';
-import { BehaviorSubject } from 'rxjs';
->>>>>>> a64cb63d
 import { ClaimedTaskDataService } from '../../../../core/tasks/claimed-task-data.service';
 import { DSpaceObject} from '../../../../core/shared/dspace-object.model';
 import { Router} from '@angular/router';
@@ -29,16 +23,12 @@
  * - Add a @rendersWorkflowTaskOption annotation to your component providing the same enum value
  * - Optionally overwrite createBody if the request body requires more than just the option
  */
-<<<<<<< HEAD
+// @Component({
+//   selector: 'ds-calim-task-action-abstract',
+//   template: ''
+// })
 export abstract class ClaimedTaskActionsAbstractComponent extends MyDSpaceReloadableActionsComponent<ClaimedTask, ClaimedTaskDataService> implements OnDestroy {
 
-=======
-@Component({
-  selector: 'ds-calim-task-action-abstract',
-  template: ''
-})
-export abstract class ClaimedTaskActionsAbstractComponent {
->>>>>>> a64cb63d
   /**
    * The workflow task option the child component represents
    */
