--- conflicted
+++ resolved
@@ -1,10 +1,7 @@
-<<<<<<< HEAD
 import { ChangeDetectionStrategy, Injector, NO_ERRORS_SCHEMA } from '@angular/core';
 import { async, ComponentFixture, TestBed } from '@angular/core/testing';
-=======
 import { ChangeDetectionStrategy, NO_ERRORS_SCHEMA } from '@angular/core';
 import { ComponentFixture, TestBed, waitForAsync } from '@angular/core/testing';
->>>>>>> a64cb63d
 import { FormBuilder, FormGroup, ReactiveFormsModule } from '@angular/forms';
 import { By } from '@angular/platform-browser';
 
@@ -14,7 +11,6 @@
 import { ClaimedTaskActionsRejectComponent } from './claimed-task-actions-reject.component';
 import { TranslateLoaderMock } from '../../../mocks/translate-loader.mock';
 import { ClaimedTask } from '../../../../core/tasks/models/claimed-task-object.model';
-import { of as observableOf } from 'rxjs';
 import { ProcessTaskResponse } from '../../../../core/tasks/models/process-task-response';
 import { ClaimedTaskDataService } from '../../../../core/tasks/claimed-task-data.service';
 import { NotificationsService } from '../../../notifications/notifications.service';
@@ -46,12 +42,8 @@
     submitTask: observableOf(new ProcessTaskResponse(true))
   });
 
-<<<<<<< HEAD
-  beforeEach(async(() => {
+  beforeEach(waitForAsync(() => {
     mockPoolTaskDataService = new PoolTaskDataService(null, null, null, null, null, null, null, null);
-=======
-  beforeEach(waitForAsync(() => {
->>>>>>> a64cb63d
     TestBed.configureTestingModule({
       imports: [
         NgbModule,
@@ -148,13 +140,8 @@
       fixture.detectChanges();
     });
 
-<<<<<<< HEAD
     it('should start the action execution', () => {
       expect(component.startActionExecution).toHaveBeenCalled();
-=======
-    it('should call claimedTaskService\'s submitTask with the expected body', () => {
-      expect(claimedTaskService.submitTask).toHaveBeenCalledWith(object.id, expectedBody);
->>>>>>> a64cb63d
     });
 
   });
