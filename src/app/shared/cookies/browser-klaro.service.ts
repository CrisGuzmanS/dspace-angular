--- conflicted
+++ resolved
@@ -1,9 +1,4 @@
-<<<<<<< HEAD
 import { Inject, Injectable, InjectionToken } from '@angular/core';
-=======
-import { Injectable } from '@angular/core';
-import { setup, show } from 'klaro/dist/klaro-no-translations';
->>>>>>> 23279017
 import { combineLatest as observableCombineLatest, Observable, of as observableOf } from 'rxjs';
 import { AuthService } from '../../core/auth/auth.service';
 import { TranslateService } from '@ngx-translate/core';
@@ -152,12 +147,7 @@
         this.translateConfiguration();
 
         this.klaroConfig.services = this.filterConfigServices(servicesToHide);
-<<<<<<< HEAD
         this.lazyKlaro.then(({ setup }) => setup(this.klaroConfig));
-=======
-
-        setup(this.klaroConfig);
->>>>>>> 23279017
       });
   }
 
@@ -241,11 +231,7 @@
    * Show the cookie consent form
    */
   showSettings() {
-<<<<<<< HEAD
     this.lazyKlaro.then(({show}) => show(this.klaroConfig));
-=======
-    show(this.klaroConfig);
->>>>>>> 23279017
   }
 
   /**
