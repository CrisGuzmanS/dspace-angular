import { ItemSelectComponent } from './item-select.component';
import { async, ComponentFixture, TestBed } from '@angular/core/testing';
import { RouterTestingModule } from '@angular/router/testing';
import { Item } from '../../../core/shared/item.model';
import { PaginationComponentOptions } from '../../pagination/pagination-component-options.model';
import { TranslateModule } from '@ngx-translate/core';
import { SharedModule } from '../../shared.module';
import { ObjectSelectServiceStub } from '../../testing/object-select-service.stub';
import { ObjectSelectService } from '../object-select.service';
import { HostWindowService } from '../../host-window.service';
import { HostWindowServiceStub } from '../../testing/host-window-service.stub';
import { NO_ERRORS_SCHEMA } from '@angular/core';
import { By } from '@angular/platform-browser';
<<<<<<< HEAD
import { of } from 'rxjs';
=======
import { of } from 'rxjs/internal/observable/of';
import { createSuccessfulRemoteDataObject$ } from '../../remote-data.utils';
import { createPaginatedList } from '../../testing/utils.test';
>>>>>>> 85303576

describe('ItemSelectComponent', () => {
  let comp: ItemSelectComponent;
  let fixture: ComponentFixture<ItemSelectComponent>;
  let objectSelectService: ObjectSelectService;

  const mockItemList = [
    Object.assign(new Item(), {
      id: 'id1',
      bundles: of({}),
      metadata: [
        {
          key: 'dc.title',
          language: 'en_US',
          value: 'This is just a title'
        },
        {
          key: 'dc.type',
          language: null,
          value: 'Article'
        }]
    }),
    Object.assign(new Item(), {
      id: 'id2',
      bundles: of({}),
      metadata: [
        {
          key: 'dc.title',
          language: 'en_US',
          value: 'This is just another title'
        },
        {
          key: 'dc.type',
          language: null,
          value: 'Article'
        }]
    })
  ];
  const mockItems = createSuccessfulRemoteDataObject$(createPaginatedList(mockItemList));
  const mockPaginationOptions = Object.assign(new PaginationComponentOptions(), {
    id: 'search-page-configuration',
    pageSize: 10,
    currentPage: 1
  });

  beforeEach(async(() => {
    TestBed.configureTestingModule({
      imports: [TranslateModule.forRoot(), SharedModule, RouterTestingModule.withRoutes([])],
      declarations: [],
      providers: [
        { provide: ObjectSelectService, useValue: new ObjectSelectServiceStub([mockItemList[1].id]) },
        { provide: HostWindowService, useValue: new HostWindowServiceStub(0) }
      ],
      schemas: [NO_ERRORS_SCHEMA]
    }).compileComponents();
  }));

  beforeEach(() => {
    fixture = TestBed.createComponent(ItemSelectComponent);
    comp = fixture.componentInstance;
    comp.dsoRD$ = mockItems;
    comp.paginationOptions = mockPaginationOptions;
    fixture.detectChanges();
    objectSelectService = (comp as any).objectSelectService;
  });

  it(`should show a list of ${mockItemList.length} items`, () => {
    const tbody: HTMLElement = fixture.debugElement.query(By.css('table#item-select tbody')).nativeElement;
    expect(tbody.children.length).toBe(mockItemList.length);
  });

  describe('checkboxes', () => {
    let checkbox: HTMLInputElement;

    beforeEach(() => {
      checkbox = fixture.debugElement.query(By.css('input.item-checkbox')).nativeElement;
    });

    it('should initially be unchecked',() => {
      expect(checkbox.checked).toBeFalsy();
    });

    it('should be checked when clicked', () => {
      checkbox.click();
      fixture.detectChanges();
      expect(checkbox.checked).toBeTruthy();
    });

    it('should switch the value through object-select-service', () => {
      spyOn((comp as any).objectSelectService, 'switch').and.callThrough();
      checkbox.click();
      expect((comp as any).objectSelectService.switch).toHaveBeenCalled();
    });
  });

  describe('when confirm is clicked', () => {
    let confirmButton: HTMLButtonElement;

    beforeEach(() => {
      confirmButton = fixture.debugElement.query(By.css('button.item-confirm')).nativeElement;
      spyOn(comp.confirm, 'emit').and.callThrough();
    });

    it('should emit the selected items',() => {
      confirmButton.click();
      expect(comp.confirm.emit).toHaveBeenCalled();
    });
  });

  describe('when cancel is clicked', () => {
    let cancelButton: HTMLButtonElement;

    beforeEach(() => {
      cancelButton = fixture.debugElement.query(By.css('button.item-cancel')).nativeElement;
      spyOn(comp.cancel, 'emit').and.callThrough();
    });

    it('should emit a cancel event',() => {
      cancelButton.click();
      expect(comp.cancel.emit).toHaveBeenCalled();
    });
  });
});<|MERGE_RESOLUTION|>--- conflicted
+++ resolved
@@ -11,13 +11,9 @@
 import { HostWindowServiceStub } from '../../testing/host-window-service.stub';
 import { NO_ERRORS_SCHEMA } from '@angular/core';
 import { By } from '@angular/platform-browser';
-<<<<<<< HEAD
 import { of } from 'rxjs';
-=======
-import { of } from 'rxjs/internal/observable/of';
 import { createSuccessfulRemoteDataObject$ } from '../../remote-data.utils';
 import { createPaginatedList } from '../../testing/utils.test';
->>>>>>> 85303576
 
 describe('ItemSelectComponent', () => {
   let comp: ItemSelectComponent;
