--- conflicted
+++ resolved
@@ -34,22 +34,14 @@
   });
 
   it('should update icons', () => {
-<<<<<<< HEAD
-    const icons: ChipsItemIcon[] = [{metadata: 'test', visibleWhenAuthorityEmpty: false, style: 'fa fa-plus'}];
-=======
-    const icons: ChipsItemIcon[] = [{metadata: 'test', hasAuthority: false, style: 'fas fa-plus'}];
->>>>>>> 2055f321
+    const icons: ChipsItemIcon[] = [{metadata: 'test', visibleWhenAuthorityEmpty: false, style: 'fas fa-plus'}];
     item.updateIcons(icons);
 
     expect(item.icons).toEqual(icons);
   });
 
   it('should return true if has icons', () => {
-<<<<<<< HEAD
-    const icons: ChipsItemIcon[] = [{metadata: 'test', visibleWhenAuthorityEmpty: false, style: 'fa fa-plus'}];
-=======
-    const icons: ChipsItemIcon[] = [{metadata: 'test', hasAuthority: false, style: 'fas fa-plus'}];
->>>>>>> 2055f321
+    const icons: ChipsItemIcon[] = [{metadata: 'test', visibleWhenAuthorityEmpty: false, style: 'fas fa-plus'}];
     item.updateIcons(icons);
     const hasIcons = item.hasIcons();
 
