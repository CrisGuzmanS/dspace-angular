import {
  Component,
  ComponentFactoryResolver,
  ElementRef,
  Input,
<<<<<<< HEAD
  OnInit,
  ViewChild
=======
  OnDestroy,
  OnInit,
  Output,
  ViewChild,
  EventEmitter
>>>>>>> 31c55706
} from '@angular/core';
import { ListableObject } from '../listable-object.model';
import { ViewMode } from '../../../../core/shared/view-mode.model';
import { Context } from '../../../../core/shared/context.model';
import { getListableObjectComponent } from './listable-object.decorator';
import { GenericConstructor } from '../../../../core/shared/generic-constructor';
import { ListableObjectDirective } from './listable-object.directive';
import { CollectionElementLinkType } from '../../collection-element-link.type';
import { hasValue } from '../../../empty.util';
<<<<<<< HEAD
import { ThemeService } from '../../../theme-support/theme.service';
=======
import { Subscription } from 'rxjs/internal/Subscription';
import { DSpaceObject } from '../../../../core/shared/dspace-object.model';
import { take } from 'rxjs/operators';
>>>>>>> 31c55706

@Component({
  selector: 'ds-listable-object-component-loader',
  styleUrls: ['./listable-object-component-loader.component.scss'],
  templateUrl: './listable-object-component-loader.component.html'
})
/**
 * Component for determining what component to use depending on the item's relationship type (relationship.type)
 */
export class ListableObjectComponentLoaderComponent implements OnInit, OnDestroy {
  /**
   * The item or metadata to determine the component for
   */
  @Input() object: ListableObject;

  /**
   * The index of the object in the list
   */
  @Input() index: number;

  /**
   * The preferred view-mode to display
   */
  @Input() viewMode: ViewMode;

  /**
   * The context of listable object
   */
  @Input() context: Context;

  /**
   * The type of link used to render the links inside the listable object
   */
  @Input() linkType: CollectionElementLinkType;

  /**
   * The identifier of the list this element resides in
   */
  @Input() listID: string;

  /**
   * Whether to show the badge label or not
   */
  @Input() showLabel = true;

  /**
   * The value to display for this element
   */
  @Input() value: string;

  /**
   * Whether or not informational badges (e.g. Private, Withdrawn) should be hidden
   */
  @Input() hideBadges = false;

  /**
   * Directive hook used to place the dynamic child component
   */
  @ViewChild(ListableObjectDirective, {static: true}) listableObjectDirective: ListableObjectDirective;

  /**
   * View on the badges template, to be passed on to the loaded component (which will place the badges in the desired
   * location, or on top if not specified)
   */
  @ViewChild('badges', { static: true }) badges: ElementRef;

  /**
   * Emit when the listable object has been reloaded.
   */
  @Output() contentChange = new EventEmitter<ListableObject>();

  /**
   * Whether or not the "Private" badge should be displayed for this listable object
   */
  privateBadge = false;

  /**
   * Whether or not the "Withdrawn" badge should be displayed for this listable object
   */
  withdrawnBadge = false;

<<<<<<< HEAD
  constructor(
    private componentFactoryResolver: ComponentFactoryResolver,
    private themeService: ThemeService
  ) {
=======
  /**
   * Array to track all subscriptions and unsubscribe them onDestroy
   * @type {Array}
   */
  protected subs: Subscription[] = [];

  constructor(private componentFactoryResolver: ComponentFactoryResolver) {
>>>>>>> 31c55706
  }

  /**
   * Setup the dynamic child component
   */
  ngOnInit(): void {
    this.instantiateComponent(this.object);
  }

  ngOnDestroy() {
    this.subs
      .filter((subscription) => hasValue(subscription))
      .forEach((subscription) => subscription.unsubscribe());
  }

  private instantiateComponent(object) {

    this.initBadges();

    const component = this.getComponent(object.getRenderTypes(), this.viewMode, this.context);

    const componentFactory = this.componentFactoryResolver.resolveComponentFactory(component);

    const viewContainerRef = this.listableObjectDirective.viewContainerRef;
    viewContainerRef.clear();

    const componentRef = viewContainerRef.createComponent(
      componentFactory,
      0,
      undefined,
      [
        [this.badges.nativeElement],
      ]);
    (componentRef.instance as any).object = object;
    (componentRef.instance as any).index = this.index;
    (componentRef.instance as any).linkType = this.linkType;
    (componentRef.instance as any).listID = this.listID;
    (componentRef.instance as any).showLabel = this.showLabel;
    (componentRef.instance as any).context = this.context;
    (componentRef.instance as any).viewMode = this.viewMode;
    (componentRef.instance as any).value = this.value;

    if ((componentRef.instance as any).reloadedObject) {
      (componentRef.instance as any).reloadedObject.pipe(take(1)).subscribe((reloadedObject: DSpaceObject) => {
        if (reloadedObject) {
          componentRef.destroy();
          this.object = reloadedObject;
          this.instantiateComponent(reloadedObject);
          this.contentChange.emit(reloadedObject);
        }
      });
    }
  }

  /**
   * Initialize which badges should be visible in the listable component
   */
  initBadges() {
    let objectAsAny = this.object as any;
    if (hasValue(objectAsAny.indexableObject)) {
      objectAsAny = objectAsAny.indexableObject;
    }
    const objectExistsAndValidViewMode = hasValue(objectAsAny) && this.viewMode !== ViewMode.StandalonePage;
    this.privateBadge = objectExistsAndValidViewMode && hasValue(objectAsAny.isDiscoverable) && !objectAsAny.isDiscoverable;
    this.withdrawnBadge = objectExistsAndValidViewMode && hasValue(objectAsAny.isWithdrawn) && objectAsAny.isWithdrawn;
  }

  /**
   * Fetch the component depending on the item's relationship type, view mode and context
   * @returns {GenericConstructor<Component>}
   */
<<<<<<< HEAD
  private getComponent(): GenericConstructor<Component> {
    return getListableObjectComponent(this.object.getRenderTypes(), this.viewMode, this.context, this.themeService.getThemeName());
=======
  getComponent(renderTypes: (string | GenericConstructor<ListableObject>)[],
               viewMode: ViewMode,
               context: Context): GenericConstructor<Component> {
    return getListableObjectComponent(renderTypes, viewMode, context);
>>>>>>> 31c55706
  }
}<|MERGE_RESOLUTION|>--- conflicted
+++ resolved
@@ -3,16 +3,10 @@
   ComponentFactoryResolver,
   ElementRef,
   Input,
-<<<<<<< HEAD
-  OnInit,
-  ViewChild
-=======
-  OnDestroy,
-  OnInit,
-  Output,
-  ViewChild,
+ OnDestroy, OnInit,
+ Output, ViewChild
+,
   EventEmitter
->>>>>>> 31c55706
 } from '@angular/core';
 import { ListableObject } from '../listable-object.model';
 import { ViewMode } from '../../../../core/shared/view-mode.model';
@@ -22,13 +16,10 @@
 import { ListableObjectDirective } from './listable-object.directive';
 import { CollectionElementLinkType } from '../../collection-element-link.type';
 import { hasValue } from '../../../empty.util';
-<<<<<<< HEAD
-import { ThemeService } from '../../../theme-support/theme.service';
-=======
 import { Subscription } from 'rxjs/internal/Subscription';
 import { DSpaceObject } from '../../../../core/shared/dspace-object.model';
 import { take } from 'rxjs/operators';
->>>>>>> 31c55706
+import { ThemeService } from '../../../theme-support/theme.service';
 
 @Component({
   selector: 'ds-listable-object-component-loader',
@@ -110,20 +101,16 @@
    */
   withdrawnBadge = false;
 
-<<<<<<< HEAD
-  constructor(
-    private componentFactoryResolver: ComponentFactoryResolver,
-    private themeService: ThemeService
-  ) {
-=======
   /**
    * Array to track all subscriptions and unsubscribe them onDestroy
    * @type {Array}
    */
   protected subs: Subscription[] = [];
 
-  constructor(private componentFactoryResolver: ComponentFactoryResolver) {
->>>>>>> 31c55706
+  constructor(
+    private componentFactoryResolver: ComponentFactoryResolver,
+    private themeService: ThemeService
+  ) {
   }
 
   /**
@@ -195,14 +182,9 @@
    * Fetch the component depending on the item's relationship type, view mode and context
    * @returns {GenericConstructor<Component>}
    */
-<<<<<<< HEAD
-  private getComponent(): GenericConstructor<Component> {
-    return getListableObjectComponent(this.object.getRenderTypes(), this.viewMode, this.context, this.themeService.getThemeName());
-=======
   getComponent(renderTypes: (string | GenericConstructor<ListableObject>)[],
                viewMode: ViewMode,
                context: Context): GenericConstructor<Component> {
-    return getListableObjectComponent(renderTypes, viewMode, context);
->>>>>>> 31c55706
+    return getListableObjectComponent(renderTypes, viewMode, context, this.themeService.getThemeName());
   }
 }