import { Component, ComponentFactoryResolver, Input, OnDestroy, OnInit, ViewChild, ElementRef } from '@angular/core';
import { ListableObject } from '../listable-object.model';
import { ViewMode } from '../../../../core/shared/view-mode.model';
import { Context } from '../../../../core/shared/context.model';
import { getListableObjectComponent } from './listable-object.decorator';
import { GenericConstructor } from '../../../../core/shared/generic-constructor';
import { ListableObjectDirective } from './listable-object.directive';
import { CollectionElementLinkType } from '../../collection-element-link.type';
import { hasValue } from '../../../empty.util';
import { Subscription } from 'rxjs/internal/Subscription';
import { DSpaceObject } from '../../../../core/shared/dspace-object.model';

@Component({
  selector: 'ds-listable-object-component-loader',
  styleUrls: ['./listable-object-component-loader.component.scss'],
  templateUrl: './listable-object-component-loader.component.html'
})
/**
 * Component for determining what component to use depending on the item's relationship type (relationship.type)
 */
export class ListableObjectComponentLoaderComponent implements OnInit, OnDestroy {
  /**
   * The item or metadata to determine the component for
   */
  @Input() object: ListableObject;

  /**
   * The index of the object in the list
   */
  @Input() index: number;

  /**
   * The preferred view-mode to display
   */
  @Input() viewMode: ViewMode;

  /**
   * The context of listable object
   */
  @Input() context: Context;

  /**
   * The type of link used to render the links inside the listable object
   */
  @Input() linkType: CollectionElementLinkType;

  /**
   * The identifier of the list this element resides in
   */
  @Input() listID: string;

  /**
   * Whether to show the badge label or not
   */
  @Input() showLabel = true;

  /**
   * The value to display for this element
   */
  @Input() value: string;

  /**
   * Whether or not informational badges (e.g. Private, Withdrawn) should be hidden
   */
  @Input() hideBadges = false;

  /**
   * Directive hook used to place the dynamic child component
   */
  @ViewChild(ListableObjectDirective, {static: true}) listableObjectDirective: ListableObjectDirective;

  /**
   * View on the badges template, to be passed on to the loaded component (which will place the badges in the desired
   * location, or on top if not specified)
   */
  @ViewChild('badges', { static: true }) badges: ElementRef;

  /**
   * Whether or not the "Private" badge should be displayed for this listable object
   */
  privateBadge = false;

  /**
   * Whether or not the "Withdrawn" badge should be displayed for this listable object
   */
  withdrawnBadge = false;

  /**
   * Array to track all subscriptions and unsubscribe them onDestroy
   * @type {Array}
   */
  protected subs: Subscription[] = [];

  constructor(private componentFactoryResolver: ComponentFactoryResolver) {
  }

  /**
   * Setup the dynamic child component
   */
  ngOnInit(): void {
    this.instantiateComponent(this.object);
  }

  ngOnDestroy() {
    this.subs
      .filter((subscription) => hasValue(subscription))
      .forEach((subscription) => subscription.unsubscribe());
  }

  private instantiateComponent(object) {

    this.initBadges();

    const componentFactory = this.componentFactoryResolver.resolveComponentFactory(this.getComponent(object));

    const viewContainerRef = this.listableObjectDirective.viewContainerRef;
    viewContainerRef.clear();

    const componentRef = viewContainerRef.createComponent(
      componentFactory,
      0,
      undefined,
      [
        [this.badges.nativeElement],
      ]);
    (componentRef.instance as any).object = object;
    (componentRef.instance as any).index = this.index;
    (componentRef.instance as any).linkType = this.linkType;
    (componentRef.instance as any).listID = this.listID;
    (componentRef.instance as any).showLabel = this.showLabel;
    (componentRef.instance as any).context = this.context;
    (componentRef.instance as any).viewMode = this.viewMode;
    (componentRef.instance as any).value = this.value;

    if ((componentRef.instance as any).reloadedObject) {
      this.subs.push((componentRef.instance as any).reloadedObject.subscribe((reloadedObject: DSpaceObject) => {
        if (reloadedObject) {
          console.log('Reloaded Object from/to', this.object, reloadedObject);
          this.object = reloadedObject;
          this.instantiateComponent(reloadedObject);
        }
      }));
    }
  }

  /**
   * Initialize which badges should be visible in the listable component
   */
  initBadges() {
    let objectAsAny = this.object as any;
    if (hasValue(objectAsAny.indexableObject)) {
      objectAsAny = objectAsAny.indexableObject;
    }
    const objectExistsAndValidViewMode = hasValue(objectAsAny) && this.viewMode !== ViewMode.StandalonePage;
    this.privateBadge = objectExistsAndValidViewMode && hasValue(objectAsAny.isDiscoverable) && !objectAsAny.isDiscoverable;
    this.withdrawnBadge = objectExistsAndValidViewMode && hasValue(objectAsAny.isWithdrawn) && objectAsAny.isWithdrawn;
  }

  /**
   * Fetch the component depending on the item's relationship type, view mode and context
   * @returns {GenericConstructor<Component>}
   */
<<<<<<< HEAD
  private getComponent(object): GenericConstructor<Component> {
    return getListableObjectComponent(object.getRenderTypes(), this.viewMode, this.context)
=======
  private getComponent(): GenericConstructor<Component> {
    return getListableObjectComponent(this.object.getRenderTypes(), this.viewMode, this.context);
>>>>>>> a64cb63d
  }
}<|MERGE_RESOLUTION|>--- conflicted
+++ resolved
@@ -160,12 +160,7 @@
    * Fetch the component depending on the item's relationship type, view mode and context
    * @returns {GenericConstructor<Component>}
    */
-<<<<<<< HEAD
   private getComponent(object): GenericConstructor<Component> {
-    return getListableObjectComponent(object.getRenderTypes(), this.viewMode, this.context)
-=======
-  private getComponent(): GenericConstructor<Component> {
-    return getListableObjectComponent(this.object.getRenderTypes(), this.viewMode, this.context);
->>>>>>> a64cb63d
+    return getListableObjectComponent(object.getRenderTypes(), this.viewMode, this.context);
   }
 }