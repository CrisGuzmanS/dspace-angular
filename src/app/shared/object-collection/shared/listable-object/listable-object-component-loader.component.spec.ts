import { async, ComponentFixture, TestBed } from '@angular/core/testing';
import { ChangeDetectionStrategy, ComponentFactoryResolver, NO_ERRORS_SCHEMA } from '@angular/core';
import { ListableObjectComponentLoaderComponent } from './listable-object-component-loader.component';
import { ListableObject } from '../listable-object.model';
import { GenericConstructor } from '../../../../core/shared/generic-constructor';
import { Context } from '../../../../core/shared/context.model';
import { ViewMode } from '../../../../core/shared/view-mode.model';
import * as listableObjectDecorators from './listable-object.decorator';
import { ItemListElementComponent } from '../../../object-list/item-list-element/item-types/item/item-list-element.component';
import { ListableObjectDirective } from './listable-object.directive';
import { spyOnExported } from '../../../testing/utils.test';
import { TranslateModule } from '@ngx-translate/core';
import { By } from '@angular/platform-browser';
import { Item } from '../../../../core/shared/item.model';

const testType = 'TestType';
const testContext = Context.Search;
const testViewMode = ViewMode.StandalonePage;

class TestType extends ListableObject {
  getRenderTypes(): Array<string | GenericConstructor<ListableObject>> {
    return [testType];
  }
}

describe('ListableObjectComponentLoaderComponent', () => {
  let comp: ListableObjectComponentLoaderComponent;
  let fixture: ComponentFixture<ListableObjectComponentLoaderComponent>;

  beforeEach(async(() => {
    TestBed.configureTestingModule({
<<<<<<< HEAD
      imports: [TranslateModule.forRoot()],
      declarations: [ListableObjectComponentLoaderComponent, PublicationListElementComponent, ListableObjectDirective],
=======
      imports: [],
      declarations: [ListableObjectComponentLoaderComponent, ItemListElementComponent, ListableObjectDirective],
>>>>>>> 17ca2c4a
      schemas: [NO_ERRORS_SCHEMA],
      providers: [ComponentFactoryResolver]
    }).overrideComponent(ListableObjectComponentLoaderComponent, {
      set: {
        changeDetection: ChangeDetectionStrategy.Default,
        entryComponents: [ItemListElementComponent]
      }
    }).compileComponents();
  }));

  beforeEach(async(() => {
    fixture = TestBed.createComponent(ListableObjectComponentLoaderComponent);
    comp = fixture.componentInstance;

    comp.object = new TestType();
    comp.viewMode = testViewMode;
    comp.context = testContext;
    spyOnExported(listableObjectDecorators, 'getListableObjectComponent').and.returnValue(ItemListElementComponent);
    fixture.detectChanges();

  }));

  describe('When the component is rendered', () => {
    it('should call the getListableObjectComponent function with the right types, view mode and context', () => {
      expect(listableObjectDecorators.getListableObjectComponent).toHaveBeenCalledWith([testType], testViewMode, testContext);
    })
  });

  describe('when the object is an item and viewMode is a list', () => {
    beforeEach(() => {
      comp.object = Object.assign(new Item());
      comp.viewMode = ViewMode.ListElement;
    });

    describe('when the item is not withdrawn', () => {
      beforeEach(() => {
        (comp.object as any).isWithdrawn = false;
        comp.initBadges();
        fixture.detectChanges();
      });

      it('should not show the withdrawn badge', () => {
        const badge = fixture.debugElement.query(By.css('div.withdrawn-badge'));
        expect(badge).toBeNull();
      });
    });

    describe('when the item is withdrawn', () => {
      beforeEach(() => {
        (comp.object as any).isWithdrawn = true;
        comp.initBadges();
        fixture.detectChanges();
      });

      it('should show the withdrawn badge', () => {
        const badge = fixture.debugElement.query(By.css('div.withdrawn-badge'));
        expect(badge).not.toBeNull();
      });
    });

    describe('when the item is not private', () => {
      beforeEach(() => {
        (comp.object as any).isDiscoverable = true;
        comp.initBadges();
        fixture.detectChanges();
      });
      it('should not show the private badge', () => {
        const badge = fixture.debugElement.query(By.css('div.private-badge'));
        expect(badge).toBeNull();
      });
    });

    describe('when the item is private', () => {
      beforeEach(() => {
        (comp.object as any).isDiscoverable = false;
        comp.initBadges();
        fixture.detectChanges();
      });

      it('should show the private badge', () => {
        const badge = fixture.debugElement.query(By.css('div.private-badge'));
        expect(badge).not.toBeNull();
      });
    });
  });

});<|MERGE_RESOLUTION|>--- conflicted
+++ resolved
@@ -29,13 +29,8 @@
 
   beforeEach(async(() => {
     TestBed.configureTestingModule({
-<<<<<<< HEAD
       imports: [TranslateModule.forRoot()],
-      declarations: [ListableObjectComponentLoaderComponent, PublicationListElementComponent, ListableObjectDirective],
-=======
-      imports: [],
       declarations: [ListableObjectComponentLoaderComponent, ItemListElementComponent, ListableObjectDirective],
->>>>>>> 17ca2c4a
       schemas: [NO_ERRORS_SCHEMA],
       providers: [ComponentFactoryResolver]
     }).overrideComponent(ListableObjectComponentLoaderComponent, {
