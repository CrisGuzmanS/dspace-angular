  /* eslint-disable max-classes-per-file */
import { Item } from '../../../../core/shared/item.model';
import { ViewMode } from '../../../../core/shared/view-mode.model';
import { DEFAULT_VIEW_MODE, getListableObjectComponent, listableObjectComponent } from './listable-object.decorator';
import { Context } from '../../../../core/shared/context.model';
import { environment } from '../../../../../environments/environment';

let ogEnvironmentThemes;

describe('ListableObject decorator function', () => {
  const type1 = 'TestType';
  const type2 = 'TestType2';
  const type3 = 'TestType3';
  const typeAncestor = 'TestTypeAncestor';
  const typeUnthemed = 'TestTypeUnthemed';
  const typeLowPriority = 'TypeLowPriority';
  const typeLowPriority2 = 'TypeLowPriority2';
  const typeMidPriority = 'TypeMidPriority';
  const typeHighPriority = 'TypeHighPriority';

  class Test1List {
  }

  class Test1Grid {
  }

  class Test2List {
  }

  class Test2ListSubmission {
  }

  class Test3List {
  }

  class Test3DetailedSubmission {
  }

  class TestAncestorComponent {
  }

  class TestUnthemedComponent {
  }

<<<<<<< HEAD
  class TestDefaultLowPriorityComponent {
  }

  class TestLowPriorityComponent {
  }

  class TestDefaultMidPriorityComponent {
  }

  class TestMidPriorityComponent {
  }

  class TestHighPriorityComponent {
  }

  /* tslint:enable:max-classes-per-file */
=======
  /* eslint-enable max-classes-per-file */
>>>>>>> 5ac9d561

  beforeEach(() => {
    listableObjectComponent(type1, ViewMode.ListElement)(Test1List);
    listableObjectComponent(type1, ViewMode.GridElement)(Test1Grid);

    listableObjectComponent(type2, ViewMode.ListElement)(Test2List);
    listableObjectComponent(type2, ViewMode.ListElement, Context.Workspace)(Test2ListSubmission);

    listableObjectComponent(type3, ViewMode.ListElement)(Test3List);
    listableObjectComponent(type3, ViewMode.DetailedListElement, Context.Workspace)(Test3DetailedSubmission);

    // Register a metadata representation in the 'ancestor' theme
    listableObjectComponent(typeAncestor, ViewMode.ListElement, Context.Any, 'ancestor')(TestAncestorComponent);
    listableObjectComponent(typeUnthemed, ViewMode.ListElement, Context.Any)(TestUnthemedComponent);

    // Register component with different priorities for expected parameters:
    // ViewMode.DetailedListElement, Context.Search, 'custom'
    listableObjectComponent(typeLowPriority, DEFAULT_VIEW_MODE, undefined, undefined)(TestDefaultLowPriorityComponent);
    listableObjectComponent(typeLowPriority, DEFAULT_VIEW_MODE, Context.Search, 'custom')(TestLowPriorityComponent);
    listableObjectComponent(typeLowPriority2, DEFAULT_VIEW_MODE, undefined, undefined)(TestDefaultLowPriorityComponent);
    listableObjectComponent(typeMidPriority, ViewMode.DetailedListElement, undefined, undefined)(TestDefaultMidPriorityComponent);
    listableObjectComponent(typeMidPriority, ViewMode.DetailedListElement, undefined, 'custom')(TestMidPriorityComponent);
    listableObjectComponent(typeHighPriority, ViewMode.DetailedListElement, Context.Search, undefined)(TestHighPriorityComponent);

    ogEnvironmentThemes = environment.themes;
  });

  afterEach(() => {
    environment.themes = ogEnvironmentThemes;
  });

  const gridDecorator = listableObjectComponent('Item', ViewMode.GridElement);
  const listDecorator = listableObjectComponent('Item', ViewMode.ListElement);
  it('should have a decorator for both list and grid', () => {
    expect(listDecorator.length).not.toBeNull();
    expect(gridDecorator.length).not.toBeNull();
  });
  it('should have 2 separate decorators for grid and list', () => {
    expect(listDecorator).not.toEqual(gridDecorator);
  });

  describe('If there\'s an exact match', () => {
    it('should return the matching class', () => {
      const component = getListableObjectComponent([type3], ViewMode.DetailedListElement, Context.Workspace);
      expect(component).toEqual(Test3DetailedSubmission);

      const component2 = getListableObjectComponent([type3, type2], ViewMode.ListElement, Context.Workspace);
      expect(component2).toEqual(Test2ListSubmission);
    });
  });

  describe('If there isn\'t an exact match', () => {
    describe('If there is a match for one of the entity types and the view mode', () => {
      it('should return the class with the matching entity type and view mode and default context', () => {
        const component = getListableObjectComponent([type3], ViewMode.ListElement, Context.Workspace);
        expect(component).toEqual(Test3List);

        const component2 = getListableObjectComponent([type3, type1], ViewMode.GridElement, Context.Workspace);
        expect(component2).toEqual(Test1Grid);
      });
    });
    describe('If there isn\'t a match for the representation type', () => {
      it('should return the class with the matching entity type and the default view mode and default context', () => {
        const component = getListableObjectComponent([type1], ViewMode.DetailedListElement);
        expect(component).toEqual(Test1List);

        const component2 = getListableObjectComponent([type2, type1], ViewMode.DetailedListElement);
        expect(component2).toEqual(Test2List);
      });
    });
  });

  describe('With theme extensions', () => {
    // We're only interested in the cases that the requested theme doesn't match the requested objectType,
    // as the cases where it does are already covered by the tests above
    describe('If requested theme has no match', () => {
      beforeEach(() => {
        environment.themes = [
          {
            name: 'requested',        // Doesn't match any objectType
            extends: 'intermediate',
          },
          {
            name: 'intermediate',     // Doesn't match any objectType
            extends: 'ancestor',
          },
          {
            name: 'ancestor',         // Matches typeAncestor, but not typeUnthemed
          }
        ];
      });

      it('should return component from the first ancestor theme that matches its objectType', () => {
        const component = getListableObjectComponent([typeAncestor], ViewMode.ListElement, Context.Any, 'requested');
        expect(component).toEqual(TestAncestorComponent);
      });

      it('should return default component if none of the ancestor themes match its objectType', () => {
        const component = getListableObjectComponent([typeUnthemed], ViewMode.ListElement, Context.Any, 'requested');
        expect(component).toEqual(TestUnthemedComponent);
      });
    });

    describe('If there is a theme extension cycle', () => {
      beforeEach(() => {
        environment.themes = [
          { name: 'extension-cycle', extends: 'broken1' },
          { name: 'broken1', extends: 'broken2' },
          { name: 'broken2', extends: 'broken3' },
          { name: 'broken3', extends: 'broken1' },
        ];
      });

      it('should throw an error', () => {
        expect(() => {
          getListableObjectComponent([typeAncestor], ViewMode.ListElement, Context.Any, 'extension-cycle');
        }).toThrowError(
          'Theme extension cycle detected: extension-cycle -> broken1 -> broken2 -> broken3 -> broken1'
        );
      });
    });
  });

  describe('priorities', () => {
    beforeEach(() => {
      environment.themes = [
        {
          name: 'custom',
        }
      ];
    });

    describe('If a component with default ViewMode contains specific context and/or theme', () => {
      it('requesting a specific ViewMode should return the one with the requested context and/or theme', () => {
        const component = getListableObjectComponent([typeLowPriority], ViewMode.DetailedListElement, Context.Search, 'custom');
        expect(component).toEqual(TestLowPriorityComponent);
      });
    });

    describe('If a component with default Context contains specific ViewMode and/or theme', () => {
      it('requesting a specific Context should return the one with the requested view-mode and/or theme', () => {
        const component = getListableObjectComponent([typeMidPriority], ViewMode.DetailedListElement, Context.Search, 'custom');
        expect(component).toEqual(TestMidPriorityComponent);
      });
    });

    describe('If multiple components exist, each containing a different default value for one of the requested parameters', () => {
      it('the component with the latest default value in the list should be returned', () => {
        let component = getListableObjectComponent([typeMidPriority, typeLowPriority], ViewMode.DetailedListElement, Context.Search, 'custom');
        expect(component).toEqual(TestMidPriorityComponent);

        component = getListableObjectComponent([typeLowPriority, typeMidPriority, typeHighPriority], ViewMode.DetailedListElement, Context.Search, 'custom');
        expect(component).toEqual(TestHighPriorityComponent);
      });
    });

    describe('If two components exist for two different types, both configured for the same view-mode, but one for a specific context and/or theme', () => {
      it('requesting a component for that specific context and/or theme while providing both types should return the most relevant one', () => {
        const component = getListableObjectComponent([typeLowPriority2, typeLowPriority], ViewMode.DetailedListElement, Context.Search, 'custom');
        expect(component).toEqual(TestLowPriorityComponent);
      });
    });
  });
});<|MERGE_RESOLUTION|>--- conflicted
+++ resolved
@@ -42,7 +42,6 @@
   class TestUnthemedComponent {
   }
 
-<<<<<<< HEAD
   class TestDefaultLowPriorityComponent {
   }
 
@@ -58,10 +57,7 @@
   class TestHighPriorityComponent {
   }
 
-  /* tslint:enable:max-classes-per-file */
-=======
   /* eslint-enable max-classes-per-file */
->>>>>>> 5ac9d561
 
   beforeEach(() => {
     listableObjectComponent(type1, ViewMode.ListElement)(Test1List);
