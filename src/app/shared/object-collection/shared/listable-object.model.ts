--- conflicted
+++ resolved
@@ -1,16 +1,9 @@
-<<<<<<< HEAD
 import { EquatableObject } from '../../../core/utilities/equatable';
-
-export class ListableObject extends EquatableObject<ListableObject>{}
-=======
-import { TypedObject } from '../../../core/cache/object-cache.reducer';
 import { GenericConstructor } from '../../../core/shared/generic-constructor';
 
-export interface ListableObject extends TypedObject {
-
+export abstract class ListableObject extends EquatableObject<ListableObject> {
   /**
    * Method that returns as which type of object this object should be rendered
    */
-  getRenderTypes(): Array<string | GenericConstructor<ListableObject>>;
-}
->>>>>>> ddbe0c82
+  public abstract getRenderTypes(): Array<string | GenericConstructor<ListableObject>>;
+}