<<<<<<< HEAD
<a href="javascript:void(0);" class="nav-item nav-link"  [ngClass]="{'disabled': !hasLink}"
   [routerLink]="getRouterLink()"
   [queryParams]="item.queryParams">{{item.text | translate}}</a>
=======
<a class="nav-item nav-link"
   [ngClass]="{ 'disabled': !hasLink }"
   [attr.aria-disabled]="!hasLink"
   [title]="item.text | translate"
   [routerLink]="getRouterLink()"
   (click)="$event.stopPropagation()"
   (keyup.space)="navigate($event)"
   (keyup.enter)="navigate($event)"
   href="javascript:void(0);"
>{{item.text | translate}}</a>
>>>>>>> 9c0fce3a
<|MERGE_RESOLUTION|>--- conflicted
+++ resolved
@@ -1,16 +1,12 @@
-<<<<<<< HEAD
-<a href="javascript:void(0);" class="nav-item nav-link"  [ngClass]="{'disabled': !hasLink}"
-   [routerLink]="getRouterLink()"
-   [queryParams]="item.queryParams">{{item.text | translate}}</a>
-=======
+
 <a class="nav-item nav-link"
    [ngClass]="{ 'disabled': !hasLink }"
    [attr.aria-disabled]="!hasLink"
    [title]="item.text | translate"
    [routerLink]="getRouterLink()"
+   [queryParams]="item.queryParams"
    (click)="$event.stopPropagation()"
    (keyup.space)="navigate($event)"
    (keyup.enter)="navigate($event)"
    href="javascript:void(0);"
->{{item.text | translate}}</a>
->>>>>>> 9c0fce3a
+>{{item.text | translate}}</a>