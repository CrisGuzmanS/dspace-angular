--- conflicted
+++ resolved
@@ -9,14 +9,8 @@
     getByHref: requestEntry$,
     getByUUID: requestEntry$,
     uriEncodeBody: jasmine.createSpy('uriEncodeBody'),
-<<<<<<< HEAD
+    isCachedOrPending: false,
     removeByHrefSubstring: jasmine.createSpy('removeByHrefSubstring'),
     hasByHrefObservable: observableOf(true)
-=======
-    isCachedOrPending: false,
-    /* tslint:disable:no-empty */
-    removeByHrefSubstring: () => {}
-    /* tslint:enable:no-empty */
->>>>>>> ca38af37
   });
 }