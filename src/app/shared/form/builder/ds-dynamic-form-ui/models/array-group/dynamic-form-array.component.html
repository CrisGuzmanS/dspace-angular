--- conflicted
+++ resolved
@@ -2,7 +2,6 @@
     <div [dynamicId]="bindId && model.id"
          [formArrayName]="model.id"
          [ngClass]="getClass('element', 'control')">
-<<<<<<< HEAD
         <div role="group"
              formGroupName="0" [ngClass]="[getClass('element', 'group'), getClass('grid', 'group')]">
             <ng-container *ngTemplateOutlet="startTemplate?.templateRef; context: model.groups[0]"></ng-container>
@@ -24,30 +23,6 @@
                 </ng-container>
                 </div>
             </div>
-=======
-
-        <div *ngFor="let groupModel of model.groups; let idx = index" role="group"
-             [formGroupName]="idx" [ngClass]="[getClass('element', 'group'), getClass('grid', 'group')]">
-
-            <ng-container *ngTemplateOutlet="startTemplate?.templateRef; context: groupModel"></ng-container>
-
-            <ds-dynamic-form-control-container *ngFor="let _model of groupModel.group"
-                                               [bindId]="false"
-                                               [context]="groupModel"
-                                               [group]="control.get([idx])"
-                                               [hidden]="_model.hidden"
-                                               [layout]="layout"
-                                               [model]="_model"
-                                               [templates]="templates"
-                                               [ngClass]="[getClass('element', 'host', _model), getClass('grid', 'host', _model)]"
-                                               (dfBlur)="onBlur($event)"
-                                               (dfChange)="onChange($event)"
-                                               (dfFocus)="onFocus($event)"
-                                               (ngbEvent)="onCustomEvent($event, null, true)"></ds-dynamic-form-control-container>
-
-            <ng-container *ngTemplateOutlet="endTemplate?.templateRef; context: groupModel"></ng-container>
-
->>>>>>> 33be8a4a
         </div>
     </div>
 </ng-container>
@@ -57,7 +32,7 @@
     <ds-dynamic-form-control-container *ngFor="let _model of model.groups[idx].group"
                                        [bindId]="false"
                                        [context]="model.groups[idx]"
-                                       [group]="control.at(idx)"
+                                       [group]="control.get([idx])"
                                        [hidden]="_model.hidden"
                                        [layout]="layout"
                                        [model]="_model"
