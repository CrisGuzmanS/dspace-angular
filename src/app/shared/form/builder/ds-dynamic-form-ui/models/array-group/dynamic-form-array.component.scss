@import './../../../../../../../styles/variables';

:host {
  display: block;
}

.cdk-drag {
<<<<<<< HEAD
    margin-left: -(2.3 * $spacer);
    margin-right: -(0.5 * $spacer);
    padding-right: (0.5 * $spacer);
    .drag-icon {
        visibility: hidden;
        width: (2 * $spacer);
        color: $gray-600;
        margin: $btn-padding-y 0;
        line-height: $btn-line-height;
        text-indent: 0.5 * $spacer;
        cursor: grab;
=======
    margin-left: calc(-2 * var(--bs-spacer));
    margin-right: calc(-0.5 * var(--bs-spacer));
    padding-right: calc(0.5 * var(--bs-spacer));
    .drag-icon {
        visibility: hidden;
        width: calc(2 * var(--bs-spacer));
        color: var(--bs-gray-600);
        margin: var(--bs-btn-padding-y) 0;
        line-height: var(--bs-btn-line-height);
        text-indent: calc(0.5 * var(--bs-spacer))
>>>>>>> 11b6b3c9
    }

    &:hover, &:focus {
        cursor: grab;
        .drag-icon {
            visibility: visible;
        }
    }

}

.cdk-drop-list-dragging {
    .cdk-drag {
        cursor: grabbing;
        .drag-icon {
            visibility: hidden;
        }
    }
}

.cdk-drag-preview {
<<<<<<< HEAD
    margin: 0px;
    padding: 0px;
=======
    background-color: white;
    border-radius: var(--bs-border-radius-sm);
    margin-left: 0;
    box-shadow: 0 5px 5px 0px rgba(0, 0, 0, 0.2),
    0 8px 10px 1px rgba(0, 0, 0, 0.14),
    0 3px 14px 2px rgba(0, 0, 0, 0.12);
    .drag-icon {
        visibility: visible;
    }
>>>>>>> 11b6b3c9
}


.cdk-drag-placeholder {
    opacity: 0;
}<|MERGE_RESOLUTION|>--- conflicted
+++ resolved
@@ -5,19 +5,6 @@
 }
 
 .cdk-drag {
-<<<<<<< HEAD
-    margin-left: -(2.3 * $spacer);
-    margin-right: -(0.5 * $spacer);
-    padding-right: (0.5 * $spacer);
-    .drag-icon {
-        visibility: hidden;
-        width: (2 * $spacer);
-        color: $gray-600;
-        margin: $btn-padding-y 0;
-        line-height: $btn-line-height;
-        text-indent: 0.5 * $spacer;
-        cursor: grab;
-=======
     margin-left: calc(-2 * var(--bs-spacer));
     margin-right: calc(-0.5 * var(--bs-spacer));
     padding-right: calc(0.5 * var(--bs-spacer));
@@ -27,8 +14,8 @@
         color: var(--bs-gray-600);
         margin: var(--bs-btn-padding-y) 0;
         line-height: var(--bs-btn-line-height);
-        text-indent: calc(0.5 * var(--bs-spacer))
->>>>>>> 11b6b3c9
+        text-indent: calc(0.5 * var(--bs-spacer));
+        cursor: grab;
     }
 
     &:hover, &:focus {
@@ -50,22 +37,9 @@
 }
 
 .cdk-drag-preview {
-<<<<<<< HEAD
     margin: 0px;
     padding: 0px;
-=======
-    background-color: white;
-    border-radius: var(--bs-border-radius-sm);
-    margin-left: 0;
-    box-shadow: 0 5px 5px 0px rgba(0, 0, 0, 0.2),
-    0 8px 10px 1px rgba(0, 0, 0, 0.14),
-    0 3px 14px 2px rgba(0, 0, 0, 0.12);
-    .drag-icon {
-        visibility: visible;
-    }
->>>>>>> 11b6b3c9
 }
-
 
 .cdk-drag-placeholder {
     opacity: 0;
