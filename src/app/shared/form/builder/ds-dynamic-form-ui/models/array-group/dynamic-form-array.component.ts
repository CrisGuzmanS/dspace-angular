--- conflicted
+++ resolved
@@ -1,11 +1,6 @@
 import { CdkDragDrop } from '@angular/cdk/drag-drop';
-<<<<<<< HEAD
-import { ChangeDetectorRef, Component, EventEmitter, Input, NgZone, OnInit, Output, QueryList } from '@angular/core';
-import { AbstractControl, FormControl, FormGroup } from '@angular/forms';
-=======
 import { Component, EventEmitter, Input, Output, QueryList } from '@angular/core';
 import { FormGroup } from '@angular/forms';
->>>>>>> 19bd36a8
 import {
   DynamicFormArrayComponent,
   DynamicFormControlCustomEvent,
@@ -16,24 +11,7 @@
   DynamicFormValidationService,
   DynamicTemplateDirective
 } from '@ng-dynamic-forms/core';
-<<<<<<< HEAD
-import { combineLatest as observableCombineLatest, Observable, of as observableOf } from 'rxjs';
-import { filter, map, switchMap, take } from 'rxjs/operators';
-import { RelationshipService } from '../../../../../../core/data/relationship.service';
-import { RemoteData } from '../../../../../../core/data/remote-data';
 import { Relationship } from '../../../../../../core/shared/item-relationships/relationship.model';
-import { Item } from '../../../../../../core/shared/item.model';
-import { MetadataValue } from '../../../../../../core/shared/metadata.models';
-import { getRemoteDataPayload, getSucceededRemoteData } from '../../../../../../core/shared/operators';
-import { SubmissionObject } from '../../../../../../core/submission/models/submission-object.model';
-import { SubmissionObjectDataService } from '../../../../../../core/submission/submission-object-data.service';
-import { hasValue, isNotEmpty } from '../../../../../empty.util';
-import { FormFieldMetadataValueObject } from '../../../models/form-field-metadata-value.model';
-import { Reorderable, ReorderableFormFieldMetadataValue, ReorderableRelationship } from '../../existing-metadata-list-element/existing-metadata-list-element.component';
-import { DynamicConcatModel } from '../ds-dynamic-concat.model';
-=======
-import { Relationship } from '../../../../../../core/shared/item-relationships/relationship.model';
->>>>>>> 19bd36a8
 import { DynamicRowArrayModel } from '../ds-dynamic-row-array-model';
 
 @Component({
@@ -63,145 +41,6 @@
     super(layoutService, validationService);
   }
 
-<<<<<<< HEAD
-  ngOnInit(): void {
-    this.submissionObjectService
-      .findById(this.model.submissionId, followLink('item')).pipe(
-      getSucceededRemoteData(),
-      getRemoteDataPayload(),
-      switchMap((submissionObject: SubmissionObject) => (submissionObject.item as Observable<RemoteData<Item>>)
-        .pipe(
-          getSucceededRemoteData(),
-          getRemoteDataPayload()
-        )
-      )
-    ).subscribe((item) => {
-      this.submissionItem = item;
-      this.updateReorderables(false);
-    });
-
-  }
-
-  private updateReorderables(shouldPropagateChanges = true): void {
-    this.zone.runOutsideAngular(() => {
-      let groups = this.model.groups.map((group, index) => [group, (this.control as any).controls[index]]);
-      groups = [...groups, groups[0]];
-      const reorderable$arr: Array<Observable<Reorderable>> = groups
-        .filter(([group, control], index) => index > 0 && hasValue((group.group[0] as any).value)) // disregard the first group, it is always empty to ensure the first field remains empty
-        .map(([group, control]: [DynamicFormArrayGroupModel, AbstractControl], index: number) => {
-          const model = group.group[0] as DynamicConcatModel;
-          let formFieldMetadataValue: FormFieldMetadataValueObject = model.value as FormFieldMetadataValueObject;
-          if (hasValue(formFieldMetadataValue)) {
-            const metadataValue = Object.assign(new MetadataValue(), {
-              value: formFieldMetadataValue.display,
-              language: formFieldMetadataValue.language,
-              place: formFieldMetadataValue.place,
-              authority: formFieldMetadataValue.authority,
-              confidence: formFieldMetadataValue.confidence
-            });
-            if (metadataValue.isVirtual) {
-              return this.relationshipService.findById(metadataValue.virtualValue, followLink('leftItem'))
-                .pipe(
-                  filter((relRD: RemoteData<Relationship>) => hasValue(relRD.payload)),
-                  take(1),
-                  getRemoteDataPayload(),
-                  switchMap((relationship: Relationship) =>
-                    relationship.leftItem.pipe(
-                      filter((itemRD: RemoteData<Item>) => hasValue(itemRD.payload)),
-                      take(1),
-                      getRemoteDataPayload(),
-                      map((leftItem: Item) => {
-                        return new ReorderableRelationship(
-                          relationship,
-                          leftItem.uuid !== this.submissionItem.uuid,
-                          this.relationshipService,
-                          this.store,
-                          this.model.submissionId,
-                          index,
-                          index
-                        );
-                      }),
-                    )
-                  )
-                );
-            } else {
-              if (typeof formFieldMetadataValue === 'string') {
-                formFieldMetadataValue = Object.assign(new FormFieldMetadataValueObject(), {
-                  value: formFieldMetadataValue,
-                  display: formFieldMetadataValue,
-                  place: index,
-                });
-              }
-              return observableOf(new ReorderableFormFieldMetadataValue(formFieldMetadataValue, model as any, control as FormControl, group, index, index));
-            }
-          } else {
-            formFieldMetadataValue = Object.assign(new FormFieldMetadataValueObject(), {
-              value: '',
-              display: '',
-              place: index,
-            });
-            return observableOf(new ReorderableFormFieldMetadataValue(formFieldMetadataValue, model as any, control as FormControl, group, index, index));
-          }
-        });
-
-      observableCombineLatest(reorderable$arr)
-        .subscribe((reorderables: Reorderable[]) => {
-          reorderables.forEach((newReorderable: Reorderable) => {
-            const match = this.reorderables.find((reo: Reorderable) => reo.getId() === newReorderable.getId());
-            if (hasValue(match)) {
-              newReorderable.oldIndex = match.newIndex;
-            } else {
-              newReorderable.oldIndex = -1;
-            }
-          });
-
-          this.reorderables = reorderables;
-
-          if (shouldPropagateChanges) {
-            const movedReoRels: Reorderable[] = [];
-            let hasMetadataField = false;
-            this.reorderables.forEach((reorderable: Reorderable, index: number) => {
-              if (reorderable.hasMoved) {
-                if (reorderable instanceof ReorderableFormFieldMetadataValue) {
-                  const prevIndex = reorderable.oldIndex;
-                  hasMetadataField = true;
-                  reorderable.update().pipe(take(1)).subscribe((v) => {
-                    const reoMD = reorderable as ReorderableFormFieldMetadataValue;
-                    reoMD.model.value = reoMD.metadataValue;
-                    this.onChange({
-                      $event: { previousIndex: prevIndex },
-                      context: { index },
-                      control: reoMD.control,
-                      group: this.group,
-                      model: reoMD.model,
-                      type: DynamicFormControlEventType.Change
-                    });
-                  });
-                } else if (reorderable instanceof ReorderableRelationship) {
-                  movedReoRels.push(reorderable)
-                }
-              }
-            });
-
-            if (isNotEmpty(movedReoRels) && hasMetadataField && hasValue(this.model.relationshipConfig)) {
-              // if it's a mix between entities and regular metadata fields,
-              // we need to save, since they use different endpoints and
-              // otherwise they'll get out of sync.
-              this.submissionService.dispatchSave(this.model.submissionId);
-            }
-
-            observableCombineLatest(
-              movedReoRels.map((movedReoRel) => movedReoRel.update().pipe(take(1)))
-            ).subscribe(() => {
-              this.changeDetectorRef.detectChanges();
-            });
-          }
-        });
-    })
-  }
-
-=======
->>>>>>> 19bd36a8
   moveSelection(event: CdkDragDrop<Relationship>) {
     this.model.moveGroup(event.previousIndex, event.currentIndex - event.previousIndex);
     const prevIndex = event.previousIndex - 1;
