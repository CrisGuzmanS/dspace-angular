--- conflicted
+++ resolved
@@ -1,7 +1,3 @@
-<<<<<<< HEAD
-
-=======
->>>>>>> 3a8f7754
 import {of as observableOf,  Observable } from 'rxjs';
 
 import {catchError, debounceTime, distinctUntilChanged, tap, switchMap, map, merge} from 'rxjs/operators';
@@ -32,10 +28,6 @@
   @Input() bindId = true;
   @Input() group: FormGroup;
   @Input() model: DynamicTagModel;
-<<<<<<< HEAD
-  // @Input() showErrorMessages = false;
-=======
->>>>>>> 3a8f7754
 
   @Output() blur: EventEmitter<any> = new EventEmitter<any>();
   @Output() change: EventEmitter<any> = new EventEmitter<any>();
@@ -86,11 +78,7 @@
               private cdr: ChangeDetectorRef,
               protected layoutService: DynamicFormLayoutService,
               protected validationService: DynamicFormValidationService
-<<<<<<< HEAD
-              ) {
-=======
   ) {
->>>>>>> 3a8f7754
     super(layoutService, validationService);
   }
 
