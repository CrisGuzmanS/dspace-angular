// Load the implementations that should be tested
import { ChangeDetectorRef, Component, CUSTOM_ELEMENTS_SCHEMA } from '@angular/core';
import { async, ComponentFixture, inject, TestBed, } from '@angular/core/testing';
import { FormControl, FormGroup, FormsModule, ReactiveFormsModule } from '@angular/forms';

import { TranslateModule } from '@ngx-translate/core';
import { NgbModule } from '@ng-bootstrap/ng-bootstrap';

import { DsDynamicRelationGroupComponent } from './dynamic-relation-group.components';
import { DynamicRelationGroupModel, DynamicRelationGroupModelConfig } from './dynamic-relation-group.model';
import { SubmissionFormsModel } from '../../../../../../core/config/models/config-submission-forms.model';
import { FormFieldModel } from '../../../models/form-field.model';
import { FormBuilderService } from '../../../form-builder.service';
import { FormService } from '../../../../form.service';
import { GLOBAL_CONFIG, GlobalConfig } from '../../../../../../../config';
import { FormComponent } from '../../../../form.component';
import { BrowserAnimationsModule } from '@angular/platform-browser/animations';
import { Chips } from '../../../../../chips/models/chips.model';
import { FormFieldMetadataValueObject } from '../../../models/form-field-metadata-value.model';
import { DsDynamicInputModel } from '../ds-dynamic-input.model';
import { createTestComponent } from '../../../../../testing/utils';
import { DynamicFormLayoutService, DynamicFormValidationService } from '@ng-dynamic-forms/core';
import { AuthorityService } from '../../../../../../core/integration/authority.service';
import { AuthorityServiceStub } from '../../../../../testing/authority-service-stub';
import { MOCK_SUBMISSION_CONFIG } from '../../../../../testing/mock-submission-config';
import { Store, StoreModule } from '@ngrx/store';
import { MockStore } from '../../../../../testing/mock-store';
import { FormRowModel } from '../../../../../../core/config/models/config-submission-form.model';
import { WorkspaceItem } from '../../../../../../core/submission/models/workspaceitem.model';

export let FORM_GROUP_TEST_MODEL_CONFIG;

export let FORM_GROUP_TEST_GROUP;

const config: GlobalConfig = MOCK_SUBMISSION_CONFIG;

const submissionId = '1234';

function init() {
  FORM_GROUP_TEST_MODEL_CONFIG = {
    disabled: false,
    errorMessages: { required: 'You must specify at least one author.' },
    formConfiguration: [{
      fields: [{
        hints: 'Enter the name of the author.',
        input: { type: 'onebox' },
        label: 'Author',
        languageCodes: [],
        mandatory: 'true',
        mandatoryMessage: 'Required field!',
        repeatable: false,
        selectableMetadata: [{
          authority: 'RPAuthority',
          closed: false,
          metadata: 'dc.contributor.author'
        }],
      } as FormFieldModel]
    } as FormRowModel, {
      fields: [{
        hints: 'Enter the affiliation of the author.',
        input: { type: 'onebox' },
        label: 'Affiliation',
        languageCodes: [],
        mandatory: 'false',
        repeatable: false,
        selectableMetadata: [{
          authority: 'OUAuthority',
          closed: false,
          metadata: 'local.contributor.affiliation'
        }]
      } as FormFieldModel]
    } as FormRowModel],
    submissionId,
    id: 'dc_contributor_author',
    label: 'Authors',
    mandatoryField: 'dc.contributor.author',
    name: 'dc.contributor.author',
    placeholder: 'Authors',
    readOnly: false,
    relationFields: ['local.contributor.affiliation'],
    required: true,
    scopeUUID: '43fe1f8c-09a6-4fcf-9c78-5d4fed8f2c8f',
    submissionScope: undefined,
    validators: { required: null },
    workspaceItem: new WorkspaceItem(),
    repeatable: false
  } as DynamicRelationGroupModelConfig;

  FORM_GROUP_TEST_GROUP = new FormGroup({
    dc_contributor_author: new FormControl(),
  });

}

describe('DsDynamicRelationGroupComponent test suite', () => {
  let testComp: TestComponent;
  let groupComp: DsDynamicRelationGroupComponent;
  let testFixture: ComponentFixture<TestComponent>;
  let groupFixture: ComponentFixture<DsDynamicRelationGroupComponent>;
  let modelValue: any;
  let html;
  let control1: FormControl;
  let model1: DsDynamicInputModel;
  let control2: FormControl;
  let model2: DsDynamicInputModel;

  // async beforeEach
  beforeEach(async(() => {
    init();

    /* TODO make sure these files use mocks instead of real services/components https://github.com/DSpace/dspace-angular/issues/281 */
    TestBed.configureTestingModule({
      imports: [
        BrowserAnimationsModule,
        FormsModule,
        ReactiveFormsModule,
        NgbModule.forRoot(),
        StoreModule.forRoot({}),
        TranslateModule.forRoot()
      ],
      declarations: [
        FormComponent,
        DsDynamicRelationGroupComponent,
        TestComponent,
      ], // declare the test component
      providers: [
        ChangeDetectorRef,
        DsDynamicRelationGroupComponent,
        DynamicFormValidationService,
        DynamicFormLayoutService,
        FormBuilderService,
        FormComponent,
        FormService,
        { provide: AuthorityService, useValue: new AuthorityServiceStub() },
        { provide: GLOBAL_CONFIG, useValue: config },
        { provide: Store, useClass: MockStore }
      ],
      schemas: [CUSTOM_ELEMENTS_SCHEMA]
    });

  }));

  describe('', () => {
    // synchronous beforeEach
    beforeEach(() => {
      html = `<ds-dynamic-relation-group [model]="model"
                            [formId]="formId"
                            [group]="group"
                            (blur)="onBlur($event)"
                            (change)="onValueChange($event)"
                            (focus)="onFocus($event)"></ds-dynamic-relation-group>`;

      testFixture = createTestComponent(html, TestComponent) as ComponentFixture<TestComponent>;
      testComp = testFixture.componentInstance;
    });

    afterEach(() => {
      testFixture.destroy();
      testComp = null;
    });

    it('should create DsDynamicRelationGroupComponent', inject([DsDynamicRelationGroupComponent], (app: DsDynamicRelationGroupComponent) => {

      expect(app).toBeDefined();
    }));
  });

  describe('when init model value is empty', () => {
    beforeEach(inject([FormBuilderService], (service: FormBuilderService) => {

      groupFixture = TestBed.createComponent(DsDynamicRelationGroupComponent);
      groupComp = groupFixture.componentInstance; // FormComponent test instance
      groupComp.formId = 'testForm';
      groupComp.group = FORM_GROUP_TEST_GROUP;
      groupComp.model = new DynamicRelationGroupModel(FORM_GROUP_TEST_MODEL_CONFIG);
      groupFixture.detectChanges();
      control1 = service.getFormControlById('dc_contributor_author', (groupComp as any).formRef.formGroup, groupComp.formModel) as FormControl;
      model1 = service.findById('dc_contributor_author', groupComp.formModel) as DsDynamicInputModel;
      control2 = service.getFormControlById('local_contributor_affiliation', (groupComp as any).formRef.formGroup, groupComp.formModel) as FormControl;
      model2 = service.findById('local_contributor_affiliation', groupComp.formModel) as DsDynamicInputModel;

      // spyOn(store, 'dispatch');
    }));

    afterEach(() => {
      groupFixture.destroy();
      groupComp = null;
    });

    it('should init component properly', inject([FormBuilderService], (service: FormBuilderService) => {
      const formConfig = { rows: groupComp.model.formConfiguration } as SubmissionFormsModel;
<<<<<<< HEAD
      const formModel = service.modelFromConfiguration(formConfig, groupComp.model.scopeUUID, {}, new WorkspaceItem(), groupComp.model.submissionScope, groupComp.model.readOnly);
=======
      const formModel = service.modelFromConfiguration(submissionId, formConfig, groupComp.model.scopeUUID, {}, groupComp.model.submissionScope, groupComp.model.readOnly);
>>>>>>> 7474c0a5
      const chips = new Chips([], 'value', 'dc.contributor.author');
      groupComp.formCollapsed.subscribe((value) => {
        expect(value).toEqual(false);
      });
      expect(groupComp.formModel.length).toEqual(formModel.length);
      expect(groupComp.chips.getChipsItems()).toEqual(chips.getChipsItems());
    }));

    it('should save a new chips item', () => {
      control1.setValue('test author');
      (model1 as any).value = new FormFieldMetadataValueObject('test author');
      control2.setValue('test affiliation');
      (model2 as any).value = new FormFieldMetadataValueObject('test affiliation');
      modelValue = [{
        'dc.contributor.author': new FormFieldMetadataValueObject('test author'),
        'local.contributor.affiliation': new FormFieldMetadataValueObject('test affiliation')
      }];
      groupFixture.detectChanges();

      const buttons = groupFixture.debugElement.nativeElement.querySelectorAll('button');
      const btnEl = buttons[0];
      btnEl.click();

      expect(groupComp.chips.getChipsItems()).toEqual(modelValue);
      groupComp.formCollapsed.subscribe((value) => {
        expect(value).toEqual(true);
      })
    });

    it('should clear form inputs', () => {
      control1.setValue('test author');
      (model1 as any).value = new FormFieldMetadataValueObject('test author');
      control2.setValue('test affiliation');
      (model2 as any).value = new FormFieldMetadataValueObject('test affiliation');

      groupFixture.detectChanges();

      const buttons = groupFixture.debugElement.nativeElement.querySelectorAll('button');
      const btnEl = buttons[2];
      btnEl.click();

      expect(control1.value).toBeNull();
      expect(control2.value).toBeNull();
      groupComp.formCollapsed.subscribe((value) => {
        expect(value).toEqual(false);
      });
    });
  });

  describe('when init model value is not empty', () => {
    beforeEach(() => {

      groupFixture = TestBed.createComponent(DsDynamicRelationGroupComponent);
      groupComp = groupFixture.componentInstance; // FormComponent test instance
      groupComp.formId = 'testForm';
      groupComp.group = FORM_GROUP_TEST_GROUP;
      groupComp.model = new DynamicRelationGroupModel(FORM_GROUP_TEST_MODEL_CONFIG);
      modelValue = [{
        'dc.contributor.author': new FormFieldMetadataValueObject('test author'),
        'local.contributor.affiliation': new FormFieldMetadataValueObject('test affiliation')
      }];
      groupComp.model.value = modelValue;
      groupFixture.detectChanges();

    });

    afterEach(() => {
      groupFixture.destroy();
      groupComp = null;
    });

    it('should init component properly', inject([FormBuilderService], (service: FormBuilderService) => {
      const formConfig = { rows: groupComp.model.formConfiguration } as SubmissionFormsModel;
<<<<<<< HEAD
      const formModel = service.modelFromConfiguration(formConfig, groupComp.model.scopeUUID, {}, new WorkspaceItem(), groupComp.model.submissionScope, groupComp.model.readOnly);
=======
      const formModel = service.modelFromConfiguration(submissionId, formConfig, groupComp.model.scopeUUID, {}, groupComp.model.submissionScope, groupComp.model.readOnly);
>>>>>>> 7474c0a5
      const chips = new Chips(modelValue, 'value', 'dc.contributor.author');
      groupComp.formCollapsed.subscribe((value) => {
        expect(value).toEqual(true);
      });
      expect(groupComp.formModel.length).toEqual(formModel.length);
      expect(groupComp.chips.getChipsItems()).toEqual(chips.getChipsItems());
    }));

    it('should modify existing chips item', inject([FormBuilderService], (service: FormBuilderService) => {
      groupComp.onChipSelected(0);
      groupFixture.detectChanges();

      control1 = service.getFormControlById('dc_contributor_author', (groupComp as any).formRef.formGroup, groupComp.formModel) as FormControl;
      model1 = service.findById('dc_contributor_author', groupComp.formModel) as DsDynamicInputModel;

      control1.setValue('test author modify');
      (model1 as any).value = new FormFieldMetadataValueObject('test author modify');

      modelValue = [{
        'dc.contributor.author': new FormFieldMetadataValueObject('test author modify'),
        'local.contributor.affiliation': new FormFieldMetadataValueObject('test affiliation')
      }];
      groupFixture.detectChanges();

      const buttons = groupFixture.debugElement.nativeElement.querySelectorAll('button');
      const btnEl = buttons[0];
      btnEl.click();

      groupFixture.detectChanges();

      expect(groupComp.chips.getChipsItems()).toEqual(modelValue);
      groupComp.formCollapsed.subscribe((value) => {
        expect(value).toEqual(true);
      })
    }));

    it('should delete existing chips item', () => {
      groupComp.onChipSelected(0);
      groupFixture.detectChanges();

      const buttons = groupFixture.debugElement.nativeElement.querySelectorAll('button');
      const btnEl = buttons[1];
      btnEl.click();

      expect(groupComp.chips.getChipsItems()).toEqual([]);
      groupComp.formCollapsed.subscribe((value) => {
        expect(value).toEqual(false);
      })
    });
  });
});

// declare a test component
@Component({
  selector: 'ds-test-cmp',
  template: ``
})
class TestComponent {

  group = FORM_GROUP_TEST_GROUP;

  groupModelConfig = FORM_GROUP_TEST_MODEL_CONFIG;

  model = new DynamicRelationGroupModel(this.groupModelConfig);

  showErrorMessages = false;

}<|MERGE_RESOLUTION|>--- conflicted
+++ resolved
@@ -26,7 +26,6 @@
 import { Store, StoreModule } from '@ngrx/store';
 import { MockStore } from '../../../../../testing/mock-store';
 import { FormRowModel } from '../../../../../../core/config/models/config-submission-form.model';
-import { WorkspaceItem } from '../../../../../../core/submission/models/workspaceitem.model';
 
 export let FORM_GROUP_TEST_MODEL_CONFIG;
 
@@ -82,7 +81,6 @@
     scopeUUID: '43fe1f8c-09a6-4fcf-9c78-5d4fed8f2c8f',
     submissionScope: undefined,
     validators: { required: null },
-    workspaceItem: new WorkspaceItem(),
     repeatable: false
   } as DynamicRelationGroupModelConfig;
 
@@ -189,11 +187,7 @@
 
     it('should init component properly', inject([FormBuilderService], (service: FormBuilderService) => {
       const formConfig = { rows: groupComp.model.formConfiguration } as SubmissionFormsModel;
-<<<<<<< HEAD
-      const formModel = service.modelFromConfiguration(formConfig, groupComp.model.scopeUUID, {}, new WorkspaceItem(), groupComp.model.submissionScope, groupComp.model.readOnly);
-=======
       const formModel = service.modelFromConfiguration(submissionId, formConfig, groupComp.model.scopeUUID, {}, groupComp.model.submissionScope, groupComp.model.readOnly);
->>>>>>> 7474c0a5
       const chips = new Chips([], 'value', 'dc.contributor.author');
       groupComp.formCollapsed.subscribe((value) => {
         expect(value).toEqual(false);
@@ -267,11 +261,7 @@
 
     it('should init component properly', inject([FormBuilderService], (service: FormBuilderService) => {
       const formConfig = { rows: groupComp.model.formConfiguration } as SubmissionFormsModel;
-<<<<<<< HEAD
-      const formModel = service.modelFromConfiguration(formConfig, groupComp.model.scopeUUID, {}, new WorkspaceItem(), groupComp.model.submissionScope, groupComp.model.readOnly);
-=======
       const formModel = service.modelFromConfiguration(submissionId, formConfig, groupComp.model.scopeUUID, {}, groupComp.model.submissionScope, groupComp.model.readOnly);
->>>>>>> 7474c0a5
       const chips = new Chips(modelValue, 'value', 'dc.contributor.author');
       groupComp.formCollapsed.subscribe((value) => {
         expect(value).toEqual(true);
