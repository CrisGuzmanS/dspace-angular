import {
  DynamicFormControlLayout,
  DynamicInputModel,
  DynamicInputModelConfig,
  serializable
} from '@ng-dynamic-forms/core';
import { Subject } from 'rxjs';

import { LanguageCode } from '../../models/form-field-language-value.model';
import { AuthorityOptions } from '../../../../../core/integration/models/authority-options.model';
import { hasValue } from '../../../../empty.util';
import { FormFieldMetadataValueObject } from '../../models/form-field-metadata-value.model';
import { RelationshipOptions } from '../../models/relationship-options.model';
import { WorkspaceItem } from '../../../../../core/submission/models/workspaceitem.model';

export interface DsDynamicInputModelConfig extends DynamicInputModelConfig {
  workspaceItem: WorkspaceItem;
  authorityOptions?: AuthorityOptions;
  languageCodes?: LanguageCode[];
  language?: string;
  value?: any;
  relationship?: RelationshipOptions;
  repeatable: boolean;
}

export class DsDynamicInputModel extends DynamicInputModel {

  @serializable() authorityOptions: AuthorityOptions;
  @serializable() private _languageCodes: LanguageCode[];
  @serializable() private _language: string;
  @serializable() languageUpdates: Subject<string>;
  @serializable() workspaceItem: WorkspaceItem;
  @serializable() relationship?: RelationshipOptions;
  @serializable() repeatable?: boolean;

  constructor(config: DsDynamicInputModelConfig, layout?: DynamicFormControlLayout) {
    super(config, layout);
<<<<<<< HEAD
    this.repeatable = config.repeatable;
=======

    this.hint = config.hint;
>>>>>>> ddbe0c82
    this.readOnly = config.readOnly;
    this.value = config.value;
    this.relationship = config.relationship;
    this.workspaceItem = config.workspaceItem;
    this.language = config.language;
    if (!this.language) {
      // TypeAhead
      if (config.value instanceof FormFieldMetadataValueObject) {
        this.language = config.value.language;
      } else if (Array.isArray(config.value)) {
        // Tag of Authority
        if (config.value[0].language) {
          this.language = config.value[0].language;
        }
      }
    }
    this.languageCodes = config.languageCodes;

    this.languageUpdates = new Subject<string>();
    this.languageUpdates.subscribe((lang: string) => {
      this.language = lang;
    });

    this.authorityOptions = config.authorityOptions;
  }

  get hasAuthority(): boolean {
    return this.authorityOptions && hasValue(this.authorityOptions.name);
  }

  get hasLanguages(): boolean {
    return this.languageCodes && this.languageCodes.length > 1;
  }

  get language(): string {
    return this._language;
  }

  set language(language: string) {
    this._language = language;
  }

  get languageCodes(): LanguageCode[] {
    return this._languageCodes;
  }

  set languageCodes(languageCodes: LanguageCode[]) {
    this._languageCodes = languageCodes;
    if (!this.language || this.language === null || this.language === '') {
      this.language = this.languageCodes ? this.languageCodes[0].code : null;
    }
  }

}<|MERGE_RESOLUTION|>--- conflicted
+++ resolved
@@ -35,12 +35,9 @@
 
   constructor(config: DsDynamicInputModelConfig, layout?: DynamicFormControlLayout) {
     super(config, layout);
-<<<<<<< HEAD
     this.repeatable = config.repeatable;
-=======
 
     this.hint = config.hint;
->>>>>>> ddbe0c82
     this.readOnly = config.readOnly;
     this.value = config.value;
     this.relationship = config.relationship;
