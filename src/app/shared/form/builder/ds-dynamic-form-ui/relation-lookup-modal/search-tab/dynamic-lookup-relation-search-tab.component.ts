import { Component, EventEmitter, Input, OnDestroy, OnInit, Output } from '@angular/core';
import { SEARCH_CONFIG_SERVICE } from '../../../../../../+my-dspace-page/my-dspace-page.component';
import { SearchConfigurationService } from '../../../../../../core/shared/search/search-configuration.service';
import { Item } from '../../../../../../core/shared/item.model';
import { PaginatedSearchOptions } from '../../../../../search/paginated-search-options.model';
import { SearchResult } from '../../../../../search/search-result.model';
import { PaginatedList } from '../../../../../../core/data/paginated-list';
import { RemoteData } from '../../../../../../core/data/remote-data';
import { Observable, ReplaySubject } from 'rxjs';
import { RelationshipOptions } from '../../../models/relationship-options.model';
import { PaginationComponentOptions } from '../../../../../pagination/pagination-component-options.model';
import { ListableObject } from '../../../../../object-collection/shared/listable-object.model';
import { SearchService } from '../../../../../../core/shared/search/search.service';
import { ActivatedRoute, Router } from '@angular/router';
import { SelectableListService } from '../../../../../object-list/selectable-list/selectable-list.service';
import { hasValue, isNotEmpty } from '../../../../../empty.util';
import { concat, map, multicast, switchMap, take, takeWhile, tap } from 'rxjs/operators';
import { DSpaceObject } from '../../../../../../core/shared/dspace-object.model';
import { getSucceededRemoteData } from '../../../../../../core/shared/operators';
import { RouteService } from '../../../../../../core/services/route.service';
import { CollectionElementLinkType } from '../../../../../object-collection/collection-element-link.type';
import { Context } from '../../../../../../core/shared/context.model';
import { LookupRelationService } from '../../../../../../core/data/lookup-relation.service';

@Component({
  selector: 'ds-dynamic-lookup-relation-search-tab',
  styleUrls: ['./dynamic-lookup-relation-search-tab.component.scss'],
  templateUrl: './dynamic-lookup-relation-search-tab.component.html',
  providers: [
    {
      provide: SEARCH_CONFIG_SERVICE,
      useClass: SearchConfigurationService
    }
  ]
})

/**
 * Tab for inside the lookup model that represents the items that can be used as a relationship in this submission
 */
export class DsDynamicLookupRelationSearchTabComponent implements OnInit, OnDestroy {
  /**
   * Options for searching related items
   */
  @Input() relationship: RelationshipOptions;

  /**
   * The ID of the list to add/remove selected items to/from
   */
  @Input() listId: string;
<<<<<<< HEAD
  @Input() query: string;
=======

  /**
   * Is the selection repeatable?
   */
>>>>>>> 4c23d015
  @Input() repeatable: boolean;

  /**
   * The list of selected items
   */
  @Input() selection$: Observable<ListableObject[]>;

  /**
   * The context to display lists
   */
  @Input() context: Context;

  /**
   * Send an event to deselect an object from the list
   */
  @Output() deselectObject: EventEmitter<ListableObject> = new EventEmitter<ListableObject>();

  /**
   * Send an event to select an object from the list
   */
  @Output() selectObject: EventEmitter<ListableObject> = new EventEmitter<ListableObject>();

  /**
   * Search results
   */
  resultsRD$: Observable<RemoteData<PaginatedList<SearchResult<Item>>>>;

  /**
   * Are all results selected?
   */
  allSelected: boolean;

  /**
   * Are some results selected?
   */
  someSelected$: Observable<boolean>;

  /**
   * Is it currently loading to select all results?
   */
  selectAllLoading: boolean;

  /**
   * Subscription to unsubscribe from
   */
  subscription;

  /**
   * The initial pagination to use
   */
  initialPagination = Object.assign(new PaginationComponentOptions(), {
    id: 'submission-relation-list',
    pageSize: 5
  });

  /**
   * The type of links to display
   */
  linkTypes = CollectionElementLinkType;

  constructor(
    private searchService: SearchService,
    private router: Router,
    private route: ActivatedRoute,
    private selectableListService: SelectableListService,
    public searchConfigService: SearchConfigurationService,
    private routeService: RouteService,
    public lookupRelationService: LookupRelationService
  ) {
  }

  /**
   * Sets up the pagination and fixed query parameters
   */
  ngOnInit(): void {
    this.resetRoute();
    this.routeService.setParameter('fixedFilterQuery', this.relationship.filter);
    this.routeService.setParameter('configuration', this.relationship.searchConfiguration);
    this.resultsRD$ = this.searchConfigService.paginatedSearchOptions.pipe(
      switchMap((options) => this.lookupRelationService.getLocalResults(this.relationship, options))
    );
  }

  /**
   * Method to reset the route when the window is opened to make sure no strange pagination issues appears
   */
  resetRoute() {
    this.router.navigate([], {
<<<<<<< HEAD
      queryParams: Object.assign({}, { page: 1, pageSize: this.initialPagination.pageSize, query: this.query }),
=======
      queryParams: Object.assign({}, { pageSize: this.initialPagination.pageSize }, this.route.snapshot.queryParams, { page: 1 })
>>>>>>> 4c23d015
    });
  }

  /**
   * Selects a page in the store
   * @param page The page to select
   */
  selectPage(page: Array<SearchResult<Item>>) {
    this.selection$
      .pipe(take(1))
      .subscribe((selection: Array<SearchResult<Item>>) => {
        const filteredPage = page.filter((pageItem) => selection.findIndex((selected) => selected.equals(pageItem)) < 0);
        this.selectObject.emit(...filteredPage);
      });
    this.selectableListService.select(this.listId, page);
  }

  /**
   * Deselects a page in the store
   * @param page the page to deselect
   */
  deselectPage(page: Array<SearchResult<Item>>) {
    this.allSelected = false;
    this.selection$
      .pipe(take(1))
      .subscribe((selection: Array<SearchResult<Item>>) => {
        const filteredPage = page.filter((pageItem) => selection.findIndex((selected) => selected.equals(pageItem)) >= 0);
        this.deselectObject.emit(...filteredPage);
      });
    this.selectableListService.deselect(this.listId, page);
  }

  /**
   * Select all items that were found using the current search query
   */
  selectAll() {
    this.allSelected = true;
    this.selectAllLoading = true;
    const fullPagination = Object.assign(new PaginationComponentOptions(), {
      currentPage: 1,
      pageSize: 9999
    });
    const fullSearchConfig = Object.assign(this.lookupRelationService.searchConfig, { pagination: fullPagination });
    const results$ = this.searchService.search(fullSearchConfig) as Observable<RemoteData<PaginatedList<SearchResult<Item>>>>;
    results$.pipe(
      getSucceededRemoteData(),
      map((resultsRD) => resultsRD.payload.page),
      tap(() => this.selectAllLoading = false),
    ).subscribe((results) => {
        this.selection$
          .pipe(take(1))
          .subscribe((selection: Array<SearchResult<Item>>) => {
            const filteredResults = results.filter((pageItem) => selection.findIndex((selected) => selected.equals(pageItem)) < 0);
            this.selectObject.emit(...filteredResults);
          });
        this.selectableListService.select(this.listId, results);
      }
    );
  }

  /**
   * Deselect all items
   */
  deselectAll() {
    this.allSelected = false;
    this.selection$
      .pipe(take(1))
      .subscribe((selection: Array<SearchResult<Item>>) => this.deselectObject.emit(...selection));
    this.selectableListService.deselectAll(this.listId);
  }

  ngOnDestroy(): void {
    if (hasValue(this.subscription)) {
      this.subscription.unsubscribe();
    }
  }
}<|MERGE_RESOLUTION|>--- conflicted
+++ resolved
@@ -47,14 +47,11 @@
    * The ID of the list to add/remove selected items to/from
    */
   @Input() listId: string;
-<<<<<<< HEAD
   @Input() query: string;
-=======
 
   /**
    * Is the selection repeatable?
    */
->>>>>>> 4c23d015
   @Input() repeatable: boolean;
 
   /**
@@ -143,11 +140,7 @@
    */
   resetRoute() {
     this.router.navigate([], {
-<<<<<<< HEAD
-      queryParams: Object.assign({}, { page: 1, pageSize: this.initialPagination.pageSize, query: this.query }),
-=======
       queryParams: Object.assign({}, { pageSize: this.initialPagination.pageSize }, this.route.snapshot.queryParams, { page: 1 })
->>>>>>> 4c23d015
     });
   }
 
