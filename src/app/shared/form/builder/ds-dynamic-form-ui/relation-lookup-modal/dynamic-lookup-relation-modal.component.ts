--- conflicted
+++ resolved
@@ -67,14 +67,11 @@
   item;
 
   /**
-<<<<<<< HEAD
    * The collection we're submitting an item to
    */
   collection;
 
   /**
-=======
->>>>>>> 617bbbb9
    * Is the selection repeatable?
    */
   repeatable: boolean;
@@ -243,7 +240,6 @@
   }
 
   /**
-<<<<<<< HEAD
    * Called when an external object has been imported, resets the total values and adds the object to the selected list
    * @param object
    */
@@ -253,8 +249,6 @@
   }
 
   /**
-=======
->>>>>>> 617bbbb9
    * Calculate and set the total entries available for each tab
    */
   setTotals() {
