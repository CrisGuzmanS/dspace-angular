import { Component, EventEmitter, NgZone, OnDestroy, OnInit, Output } from '@angular/core';
import { combineLatest as observableCombineLatest, Observable, Subscription } from 'rxjs';
import { NgbActiveModal } from '@ng-bootstrap/ng-bootstrap';
import { hasValue, isNotEmpty } from '../../../../empty.util';
import { map, skip, switchMap, take } from 'rxjs/operators';
import { SEARCH_CONFIG_SERVICE } from '../../../../../my-dspace-page/my-dspace-page.component';
import { SearchConfigurationService } from '../../../../../core/shared/search/search-configuration.service';
import { SelectableListService } from '../../../../object-list/selectable-list/selectable-list.service';
import { SelectableListState } from '../../../../object-list/selectable-list/selectable-list.reducer';
import { ListableObject } from '../../../../object-collection/shared/listable-object.model';
import { RelationshipOptions } from '../../models/relationship-options.model';
import { SearchResult } from '../../../../search/search-result.model';
import { Item } from '../../../../../core/shared/item.model';
import {
  AddRelationshipAction, RemoveRelationshipAction, UpdateRelationshipNameVariantAction,
} from './relationship.actions';
import { RelationshipService } from '../../../../../core/data/relationship.service';
import { RelationshipTypeService } from '../../../../../core/data/relationship-type.service';
import { Store } from '@ngrx/store';
import { AppState } from '../../../../../app.reducer';
import { Context } from '../../../../../core/shared/context.model';
import { LookupRelationService } from '../../../../../core/data/lookup-relation.service';
import { ExternalSource } from '../../../../../core/shared/external-source.model';
import { ExternalSourceService } from '../../../../../core/data/external-source.service';
import { Router } from '@angular/router';
import { RemoteDataBuildService } from '../../../../../core/cache/builders/remote-data-build.service';
import { getAllSucceededRemoteDataPayload } from '../../../../../core/shared/operators';
import { RelationshipType } from '../../../../../core/shared/item-relationships/relationship-type.model';

@Component({
  selector: 'ds-dynamic-lookup-relation-modal',
  styleUrls: ['./dynamic-lookup-relation-modal.component.scss'],
  templateUrl: './dynamic-lookup-relation-modal.component.html',
  providers: [
    {
      provide: SEARCH_CONFIG_SERVICE,
      useClass: SearchConfigurationService
    }
  ]
})

/**
 * Represents a modal where the submitter can select items to be added as a certain relationship type to the object being submitted
 */
export class DsDynamicLookupRelationModalComponent implements OnInit, OnDestroy {
  @Output() selectEvent: EventEmitter<ListableObject[]> = new EventEmitter<ListableObject[]>();

  /**
   * The label to use to display i18n messages (describing the type of relationship)
   */
  label: string;

  /**
   * Options for searching related items
   */
  relationshipOptions: RelationshipOptions;

  /**
   * The ID of the list to add/remove selected items to/from
   */
  listId: string;

  /**
   * The item we're adding relationships to
   */
  item;

  /**
   * The collection we're submitting an item to
   */
  collection;

  /**
   * Is the selection repeatable?
   */
  repeatable: boolean;

  /**
   * The list of selected items
   */
  selection$: Observable<ListableObject[]>;

  /**
   * The context to display lists
   */
  context: Context;

  /**
   * The metadata-fields describing these relationships
   */
  metadataFields: string;

  query: string;

  /**
   * A map of subscriptions within this component
   */
  subMap: {
    [uuid: string]: Subscription
  } = {};
  submissionId: string;

  /**
   * A list of the available external sources configured for this relationship
   */
  externalSourcesRD$: Observable<ExternalSource[]>;

  /**
   * The total amount of internal items for the current options
   */
  totalInternal$: Observable<number>;

  /**
   * The total amount of results for each external source using the current options
   */
  totalExternal$: Observable<number[]>;

  /**
   * The type of relationship
   */
  relationshipType: RelationshipType;

  /**
   * Checks if relationship is left
   */
  currentItemIsLeftItem$: Observable<boolean>;

  /**
   * Relationship is left
   */
  isLeft = false;

  /**
   * Checks if modal is being used by edit relationship page
   */
  isEditRelationship = false;

  hasChanges;

  isReinstatable;

  submit;

  reinstate;

  discard;


  constructor(
    public modal: NgbActiveModal,
    private selectableListService: SelectableListService,
    private relationshipService: RelationshipService,
    private relationshipTypeService: RelationshipTypeService,
    private externalSourceService: ExternalSourceService,
    private lookupRelationService: LookupRelationService,
    private searchConfigService: SearchConfigurationService,
    private rdbService: RemoteDataBuildService,
    private zone: NgZone,
    private store: Store<AppState>,
    private router: Router,
  ) {

  }

  ngOnInit(): void {

<<<<<<< HEAD
    if ( !!this.currentItemIsLeftItem$ ) {
=======
    if (!!this.currentItemIsLeftItem$) {
>>>>>>> 28940451
      this.currentItemIsLeftItem$.subscribe((isLeft) => {
        this.isLeft = isLeft;
      });
    }

    this.selection$ = this.selectableListService
      .getSelectableList(this.listId)
      .pipe(map((listState: SelectableListState) => hasValue(listState) && hasValue(listState.selection) ? listState.selection : []));
    this.selection$.pipe(take(1)).subscribe((selection) =>
      selection.map((s: SearchResult<Item>) => this.addNameVariantSubscription(s))
    );
    if (this.relationshipOptions.nameVariants === 'true') {
      this.context = Context.EntitySearchModalWithNameVariants;
    } else {
      this.context = Context.EntitySearchModal;
    }

    if (isNotEmpty(this.relationshipOptions.externalSources)) {
      this.externalSourcesRD$ = this.rdbService.aggregate(
        this.relationshipOptions.externalSources.map((source) => this.externalSourceService.findById(source))
      ).pipe(
        getAllSucceededRemoteDataPayload()
      );
    }

    this.setTotals();
  }

  close() {
    this.modal.close();
  }

  /**
   * Select (a list of) objects and add them to the store
   * @param selectableObjects
   */
  select(...selectableObjects: SearchResult<Item>[]) {
    this.zone.runOutsideAngular(
      () => {
        const obs: Observable<any[]> = observableCombineLatest(...selectableObjects.map((sri: SearchResult<Item>) => {
            this.addNameVariantSubscription(sri);
            return this.relationshipService.getNameVariant(this.listId, sri.indexableObject.uuid)
              .pipe(
                take(1),
                map((nameVariant: string) => {
                  return {
                    item: sri.indexableObject,
                    nameVariant
                  };
                })
              );
          })
        );
        obs
          .subscribe((arr: any[]) => {
            return arr.forEach((object: any) => {
              const addRelationshipAction = new AddRelationshipAction(this.item, object.item, this.relationshipOptions.relationshipType, this.submissionId, object.nameVariant);
              this.store.dispatch(addRelationshipAction);
              }
            );
          });
      });
  }

  /**
   * Add a subscription updating relationships with name variants
   * @param sri The search result to track name variants for
   */
  private addNameVariantSubscription(sri: SearchResult<Item>) {
    const nameVariant$ = this.relationshipService.getNameVariant(this.listId, sri.indexableObject.uuid);
    this.subMap[sri.indexableObject.uuid] = nameVariant$.pipe(
      skip(1),
    ).subscribe((nameVariant: string) => this.store.dispatch(new UpdateRelationshipNameVariantAction(this.item, sri.indexableObject, this.relationshipOptions.relationshipType, this.submissionId, nameVariant)));
  }

  /**
   * Deselect (a list of) objects and remove them from the store
   * @param selectableObjects
   */
  deselect(...selectableObjects: SearchResult<Item>[]) {
    this.zone.runOutsideAngular(
      () => selectableObjects.forEach((object) => {
        this.subMap[object.indexableObject.uuid].unsubscribe();
        this.store.dispatch(new RemoveRelationshipAction(this.item, object.indexableObject, this.relationshipOptions.relationshipType, this.submissionId));
      })
    );
  }

  /**
   * Called when an external object has been imported, resets the total values and adds the object to the selected list
   * @param object
   */
  imported(object) {
    this.setTotals();
    this.select(object);
  }

  /**
   * Calculate and set the total entries available for each tab
   */
  setTotals() {
    this.totalInternal$ = this.searchConfigService.paginatedSearchOptions.pipe(
      switchMap((options) => this.lookupRelationService.getTotalLocalResults(this.relationshipOptions, options))
    );

    const externalSourcesAndOptions$ = observableCombineLatest(
      this.externalSourcesRD$,
      this.searchConfigService.paginatedSearchOptions
    );

    this.totalExternal$ = externalSourcesAndOptions$.pipe(
      switchMap(([sources, options]) =>
        observableCombineLatest(...sources.map((source: ExternalSource) => this.lookupRelationService.getTotalExternalResults(source, options))))
    );
  }

  ngOnDestroy() {
    this.router.navigate([], {});
    Object.values(this.subMap).forEach((subscription) => subscription.unsubscribe());
  }

  /**
   * Called when discard button is clicked, emit discard event to parent to conclude functionality
   */
  discardEv(): void {
    this.discard.emit();
  }

  /**
   * Called when submit button is clicked, emit submit event to parent to conclude functionality
   */
  submitEv(): void {
    this.submit.emit();
  }

  /**
   * Called when reinstate button is clicked, emit reinstate event to parent to conclude functionality
   */
  reinstateEv(): void {
    this.reinstate.emit();
  }

}<|MERGE_RESOLUTION|>--- conflicted
+++ resolved
@@ -164,11 +164,7 @@
 
   ngOnInit(): void {
 
-<<<<<<< HEAD
-    if ( !!this.currentItemIsLeftItem$ ) {
-=======
     if (!!this.currentItemIsLeftItem$) {
->>>>>>> 28940451
       this.currentItemIsLeftItem$.subscribe((isLeft) => {
         this.isLeft = isLeft;
       });
