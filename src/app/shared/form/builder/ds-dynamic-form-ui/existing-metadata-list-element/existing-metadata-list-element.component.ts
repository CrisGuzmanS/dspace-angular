import {
  Component,
  EventEmitter,
  Input,
  OnChanges,
  OnDestroy,
  OnInit,
  Output
} from '@angular/core';
import { FormControl } from '@angular/forms';
import { DynamicFormArrayGroupModel, DynamicFormControlEvent } from '@ng-dynamic-forms/core';
import { Store } from '@ngrx/store';
import { BehaviorSubject, Subscription } from 'rxjs';
import { filter } from 'rxjs/operators';
import { AppState } from '../../../../../app.reducer';
import { RelationshipService } from '../../../../../core/data/relationship.service';
import { Relationship } from '../../../../../core/shared/item-relationships/relationship.model';
import { Item } from '../../../../../core/shared/item.model';
import { ItemMetadataRepresentation } from '../../../../../core/shared/metadata-representation/item/item-metadata-representation.model';
import { MetadataRepresentation } from '../../../../../core/shared/metadata-representation/metadata-representation.model';
import { MetadataValue } from '../../../../../core/shared/metadata.models';
import {
  getAllSucceededRemoteData,
  getRemoteDataPayload
} from '../../../../../core/shared/operators';
import { hasValue, isNotEmpty } from '../../../../empty.util';
import { ItemSearchResult } from '../../../../object-collection/shared/item-search-result.model';
import { SelectableListService } from '../../../../object-list/selectable-list/selectable-list.service';
import { FormFieldMetadataValueObject } from '../../models/form-field-metadata-value.model';
import { RelationshipOptions } from '../../models/relationship-options.model';
import { DynamicConcatModel } from '../models/ds-dynamic-concat.model';
import { RemoveRelationshipAction, UpdateRelationshipAction } from '../relation-lookup-modal/relationship.actions';
<<<<<<< HEAD
import { SubmissionObject } from '../../../../../core/submission/models/submission-object.model';
import { SaveSubmissionFormAction } from '../../../../../submission/objects/submission-objects.actions';
=======
>>>>>>> dd7fc2aa

// tslint:disable:max-classes-per-file
/**
 * Abstract class that defines objects that can be reordered
 */
export abstract class Reorderable {

  constructor(public oldIndex?: number, public newIndex?: number) {
  }

  /**
   * Return the id for this Reorderable
   */
  abstract getId(): string;

  /**
   * Return the place metadata for this Reorderable
   */
  abstract getPlace(): number;

  /**
   * Update the Reorderable
   */
  update(): void {
    this.oldIndex = this.newIndex;
  }

  /**
   * Returns true if the oldIndex of this Reorderable
   * differs from the newIndex
   */
  get hasMoved(): boolean {
    return this.oldIndex !== this.newIndex
  }
}

/**
 * A Reorderable representation of a FormFieldMetadataValue
 */
export class ReorderableFormFieldMetadataValue extends Reorderable {

  constructor(
    public metadataValue: FormFieldMetadataValueObject,
    public model: DynamicConcatModel,
    public control: FormControl,
    public group: DynamicFormArrayGroupModel,
    oldIndex?: number,
    newIndex?: number
  ) {
    super(oldIndex, newIndex);
    this.metadataValue = metadataValue;
  }

  /**
   * Return the id for this Reorderable
   */
  getId(): string {
    if (hasValue(this.metadataValue.authority)) {
      return this.metadataValue.authority;
    } else {
      // can't use UUIDs, they're generated client side
      return this.metadataValue.value;
    }
  }

  /**
   * Return the place metadata for this Reorderable
   */
  getPlace(): number {
    return this.metadataValue.place;
  }

}

/**
 * Represents a single relationship that can be reordered in a list of multiple relationships
 */
export class ReorderableRelationship extends Reorderable {

  constructor(
    public relationship: Relationship,
    public useLeftItem: boolean,
    protected relationshipService: RelationshipService,
    protected store: Store<AppState>,
    protected submissionID: string,
    oldIndex?: number,
    newIndex?: number) {
    super(oldIndex, newIndex);
    this.relationship = relationship;
    this.useLeftItem = useLeftItem;
  }

  /**
   * Return the id for this Reorderable
   */
  getId(): string {
    return this.relationship.id;
  }

  /**
   * Return the place metadata for this Reorderable
   */
  getPlace(): number {
    if (this.useLeftItem) {
      return this.relationship.rightPlace
    } else {
      return this.relationship.leftPlace
    }
  }
}

/**
 * Represents a single existing relationship value as metadata in submission
 */
@Component({
  selector: 'ds-existing-metadata-list-element',
  templateUrl: './existing-metadata-list-element.component.html',
  styleUrls: ['./existing-metadata-list-element.component.scss']
})
export class ExistingMetadataListElementComponent implements OnInit, OnChanges, OnDestroy {
  @Input() listId: string;
  @Input() submissionItem: Item;
  @Input() reoRel: ReorderableRelationship;
  @Input() metadataFields: string[];
  @Input() relationshipOptions: RelationshipOptions;
  @Input() submissionId: string;
  metadataRepresentation$: BehaviorSubject<MetadataRepresentation> = new BehaviorSubject<MetadataRepresentation>(undefined);
  relatedItem: Item;
  @Output() remove: EventEmitter<any> = new EventEmitter();
  /**
   * List of subscriptions to unsubscribe from
   */
  private subs: Subscription[] = [];

  constructor(
    private selectableListService: SelectableListService,
    private store: Store<AppState>
  ) {
  }

  ngOnInit(): void {
    this.ngOnChanges();
  }

  /**
   * Change callback for the component
   */
  ngOnChanges() {
    if (hasValue(this.reoRel)) {
      const item$ = this.reoRel.useLeftItem ?
        this.reoRel.relationship.leftItem : this.reoRel.relationship.rightItem;
      this.subs.push(item$.pipe(
        getAllSucceededRemoteData(),
        getRemoteDataPayload(),
        filter((item: Item) => hasValue(item) && isNotEmpty(item.uuid))
      ).subscribe((item: Item) => {
        this.relatedItem = item;
        const relationMD: MetadataValue = this.submissionItem.firstMetadata(this.relationshipOptions.metadataField, { value: this.relatedItem.uuid });
        if (hasValue(relationMD)) {
          const metadataRepresentationMD: MetadataValue = this.submissionItem.firstMetadata(this.metadataFields, { authority: relationMD.authority });
          const nextValue = Object.assign(
            new ItemMetadataRepresentation(metadataRepresentationMD),
            this.relatedItem
          );
          this.metadataRepresentation$.next(nextValue);
        }
      }));
    }
  }

  /**
   * Removes the selected relationship from the list
   */
  removeSelection() {
    this.selectableListService.deselectSingle(this.listId, Object.assign(new ItemSearchResult(), { indexableObject: this.relatedItem }));
    this.store.dispatch(new RemoveRelationshipAction(this.submissionItem, this.relatedItem, this.relationshipOptions.relationshipType, this.submissionId));
    this.remove.emit();
  }

  /**
   * Unsubscribe from all subscriptions
   */
  ngOnDestroy(): void {
    this.subs
      .filter((sub) => hasValue(sub))
      .forEach((sub) => sub.unsubscribe());
  }

}

// tslint:enable:max-classes-per-file<|MERGE_RESOLUTION|>--- conflicted
+++ resolved
@@ -30,11 +30,6 @@
 import { RelationshipOptions } from '../../models/relationship-options.model';
 import { DynamicConcatModel } from '../models/ds-dynamic-concat.model';
 import { RemoveRelationshipAction, UpdateRelationshipAction } from '../relation-lookup-modal/relationship.actions';
-<<<<<<< HEAD
-import { SubmissionObject } from '../../../../../core/submission/models/submission-object.model';
-import { SaveSubmissionFormAction } from '../../../../../submission/objects/submission-objects.actions';
-=======
->>>>>>> dd7fc2aa
 
 // tslint:disable:max-classes-per-file
 /**
@@ -195,6 +190,7 @@
         const relationMD: MetadataValue = this.submissionItem.firstMetadata(this.relationshipOptions.metadataField, { value: this.relatedItem.uuid });
         if (hasValue(relationMD)) {
           const metadataRepresentationMD: MetadataValue = this.submissionItem.firstMetadata(this.metadataFields, { authority: relationMD.authority });
+
           const nextValue = Object.assign(
             new ItemMetadataRepresentation(metadataRepresentationMD),
             this.relatedItem
