import { Injectable, Injector } from '@angular/core';
import {
  DYNAMIC_FORM_CONTROL_TYPE_ARRAY,
  DynamicFormGroupModelConfig
} from '@ng-dynamic-forms/core';
import { uniqueId } from 'lodash';

import { IntegrationSearchOptions } from '../../../../core/integration/models/integration-options.model';
import { isEmpty } from '../../../empty.util';
import { DynamicRowGroupModel } from '../ds-dynamic-form-ui/models/ds-dynamic-row-group-model';
import { DYNAMIC_FORM_CONTROL_TYPE_RELATION_GROUP } from '../ds-dynamic-form-ui/models/relation-group/dynamic-relation-group.model';
import { FormFieldModel } from '../models/form-field.model';
import {
  CONFIG_DATA,
  FieldParser,
  INIT_FORM_VALUES,
  PARSER_OPTIONS,
  SUBMISSION_ID
} from './field-parser';
import { ParserFactory } from './parser-factory';
<<<<<<< HEAD
import { WorkspaceItem } from '../../../../core/submission/models/workspaceitem.model';
=======
import { ParserOptions } from './parser-options';
import { ParserType } from './parser-type';
import { setLayout } from './parser.utils';
>>>>>>> 7474c0a5

export const ROW_ID_PREFIX = 'df-row-group-config-';

@Injectable({
  providedIn: 'root'
})
export class RowParser {
<<<<<<< HEAD
  protected authorityOptions: IntegrationSearchOptions;

  constructor(protected rowData,
              protected scopeUUID,
              protected initFormValues: any,
              protected wsi: WorkspaceItem,
              protected submissionScope,
              protected readOnly: boolean) {
    this.authorityOptions = new IntegrationSearchOptions(scopeUUID);
=======
  constructor(private parentInjector: Injector) {
>>>>>>> 7474c0a5
  }

  public parse(submissionId: string,
               rowData,
               scopeUUID,
               initFormValues: any,
               submissionScope,
               readOnly: boolean): DynamicRowGroupModel {
    let fieldModel: any = null;
    let parsedResult = null;
    const config: DynamicFormGroupModelConfig = {
      id: uniqueId(ROW_ID_PREFIX),
      group: [],
    };

    const authorityOptions = new IntegrationSearchOptions(scopeUUID);

    const scopedFields: FormFieldModel[] = this.filterScopedFields(rowData.fields, submissionScope);

    const layoutDefaultGridClass = ' col-sm-' + Math.trunc(12 / scopedFields.length);
    const layoutClass = ' d-flex flex-column justify-content-start';

    const parserOptions: ParserOptions = {
      readOnly: readOnly,
      submissionScope: submissionScope,
      authorityUuid: authorityOptions.uuid
    };

    // Iterate over row's fields
    scopedFields.forEach((fieldData: FormFieldModel) => {

      const layoutFieldClass = (fieldData.style || layoutDefaultGridClass) + layoutClass;
<<<<<<< HEAD
      const parserCo = ParserFactory.getConstructor(fieldData.input.type as ParserType);
      if (parserCo) {
        fieldModel = new parserCo(fieldData, this.initFormValues, parserOptions, this.wsi).parse();
=======
      const parserProvider = ParserFactory.getProvider(fieldData.input.type as ParserType);
      if (parserProvider) {
        const fieldInjector = Injector.create({
          providers: [
            parserProvider,
            { provide: SUBMISSION_ID, useValue: submissionId },
            { provide: CONFIG_DATA, useValue: fieldData },
            { provide: INIT_FORM_VALUES, useValue: initFormValues },
            { provide: PARSER_OPTIONS, useValue: parserOptions }
          ],
          parent: this.parentInjector
        });

        fieldModel = fieldInjector.get(FieldParser).parse();
>>>>>>> 7474c0a5
      } else {
        throw new Error(`unknown form control model type "${fieldData.input.type}" defined for Input field with label "${fieldData.label}".`,);
      }

      if (fieldModel) {
        if (fieldModel.type === DYNAMIC_FORM_CONTROL_TYPE_ARRAY || fieldModel.type === DYNAMIC_FORM_CONTROL_TYPE_RELATION_GROUP) {
          if (rowData.fields.length > 1) {
            setLayout(fieldModel, 'grid', 'host', layoutFieldClass);
            config.group.push(fieldModel);
            // if (isEmpty(parsedResult)) {
            //   parsedResult = [];
            // }
            // parsedResult.push(fieldModel);
          } else {
            parsedResult = fieldModel;
          }
          return;
        } else {
          if (Array.isArray(fieldModel)) {
            fieldModel.forEach((model) => {
              parsedResult = model;
              return;
            })
          } else {
            setLayout(fieldModel, 'grid', 'host', layoutFieldClass);
            config.group.push(fieldModel);
          }
        }
        fieldModel = null;
      }
    });

    if (config && !isEmpty(config.group)) {
      const clsGroup = {
        element: {
          control: 'form-row',
        }
      };
      const groupModel = new DynamicRowGroupModel(config, clsGroup);
      if (Array.isArray(parsedResult)) {
        parsedResult.push(groupModel)
      } else {
        parsedResult = groupModel;
      }
    }
    return parsedResult;
  }

  checksFieldScope(fieldScope, submissionScope) {
    return (isEmpty(fieldScope) || isEmpty(submissionScope) || fieldScope === submissionScope);
  }

  filterScopedFields(fields: FormFieldModel[], submissionScope): FormFieldModel[] {
    const filteredFields: FormFieldModel[] = [];
    fields.forEach((field: FormFieldModel) => {
      // Whether field scope doesn't match the submission scope, skip it
      if (this.checksFieldScope(field.scope, submissionScope)) {
        filteredFields.push(field);
      }
    });
    return filteredFields;
  }
}<|MERGE_RESOLUTION|>--- conflicted
+++ resolved
@@ -18,13 +18,9 @@
   SUBMISSION_ID
 } from './field-parser';
 import { ParserFactory } from './parser-factory';
-<<<<<<< HEAD
-import { WorkspaceItem } from '../../../../core/submission/models/workspaceitem.model';
-=======
 import { ParserOptions } from './parser-options';
 import { ParserType } from './parser-type';
 import { setLayout } from './parser.utils';
->>>>>>> 7474c0a5
 
 export const ROW_ID_PREFIX = 'df-row-group-config-';
 
@@ -32,19 +28,7 @@
   providedIn: 'root'
 })
 export class RowParser {
-<<<<<<< HEAD
-  protected authorityOptions: IntegrationSearchOptions;
-
-  constructor(protected rowData,
-              protected scopeUUID,
-              protected initFormValues: any,
-              protected wsi: WorkspaceItem,
-              protected submissionScope,
-              protected readOnly: boolean) {
-    this.authorityOptions = new IntegrationSearchOptions(scopeUUID);
-=======
   constructor(private parentInjector: Injector) {
->>>>>>> 7474c0a5
   }
 
   public parse(submissionId: string,
@@ -77,11 +61,6 @@
     scopedFields.forEach((fieldData: FormFieldModel) => {
 
       const layoutFieldClass = (fieldData.style || layoutDefaultGridClass) + layoutClass;
-<<<<<<< HEAD
-      const parserCo = ParserFactory.getConstructor(fieldData.input.type as ParserType);
-      if (parserCo) {
-        fieldModel = new parserCo(fieldData, this.initFormValues, parserOptions, this.wsi).parse();
-=======
       const parserProvider = ParserFactory.getProvider(fieldData.input.type as ParserType);
       if (parserProvider) {
         const fieldInjector = Injector.create({
@@ -96,7 +75,6 @@
         });
 
         fieldModel = fieldInjector.get(FieldParser).parse();
->>>>>>> 7474c0a5
       } else {
         throw new Error(`unknown form control model type "${fieldData.input.type}" defined for Input field with label "${fieldData.label}".`,);
       }
