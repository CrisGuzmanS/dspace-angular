import { FormFieldModel } from '../models/form-field.model';
import { FormFieldMetadataValueObject } from '../models/form-field-metadata-value.model';
import { LookupNameFieldParser } from './lookup-name-field-parser';
import { DynamicLookupNameModel } from '../ds-dynamic-form-ui/models/lookup/dynamic-lookup-name.model';
import { ParserOptions } from './parser-options';
import { WorkspaceItem } from '../../../../core/submission/models/workspaceitem.model';

describe('LookupNameFieldParser test suite', () => {
  let field: FormFieldModel;
  let initFormValues = {};

  const submissionId = '1234';
  const parserOptions: ParserOptions = {
    readOnly: false,
    submissionScope: 'testScopeUUID',
    authorityUuid: null
  };

  beforeEach(() => {
    field = {
      input: {
        type: 'lookup-name'
      },
      label: 'Author',
      mandatory: 'false',
      repeatable: false,
      hints: 'Enter the name of the author.',
      selectableMetadata: [
        {
          metadata: 'author',
          authority: 'RPAuthority',
          closed: false
        }
      ],
      languageCodes: []
    } as FormFieldModel;

  });

  it('should init parser properly', () => {
<<<<<<< HEAD
    const parser = new LookupNameFieldParser(field, initFormValues, parserOptions, new WorkspaceItem());
=======
    const parser = new LookupNameFieldParser(submissionId, field, initFormValues, parserOptions);
>>>>>>> 7474c0a5

    expect(parser instanceof LookupNameFieldParser).toBe(true);
  });

  it('should return a DynamicLookupNameModel object when repeatable option is false', () => {
<<<<<<< HEAD
    const parser = new LookupNameFieldParser(field, initFormValues, parserOptions, new WorkspaceItem());
=======
    const parser = new LookupNameFieldParser(submissionId, field, initFormValues, parserOptions);
>>>>>>> 7474c0a5

    const fieldModel = parser.parse();

    expect(fieldModel instanceof DynamicLookupNameModel).toBe(true);
  });

  it('should set init value properly', () => {
    initFormValues = {
      author: [new FormFieldMetadataValueObject('test author')],
    };
    const expectedValue = new FormFieldMetadataValueObject('test author');

<<<<<<< HEAD
    const parser = new LookupNameFieldParser(field, initFormValues, parserOptions, new WorkspaceItem());
=======
    const parser = new LookupNameFieldParser(submissionId, field, initFormValues, parserOptions);
>>>>>>> 7474c0a5

    const fieldModel = parser.parse();

    expect(fieldModel.value).toEqual(expectedValue);
  });

});<|MERGE_RESOLUTION|>--- conflicted
+++ resolved
@@ -3,7 +3,6 @@
 import { LookupNameFieldParser } from './lookup-name-field-parser';
 import { DynamicLookupNameModel } from '../ds-dynamic-form-ui/models/lookup/dynamic-lookup-name.model';
 import { ParserOptions } from './parser-options';
-import { WorkspaceItem } from '../../../../core/submission/models/workspaceitem.model';
 
 describe('LookupNameFieldParser test suite', () => {
   let field: FormFieldModel;
@@ -38,21 +37,13 @@
   });
 
   it('should init parser properly', () => {
-<<<<<<< HEAD
-    const parser = new LookupNameFieldParser(field, initFormValues, parserOptions, new WorkspaceItem());
-=======
     const parser = new LookupNameFieldParser(submissionId, field, initFormValues, parserOptions);
->>>>>>> 7474c0a5
 
     expect(parser instanceof LookupNameFieldParser).toBe(true);
   });
 
   it('should return a DynamicLookupNameModel object when repeatable option is false', () => {
-<<<<<<< HEAD
-    const parser = new LookupNameFieldParser(field, initFormValues, parserOptions, new WorkspaceItem());
-=======
     const parser = new LookupNameFieldParser(submissionId, field, initFormValues, parserOptions);
->>>>>>> 7474c0a5
 
     const fieldModel = parser.parse();
 
@@ -65,11 +56,7 @@
     };
     const expectedValue = new FormFieldMetadataValueObject('test author');
 
-<<<<<<< HEAD
-    const parser = new LookupNameFieldParser(field, initFormValues, parserOptions, new WorkspaceItem());
-=======
     const parser = new LookupNameFieldParser(submissionId, field, initFormValues, parserOptions);
->>>>>>> 7474c0a5
 
     const fieldModel = parser.parse();
 
