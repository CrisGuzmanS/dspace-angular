import { FormFieldModel } from '../models/form-field.model';
import { NameFieldParser } from './name-field-parser';
import { DynamicConcatModel } from '../ds-dynamic-form-ui/models/ds-dynamic-concat.model';
import { FormFieldMetadataValueObject } from '../models/form-field-metadata-value.model';
import { ParserOptions } from './parser-options';
import { WorkspaceItem } from '../../../../core/submission/models/workspaceitem.model';

describe('NameFieldParser test suite', () => {
  let field1: FormFieldModel;
  let field2: FormFieldModel;
  let field3: FormFieldModel;
  let initFormValues: any = {};

  const submissionId = '1234';
  const parserOptions: ParserOptions = {
    readOnly: false,
    submissionScope: 'testScopeUUID',
    authorityUuid: null
  };

  beforeEach(() => {
    field1 = {
      input: {
        type: 'name'
      },
      label: 'Name',
      mandatory: 'false',
      repeatable: false,
      hints: 'Enter the name.',
      selectableMetadata: [
        {
          metadata: 'name',
        }
      ],
      languageCodes: []
    } as FormFieldModel;

    field2 = {
      hints: 'If the item has any identification numbers or codes associated with↵	it, please enter the types and the actual numbers or codes.',
      input: {type: 'onebox'},
      label: 'Identifiers',
      languageCodes: [],
      mandatory: 'false',
      repeatable: false,
      selectableMetadata: [
        {metadata: 'dc.identifier.issn', label: 'ISSN'},
        {metadata: 'dc.identifier.other', label: 'Other'},
        {metadata: 'dc.identifier.ismn', label: 'ISMN'},
        {metadata: 'dc.identifier.govdoc', label: 'Gov\'t Doc #'},
        {metadata: 'dc.identifier.uri', label: 'URI'},
        {metadata: 'dc.identifier.isbn', label: 'ISBN'},
        {metadata: 'dc.identifier.doi', label: 'DOI'},
        {metadata: 'dc.identifier.pmid', label: 'PubMed ID'},
        {metadata: 'dc.identifier.arxiv', label: 'arXiv'}
      ]
    } as FormFieldModel;

    field3 = {
      input: {type: 'onebox'},
      label: 'Title',
      mandatory: 'false',
      repeatable: false,
      hints: 'Enter the name of the events, if any.',
      selectableMetadata: [
        {
          metadata: 'title',
        }
      ],
      languageCodes: []
    } as FormFieldModel;
  });

  it('should init parser properly', () => {
<<<<<<< HEAD
    const parser = new NameFieldParser(field1, initFormValues, parserOptions, new WorkspaceItem());
=======
    const parser = new NameFieldParser(submissionId, field1, initFormValues, parserOptions);
>>>>>>> 7474c0a5

    expect(parser instanceof NameFieldParser).toBe(true);
  });

  it('should return a DynamicConcatModel object when repeatable option is false', () => {
<<<<<<< HEAD
    const parser = new NameFieldParser(field2, initFormValues, parserOptions, new WorkspaceItem());
=======
    const parser = new NameFieldParser(submissionId, field2, initFormValues, parserOptions);
>>>>>>> 7474c0a5

    const fieldModel = parser.parse();

    expect(fieldModel instanceof DynamicConcatModel).toBe(true);
  });

  it('should return a DynamicConcatModel object with the correct separator', () => {
<<<<<<< HEAD
    const parser = new NameFieldParser(field2, initFormValues, parserOptions, new WorkspaceItem());
=======
    const parser = new NameFieldParser(submissionId, field2, initFormValues, parserOptions);
>>>>>>> 7474c0a5

    const fieldModel = parser.parse();

    expect((fieldModel as DynamicConcatModel).separator).toBe(', ');
  });

  it('should set init value properly', () => {
    initFormValues = {
      name: [new FormFieldMetadataValueObject('test, name')],
    };
    const expectedValue = new FormFieldMetadataValueObject('test, name');

<<<<<<< HEAD
    const parser = new NameFieldParser(field1, initFormValues, parserOptions, new WorkspaceItem());
=======
    const parser = new NameFieldParser(submissionId, field1, initFormValues, parserOptions);
>>>>>>> 7474c0a5

    const fieldModel = parser.parse();

    expect(fieldModel.value).toEqual(expectedValue);
  });

});<|MERGE_RESOLUTION|>--- conflicted
+++ resolved
@@ -3,7 +3,6 @@
 import { DynamicConcatModel } from '../ds-dynamic-form-ui/models/ds-dynamic-concat.model';
 import { FormFieldMetadataValueObject } from '../models/form-field-metadata-value.model';
 import { ParserOptions } from './parser-options';
-import { WorkspaceItem } from '../../../../core/submission/models/workspaceitem.model';
 
 describe('NameFieldParser test suite', () => {
   let field1: FormFieldModel;
@@ -71,21 +70,13 @@
   });
 
   it('should init parser properly', () => {
-<<<<<<< HEAD
-    const parser = new NameFieldParser(field1, initFormValues, parserOptions, new WorkspaceItem());
-=======
     const parser = new NameFieldParser(submissionId, field1, initFormValues, parserOptions);
->>>>>>> 7474c0a5
 
     expect(parser instanceof NameFieldParser).toBe(true);
   });
 
   it('should return a DynamicConcatModel object when repeatable option is false', () => {
-<<<<<<< HEAD
-    const parser = new NameFieldParser(field2, initFormValues, parserOptions, new WorkspaceItem());
-=======
     const parser = new NameFieldParser(submissionId, field2, initFormValues, parserOptions);
->>>>>>> 7474c0a5
 
     const fieldModel = parser.parse();
 
@@ -93,11 +84,7 @@
   });
 
   it('should return a DynamicConcatModel object with the correct separator', () => {
-<<<<<<< HEAD
-    const parser = new NameFieldParser(field2, initFormValues, parserOptions, new WorkspaceItem());
-=======
     const parser = new NameFieldParser(submissionId, field2, initFormValues, parserOptions);
->>>>>>> 7474c0a5
 
     const fieldModel = parser.parse();
 
@@ -110,11 +97,7 @@
     };
     const expectedValue = new FormFieldMetadataValueObject('test, name');
 
-<<<<<<< HEAD
-    const parser = new NameFieldParser(field1, initFormValues, parserOptions, new WorkspaceItem());
-=======
     const parser = new NameFieldParser(submissionId, field1, initFormValues, parserOptions);
->>>>>>> 7474c0a5
 
     const fieldModel = parser.parse();
 
