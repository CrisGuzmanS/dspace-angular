--- conflicted
+++ resolved
@@ -1,9 +1,5 @@
-<<<<<<< HEAD
-import { hasValue, isEmpty, isNotEmpty, isNotNull, isNotUndefined } from '../../../empty.util';
-=======
 import { Inject, InjectionToken } from '@angular/core';
-import { hasValue, isNotEmpty, isNotNull, isNotUndefined } from '../../../empty.util';
->>>>>>> 7474c0a5
+import { hasValue, isNotEmpty, isNotNull, isNotUndefined, isEmpty } from '../../../empty.util';
 import { FormFieldModel } from '../models/form-field.model';
 
 import { uniqueId } from 'lodash';
@@ -17,7 +13,6 @@
 import { setLayout } from './parser.utils';
 import { AuthorityOptions } from '../../../../core/integration/models/authority-options.model';
 import { ParserOptions } from './parser-options';
-import { WorkspaceItem } from '../../../../core/submission/models/workspaceitem.model';
 
 export const SUBMISSION_ID: InjectionToken<string> = new InjectionToken<string>('submissionId');
 export const CONFIG_DATA: InjectionToken<FormFieldModel> = new InjectionToken<FormFieldModel>('configData');
@@ -27,10 +22,6 @@
 export abstract class FieldParser {
 
   protected fieldId: string;
-<<<<<<< HEAD
-  constructor(protected configData: FormFieldModel, protected initFormValues, protected parserOptions: ParserOptions, protected workspaceItem: WorkspaceItem) {
-  }
-=======
 
   constructor(
     @Inject(SUBMISSION_ID) protected submissionId: string,
@@ -38,7 +29,6 @@
     @Inject(INIT_FORM_VALUES) protected initFormValues: any,
     @Inject(PARSER_OPTIONS) protected parserOptions: ParserOptions
   ) {}
->>>>>>> 7474c0a5
 
   public abstract modelFactory(fieldValue?: FormFieldMetadataValueObject, label?: boolean): any;
 
@@ -51,11 +41,12 @@
     ) {
       let arrayCounter = 0;
       let fieldArrayCounter = 0;
+
       const config = {
         id: uniqueId() + '_array',
+        label: this.configData.label,
         initialCount: this.getInitArrayIndex(),
         notRepeatable: !this.configData.repeatable,
-        label: this.configData.label,
         required: isNotEmpty(this.configData.mandatory),
         groupFactory: () => {
           let model;
@@ -205,7 +196,6 @@
     // Set read only option
     controlModel.readOnly = this.parserOptions.readOnly;
     controlModel.disabled = this.parserOptions.readOnly;
-    controlModel.workspaceItem = this.workspaceItem;
     controlModel.relationship = this.configData.selectableRelationship;
     controlModel.repeatable = this.configData.repeatable;
     controlModel.metadataFields = isNotEmpty(this.configData.selectableMetadata) ? this.configData.selectableMetadata.map((metadataObject) => metadataObject.metadata) : [];
