import { FormFieldModel } from '../models/form-field.model';
import { DropdownFieldParser } from './dropdown-field-parser';
import { DynamicScrollableDropdownModel } from '../ds-dynamic-form-ui/models/scrollable-dropdown/dynamic-scrollable-dropdown.model';
import { ParserOptions } from './parser-options';
import { WorkspaceItem } from '../../../../core/submission/models/workspaceitem.model';

describe('DropdownFieldParser test suite', () => {
  let field: FormFieldModel;

  const submissionId = '1234';
  const initFormValues = {};
  const parserOptions: ParserOptions = {
    readOnly: false,
    submissionScope: 'testScopeUUID',
    authorityUuid: null
  };

  beforeEach(() => {
    field = {
      input: {
        type: 'dropdown'
      },
      label: 'Type',
      mandatory: 'false',
      repeatable: false,
      hints: 'Select the tyupe.',
      selectableMetadata: [
        {
          metadata: 'type',
          authority: 'common_types_dataset',
          closed: false
        }
      ],
      languageCodes: []
    } as FormFieldModel;

  });

  it('should init parser properly', () => {
<<<<<<< HEAD
    const parser = new DropdownFieldParser(field, initFormValues, parserOptions, new WorkspaceItem());
=======
    const parser = new DropdownFieldParser(submissionId, field, initFormValues, parserOptions);
>>>>>>> 7474c0a5

    expect(parser instanceof DropdownFieldParser).toBe(true);
  });

  it('should return a DynamicScrollableDropdownModel object when repeatable option is false', () => {
<<<<<<< HEAD
    const parser = new DropdownFieldParser(field, initFormValues, parserOptions, new WorkspaceItem());
=======
    const parser = new DropdownFieldParser(submissionId, field, initFormValues, parserOptions);
>>>>>>> 7474c0a5

    const fieldModel = parser.parse();

    expect(fieldModel instanceof DynamicScrollableDropdownModel).toBe(true);
  });

  it('should throw when authority is not passed', () => {
    field.selectableMetadata[0].authority = null;
<<<<<<< HEAD
    const parser = new DropdownFieldParser(field, initFormValues, parserOptions, new WorkspaceItem());
=======
    const parser = new DropdownFieldParser(submissionId, field, initFormValues, parserOptions);
>>>>>>> 7474c0a5

    expect(() => parser.parse())
      .toThrow();
  });

});<|MERGE_RESOLUTION|>--- conflicted
+++ resolved
@@ -2,7 +2,6 @@
 import { DropdownFieldParser } from './dropdown-field-parser';
 import { DynamicScrollableDropdownModel } from '../ds-dynamic-form-ui/models/scrollable-dropdown/dynamic-scrollable-dropdown.model';
 import { ParserOptions } from './parser-options';
-import { WorkspaceItem } from '../../../../core/submission/models/workspaceitem.model';
 
 describe('DropdownFieldParser test suite', () => {
   let field: FormFieldModel;
@@ -37,21 +36,13 @@
   });
 
   it('should init parser properly', () => {
-<<<<<<< HEAD
-    const parser = new DropdownFieldParser(field, initFormValues, parserOptions, new WorkspaceItem());
-=======
     const parser = new DropdownFieldParser(submissionId, field, initFormValues, parserOptions);
->>>>>>> 7474c0a5
 
     expect(parser instanceof DropdownFieldParser).toBe(true);
   });
 
   it('should return a DynamicScrollableDropdownModel object when repeatable option is false', () => {
-<<<<<<< HEAD
-    const parser = new DropdownFieldParser(field, initFormValues, parserOptions, new WorkspaceItem());
-=======
     const parser = new DropdownFieldParser(submissionId, field, initFormValues, parserOptions);
->>>>>>> 7474c0a5
 
     const fieldModel = parser.parse();
 
@@ -60,11 +51,7 @@
 
   it('should throw when authority is not passed', () => {
     field.selectableMetadata[0].authority = null;
-<<<<<<< HEAD
-    const parser = new DropdownFieldParser(field, initFormValues, parserOptions, new WorkspaceItem());
-=======
     const parser = new DropdownFieldParser(submissionId, field, initFormValues, parserOptions);
->>>>>>> 7474c0a5
 
     expect(() => parser.parse())
       .toThrow();
