import { FormFieldModel } from '../models/form-field.model';
import { RelationGroupFieldParser } from './relation-group-field-parser';
import { DynamicRelationGroupModel } from '../ds-dynamic-form-ui/models/relation-group/dynamic-relation-group.model';
import { FormFieldMetadataValueObject } from '../models/form-field-metadata-value.model';
import { ParserOptions } from './parser-options';
import { WorkspaceItem } from '../../../../core/submission/models/workspaceitem.model';

describe('RelationGroupFieldParser test suite', () => {
  let field: FormFieldModel;
  let initFormValues = {};

  const submissionId = '1234';
  const parserOptions: ParserOptions = {
    readOnly: false,
    submissionScope: 'testScopeUUID',
    authorityUuid: 'WORKSPACE'
  };

  beforeEach(() => {
    field = {
      input: {
        type: 'group'
      },
      rows: [
        {
          fields: [
            {
              input: {
                type: 'onebox'
              },
              label: 'Author',
              mandatory: 'false',
              repeatable: false,
              hints: 'Enter the name of the author.',
              selectableMetadata: [
                {
                  metadata: 'author'
                }
              ],
              languageCodes: []
            },
            {
              input: {
                type: 'onebox'
              },
              label: 'Affiliation',
              mandatory: false,
              repeatable: true,
              hints: 'Enter the affiliation of the author.',
              selectableMetadata: [
                {
                  metadata: 'affiliation'
                }
              ],
              languageCodes: []
            }
          ]
        }
      ],
      label: 'Authors',
      mandatory: 'true',
      repeatable: false,
      mandatoryMessage: 'Entering at least the first author is mandatory.',
      hints: 'Enter the names of the authors of this item.',
      selectableMetadata: [
        {
          metadata: 'author'
        }
      ],
      languageCodes: []
    } as FormFieldModel;

  });

  it('should init parser properly', () => {
<<<<<<< HEAD
    const parser = new RelationGroupFieldParser(field, initFormValues, parserOptions, new WorkspaceItem());
=======
    const parser = new RelationGroupFieldParser(submissionId, field, initFormValues, parserOptions);
>>>>>>> 7474c0a5

    expect(parser instanceof RelationGroupFieldParser).toBe(true);
  });

  it('should return a DynamicRelationGroupModel object', () => {
<<<<<<< HEAD
    const parser = new RelationGroupFieldParser(field, initFormValues, parserOptions, new WorkspaceItem());
=======
    const parser = new RelationGroupFieldParser(submissionId, field, initFormValues, parserOptions);
>>>>>>> 7474c0a5

    const fieldModel = parser.parse();

    expect(fieldModel instanceof DynamicRelationGroupModel).toBe(true);
  });

  it('should throw when rows configuration is empty', () => {
    field.rows = null;
<<<<<<< HEAD
    const parser = new RelationGroupFieldParser(field, initFormValues, parserOptions, new WorkspaceItem());
=======
    const parser = new RelationGroupFieldParser(submissionId, field, initFormValues, parserOptions);
>>>>>>> 7474c0a5

    expect(() => parser.parse())
      .toThrow();
  });

  it('should set group init value properly', () => {
    initFormValues = {
      author: [new FormFieldMetadataValueObject('test author')],
      affiliation: [new FormFieldMetadataValueObject('test affiliation')]
    };
<<<<<<< HEAD
    const parser = new RelationGroupFieldParser(field, initFormValues, parserOptions, new WorkspaceItem());
=======
    const parser = new RelationGroupFieldParser(submissionId, field, initFormValues, parserOptions);
>>>>>>> 7474c0a5

    const fieldModel = parser.parse();
    const expectedValue = [{
      author: new FormFieldMetadataValueObject('test author'),
      affiliation: new FormFieldMetadataValueObject('test affiliation')
    }];

    expect(fieldModel.value).toEqual(expectedValue);
  });

});<|MERGE_RESOLUTION|>--- conflicted
+++ resolved
@@ -3,7 +3,6 @@
 import { DynamicRelationGroupModel } from '../ds-dynamic-form-ui/models/relation-group/dynamic-relation-group.model';
 import { FormFieldMetadataValueObject } from '../models/form-field-metadata-value.model';
 import { ParserOptions } from './parser-options';
-import { WorkspaceItem } from '../../../../core/submission/models/workspaceitem.model';
 
 describe('RelationGroupFieldParser test suite', () => {
   let field: FormFieldModel;
@@ -73,21 +72,13 @@
   });
 
   it('should init parser properly', () => {
-<<<<<<< HEAD
-    const parser = new RelationGroupFieldParser(field, initFormValues, parserOptions, new WorkspaceItem());
-=======
     const parser = new RelationGroupFieldParser(submissionId, field, initFormValues, parserOptions);
->>>>>>> 7474c0a5
 
     expect(parser instanceof RelationGroupFieldParser).toBe(true);
   });
 
   it('should return a DynamicRelationGroupModel object', () => {
-<<<<<<< HEAD
-    const parser = new RelationGroupFieldParser(field, initFormValues, parserOptions, new WorkspaceItem());
-=======
     const parser = new RelationGroupFieldParser(submissionId, field, initFormValues, parserOptions);
->>>>>>> 7474c0a5
 
     const fieldModel = parser.parse();
 
@@ -96,11 +87,7 @@
 
   it('should throw when rows configuration is empty', () => {
     field.rows = null;
-<<<<<<< HEAD
-    const parser = new RelationGroupFieldParser(field, initFormValues, parserOptions, new WorkspaceItem());
-=======
     const parser = new RelationGroupFieldParser(submissionId, field, initFormValues, parserOptions);
->>>>>>> 7474c0a5
 
     expect(() => parser.parse())
       .toThrow();
@@ -111,11 +98,7 @@
       author: [new FormFieldMetadataValueObject('test author')],
       affiliation: [new FormFieldMetadataValueObject('test affiliation')]
     };
-<<<<<<< HEAD
-    const parser = new RelationGroupFieldParser(field, initFormValues, parserOptions, new WorkspaceItem());
-=======
     const parser = new RelationGroupFieldParser(submissionId, field, initFormValues, parserOptions);
->>>>>>> 7474c0a5
 
     const fieldModel = parser.parse();
     const expectedValue = [{
