import { async, ComponentFixture, TestBed } from '@angular/core/testing';
import { By } from '@angular/platform-browser';
import { TranslateModule } from '@ngx-translate/core';

import { of as observableOf } from 'rxjs';
<<<<<<< HEAD

import { HeaderComponent } from './header.component';
import { HeaderState } from './header.reducer';
import { HeaderToggleAction } from './header.actions';
=======
>>>>>>> da1a97bd
import { ReactiveFormsModule } from '@angular/forms';
import { NoopAnimationsModule } from '@angular/platform-browser/animations';
import { NO_ERRORS_SCHEMA } from '@angular/core';
import { MenuService } from '../shared/menu/menu.service';
import { MenuServiceStub } from '../shared/testing/menu-service-stub';
import { HeaderComponent } from './header.component';

let comp: HeaderComponent;
let fixture: ComponentFixture<HeaderComponent>;

describe('HeaderComponent', () => {
  const menuService = new MenuServiceStub();

  // async beforeEach
  beforeEach(async(() => {
    TestBed.configureTestingModule({
      imports: [
        TranslateModule.forRoot(),
        NoopAnimationsModule,
        ReactiveFormsModule],
      declarations: [HeaderComponent],
      providers: [
        { provide: MenuService, useValue: menuService }
      ],
      schemas: [NO_ERRORS_SCHEMA]
    })
      .compileComponents();  // compile template and css
  }));

  // synchronous beforeEach
  beforeEach(() => {
    spyOn(menuService, 'getMenuTopSections').and.returnValue(observableOf([]));

    fixture = TestBed.createComponent(HeaderComponent);

    comp = fixture.componentInstance;

  });

  describe('when the toggle button is clicked', () => {

    beforeEach(() => {
      spyOn(menuService, 'toggleMenu');
      const navbarToggler = fixture.debugElement.query(By.css('.navbar-toggler'));
      navbarToggler.triggerEventHandler('click', null);
    });

    it('should call toggleMenu on the menuService', () => {
      expect(menuService.toggleMenu).toHaveBeenCalled();
    });

  });
});<|MERGE_RESOLUTION|>--- conflicted
+++ resolved
@@ -3,13 +3,6 @@
 import { TranslateModule } from '@ngx-translate/core';
 
 import { of as observableOf } from 'rxjs';
-<<<<<<< HEAD
-
-import { HeaderComponent } from './header.component';
-import { HeaderState } from './header.reducer';
-import { HeaderToggleAction } from './header.actions';
-=======
->>>>>>> da1a97bd
 import { ReactiveFormsModule } from '@angular/forms';
 import { NoopAnimationsModule } from '@angular/platform-browser/animations';
 import { NO_ERRORS_SCHEMA } from '@angular/core';
