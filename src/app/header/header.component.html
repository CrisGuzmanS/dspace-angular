<header>
  <div class="container">
    <div class="d-flex flex-row justify-content-between">
      <a class="navbar-brand my-2" routerLink="/home">
        <img src="assets/images/dspace-logo.svg" [attr.alt]="'menu.header.image.logo' | translate"/>
      </a>

      <nav role="navigation" [attr.aria-label]="'nav.user.description' | translate" class="navbar navbar-light navbar-expand-md flex-shrink-0 px-0">
        <ds-themed-search-navbar></ds-themed-search-navbar>
        <ds-lang-switch></ds-lang-switch>
<<<<<<< HEAD
        <ds-context-help-toggle></ds-context-help-toggle>
        <ds-auth-nav-menu></ds-auth-nav-menu>
=======
        <ds-themed-auth-nav-menu></ds-themed-auth-nav-menu>
>>>>>>> ca864379
        <ds-impersonate-navbar></ds-impersonate-navbar>
        <div class="pl-2">
          <button class="navbar-toggler" type="button" (click)="toggleNavbar()"
                  aria-controls="collapsingNav"
                  aria-expanded="false" [attr.aria-label]="'nav.toggle' | translate">
            <span class="navbar-toggler-icon fas fa-bars fa-fw" aria-hidden="true"></span>
          </button>
        </div>
      </nav>
    </div>
  </div>
</header><|MERGE_RESOLUTION|>--- conflicted
+++ resolved
@@ -8,12 +8,8 @@
       <nav role="navigation" [attr.aria-label]="'nav.user.description' | translate" class="navbar navbar-light navbar-expand-md flex-shrink-0 px-0">
         <ds-themed-search-navbar></ds-themed-search-navbar>
         <ds-lang-switch></ds-lang-switch>
-<<<<<<< HEAD
         <ds-context-help-toggle></ds-context-help-toggle>
-        <ds-auth-nav-menu></ds-auth-nav-menu>
-=======
         <ds-themed-auth-nav-menu></ds-themed-auth-nav-menu>
->>>>>>> ca864379
         <ds-impersonate-navbar></ds-impersonate-navbar>
         <div class="pl-2">
           <button class="navbar-toggler" type="button" (click)="toggleNavbar()"
