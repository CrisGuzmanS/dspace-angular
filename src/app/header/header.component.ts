<<<<<<< HEAD
import { Component } from '@angular/core';
import { Observable } from 'rxjs/Observable';
import { NavbarToggleAction } from '../navbar/navbar.actions';
import { Store } from '@ngrx/store';
=======
import { Component, OnInit } from '@angular/core';
import { createSelector, select, Store } from '@ngrx/store';
import { Observable } from 'rxjs';
import { RouterReducerState } from '@ngrx/router-store';

import { HeaderState } from './header.reducer';
import { HeaderToggleAction } from './header.actions';
>>>>>>> 54dad64a
import { AppState } from '../app.reducer';

@Component({
  selector: 'ds-header',
  styleUrls: ['header.component.scss'],
  templateUrl: 'header.component.html',
})
export class HeaderComponent {
  /**
   * Whether user is authenticated.
   * @type {Observable<string>}
   */
  public isAuthenticated: Observable<boolean>;
  public showAuth = false;
  
  constructor(
    private store: Store<AppState>,
  ) {
  }

<<<<<<< HEAD
=======
  ngOnInit(): void {
    // set loading
    this.isNavBarCollapsed = this.store.pipe(select(navCollapsedSelector));
  }

>>>>>>> 54dad64a
  public toggle(): void {
    this.store.dispatch(new NavbarToggleAction());
  }
}<|MERGE_RESOLUTION|>--- conflicted
+++ resolved
@@ -1,17 +1,7 @@
-<<<<<<< HEAD
 import { Component } from '@angular/core';
 import { Observable } from 'rxjs/Observable';
 import { NavbarToggleAction } from '../navbar/navbar.actions';
 import { Store } from '@ngrx/store';
-=======
-import { Component, OnInit } from '@angular/core';
-import { createSelector, select, Store } from '@ngrx/store';
-import { Observable } from 'rxjs';
-import { RouterReducerState } from '@ngrx/router-store';
-
-import { HeaderState } from './header.reducer';
-import { HeaderToggleAction } from './header.actions';
->>>>>>> 54dad64a
 import { AppState } from '../app.reducer';
 
 @Component({
@@ -26,20 +16,12 @@
    */
   public isAuthenticated: Observable<boolean>;
   public showAuth = false;
-  
+
   constructor(
     private store: Store<AppState>,
   ) {
   }
 
-<<<<<<< HEAD
-=======
-  ngOnInit(): void {
-    // set loading
-    this.isNavBarCollapsed = this.store.pipe(select(navCollapsedSelector));
-  }
-
->>>>>>> 54dad64a
   public toggle(): void {
     this.store.dispatch(new NavbarToggleAction());
   }
