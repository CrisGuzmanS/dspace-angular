<<<<<<< HEAD
<div class="collection-page"
     *ngVar="(collectionRDObs | async) as collectionRD"
  >
  <div *ngIf="collectionRD?.hasSucceeded" @fadeInOut>
    <div *ngIf="collectionRD?.payload as collection">
      <!-- Collection Name -->
      <ds-comcol-page-header
        [name]="collection.name">
      </ds-comcol-page-header>
      <!-- Collection logo -->
      <ds-comcol-page-logo *ngIf="logoRDObs"
        [logo]="(logoRDObs | async)?.payload"
        [alternateText]="'Collection Logo'">
      </ds-comcol-page-logo>
      <!-- Introductionary text -->
      <ds-comcol-page-content
        [content]="collection.introductoryText"
        [hasInnerHtml]="true">
      </ds-comcol-page-content>
      <!-- News -->
      <ds-comcol-page-content
        [content]="collection.sidebarText"
        [hasInnerHtml]="true"
        [title]="'community.page.news'">
      </ds-comcol-page-content>
      <!-- Copyright -->
      <ds-comcol-page-content
        [content]="collection.copyrightText"
        [hasInnerHtml]="true">
      </ds-comcol-page-content>
      <!-- Licence -->
      <ds-comcol-page-content
        [content]="collection.license"
        [title]="'collection.page.license'">
      </ds-comcol-page-content>
=======
<div class="container">
  <div class="collection-page">
    <div *ngIf="collectionData.hasSucceeded | async" @fadeInOut>
      <div *ngIf="collectionData.payload | async; let collectionPayload">
        <!-- Collection Name -->
        <ds-comcol-page-header
          [name]="collectionPayload.name">
        </ds-comcol-page-header>
        <!-- Collection logo -->
        <ds-comcol-page-logo *ngIf="logoData"
          [logo]="logoData.payload | async"
          [alternateText]="'Collection Logo'">
        </ds-comcol-page-logo>
        <!-- Introductionary text -->
        <ds-comcol-page-content
          [content]="collectionPayload.introductoryText"
          [hasInnerHtml]="true">
        </ds-comcol-page-content>
        <!-- News -->
        <ds-comcol-page-content
          [content]="collectionPayload.sidebarText"
          [hasInnerHtml]="true"
          [title]="'community.page.news'">
        </ds-comcol-page-content>
        <!-- Copyright -->
        <ds-comcol-page-content
          [content]="collectionPayload.copyrightText"
          [hasInnerHtml]="true">
        </ds-comcol-page-content>
        <!-- Licence -->
        <ds-comcol-page-content
          [content]="collectionPayload.license"
          [title]="'collection.page.license'">
        </ds-comcol-page-content>
      </div>
>>>>>>> cef017b9
    </div>
    <ds-error *ngIf="collectionData.hasFailed | async" message="{{'error.collection' | translate}}"></ds-error>
    <ds-loading *ngIf="collectionData.isLoading | async" message="{{'loading.collection' | translate}}"></ds-loading>
    <br>
    <div *ngIf="itemData.hasSucceeded | async" @fadeIn>
      <h2>{{'collection.page.browse.recent.head' | translate}}</h2>
      <ds-object-list
        [config]="paginationConfig"
        [sortConfig]="sortConfig"
        [objects]="itemData"
        [hideGear]="false">
      </ds-object-list>
    </div>
    <ds-error *ngIf="itemData.hasFailed | async" message="{{'error.items' | translate}}"></ds-error>
    <ds-loading *ngIf="itemData.isLoading | async" message="{{'loading.items' | translate}}"></ds-loading>
  </div>
<<<<<<< HEAD
  <ds-error *ngIf="collectionRD?.hasFailed" message="{{'error.collection' | translate}}"></ds-error>
  <ds-loading *ngIf="collectionRD?.isLoading" message="{{'loading.collection' | translate}}"></ds-loading>
  <br>
  <ng-container *ngVar="(itemRDObs | async) as itemRD">
    <div *ngIf="itemRD?.hasSucceeded" @fadeIn>
      <h2>{{'collection.page.browse.recent.head' | translate}}</h2>
      <ds-object-list
        [config]="paginationConfig"
        [sortConfig]="sortConfig"
        [objects]="itemRD"
        [hideGear]="false"
        (paginationChange)="onPaginationChange($event)">
      </ds-object-list>
    </div>
    <ds-error *ngIf="itemRD?.hasFailed" message="{{'error.recent-submissions' | translate}}"></ds-error>
    <ds-loading *ngIf="!itemRD || itemRD.isLoading" message="{{'loading.recent-submissions' | translate}}"></ds-loading>
  </ng-container>
=======
>>>>>>> cef017b9
</div><|MERGE_RESOLUTION|>--- conflicted
+++ resolved
@@ -1,110 +1,56 @@
-<<<<<<< HEAD
-<div class="collection-page"
-     *ngVar="(collectionRDObs | async) as collectionRD"
-  >
-  <div *ngIf="collectionRD?.hasSucceeded" @fadeInOut>
-    <div *ngIf="collectionRD?.payload as collection">
-      <!-- Collection Name -->
-      <ds-comcol-page-header
-        [name]="collection.name">
-      </ds-comcol-page-header>
-      <!-- Collection logo -->
-      <ds-comcol-page-logo *ngIf="logoRDObs"
-        [logo]="(logoRDObs | async)?.payload"
-        [alternateText]="'Collection Logo'">
-      </ds-comcol-page-logo>
-      <!-- Introductionary text -->
-      <ds-comcol-page-content
-        [content]="collection.introductoryText"
-        [hasInnerHtml]="true">
-      </ds-comcol-page-content>
-      <!-- News -->
-      <ds-comcol-page-content
-        [content]="collection.sidebarText"
-        [hasInnerHtml]="true"
-        [title]="'community.page.news'">
-      </ds-comcol-page-content>
-      <!-- Copyright -->
-      <ds-comcol-page-content
-        [content]="collection.copyrightText"
-        [hasInnerHtml]="true">
-      </ds-comcol-page-content>
-      <!-- Licence -->
-      <ds-comcol-page-content
-        [content]="collection.license"
-        [title]="'collection.page.license'">
-      </ds-comcol-page-content>
-=======
 <div class="container">
-  <div class="collection-page">
-    <div *ngIf="collectionData.hasSucceeded | async" @fadeInOut>
-      <div *ngIf="collectionData.payload | async; let collectionPayload">
+  <div class="collection-page"
+       *ngVar="(collectionRDObs | async) as collectionRD">
+    <div *ngIf="collectionRD?.hasSucceeded" @fadeInOut>
+      <div *ngIf="collectionRD?.payload as collection">
         <!-- Collection Name -->
         <ds-comcol-page-header
-          [name]="collectionPayload.name">
+          [name]="collection.name">
         </ds-comcol-page-header>
         <!-- Collection logo -->
-        <ds-comcol-page-logo *ngIf="logoData"
-          [logo]="logoData.payload | async"
-          [alternateText]="'Collection Logo'">
+        <ds-comcol-page-logo *ngIf="logoRDObs"
+                             [logo]="(logoRDObs | async)?.payload"
+                             [alternateText]="'Collection Logo'">
         </ds-comcol-page-logo>
         <!-- Introductionary text -->
         <ds-comcol-page-content
-          [content]="collectionPayload.introductoryText"
+          [content]="collection.introductoryText"
           [hasInnerHtml]="true">
         </ds-comcol-page-content>
         <!-- News -->
         <ds-comcol-page-content
-          [content]="collectionPayload.sidebarText"
+          [content]="collection.sidebarText"
           [hasInnerHtml]="true"
           [title]="'community.page.news'">
         </ds-comcol-page-content>
         <!-- Copyright -->
         <ds-comcol-page-content
-          [content]="collectionPayload.copyrightText"
+          [content]="collection.copyrightText"
           [hasInnerHtml]="true">
         </ds-comcol-page-content>
         <!-- Licence -->
         <ds-comcol-page-content
-          [content]="collectionPayload.license"
+          [content]="collection.license"
           [title]="'collection.page.license'">
         </ds-comcol-page-content>
       </div>
->>>>>>> cef017b9
     </div>
-    <ds-error *ngIf="collectionData.hasFailed | async" message="{{'error.collection' | translate}}"></ds-error>
-    <ds-loading *ngIf="collectionData.isLoading | async" message="{{'loading.collection' | translate}}"></ds-loading>
+    <ds-error *ngIf="collectionRD?.hasFailed" message="{{'error.collection' | translate}}"></ds-error>
+    <ds-loading *ngIf="collectionRD?.isLoading" message="{{'loading.collection' | translate}}"></ds-loading>
     <br>
-    <div *ngIf="itemData.hasSucceeded | async" @fadeIn>
-      <h2>{{'collection.page.browse.recent.head' | translate}}</h2>
-      <ds-object-list
-        [config]="paginationConfig"
-        [sortConfig]="sortConfig"
-        [objects]="itemData"
-        [hideGear]="false">
-      </ds-object-list>
-    </div>
-    <ds-error *ngIf="itemData.hasFailed | async" message="{{'error.items' | translate}}"></ds-error>
-    <ds-loading *ngIf="itemData.isLoading | async" message="{{'loading.items' | translate}}"></ds-loading>
+    <ng-container *ngVar="(itemRDObs | async) as itemRD">
+      <div *ngIf="itemRD?.hasSucceeded" @fadeIn>
+        <h2>{{'collection.page.browse.recent.head' | translate}}</h2>
+        <ds-object-list
+          [config]="paginationConfig"
+          [sortConfig]="sortConfig"
+          [objects]="itemRD"
+          [hideGear]="false"
+          (paginationChange)="onPaginationChange($event)">
+        </ds-object-list>
+      </div>
+      <ds-error *ngIf="itemRD?.hasFailed" message="{{'error.recent-submissions' | translate}}"></ds-error>
+      <ds-loading *ngIf="!itemRD || itemRD.isLoading" message="{{'loading.recent-submissions' | translate}}"></ds-loading>
+    </ng-container>
   </div>
-<<<<<<< HEAD
-  <ds-error *ngIf="collectionRD?.hasFailed" message="{{'error.collection' | translate}}"></ds-error>
-  <ds-loading *ngIf="collectionRD?.isLoading" message="{{'loading.collection' | translate}}"></ds-loading>
-  <br>
-  <ng-container *ngVar="(itemRDObs | async) as itemRD">
-    <div *ngIf="itemRD?.hasSucceeded" @fadeIn>
-      <h2>{{'collection.page.browse.recent.head' | translate}}</h2>
-      <ds-object-list
-        [config]="paginationConfig"
-        [sortConfig]="sortConfig"
-        [objects]="itemRD"
-        [hideGear]="false"
-        (paginationChange)="onPaginationChange($event)">
-      </ds-object-list>
-    </div>
-    <ds-error *ngIf="itemRD?.hasFailed" message="{{'error.recent-submissions' | translate}}"></ds-error>
-    <ds-loading *ngIf="!itemRD || itemRD.isLoading" message="{{'loading.recent-submissions' | translate}}"></ds-loading>
-  </ng-container>
-=======
->>>>>>> cef017b9
 </div>