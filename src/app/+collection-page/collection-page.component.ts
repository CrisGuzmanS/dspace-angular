import { ChangeDetectionStrategy, Component, OnInit } from '@angular/core';
import { ActivatedRoute, Router } from '@angular/router';
import { BehaviorSubject, Observable, Subject } from 'rxjs';
import { filter, map, mergeMap, startWith, switchMap, take } from 'rxjs/operators';
import { PaginatedSearchOptions } from '../shared/search/paginated-search-options.model';
import { SearchService } from '../core/shared/search/search.service';
import { SortDirection, SortOptions } from '../core/cache/models/sort-options.model';
import { CollectionDataService } from '../core/data/collection-data.service';
import { PaginatedList } from '../core/data/paginated-list';
import { RemoteData } from '../core/data/remote-data';

import { MetadataService } from '../core/metadata/metadata.service';
import { Bitstream } from '../core/shared/bitstream.model';

import { Collection } from '../core/shared/collection.model';
import { DSpaceObjectType } from '../core/shared/dspace-object-type.model';
import { Item } from '../core/shared/item.model';
<<<<<<< HEAD
import { getSucceededRemoteData, redirectOn404Or401, toDSpaceObjectListRD } from '../core/shared/operators';
=======
import {
  getSucceededRemoteData,
  redirectOn4xx,
  toDSpaceObjectListRD
} from '../core/shared/operators';
>>>>>>> 32a29c4a

import { fadeIn, fadeInOut } from '../shared/animations/fade';
import { hasValue, isNotEmpty } from '../shared/empty.util';
import { PaginationComponentOptions } from '../shared/pagination/pagination-component-options.model';
import { AuthService } from '../core/auth/auth.service';

@Component({
  selector: 'ds-collection-page',
  styleUrls: ['./collection-page.component.scss'],
  templateUrl: './collection-page.component.html',
  changeDetection: ChangeDetectionStrategy.OnPush,
  animations: [
    fadeIn,
    fadeInOut
  ]
})
export class CollectionPageComponent implements OnInit {
  collectionRD$: Observable<RemoteData<Collection>>;
  itemRD$: Observable<RemoteData<PaginatedList<Item>>>;
  logoRD$: Observable<RemoteData<Bitstream>>;
  paginationConfig: PaginationComponentOptions;
  sortConfig: SortOptions;
  private paginationChanges$: Subject<{
    paginationConfig: PaginationComponentOptions,
    sortConfig: SortOptions
  }>;

  constructor(
    private collectionDataService: CollectionDataService,
    private searchService: SearchService,
    private metadata: MetadataService,
    private route: ActivatedRoute,
    private router: Router,
    private authService: AuthService,
  ) {
    this.paginationConfig = new PaginationComponentOptions();
    this.paginationConfig.id = 'collection-page-pagination';
    this.paginationConfig.pageSize = 5;
    this.paginationConfig.currentPage = 1;
    this.sortConfig = new SortOptions('dc.date.accessioned', SortDirection.DESC);
  }

  ngOnInit(): void {
    this.collectionRD$ = this.route.data.pipe(
      map((data) => data.dso as RemoteData<Collection>),
      redirectOn4xx(this.router, this.authService),
      take(1)
    );
    this.logoRD$ = this.collectionRD$.pipe(
      map((rd: RemoteData<Collection>) => rd.payload),
      filter((collection: Collection) => hasValue(collection)),
      mergeMap((collection: Collection) => collection.logo)
    );

    this.paginationChanges$ = new BehaviorSubject({
      paginationConfig: this.paginationConfig,
      sortConfig: this.sortConfig
    });

    this.itemRD$ = this.paginationChanges$.pipe(
      switchMap((dto) => this.collectionRD$.pipe(
        getSucceededRemoteData(),
        map((rd) => rd.payload.id),
        switchMap((id: string) => {
          return this.searchService.search(
              new PaginatedSearchOptions({
                scope: id,
                pagination: dto.paginationConfig,
                sort: dto.sortConfig,
                dsoTypes: [DSpaceObjectType.ITEM]
              })).pipe(toDSpaceObjectListRD()) as Observable<RemoteData<PaginatedList<Item>>>;
        }),
        startWith(undefined) // Make sure switching pages shows loading component
        )
      )
    );

    this.route.queryParams.pipe(take(1)).subscribe((params) => {
      this.metadata.processRemoteData(this.collectionRD$);
      this.onPaginationChange(params);
    });
  }

  isNotEmpty(object: any) {
    return isNotEmpty(object);
  }

  onPaginationChange(event) {
    this.paginationConfig.currentPage = +event.page || this.paginationConfig.currentPage;
    this.paginationConfig.pageSize = +event.pageSize || this.paginationConfig.pageSize;
    this.sortConfig.direction = event.sortDirection || this.sortConfig.direction;
    this.sortConfig.field = event.sortField || this.sortConfig.field;

    this.paginationChanges$.next({
      paginationConfig: this.paginationConfig,
      sortConfig: this.sortConfig
    });
  }
}<|MERGE_RESOLUTION|>--- conflicted
+++ resolved
@@ -15,15 +15,11 @@
 import { Collection } from '../core/shared/collection.model';
 import { DSpaceObjectType } from '../core/shared/dspace-object-type.model';
 import { Item } from '../core/shared/item.model';
-<<<<<<< HEAD
-import { getSucceededRemoteData, redirectOn404Or401, toDSpaceObjectListRD } from '../core/shared/operators';
-=======
 import {
   getSucceededRemoteData,
   redirectOn4xx,
   toDSpaceObjectListRD
 } from '../core/shared/operators';
->>>>>>> 32a29c4a
 
 import { fadeIn, fadeInOut } from '../shared/animations/fade';
 import { hasValue, isNotEmpty } from '../shared/empty.util';
