--- conflicted
+++ resolved
@@ -1,11 +1,7 @@
 import { ChangeDetectionStrategy, Component, OnInit } from '@angular/core';
 import { ActivatedRoute, Router } from '@angular/router';
 import { BehaviorSubject, Observable, Subject } from 'rxjs';
-<<<<<<< HEAD
 import { filter, map, mergeMap, startWith, switchMap, take } from 'rxjs/operators';
-=======
-import { filter, flatMap, map, startWith, switchMap, take } from 'rxjs/operators';
->>>>>>> 85303576
 import { PaginatedSearchOptions } from '../shared/search/paginated-search-options.model';
 import { SearchService } from '../core/shared/search/search.service';
 import { SortDirection, SortOptions } from '../core/cache/models/sort-options.model';
@@ -19,11 +15,7 @@
 import { Collection } from '../core/shared/collection.model';
 import { DSpaceObjectType } from '../core/shared/dspace-object-type.model';
 import { Item } from '../core/shared/item.model';
-import {
-  getFirstSucceededRemoteData,
-  redirectOn4xx,
-  toDSpaceObjectListRD
-} from '../core/shared/operators';
+import { getFirstSucceededRemoteData, redirectOn4xx, toDSpaceObjectListRD } from '../core/shared/operators';
 
 import { fadeIn, fadeInOut } from '../shared/animations/fade';
 import { hasValue, isNotEmpty } from '../shared/empty.util';
