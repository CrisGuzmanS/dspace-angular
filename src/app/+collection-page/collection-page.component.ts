import { ChangeDetectionStrategy, Component, OnDestroy, OnInit } from '@angular/core';
import { ActivatedRoute } from '@angular/router';
import { Observable,  Subscription } from 'rxjs';
import { SortDirection, SortOptions } from '../core/cache/models/sort-options.model';
import { CollectionDataService } from '../core/data/collection-data.service';
import { ItemDataService } from '../core/data/item-data.service';
import { PaginatedList } from '../core/data/paginated-list';
import { RemoteData } from '../core/data/remote-data';

import { MetadataService } from '../core/metadata/metadata.service';
import { Bitstream } from '../core/shared/bitstream.model';

import { Collection } from '../core/shared/collection.model';
import { Item } from '../core/shared/item.model';

import { fadeIn, fadeInOut } from '../shared/animations/fade';
import { hasValue, isNotEmpty } from '../shared/empty.util';
import { PaginationComponentOptions } from '../shared/pagination/pagination-component-options.model';
import { combineLatest, filter, first, flatMap, map } from 'rxjs/operators';
import { SearchService } from '../+search-page/search-service/search.service';
import { PaginatedSearchOptions } from '../+search-page/paginated-search-options.model';
import { toDSpaceObjectListRD } from '../core/shared/operators';
import { DSpaceObjectType } from '../core/shared/dspace-object-type.model';

@Component({
  selector: 'ds-collection-page',
  styleUrls: ['./collection-page.component.scss'],
  templateUrl: './collection-page.component.html',
  changeDetection: ChangeDetectionStrategy.OnPush,
  animations: [
    fadeIn,
    fadeInOut
  ]
})
export class CollectionPageComponent implements OnInit, OnDestroy {
  collectionRD$: Observable<RemoteData<Collection>>;
  itemRD$: Observable<RemoteData<PaginatedList<Item>>>;
  logoRD$: Observable<RemoteData<Bitstream>>;
  paginationConfig: PaginationComponentOptions;
  sortConfig: SortOptions;
  private subs: Subscription[] = [];
  private collectionId: string;

  constructor(
    private collectionDataService: CollectionDataService,
    private itemDataService: ItemDataService,
    private metadata: MetadataService,
    private route: ActivatedRoute
  ) {
    this.paginationConfig = new PaginationComponentOptions();
    this.paginationConfig.id = 'collection-page-pagination';
    this.paginationConfig.pageSize = 5;
    this.paginationConfig.currentPage = 1;
    this.sortConfig = new SortOptions('dc.date.accessioned', SortDirection.DESC);
  }

  ngOnInit(): void {
<<<<<<< HEAD
    this.collectionRD$ = this.route.data.map((data) => data.collection).pipe(first());
=======
    this.collectionRD$ = this.route.data.pipe(
      map((data) => data.collection)
    );
>>>>>>> a3b4883e
    this.logoRD$ = this.collectionRD$.pipe(
      map((rd: RemoteData<Collection>) => rd.payload),
      filter((collection: Collection) => hasValue(collection)),
      flatMap((collection: Collection) => collection.logo)
    );
    this.subs.push(
      this.route.queryParams.subscribe((params) => {
        this.metadata.processRemoteData(this.collectionRD$);
        const page = +params.page || this.paginationConfig.currentPage;
        const pageSize = +params.pageSize || this.paginationConfig.pageSize;
        const sortDirection = +params.page || this.sortConfig.direction;
        const pagination = Object.assign({},
          this.paginationConfig,
          { currentPage: page, pageSize: pageSize }
        );
        const sort = Object.assign({},
          this.sortConfig,
          { direction: sortDirection, field: params.sortField }
        );
        this.collectionRD$.subscribe((rd: RemoteData<Collection>) => {
          this.collectionId = rd.payload.id;
          this.updatePage({
            pagination: pagination,
            sort: sort
          });
        });
      })
    );
  }

  updatePage(searchOptions) {
    this.itemRD$ = this.itemDataService.findAll({
      scopeID: this.collectionId,
      currentPage: searchOptions.pagination.currentPage,
      elementsPerPage: searchOptions.pagination.pageSize,
      sort: searchOptions.sort
    });
  }

  ngOnDestroy(): void {
    this.subs.filter((sub) => hasValue(sub)).forEach((sub) => sub.unsubscribe());
  }

  isNotEmpty(object: any) {
    return isNotEmpty(object);
  }

  onPaginationChange(event) {
    this.updatePage({
      pagination: {
        currentPage: event.page,
        pageSize: event.pageSize
      },
      sort: {
        field: event.sortField,
        direction: event.sortDirection
      }
    })
  }
}<|MERGE_RESOLUTION|>--- conflicted
+++ resolved
@@ -55,13 +55,10 @@
   }
 
   ngOnInit(): void {
-<<<<<<< HEAD
-    this.collectionRD$ = this.route.data.map((data) => data.collection).pipe(first());
-=======
     this.collectionRD$ = this.route.data.pipe(
-      map((data) => data.collection)
+      map((data) => data.collection),
+      first()
     );
->>>>>>> a3b4883e
     this.logoRD$ = this.collectionRD$.pipe(
       map((rd: RemoteData<Collection>) => rd.payload),
       filter((collection: Collection) => hasValue(collection)),
