--- conflicted
+++ resolved
@@ -27,12 +27,9 @@
 import { PaginationComponentOptions } from '../shared/pagination/pagination-component-options.model';
 import { AuthService } from '../core/auth/auth.service';
 import {PaginationChangeEvent} from '../shared/pagination/paginationChangeEvent.interface';
-<<<<<<< HEAD
 import { AuthorizationDataService } from '../core/data/feature-authorization/authorization-data.service';
 import { FeatureID } from '../core/data/feature-authorization/feature-id';
-=======
 import { getCollectionPageRoute } from './collection-page-routing-paths';
->>>>>>> 1115c585
 
 @Component({
   selector: 'ds-collection-page',
@@ -56,15 +53,14 @@
   }>;
 
   /**
-<<<<<<< HEAD
    * Whether the current user is a Community admin
    */
   isCollectionAdmin$: Observable<boolean>;
-=======
+
+  /**
    * Route to the community page
    */
   collectionPageRoute$: Observable<string>;
->>>>>>> 1115c585
 
   constructor(
     private collectionDataService: CollectionDataService,
