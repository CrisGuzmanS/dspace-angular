import { NgModule } from '@angular/core';
import { BrowserModule } from '@angular/platform-browser';
import { NoopAnimationsModule } from '@angular/platform-browser/animations';
import { ServerModule } from '@angular/platform-server';
import { RouterModule } from '@angular/router';

import { TranslateLoader, TranslateModule } from '@ngx-translate/core';
<<<<<<< HEAD


=======
>>>>>>> 3a8f7754

import { AppComponent } from '../../app/app.component';

import { AppModule } from '../../app/app.module';
import { DSpaceServerTransferStateModule } from '../transfer-state/dspace-server-transfer-state.module';
import { DSpaceTransferState } from '../transfer-state/dspace-transfer-state.service';

import { TranslateUniversalLoader } from '../translate-universal-loader';
import { CookieService } from '../../app/shared/services/cookie.service';
import { ServerCookieService } from '../../app/shared/services/server-cookie.service';
import { AuthService } from '../../app/core/auth/auth.service';
import { ServerAuthService } from '../../app/core/auth/server-auth.service';

import { Angulartics2GoogleAnalytics } from 'angulartics2/ga';
import { AngularticsMock } from '../../app/shared/mocks/mock-angulartics.service';

export function createTranslateLoader() {
  return new TranslateUniversalLoader('dist/assets/i18n/', '.json');
}

@NgModule({
  bootstrap: [AppComponent],
  imports: [
    BrowserModule.withServerTransition({
      appId: 'dspace-angular'
    }),
    RouterModule.forRoot([], {
      useHash: false
    }),
    NoopAnimationsModule,
    DSpaceServerTransferStateModule,
    TranslateModule.forRoot({
      loader: {
        provide: TranslateLoader,
        useFactory: (createTranslateLoader),
        deps: []
      }
    }),
    ServerModule,
    AppModule
  ],
  providers: [
    {
      provide: Angulartics2GoogleAnalytics,
      useClass: AngularticsMock
    },
    {
      provide: AuthService,
      useClass: ServerAuthService
    },
    {
      provide: CookieService,
      useClass: ServerCookieService
    }
  ]
})
export class ServerAppModule {
  constructor(
    private transferState: DSpaceTransferState,
  ) {
    this.transferState.transfer();
  }
}<|MERGE_RESOLUTION|>--- conflicted
+++ resolved
@@ -5,11 +5,6 @@
 import { RouterModule } from '@angular/router';
 
 import { TranslateLoader, TranslateModule } from '@ngx-translate/core';
-<<<<<<< HEAD
-
-
-=======
->>>>>>> 3a8f7754
 
 import { AppComponent } from '../../app/app.component';
 
