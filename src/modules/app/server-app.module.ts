import { NgModule } from '@angular/core';
import { BrowserModule } from '@angular/platform-browser';
import { NoopAnimationsModule } from '@angular/platform-browser/animations';
import { ServerModule } from '@angular/platform-server';
import { RouterModule } from '@angular/router';

import { TranslateLoader, TranslateModule } from '@ngx-translate/core';
import 'rxjs/add/operator/filter';
import 'rxjs/add/operator/first';

import { AppComponent } from '../../app/app.component';

import { AppModule } from '../../app/app.module';
import { DSpaceServerTransferStateModule } from '../transfer-state/dspace-server-transfer-state.module';
import { DSpaceTransferState } from '../transfer-state/dspace-transfer-state.service';

import { TranslateUniversalLoader } from '../translate-universal-loader';
import { CookieService } from '../../app/shared/services/cookie.service';
import { ServerCookieService } from '../../app/shared/services/server-cookie.service';
import { AuthService } from '../../app/core/auth/auth.service';
import { ServerAuthService } from '../../app/core/auth/server-auth.service';

import { Angulartics2GoogleAnalytics } from 'angulartics2/ga';
import { AngularticsMock } from '../../app/shared/mocks/mock-angulartics.service';

export function createTranslateLoader() {
  return new TranslateUniversalLoader('dist/assets/i18n/', '.json');
}

@NgModule({
  bootstrap: [AppComponent],
  imports: [
    BrowserModule.withServerTransition({
      appId: 'dspace-angular'
    }),
    RouterModule.forRoot([], {
      useHash: false
    }),
    NoopAnimationsModule,
    DSpaceServerTransferStateModule,
    TranslateModule.forRoot({
      loader: {
        provide: TranslateLoader,
        useFactory: (createTranslateLoader),
        deps: []
      }
    }),
    ServerModule,
    AppModule
  ],
  providers: [
<<<<<<< HEAD
    {
      provide: AuthService,
      useClass: ServerAuthService
    },
    {
      provide: CookieService,
      useClass: ServerCookieService
    }
=======
    { provide: Angulartics2GoogleAnalytics, useClass: AngularticsMock }
>>>>>>> 99f8d4f2
  ]
})
export class ServerAppModule {
  constructor(
    private transferState: DSpaceTransferState,
  ) {
    this.transferState.transfer();
  }
}<|MERGE_RESOLUTION|>--- conflicted
+++ resolved
@@ -49,7 +49,7 @@
     AppModule
   ],
   providers: [
-<<<<<<< HEAD
+    { provide: Angulartics2GoogleAnalytics, useClass: AngularticsMock },
     {
       provide: AuthService,
       useClass: ServerAuthService
@@ -58,9 +58,6 @@
       provide: CookieService,
       useClass: ServerCookieService
     }
-=======
-    { provide: Angulartics2GoogleAnalytics, useClass: AngularticsMock }
->>>>>>> 99f8d4f2
   ]
 })
 export class ServerAppModule {
