html {
  position: relative;
  min-height: 100%;
}

body {
  overflow-x: hidden;
}

// Sticky Footer
.outer-wrapper {
  display: flex;
  margin: 0;
}

.inner-wrapper {
  flex: 1 1 auto;
  flex-flow: column nowrap;
  display: flex;
  min-height: 100vh;
  flex-direction: column;
  width: 100%;
  position: relative;
}

.main-content {
  z-index: var(--ds-main-z-index);
  flex: 1 1 100%;
  margin-top: var(--ds-content-spacing);
  margin-bottom: var(--ds-content-spacing);
}

.alert.hide {
  padding: 0;
  margin: 0;
}

ds-admin-sidebar {
  position: fixed;
  z-index: var(--ds-sidebar-z-index);
}

.sticky-top {
  z-index: 0;
}

.media-viewer
  .change-gallery
  .ngx-gallery
  ngx-gallery-preview.ngx-gallery-active {
  right: 0;
  left: auto;
  width: calc(100% - 53px);
}

.ds-submission-reorder-dragging {
  .ds-hint,
  button {
    display: none;
  }
}

ngb-modal-backdrop {
  // ng-bootsrap animates opacity, causing the fully opaque background to flash briefly before the transition starts
  // animating background-color between transparent & a RGBA color instead looks smoother
  &.fade {
    opacity: 1 !important;
    background-color: transparent;
    transition: background-color 0.15s linear;

    &.show {
      background-color: rgba(0, 0, 0, 0.5);
    }
  }
}

.dont-break-out {
  /* These are technically the same, but use both */
  overflow-wrap: break-word;
  word-wrap: break-word;

  -ms-word-break: break-all;
  /* This is the dangerous one in WebKit, as it breaks things wherever */
  word-break: break-all;
  /* Instead use this non-standard one: */
  word-break: break-word;

  /* Adds a hyphen where the word breaks, if supported (No Blink) */
  -ms-hyphens: auto;
  -moz-hyphens: auto;
  -webkit-hyphens: auto;
  hyphens: auto;

}

<<<<<<< HEAD
.preserve-line-breaks {
  white-space: pre-line;
=======
.researcher-profile-switch button:focus{
  outline: none !important;
}
.researcher-profile-switch .switch.checked{
  color: #fff;
}

/* Replicate default spacing look ~ preserveWhitespace=true
   To be used e.g. on a div containing buttons that should have a bit of spacing in between
 */
.space-children-mr > :not(:last-child) {
  margin-right: var(--ds-gap);
}

/* Complement .space-children-mr when spaced elements are not on the same level */
.mr-gap {
  margin-right: var(--ds-gap);
}

.ml-gap {
  margin-left: var(--ds-gap);
}

.custom-accordion .card-header button {
  -webkit-box-shadow: none!important;
  box-shadow: none!important;
  width: 100%;
}
.custom-accordion .card:first-of-type {
  border-bottom: var(--bs-card-border-width) solid var(--bs-card-border-color) !important;
  border-bottom-left-radius: var(--bs-card-border-radius) !important;
  border-bottom-right-radius: var(--bs-card-border-radius) !important;
}

ds-dynamic-form-control-container.d-none {
  /* Ensures that form-control containers hidden and disabled by type binding collapse and let other fields in
     the same row expand accordingly
   */
  visibility: collapse;
}

/* Used for dso administrative functionality */
.btn-dark {
  background-color: var(--ds-admin-sidebar-bg);
>>>>>>> 001d6dc2
}<|MERGE_RESOLUTION|>--- conflicted
+++ resolved
@@ -93,10 +93,6 @@
 
 }
 
-<<<<<<< HEAD
-.preserve-line-breaks {
-  white-space: pre-line;
-=======
 .researcher-profile-switch button:focus{
   outline: none !important;
 }
@@ -141,5 +137,8 @@
 /* Used for dso administrative functionality */
 .btn-dark {
   background-color: var(--ds-admin-sidebar-bg);
->>>>>>> 001d6dc2
+}
+
+.preserve-line-breaks {
+  white-space: pre-line;
 }