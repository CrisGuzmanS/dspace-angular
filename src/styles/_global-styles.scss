html {
  position: relative;
  min-height: 100%;
}

body {
  overflow-x: hidden;
}

// Sticky Footer
.outer-wrapper {
  display: flex;
  margin: 0;
}

.inner-wrapper {
  flex: 1 1 auto;
  flex-flow: column nowrap;
  display: flex;
  min-height: 100vh;
  flex-direction: column;
  width: 100%;
  position: relative;
}

.main-content {
  z-index: var(--ds-main-z-index);
  flex: 1 1 100%;
  margin-top: var(--ds-content-spacing);
  margin-bottom: var(--ds-content-spacing);
}

.alert.hide {
  padding: 0;
  margin: 0;
}

ds-admin-sidebar {
  position: fixed;
  z-index: var(--ds-sidebar-z-index);
}

.sticky-top {
  z-index: 0;
}

.media-viewer
  .change-gallery
  .ngx-gallery
  ngx-gallery-preview.ngx-gallery-active {
  right: 0;
  left: auto;
  width: calc(100% - 53px);
}

.ds-submission-reorder-dragging {
  .ds-hint,
  button {
    display: none;
  }
}

ngb-modal-backdrop {
  // ng-bootsrap animates opacity, causing the fully opaque background to flash briefly before the transition starts
  // animating background-color between transparent & a RGBA color instead looks smoother
  &.fade {
    opacity: 1 !important;
    background-color: transparent;
    transition: background-color 0.15s linear;

    &.show {
      background-color: rgba(0, 0, 0, 0.5);
    }
  }
}

.dont-break-out {
  /* These are technically the same, but use both */
  overflow-wrap: break-word;
  word-wrap: break-word;

  -ms-word-break: break-all;
  /* This is the dangerous one in WebKit, as it breaks things wherever */
  word-break: break-all;
  /* Instead use this non-standard one: */
  word-break: break-word;

  /* Adds a hyphen where the word breaks, if supported (No Blink) */
  -ms-hyphens: auto;
  -moz-hyphens: auto;
  -webkit-hyphens: auto;
  hyphens: auto;

}

<<<<<<< HEAD
.researcher-profile-switch button:focus{
  outline: none !important;
}
.researcher-profile-switch .switch.checked{
  color: #fff;
}

/* Replicate default spacing look ~ preserveWhitespace=true
   To be used e.g. on a div containing buttons that should have a bit of spacing in between
 */
.space-children-mr > :not(:last-child) {
  margin-right: var(--ds-gap);
}

/* Complement .space-children-mr when spaced elements are not on the same level */
.mr-gap {
  margin-right: var(--ds-gap);
}

.ml-gap {
  margin-left: var(--ds-gap);
}

.custom-accordion .card-header button {
  -webkit-box-shadow: none!important;
  box-shadow: none!important;
  width: 100%;
}
.custom-accordion .card:first-of-type {
  border-bottom: var(--bs-card-border-width) solid var(--bs-card-border-color) !important;
  border-bottom-left-radius: var(--bs-card-border-radius) !important;
  border-bottom-right-radius: var(--bs-card-border-radius) !important;
}

ds-dynamic-form-control-container.d-none {
  /* Ensures that form-control containers hidden and disabled by type binding collapse and let other fields in
     the same row expand accordingly
   */
  visibility: collapse;
}

/* Used for dso administrative functionality */
.btn-dark {
  background-color: var(--ds-admin-sidebar-bg);
}

.preserve-line-breaks {
  white-space: pre-line;
}

/* Thumbnail styles */
.hide-placeholder-text {
  .thumbnail-placeholder {
    color: transparent !important;
  }
}

/* Used to hide the thumbnail column in modals. */
.hide-modal-thumbnail-column {
  .modal-body ds-listable-object-component-loader div.row > div:first-child {
    display: none;
  }
  .modal-body ds-listable-object-component-loader div.row > div:nth-child(2) {
    flex: 0 0 100%;
    max-width: 100%;
  }
}

/* The font sizes used in "no thumbnail" placeholder */
.thumb-font-0 {
  .thumbnail-placeholder {
    @media screen and (max-width: map-get($grid-breakpoints, lg)) {
      font-size: 0.7rem;
      padding: 0.2rem;
    }
    @media screen and (max-width: map-get($grid-breakpoints, sm)) {
      font-size: 0.6rem;
      padding: 0.1rem;
    }
    font-size: 0.4rem;
    padding: 0.1rem;
  }
}
.thumb-font-1 {
  .thumbnail-placeholder {
    @media screen and (max-width: map-get($grid-breakpoints, sm)) {
      font-size: 0.9rem;
      padding: 0.1rem;
    }
    @media screen and (max-width: 950px) {
      font-size: 0.4rem;
      padding: 0.1rem;
    }
    font-size: 0.5rem;
    padding: 0.125rem;
  }
}
.thumb-font-2 {
  .thumbnail-placeholder {
    font-size: 0.9rem;
    padding: 0.125rem;
  }
}
.thumb-font-3 {
  .thumbnail-placeholder {
    font-size: 1.25rem;
    padding: 0.5rem;
  }
}

=======
.visually-hidden {
  position: absolute !important;
  width: 1px !important;
  height: 1px !important;
  padding: 0 !important;
  margin: -1px !important;
  overflow: hidden !important;
  clip: rect(0, 0, 0, 0) !important;
  white-space: nowrap !important;
  border: 0 !important;
}
>>>>>>> 47f05bf1
<|MERGE_RESOLUTION|>--- conflicted
+++ resolved
@@ -93,7 +93,6 @@
 
 }
 
-<<<<<<< HEAD
 .researcher-profile-switch button:focus{
   outline: none !important;
 }
@@ -204,7 +203,8 @@
   }
 }
 
-=======
+
+
 .visually-hidden {
   position: absolute !important;
   width: 1px !important;
@@ -215,5 +215,4 @@
   clip: rect(0, 0, 0, 0) !important;
   white-space: nowrap !important;
   border: 0 !important;
-}
->>>>>>> 47f05bf1
+}