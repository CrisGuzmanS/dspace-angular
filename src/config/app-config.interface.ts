import { InjectionToken } from '@angular/core';
import { makeStateKey } from '@angular/platform-browser';
import { Config } from './config.interface';
import { ServerConfig } from './server-config.interface';
import { CacheConfig } from './cache-config.interface';
import { INotificationBoardOptions } from './notifications-config.interfaces';
import { SubmissionConfig } from './submission-config.interface';
import { FormConfig } from './form-config.interfaces';
import { LangConfig } from './lang-config.interface';
import { ItemConfig } from './item-config.interface';
import { CollectionPageConfig } from './collection-page-config.interface';
import { ThemeConfig } from './theme.model';
import { AuthConfig } from './auth-config.interfaces';
import { UIServerConfig } from './ui-server-config.interface';
import { MediaViewerConfig } from './media-viewer-config.interface';
import { BrowseByConfig } from './browse-by-config.interface';
import { BundleConfig } from './bundle-config.interface';
import { ActuatorsConfig } from './actuators.config';
import { InfoConfig } from './info-config.interface';
import { CommunityListConfig } from './community-list-config.interface';
import { HomeConfig } from './homepage-config.interface';

interface AppConfig extends Config {
  ui: UIServerConfig;
  rest: ServerConfig;
  production: boolean;
  cache: CacheConfig;
  auth?: AuthConfig;
  form: FormConfig;
  notifications: INotificationBoardOptions;
  submission: SubmissionConfig;
  debug: boolean;
  defaultLanguage: string;
  languages: LangConfig[];
  browseBy: BrowseByConfig;
  communityList: CommunityListConfig;
  homePage: HomeConfig;
  item: ItemConfig;
  collection: CollectionPageConfig;
  themes: ThemeConfig[];
  mediaViewer: MediaViewerConfig;
<<<<<<< HEAD
  enableMarkdown: boolean;
  enableMathjax: boolean;
=======
  bundle: BundleConfig;
  actuators: ActuatorsConfig
  info: InfoConfig;
>>>>>>> 001d6dc2
}

/**
 * Injection token for the app configuration.
 * Provided in {@link InitService.providers}.
 */
const APP_CONFIG = new InjectionToken<AppConfig>('APP_CONFIG');

const APP_CONFIG_STATE = makeStateKey('APP_CONFIG_STATE');

export {
  AppConfig,
  APP_CONFIG,
  APP_CONFIG_STATE
};<|MERGE_RESOLUTION|>--- conflicted
+++ resolved
@@ -39,14 +39,11 @@
   collection: CollectionPageConfig;
   themes: ThemeConfig[];
   mediaViewer: MediaViewerConfig;
-<<<<<<< HEAD
-  enableMarkdown: boolean;
-  enableMathjax: boolean;
-=======
   bundle: BundleConfig;
   actuators: ActuatorsConfig
   info: InfoConfig;
->>>>>>> 001d6dc2
+  enableMarkdown: boolean;
+  enableMathjax: boolean;
 }
 
 /**
