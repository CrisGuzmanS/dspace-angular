import { InjectionToken } from '@angular/core';
import { makeStateKey } from '@angular/platform-browser';
import { Config } from './config.interface';
import { ServerConfig } from './server-config.interface';
import { CacheConfig } from './cache-config.interface';
import { INotificationBoardOptions } from './notifications-config.interfaces';
import { SubmissionConfig } from './submission-config.interface';
import { FormConfig } from './form-config.interfaces';
import { LangConfig } from './lang-config.interface';
import { ItemConfig } from './item-config.interface';
import { CollectionPageConfig } from './collection-page-config.interface';
import { ThemeConfig } from './theme.model';
import { AuthConfig } from './auth-config.interfaces';
import { UIServerConfig } from './ui-server-config.interface';
import { MediaViewerConfig } from './media-viewer-config.interface';
import { BrowseByConfig } from './browse-by-config.interface';
import { BundleConfig } from './bundle-config.interface';
import { ActuatorsConfig } from './actuators.config';
import { InfoConfig } from './info-config.interface';
import { CommunityListConfig } from './community-list-config.interface';
import { HomeConfig } from './homepage-config.interface';
import { MarkdownConfig } from './markdown-config.interface';
<<<<<<< HEAD
import { DiscoverySortConfig } from './discovery-sort.config';
=======
import { FilterVocabularyConfig } from './filter-vocabulary-config';
>>>>>>> a3e99b6a

interface AppConfig extends Config {
  ui: UIServerConfig;
  rest: ServerConfig;
  production: boolean;
  cache: CacheConfig;
  auth?: AuthConfig;
  form: FormConfig;
  notifications: INotificationBoardOptions;
  submission: SubmissionConfig;
  debug: boolean;
  defaultLanguage: string;
  languages: LangConfig[];
  browseBy: BrowseByConfig;
  communityList: CommunityListConfig;
  homePage: HomeConfig;
  item: ItemConfig;
  collection: CollectionPageConfig;
  themes: ThemeConfig[];
  mediaViewer: MediaViewerConfig;
  bundle: BundleConfig;
  actuators: ActuatorsConfig
  info: InfoConfig;
  markdown: MarkdownConfig;
<<<<<<< HEAD
  collectionSelectionSort: DiscoverySortConfig;
=======
  vocabularies: FilterVocabularyConfig[];
>>>>>>> a3e99b6a
}

/**
 * Injection token for the app configuration.
 * Provided in {@link InitService.providers}.
 */
const APP_CONFIG = new InjectionToken<AppConfig>('APP_CONFIG');

const APP_CONFIG_STATE = makeStateKey('APP_CONFIG_STATE');

export {
  AppConfig,
  APP_CONFIG,
  APP_CONFIG_STATE
};<|MERGE_RESOLUTION|>--- conflicted
+++ resolved
@@ -20,11 +20,8 @@
 import { CommunityListConfig } from './community-list-config.interface';
 import { HomeConfig } from './homepage-config.interface';
 import { MarkdownConfig } from './markdown-config.interface';
-<<<<<<< HEAD
+import { FilterVocabularyConfig } from './filter-vocabulary-config';
 import { DiscoverySortConfig } from './discovery-sort.config';
-=======
-import { FilterVocabularyConfig } from './filter-vocabulary-config';
->>>>>>> a3e99b6a
 
 interface AppConfig extends Config {
   ui: UIServerConfig;
@@ -49,11 +46,8 @@
   actuators: ActuatorsConfig
   info: InfoConfig;
   markdown: MarkdownConfig;
-<<<<<<< HEAD
+  vocabularies: FilterVocabularyConfig[];
   collectionSelectionSort: DiscoverySortConfig;
-=======
-  vocabularies: FilterVocabularyConfig[];
->>>>>>> a3e99b6a
 }
 
 /**
