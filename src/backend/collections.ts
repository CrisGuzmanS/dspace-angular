<<<<<<< HEAD
export const COLLECTIONS = {
  "collections": [
    {
      "_links": {
        "self": { "href": "/collections/5179" },
        "items": [
          { "href": "/items/8871" },
          { "href": "/items/9978" }
        ]
=======
export const COLLECTIONS = [
  {
    "_links": {
      "self": { "href": "/collections/5179" },
      "items": [
        { "href": "/items/8871" },
        { "href": "/items/9978" }
      ],
      "logo": { "href": "/bitstreams/4688" }
    },
    "id": "5179",
    "uuid": "9e32a2e2-6b91-4236-a361-995ccdc14c60",
    "type": "collection",
    "name": "A Test Collection",
    "handle": "123456789/5179",
    "metadata": [
      {
        "key": "dc.rights",
        "value": "<p>© 2005-2016 JOHN DOE SOME RIGHTS RESERVED</p>",
        "language": null
      },
      {
        "key": "dc.description",
        "value": "<p class='lead'>An introductory text dolor sit amet, consectetur adipiscing elit. Duis laoreet lorem erat, eget auctor est ultrices quis. Nullam ac tincidunt quam. In nec nisl odio. In egestas aliquam tincidunt.</p>\r\n<p>Integer vitae diam id dolor pharetra dignissim in sed enim. Vivamus pulvinar tristique sem a iaculis. Aenean ultricies dui vel facilisis laoreet. Integer porta erat eu ultrices rhoncus. Sed condimentum malesuada ex sit amet ullamcorper. Morbi a ipsum dolor. Vivamus interdum eget lacus ut fermentum.</p>",
        "language": null
      },
      {
        "key": "dc.description.abstract",
        "value": "A collection for testing purposes",
        "language": null
>>>>>>> d4b7f5f9
      },
      "id": "5179",
      "uuid": "9e32a2e2-6b91-4236-a361-995ccdc14c60",
      "type": "collection",
      "name": "A Test Collection",
      "handle": "123456789/5179",
      "metadata": [
        {
          "key": "dc.rights",
          "value": "<p>© 2005-2016 JOHN DOE SOME RIGHTS RESERVED</p>",
          "language": null
        },
        {
          "key": "dc.description",
          "value": "<p class='lead'>An introductory text dolor sit amet, consectetur adipiscing elit. Duis laoreet lorem erat, eget auctor est ultrices quis. Nullam ac tincidunt quam. In nec nisl odio. In egestas aliquam tincidunt.</p>\r\n<p>Integer vitae diam id dolor pharetra dignissim in sed enim. Vivamus pulvinar tristique sem a iaculis. Aenean ultricies dui vel facilisis laoreet. Integer porta erat eu ultrices rhoncus. Sed condimentum malesuada ex sit amet ullamcorper. Morbi a ipsum dolor. Vivamus interdum eget lacus ut fermentum.</p>",
          "language": null
        },
        {
          "key": "dc.description.abstract",
          "value": "A collection for testing purposes",
          "language": null
        },
        {
          "key": "dc.description.tableofcontents",
          "value": "<p>Some news sed condimentum malesuada ex sit amet ullamcorper. Morbi a ipsum dolor. Vivamus interdum eget lacus ut fermentum. Donec sed ultricies erat, nec sollicitudin mauris. Duis varius nulla quis quam vulputate, at hendrerit turpis rutrum. Integer nec facilisis sapien. Fusce fringilla malesuada lectus id pulvinar. Vestibulum ante ipsum primis in faucibus orci luctus et ultrices posuere cubilia Curae</p>",
          "language": null
        }
      ]
    },
    {
      "_links": {
        "self": { "href": "/collections/6547" },
        "items": [
          { "href": "/items/8871" },
          { "href": "/items/9978" }
        ]
      },
      "id": "6547",
      "uuid": "598ce822-c357-46f3-ab70-63724d02d6ad",
      "type": "collection",
      "name": "Another Test Collection",
      "handle": "123456789/6547",
      "metadata": [
        {
          "key": "dc.rights",
          "value": "<p>© 2005-2016 JOHN DOE SOME RIGHTS RESERVED</p>",
          "language": null
        },
        {
          "key": "dc.description",
          "value": "<p class='lead'>Another introductory text dolor sit amet, consectetur adipiscing elit. Duis laoreet lorem erat, eget auctor est ultrices quis. Nullam ac tincidunt quam. In nec nisl odio. In egestas aliquam tincidunt.</p>\r\n<p>Integer vitae diam id dolor pharetra dignissim in sed enim. Vivamus pulvinar tristique sem a iaculis. Aenean ultricies dui vel facilisis laoreet. Integer porta erat eu ultrices rhoncus. Sed condimentum malesuada ex sit amet ullamcorper. Morbi a ipsum dolor. Vivamus interdum eget lacus ut fermentum.</p>",
          "language": null
        },
        {
          "key": "dc.description.abstract",
          "value": "Another collection for testing purposes",
          "language": null
        },
        {
          "key": "dc.description.tableofcontents",
          "value": "<p>Some more news sed condimentum malesuada ex sit amet ullamcorper. Morbi a ipsum dolor. Vivamus interdum eget lacus ut fermentum. Donec sed ultricies erat, nec sollicitudin mauris. Duis varius nulla quis quam vulputate, at hendrerit turpis rutrum. Integer nec facilisis sapien. Fusce fringilla malesuada lectus id pulvinar. Vestibulum ante ipsum primis in faucibus orci luctus et ultrices posuere cubilia Curae</p>",
          "language": null
        }
      ]
    }
  ]
};<|MERGE_RESOLUTION|>--- conflicted
+++ resolved
@@ -1,4 +1,3 @@
-<<<<<<< HEAD
 export const COLLECTIONS = {
   "collections": [
     {
@@ -7,39 +6,8 @@
         "items": [
           { "href": "/items/8871" },
           { "href": "/items/9978" }
-        ]
-=======
-export const COLLECTIONS = [
-  {
-    "_links": {
-      "self": { "href": "/collections/5179" },
-      "items": [
-        { "href": "/items/8871" },
-        { "href": "/items/9978" }
-      ],
-      "logo": { "href": "/bitstreams/4688" }
-    },
-    "id": "5179",
-    "uuid": "9e32a2e2-6b91-4236-a361-995ccdc14c60",
-    "type": "collection",
-    "name": "A Test Collection",
-    "handle": "123456789/5179",
-    "metadata": [
-      {
-        "key": "dc.rights",
-        "value": "<p>© 2005-2016 JOHN DOE SOME RIGHTS RESERVED</p>",
-        "language": null
-      },
-      {
-        "key": "dc.description",
-        "value": "<p class='lead'>An introductory text dolor sit amet, consectetur adipiscing elit. Duis laoreet lorem erat, eget auctor est ultrices quis. Nullam ac tincidunt quam. In nec nisl odio. In egestas aliquam tincidunt.</p>\r\n<p>Integer vitae diam id dolor pharetra dignissim in sed enim. Vivamus pulvinar tristique sem a iaculis. Aenean ultricies dui vel facilisis laoreet. Integer porta erat eu ultrices rhoncus. Sed condimentum malesuada ex sit amet ullamcorper. Morbi a ipsum dolor. Vivamus interdum eget lacus ut fermentum.</p>",
-        "language": null
-      },
-      {
-        "key": "dc.description.abstract",
-        "value": "A collection for testing purposes",
-        "language": null
->>>>>>> d4b7f5f9
+        ],
+        "logo": { "href": "/bitstreams/4688" }
       },
       "id": "5179",
       "uuid": "9e32a2e2-6b91-4236-a361-995ccdc14c60",
