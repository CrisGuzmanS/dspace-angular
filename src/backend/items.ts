export const ITEMS = {
  "items": [
    {
      "_links": {
        "self": {
          "href": "/items/8871"
        },
        "parents": [
          {
            "href": "/collections/5179"
          },
          {
            "href": "/collections/6547"
          }
        ],
        "bundles": [
          {
            "href": "/bundles/2355"
          },
          // {
          //   "href": "/bundles/5687"
          // }
        ]
      },
      "id": "8871",
      "uuid": "21539b1d-9ef1-4eda-9c77-49565b5bfb78",
      "type": "item",
      "name": "Do Open-Access Articles Have a Greater Research Impact?",
      "handle": "123456789/8871",
      "lastModified": "2016-10-14 10:41:12.886",
      "isArchived": true,
      "isWithdrawn": false,
      "metadata": [
        {
          "key": "dc.contributor.author",
          "value": "Antelman, Kristin",
          "language": "en"
        },
        {
          "key": "dc.date.accessioned",
          "value": "2016-10-14T10:41:13Z",
          "language": null
        },
        {
          "key": "dc.date.available",
          "value": "2016-10-14T10:41:13Z",
          "language": null
        },
        {
          "key": "dc.date.issued",
          "value": "2004-09-01",
          "language": "en"
        },
        {
          "key": "dc.identifier.uri",
          "value": "http://hdl.handle.net/123456789/8871",
          "language": null
        },
        {
          "key": "dc.description.abstract",
          "value": "Although many authors believe that their work has a greater research impact if it is freely available, studies to demonstrate that impact are few. This study looks at articles in four disciplines at varying stages of adoption of open access—philosophy, political science, electrical and electronic engineering and mathematics—to see whether they have a greater impact as measured by citations in the ISI Web of Science database when their authors make them freely available on the Internet. The finding is that, across all four disciplines, freely available articles do have a greater research impact. Shedding light on this category of open access reveals that scholars in diverse disciplines are adopting open-access practices and being rewarded for it.",
          "language": "en"
        },
        {
          "key": "dc.publisher",
          "value": "College & Research Libraries News",
          "language": "en"
        },
        {
          "key": "dc.subject",
          "value": "Publishing",
          "language": "en"
        },
        {
          "key": "dc.subject",
          "value": "Intellectual Property",
          "language": "en"
        },
        {
          "key": "dc.subject",
          "value": "Open Access",
          "language": "en"
        },
        {
          "key": "dc.title",
          "value": "Do Open-Access Articles Have a Greater Research Impact?",
          "language": "en"
        },
        {
          "key": "dc.type",
          "value": "(not specified)",
          "language": "en"
        }
      ],
      "_embedded": {
        "parents": [
<<<<<<< HEAD
          {
            "_links": {
              "self": { "href": "/collections/5179" },
              "items": [
                { "href": "/items/8871" },
                { "href": "/items/9978" }
              ]
            },
            "id": "5179",
            "uuid": "9e32a2e2-6b91-4236-a361-995ccdc14c60",
            "type": "collection",
            "name": "A Test Collection",
            "handle": "123456789/5179",
          },
=======

>>>>>>> 3d4de8a5
          {
            "_links": {
              "self": { "href": "/collections/6547" },
              "items": [
                { "href": "/items/8871" },
                { "href": "/items/9978" }
              ]
            },
            "id": "6547",
            "uuid": "598ce822-c357-46f3-ab70-63724d02d6ad",
            "type": "collection",
            "name": "Another Test Collection",
            "handle": "123456789/6547",
          }
        ],
        "bundles": [
          {
            "_links": {
              "self": { "href": "/bundles/2355" },
              "items": [
                { "href": "/items/8871" }
              ],
              "bitstreams": [
                { "href": "/bitstreams/3678" },
              ],
              "primaryBitstream": { "href": "/bitstreams/3678" }
            },
            "id": "2355",
            "uuid": "35e0606d-5e18-4f9c-aa61-74fc751cc3f9",
            "type": "bundle",
            "name": "ORIGINAL",
            "metadata": [
              { "key": "dc.title", "value": "ORIGINAL", "language": "en" }
            ],
            "_embedded": {
              "bitstreams": [
                {
                  "_links": {
                    "self": { "href": "/bitstreams/3678" },
                    "bundle": { "href": "/bundles/35e0606d-5e18-4f9c-aa61-74fc751cc3f9" },
                    "retrieve": { "href": "/bitstreams/43c57c2b-206f-4645-8c8f-5f10c84b09fa/retrieve" }
                  },
                  "id": "3678",
                  "uuid": "43c57c2b-206f-4645-8c8f-5f10c84b09fa",
                  "type": "bitstream",
                  "name": "do_open_access_CRL.pdf",
                  "size": 636626,
                  "checksum": {
                    "value": "063dfbbbac873aa3fca479b878eccff3",
                    "algorithm": "MD5"
                  },
                  "metadata": [
                    { "key": "dc.title", "value": "do_open_access_CRL.pdf", "language": null },
                    { "key": "dc.description", "value": "Conference Paper", "language": "en" }
                  ],
                  "format": "Adobe PDF",
                  "mimetype": "application/pdf"
                }
              ]
            }
          }
        ]
      }
    },
    {
      "_links": {
        "self": {
          "href": "/items/9978"
        },
        "parents": [
          {
            "href": "/collections/5179"
          },
          {
            "href": "/collections/6547"
          }
        ],
        "bundles": [
          {
            "href": "/bundles/2355"
          },
          // {
          //   "href": "/bundles/5687"
          // }
        ]
      },
      "id": "9978",
      "uuid": "be8325f7-243b-49f4-8a4b-df2b793ff3b5",
      "type": "item",
      "name": "Another Test Item",
      "handle": "123456789/9978",
      "lastModified": "2016-05-27 03:00:20.063",
      "isArchived": true,
      "isWithdrawn": false,
      "metadata": [
        {
          "key": "dc.contributor.author",
          "value": "John Doe",
          "language": "en"
        },
        {
          "key": "dc.date.accessioned",
          "value": "2016-05-27T07:45:04Z",
          "language": null
        },
        {
          "key": "dc.date.available",
          "value": "2016-05-27T07:45:04Z",
          "language": null
        },
        {
          "key": "dc.date.issued",
          "value": "2016-05-27",
          "language": "en"
        },
        {
          "key": "dc.identifier.uri",
          "value": "http://hdl.handle.net/123456789/9978",
          "language": null
        },
        {
          "key": "dc.description.abstract",
          "value": "Lorem ipsum dolor sit amet, consectetur adipiscing elit. Maecenas lacus velit, lacinia eu ultrices nec, auctor in sem. Donec interdum convallis ornare. Aliquam et tortor risus. Praesent ut feugiat eros, eu consequat nibh. Morbi id quam eu mi pellentesque consequat vel vitae sem. Praesent sed velit ullamcorper, efficitur odio non, aliquet urna. Cum sociis natoque penatibus et magnis dis parturient montes, nascetur ridiculus mus. Pellentesque eu placerat urna. Interdum et malesuada fames ac ante ipsum primis in faucibus. Nulla non aliquet mauris. Nulla quis posuere lorem. Pellentesque tempus maximus ipsum ac pretium. Nunc hendrerit tempus sem, vitae luctus erat consectetur vestibulum. Nulla sodales felis in dictum sagittis.\n\nNullam porta magna quis magna vulputate elementum. Pellentesque dictum lorem id nisl tincidunt condimentum. Sed est dolor, dapibus sit amet augue at, malesuada cursus quam. Pellentesque elit felis, malesuada dictum congue tristique, iaculis euismod ligula. Donec dignissim dolor eu lacus pulvinar porttitor. Sed quis semper augue, dictum sollicitudin eros. \n\nMauris congue lectus at turpis viverra scelerisque. Praesent at urna rhoncus, condimentum odio ac, sagittis libero. Nulla aliquam ornare bibendum. Duis quis ornare urna. Suspendisse semper tincidunt neque nec consequat. Sed enim diam, mollis eu neque vitae, lacinia varius risus. Fusce nec sem tempor, efficitur lectus sed, porta sem. Pellentesque sollicitudin ut dui vitae malesuada.",
          "language": "en"
        },
        {
          "key": "dc.title",
          "value": "Another Test Item",
          "language": "en"
        },
        {
          "key": "dc.type",
          "value": "(not specified)",
          "language": "en"
        }
      ],
      "_embedded": {
        "parents": [
          {
            "_links": {
              "self": { "href": "/collections/5179" },
              "items": [
                { "href": "/items/8871" },
                { "href": "/items/9978" }
              ]
            },
            "id": "5179",
            "uuid": "9e32a2e2-6b91-4236-a361-995ccdc14c60",
            "type": "collection",
            "name": "A Test Collection",
            "handle": "123456789/5179",
          },
          {
            "_links": {
              "self": { "href": "/collections/6547" },
              "items": [
                { "href": "/items/8871" },
                { "href": "/items/9978" }
              ]
            },
            "id": "6547",
            "uuid": "598ce822-c357-46f3-ab70-63724d02d6ad",
            "type": "collection",
            "name": "Another Test Collection",
            "handle": "123456789/6547",
          }
        ]
      }
    }
  ]
};<|MERGE_RESOLUTION|>--- conflicted
+++ resolved
@@ -94,24 +94,7 @@
       ],
       "_embedded": {
         "parents": [
-<<<<<<< HEAD
-          {
-            "_links": {
-              "self": { "href": "/collections/5179" },
-              "items": [
-                { "href": "/items/8871" },
-                { "href": "/items/9978" }
-              ]
-            },
-            "id": "5179",
-            "uuid": "9e32a2e2-6b91-4236-a361-995ccdc14c60",
-            "type": "collection",
-            "name": "A Test Collection",
-            "handle": "123456789/5179",
-          },
-=======
 
->>>>>>> 3d4de8a5
           {
             "_links": {
               "self": { "href": "/collections/6547" },
