--- conflicted
+++ resolved
@@ -192,39 +192,33 @@
       undoTimeout: 10000 // 10 seconds
     }
   },
-<<<<<<< HEAD
-  theme: {
-    name: 'default',
-  },
+  themes: [
+    {
+      name: 'full-item-page-theme',
+      regex: 'items/aa6c6c83-3a83-4953-95d1-2bc2e67854d2/full'
+    },
+    {
+      name: 'error-theme',
+      regex: 'collections/aaaa.*'
+    },
+    {
+      name: 'handle-theme',
+      handle: '10673/1233'
+    },
+    {
+      name: 'regex-theme',
+      regex: 'collections\/e8043bc2.*'
+    },
+    {
+      name: 'uuid-theme',
+      uuid: '0958c910-2037-42a9-81c7-dca80e3892b4'
+    },
+    {
+      name: 'base',
+    },
+  ],
   mediaViewer: {
     image: true,
     video: true
   },
-=======
-  themes: [
-    {
-      name: 'full-item-page-theme',
-      regex: 'items/aa6c6c83-3a83-4953-95d1-2bc2e67854d2/full'
-    },
-    {
-      name: 'error-theme',
-      regex: 'collections/aaaa.*'
-    },
-    {
-      name: 'handle-theme',
-      handle: '10673/1233'
-    },
-    {
-      name: 'regex-theme',
-      regex: 'collections\/e8043bc2.*'
-    },
-    {
-      name: 'uuid-theme',
-      uuid: '0958c910-2037-42a9-81c7-dca80e3892b4'
-    },
-    {
-      name: 'base',
-    },
-  ],
->>>>>>> d7daaf41
 };