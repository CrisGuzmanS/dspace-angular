// This configuration is only used for unit tests, end-to-end tests use environment.production.ts
import { BuildConfig } from 'src/config/build-config.interface';
import { RestRequestMethod } from '../app/core/data/rest-request-method';
import { NotificationAnimationsType } from '../app/shared/notifications/models/notification-animations-type';

export const environment: BuildConfig = {
  production: false,

  // Angular Universal settings
  universal: {
    preboot: true,
    async: true,
    time: false
  },

  // Angular Universal server settings.
  ui: {
    ssl: false,
    host: 'dspace.com',
    port: 80,
    // NOTE: Space is capitalized because 'namespace' is a reserved string in TypeScript
    nameSpace: '/angular-dspace',
    baseUrl: 'http://dspace.com/angular-dspace',
    // The rateLimiter settings limit each IP to a 'max' of 500 requests per 'windowMs' (1 minute).
    rateLimiter: {
      windowMs: 1 * 60 * 1000, // 1 minute
      max: 500 // limit each IP to 500 requests per windowMs
    }
  },

  // The REST API server settings.
  rest: {
    ssl: true,
    host: 'rest.com',
    port: 443,
    // NOTE: Space is capitalized because 'namespace' is a reserved string in TypeScript
    nameSpace: '/api',
    baseUrl: 'https://rest.com/api'
  },

  actuators: {
    endpointPath: '/actuator/health'
  },

  // Caching settings
  cache: {
    // NOTE: how long should objects be cached for by default
    msToLive: {
      default: 15 * 60 * 1000, // 15 minutes
    },
    // msToLive: 1000, // 15 minutes
    control: 'max-age=60',
    autoSync: {
      defaultTime: 0,
      maxBufferSize: 100,
      timePerMethod: { [RestRequestMethod.PATCH]: 3 } as any // time in seconds
    }
  },

  // Authentication settings
  auth: {
    // Authentication UI settings
    ui: {
      // the amount of time before the idle warning is shown
      timeUntilIdle: 20000,

      // the amount of time the user has to react after the idle warning is shown before they are logged out.
      idleGracePeriod: 20000, // 20 sec
    },
    // Authentication REST settings
    rest: {
      // If the rest token expires in less than this amount of time, it will be refreshed automatically.
      // This is independent from the idle warning.
      timeLeftBeforeTokenRefresh: 20000, // 20 sec
    },
  },

  // Form settings
  form: {
    // NOTE: Map server-side validators to comparative Angular form validators
    validatorMap: {
      required: 'required',
      regex: 'pattern'
    }
  },

  // Notifications
  notifications: {
    rtl: false,
    position: ['top', 'right'],
    maxStack: 8,
    // NOTE: after how many seconds notification is closed automatically. If set to zero notifications are not closed automatically
    timeOut: 5000,
    clickToClose: true,
    // NOTE: 'fade' | 'fromTop' | 'fromRight' | 'fromBottom' | 'fromLeft' | 'rotate' | 'scale'
    animate: NotificationAnimationsType.Scale
  },

  // Submission settings
  submission: {
    autosave: {
      // NOTE: which metadata trigger an autosave
      metadata: ['dc.title', 'dc.identifier.doi', 'dc.identifier.pmid', 'dc.identifier.arxiv'],
      // NOTE: every how many minutes submission is saved automatically
      timer: 5
    },
    typeBind: {
      field: 'dc.type'
    },
    icons: {
      metadata: [
        {
          name: 'mainField',
          style: 'fas fa-user'
        },
        {
          name: 'relatedField',
          style: 'fas fa-university'
        },
        {
          name: 'otherRelatedField',
          style: 'fas fa-circle'
        },
        {
          name: 'default',
          style: ''
        }
      ],
      authority: {
        confidence: [
          {
            value: 600,
            style: 'text-success'
          },
          {
            value: 500,
            style: 'text-info'
          },
          {
            value: 400,
            style: 'text-warning'
          },
          {
            value: 'default',
            style: 'text-muted'
          },
        ]
      }
    }
  },

  // NOTE: will log all redux actions and transfers in console
  debug: false,

  // Default Language in which the UI will be rendered if the user's browser language is not an active language
  defaultLanguage: 'en',

  // Languages. DSpace Angular holds a message catalog for each of the following languages.
  // When set to active, users will be able to switch to the use of this language in the user interface.
  languages: [{
    code: 'en',
    label: 'English',
    active: true,
  }, {
    code: 'de',
    label: 'Deutsch',
    active: true,
  }, {
    code: 'cs',
    label: 'Čeština',
    active: true,
  }, {
    code: 'nl',
    label: 'Nederlands',
    active: true,
  }, {
    code: 'pt',
    label: 'Português',
    active: true,
  }, {
    code: 'fr',
    label: 'Français',
    active: true,
  }, {
    code: 'lv',
    label: 'Latviešu',
    active: true,
  }, {
    code: 'bn',
    label: 'বাংলা',
    active: true,
  }, {
    code: 'el',
    label: 'Ελληνικά',
    active: true,
  }],

  // Browse-By Pages
  browseBy: {
    // Amount of years to display using jumps of one year (current year - oneYearLimit)
    oneYearLimit: 10,
    // Limit for years to display using jumps of five years (current year - fiveYearLimit)
    fiveYearLimit: 30,
    // The absolute lowest year to display in the dropdown (only used when no lowest date can be found for all items)
    defaultLowerLimit: 1900,
    // The number of entries in a paginated browse results list.
    // Rounded to the nearest size in the list of selectable sizes on the
    // settings menu.  See pageSizeOptions in 'pagination-component-options.model.ts'.
    pageSize: 20,
  },
  communityList: {
    pageSize: 20
  },
  homePage: {
    recentSubmissions: {
      pageSize: 5,
      //sort record of recent submission
      sortField: 'dc.date.accessioned',
    },
    topLevelCommunityList: {
      pageSize: 5
    }
  },
  item: {
    edit: {
      undoTimeout: 10000 // 10 seconds
    },
    // Show the item access status label in items lists
    showAccessStatuses: false
  },
  collection: {
    edit: {
      undoTimeout: 10000 // 10 seconds
    }
  },
  themes: [
    {
      name: 'full-item-page-theme',
      regex: 'items/aa6c6c83-3a83-4953-95d1-2bc2e67854d2/full'
    },
    {
      name: 'error-theme',
      regex: 'collections/aaaa.*'
    },
    {
      name: 'handle-theme',
      handle: '10673/1233'
    },
    {
      name: 'regex-theme',
      regex: 'collections\/e8043bc2.*'
    },
    {
      name: 'uuid-theme',
      uuid: '0958c910-2037-42a9-81c7-dca80e3892b4'
    },
    {
      name: 'base',
    },
  ],
  bundle: {
    standardBundles: ['ORIGINAL', 'THUMBNAIL', 'LICENSE'],
  },
  mediaViewer: {
    image: true,
    video: true
  },
<<<<<<< HEAD
  enableMarkdown: false,
  enableMathjax: false,
=======
  info: {
    enableEndUserAgreement: true,
    enablePrivacyStatement: true,
  },
>>>>>>> 001d6dc2
};<|MERGE_RESOLUTION|>--- conflicted
+++ resolved
@@ -265,13 +265,10 @@
     image: true,
     video: true
   },
-<<<<<<< HEAD
-  enableMarkdown: false,
-  enableMathjax: false,
-=======
   info: {
     enableEndUserAgreement: true,
     enablePrivacyStatement: true,
   },
->>>>>>> 001d6dc2
+  enableMarkdown: false,
+  enableMathjax: false,
 };