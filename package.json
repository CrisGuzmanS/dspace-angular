--- conflicted
+++ resolved
@@ -118,25 +118,21 @@
     "ngx-moment": "^5.0.0",
     "ngx-pagination": "5.0.0",
     "ngx-sortablejs": "^11.1.0",
+    "ngx-ui-switch": "^11.0.1",
     "nouislider": "^14.6.3",
     "pem": "1.14.4",
     "postcss-cli": "^9.1.0",
     "prop-types": "^15.7.2",
     "react-copy-to-clipboard": "^5.0.1",
     "reflect-metadata": "^0.1.13",
-<<<<<<< HEAD
-    "rxjs": "^6.6.3",
+    "rxjs": "^7.5.5",
     "sanitize-html": "^2.7.2",
-=======
-    "rxjs": "^7.5.5",
->>>>>>> 001d6dc2
     "sortablejs": "1.13.0",
     "tslib": "^2.0.0",
     "url-parse": "^1.5.6",
     "uuid": "^8.3.2",
     "webfontloader": "1.6.28",
-    "zone.js": "~0.11.5",
-    "ngx-ui-switch": "^11.0.1"
+    "zone.js": "~0.11.5"
   },
   "devDependencies": {
     "@angular-builders/custom-webpack": "~13.1.0",
