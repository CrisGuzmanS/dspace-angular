--- conflicted
+++ resolved
@@ -75,19 +75,6 @@
     "sync-i18n": "node ./scripts/sync-i18n-files.js"
   },
   "dependencies": {
-<<<<<<< HEAD
-    "@angular/animations": "^7.2.15",
-    "@angular/cdk": "^7.3.7",
-    "@angular/cli": "^7.3.5",
-    "@angular/common": "^7.2.15",
-    "@angular/core": "^7.2.15",
-    "@angular/forms": "^7.2.15",
-    "@angular/http": "^7.2.15",
-    "@angular/platform-browser": "^7.2.15",
-    "@angular/platform-browser-dynamic": "^7.2.15",
-    "@angular/platform-server": "^7.2.15",
-    "@angular/router": "^7.2.15",
-=======
     "@angular/animations": "^8.2.14",
     "@angular/cdk": "8.2.3",
     "@angular/cli": "^8.3.25",
@@ -98,7 +85,6 @@
     "@angular/platform-browser-dynamic": "^8.2.14",
     "@angular/platform-server": "^8.2.14",
     "@angular/router": "^8.2.14",
->>>>>>> 01231ef1
     "@angularclass/bootloader": "1.0.1",
     "@ng-bootstrap/ng-bootstrap": "^5.2.1",
     "@ng-dynamic-forms/core": "8.1.1",
